//
// Copyright (c) Microsoft Corporation.  All rights reserved.
// 
// Licensed under the Apache License, Version 2.0 (the "License");
// you may not use this file except in compliance with the License.
// You may obtain a copy of the License at
//   http://www.apache.org/licenses/LICENSE-2.0
//
// Unless required by applicable law or agreed to in writing, software
// distributed under the License is distributed on an "AS IS" BASIS,
// WITHOUT WARRANTIES OR CONDITIONS OF ANY KIND, either express or implied.
// See the License for the specific language governing permissions and
// limitations under the License.
//
///<reference path='typescriptServices.ts' />

module Services {

    //
    // An cache entry in HostCache 
    //
    export class HostCacheEntry {
        private _sourceText: TypeScript.IScriptSnapshot;

        constructor(
            private fileName: string,
            private host: ILanguageServiceHost,
            public version: number,
            public isOpen: boolean,
            public byteOrderMark: ByteOrderMark) {
            this._sourceText = null;
        }
        
        public getScriptSnapshot(): TypeScript.IScriptSnapshot {
            if (this._sourceText === null) {
                this._sourceText = this.host.getScriptSnapshot(this.fileName);
            }

            return this._sourceText;
        }
    }

    //
    // Cache host information about scripts. Should be refreshed 
    // at each language service public entry point, since we don't know when 
    // set of scripts handled by the host changes.
    //
    export class HostCache {
        private map: TypeScript.StringHashTable<HostCacheEntry>;

        constructor(public host: ILanguageServiceHost) {
            // script id => script index
            this.map = new TypeScript.StringHashTable<HostCacheEntry>();

            var fileNames = this.host.getScriptFileNames();
            for (var i = 0, n = fileNames.length; i < n; i++) {
                var fileName = fileNames[i];
                this.map.add(fileName, new HostCacheEntry(
                    fileName, this.host, this.host.getScriptVersion(fileName), this.host.getScriptIsOpen(fileName), this.host.getScriptByteOrderMark(fileName)));
            }
        }

        public contains(fileName: string): boolean {
            return this.map.lookup(fileName) !== null;
        }

        public getFileNames(): string[]{
            return this.map.getAllKeys();
        }

        public getVersion(fileName: string): number {
            return this.map.lookup(fileName).version;
        }

        public isOpen(fileName: string): boolean {
            return this.map.lookup(fileName).isOpen;
        }

        public getByteOrderMark(fileName: string): ByteOrderMark {
            return this.map.lookup(fileName).byteOrderMark;
        }

        public getScriptSnapshot(fileName: string): TypeScript.IScriptSnapshot {
            return this.map.lookup(fileName).getScriptSnapshot();
        }
    }

    export class CompilerState {
        private logger: TypeScript.ILogger;
        private diagnostics: ICompilerDiagnostics;

        //
        // State related to compiler instance
        //
        private compiler: TypeScript.TypeScriptCompiler = null;
        private hostCache: HostCache = null;
        private _compilationSettings: TypeScript.CompilationSettings = null;

        constructor(private host: ILanguageServiceHost) {
            this.logger = this.host;

            //
            // Object for logging user edits into Documents/Diagnostics.txt
            //
            this.diagnostics = new CompilerDiagnostics(host);
        }

        public compilationSettings() {
            return this._compilationSettings;
        }

        public getFileNames(): string[] {
            return this.compiler.fileNameToDocument.getAllKeys();
        }

        public getScript(fileName: string): TypeScript.Script {
            return this.compiler.getDocument(fileName).script;
        }

        public getScripts(): TypeScript.Script[] {
            return this.compiler.getScripts();
        }

        public getScriptVersion(fileName: string) {
            return this.hostCache.getVersion(fileName);
        }

        public getSemanticInfoChain() {
            return this.compiler.semanticInfoChain;
        }

        private addCompilerUnit(compiler: TypeScript.TypeScriptCompiler, fileName: string): void {
            compiler.addSourceUnit(fileName,
                this.hostCache.getScriptSnapshot(fileName),
                this.hostCache.getByteOrderMark(fileName),
                this.hostCache.getVersion(fileName),
                this.hostCache.isOpen(fileName));
        }

        public getHostCompilationSettings(): TypeScript.CompilationSettings {
            var settings = this.host.getCompilationSettings();
            if (settings !== null) {
                return settings;
            }

            // Set "ES5" target by default for language service
            settings = new TypeScript.CompilationSettings();
            settings.codeGenTarget = TypeScript.LanguageVersion.EcmaScript5;

            return settings;
        }

        private createCompiler(): void {
            // Create and initialize compiler
            this.logger.log("Initializing compiler");

            this._compilationSettings = new TypeScript.CompilationSettings();

            Services.copyDataObject(this.compilationSettings(), this.getHostCompilationSettings());
            this.compiler = new TypeScript.TypeScriptCompiler(this.logger, this.compilationSettings());

            // Add unit for all source files
            var fileNames = this.host.getScriptFileNames();
            for (var i = 0, n = fileNames.length; i < n; i++) {
                this.addCompilerUnit(this.compiler, fileNames[i]);
            }

            // Initial typecheck
            this.compiler.pullTypeCheck();
        }

        public minimalRefresh(): void {
            //if (this.compiler === null) {
            //    this.refresh();
            //    return;
            //}

            // Reset the cache at start of every refresh
            this.hostCache = new HostCache(this.host);
        }

        public refresh(): void {
            // Reset the cache at start of every refresh
            this.hostCache = new HostCache(this.host);

            // If full refresh not needed, attempt partial refresh
            if (!this.fullRefresh()) {
                this.partialRefresh();
            }
        }

        //
        // Re-create a fresh compiler instance if needed. 
        // Return "true" if a fresh compiler instance was created. 
        //
        private fullRefresh(): boolean {
            // Initial state: no compiler yet
            if (this.compiler == null) {
                this.logger.log("Creating new compiler instance because there is no currently active instance");
                this.createCompiler();
                return true;
            }

            // If any compilation settings changes, a new compiler instance is needed
            if (!Services.compareDataObjects(this.compilationSettings(), this.getHostCompilationSettings())) {
                this.logger.log("Creating new compiler instance because compilation settings have changed.");
                this.createCompiler();
                return true;
            }

            // If any file was deleted, we need to create a new compiler, because we are not
            // even close to supporting removing symbols (unitindex will be all over the place
            // if we remove scripts from the list).
            var fileNames = this.compiler.fileNameToDocument.getAllKeys();
            for (var unitIndex = 0, len = fileNames.length; unitIndex < len; unitIndex++) {
                var fileName = fileNames[unitIndex];

                if (!this.hostCache.contains(fileName)) {
                    this.logger.log("Creating new compiler instance because of unit is not part of program anymore: " + unitIndex + "-" + fileName);
                    this.createCompiler();
                    return true;
                }
            }

            // We can attempt a partial refresh
            return false;
        }

        // Attempt an incremental refresh of the compiler state.
        private partialRefresh(): void {
            this.logger.log("Updating files...");

            var fileAdded: boolean = false;

            var fileNames = this.host.getScriptFileNames();
            for (var i = 0, n = fileNames.length; i < n; i++) {
                var fileName = fileNames[i];

                if (this.compiler.getDocument(fileName)) {
                    this.updateCompilerUnit(this.compiler, fileName);
                }
                else {
                    this.addCompilerUnit(this.compiler, fileName);
                    fileAdded = true;
                }
            }

            if (fileAdded) {
                this.compiler.pullTypeCheck();
            }
        }

        public getDocument(fileName: string): TypeScript.Document {
            return this.compiler.getDocument(fileName);
        }

        public getSyntacticDiagnostics(fileName: string): TypeScript.Diagnostic[] {
            return this.compiler.getSyntacticDiagnostics(fileName);
        }

        public getSemanticDiagnostics(fileName: string): TypeScript.Diagnostic[] {
            return this.compiler.getSemanticDiagnostics(fileName);
        }

        private getAllSyntacticDiagnostics(): TypeScript.Diagnostic[]{
            var diagnostics: TypeScript.Diagnostic[] = [];

            this.compiler.fileNameToDocument.map((fileName, value, context) => {
                var fileDiagnostics = this.compiler.getSyntacticDiagnostics(fileName);
                diagnostics = diagnostics.concat(fileDiagnostics);
            }, null);

            return diagnostics;
        }

        private getAllSemanticDiagnostics(): TypeScript.Diagnostic[]{
            var diagnostics: TypeScript.Diagnostic[] = [];

            this.compiler.fileNameToDocument.map((fileName, value, context) => {
                var fileDiagnostics = this.compiler.getSemanticDiagnostics(fileName);
                diagnostics = diagnostics.concat(fileDiagnostics);
            }, null);

            return diagnostics;
        }

        public getEmitOutput(fileName: string): EmitOutput {
            var result = new EmitOutput();

            var emitterIOHost: TypeScript.EmitterIOHost = {
                writeFile: (fileName: string, contents: string, writeByteOrderMark: boolean) => {
                    result.outputFiles.push({
                        name: fileName,
                        text: contents,
                        writeByteOrderMark: writeByteOrderMark
                    });
                },
                directoryExists: (fileName: string) => this.host.directoryExists(fileName),
                fileExists: (fileName: string) => this.host.fileExists(fileName),
                resolvePath: (fileName: string) => this.host.resolveRelativePath(fileName, null)
            };

            var diagnostics: TypeScript.Diagnostic[];

            // Parse the emit options
            diagnostics = this.compiler.parseEmitOption(emitterIOHost) || [];
            result.diagnostics = result.diagnostics.concat(diagnostics);
            if (this.containErrors(diagnostics)) {
                return result;
            }

            var outputMany = this.compiler.emitOptions.outputMany;

            // Check for syntactic errors
            var syntacticDiagnostics = outputMany ? this.getSyntacticDiagnostics(fileName) : this.getAllSyntacticDiagnostics();
            if (this.containErrors(syntacticDiagnostics)) {
                // This file has at least one syntactic error, return and do not emit code.
                return result;
            }

            // Force a type check before emit to ensure that all symbols have been resolved
            var semanticDiagnostics = outputMany ? this.getSemanticDiagnostics(fileName) : this.getAllSemanticDiagnostics();

            // Emit output files and source maps
            diagnostics = this.compiler.emitUnit(fileName, emitterIOHost) || [];
            result.diagnostics = result.diagnostics.concat(diagnostics);
            if (this.containErrors(diagnostics)) {
                return result;
            }

            // Emit declarations, if there are no semantic errors
            if (!this.containErrors(semanticDiagnostics)) {
                diagnostics = this.compiler.emitUnitDeclarations(fileName) || [];
                result.diagnostics = result.diagnostics.concat(diagnostics);
            }

            return result;
        }

        private containErrors(diagnostics: TypeScript.Diagnostic[]): boolean {
            if (diagnostics && diagnostics.length > 0) {
                for (var i = 0; i < diagnostics.length; i++) {
                    var diagnosticInfo = TypeScript.getDiagnosticInfoFromKey(diagnostics[i].diagnosticKey());
                    if (diagnosticInfo.category === TypeScript.DiagnosticCategory.Error) {
                        return true;
                    }
                }
            }

            return false;
        }

        public getScriptTextChangeRangeSinceVersion(fileName: string, lastKnownVersion: number): TypeScript.TextChangeRange {
            var currentVersion = this.hostCache.getVersion(fileName);
            if (lastKnownVersion === currentVersion) {
                return TypeScript.TextChangeRange.unchanged; // "No changes"
            }

            var scriptSnapshot = this.hostCache.getScriptSnapshot(fileName);
            return scriptSnapshot.getTextChangeRangeSinceVersion(lastKnownVersion);
        }

        public getScriptSnapshot(fileName: string): TypeScript.IScriptSnapshot {
            return this.hostCache.getScriptSnapshot(fileName);
        }

        //
        // New Pull stuff
        //
        public getDeclarationSymbolInformation(path: TypeScript.AstPath, document: TypeScript.Document) {
            return this.compiler.pullGetDeclarationSymbolInformation(path, document);
        }

        public getSymbolInformationFromPath(path: TypeScript.AstPath, document: TypeScript.Document) {
            return this.compiler.pullGetSymbolInformationFromPath(path, document);
        }

        public getCallInformationFromPath(path: TypeScript.AstPath, document: TypeScript.Document) {
            return this.compiler.pullGetCallInformationFromPath(path, document);
        }

        public getVisibleMemberSymbolsFromPath(path: TypeScript.AstPath, document: TypeScript.Document) {
            return this.compiler.pullGetVisibleMemberSymbolsFromPath(path, document);
        }

        public getVisibleDeclsFromPath(path: TypeScript.AstPath, document: TypeScript.Document) {
            return this.compiler.pullGetVisibleDeclsFromPath(path, document);
        }

        public geContextualMembersFromPath(path: TypeScript.AstPath, document: TypeScript.Document) {
            return this.compiler.pullGetContextualMembersFromPath(path, document);
        }

        public pullGetDeclInformation(decl: TypeScript.PullDecl, path: TypeScript.AstPath, document: TypeScript.Document) {
            return this.compiler.pullGetDeclInformation(decl, path, document);
        }

        public getTopLevelDeclarations(fileName: string): TypeScript.PullDecl[]{
            return this.compiler.getTopLevelDeclarations(fileName);
        }

        private updateCompilerUnit(compiler: TypeScript.TypeScriptCompiler, fileName: string): void {
            var document: TypeScript.Document = this.compiler.getDocument(fileName);

            //
            // If the document is the same, assume no update
            //
            var version = this.hostCache.getVersion(fileName);
            var isOpen = this.hostCache.isOpen(fileName);
            if (document.version === version && document.isOpen === isOpen) {
                return;
            }

            var textChangeRange = this.getScriptTextChangeRangeSinceVersion(fileName, document.version);
            compiler.updateSourceUnit(fileName,
                this.hostCache.getScriptSnapshot(fileName),
                version, isOpen, textChangeRange);
        }

        private getDocCommentsOfDecl(decl: TypeScript.PullDecl) {
            var ast = this.compiler.semanticInfoChain.getASTForDecl(decl);
<<<<<<< HEAD
            if (ast && (ast.nodeType() != TypeScript.NodeType.ModuleDeclaration || decl.kind != TypeScript.PullElementKind.Variable)) {
=======
            if (ast && (ast.nodeType() != TypeScript.NodeType.ModuleDeclaration ||
                (<TypeScript.ModuleDeclaration>ast).isEnum() || decl.getKind() != TypeScript.PullElementKind.Variable)) {
>>>>>>> fe3a558c
                return ast.docComments();
            }

            return [];
        }

        private getDocCommentArray(symbol: TypeScript.PullSymbol) {
            var docComments: TypeScript.Comment[] = [];
            if (!symbol) {
                return docComments;
            }

            var isParameter = symbol.kind == TypeScript.PullElementKind.Parameter;
            var decls = symbol.getDeclarations();
            for (var i = 0; i < decls.length; i++) {
                if (isParameter && decls[i].kind == TypeScript.PullElementKind.Property) {
                    // Ignore declaration for property that was defined as parameter because they both 
                    // point to same doc comment
                    continue;
                }
                docComments = docComments.concat(this.getDocCommentsOfDecl(decls[i]));
            }
            return docComments;
        }

        static getDefaultConstructorSymbolForDocComments(classSymbol: TypeScript.PullTypeSymbol) {
            if (classSymbol.getHasDefaultConstructor()) {
                // get from parent if possible
                var extendedTypes = classSymbol.getExtendedTypes();
                if (extendedTypes.length) {
                    return CompilerState.getDefaultConstructorSymbolForDocComments(extendedTypes[0]);
                }
            }

            return classSymbol.type.getConstructSignatures()[0];
        }

        public getDocComments(symbol: TypeScript.PullSymbol, useConstructorAsClass?: boolean): string {
            if (!symbol) {
                return "";
            }
            var decls = symbol.getDeclarations();
            if (useConstructorAsClass && decls.length && decls[0].kind == TypeScript.PullElementKind.ConstructorMethod) {
                var classDecl = decls[0].getParentDecl();
                return TypeScript.Comment.getDocCommentText(this.getDocCommentsOfDecl(classDecl));
            }

            if (symbol.docComments === null) {
                var docComments: string = "";
                if (!useConstructorAsClass && symbol.kind == TypeScript.PullElementKind.ConstructSignature &&
                    decls.length && decls[0].kind == TypeScript.PullElementKind.Class) {
                    var classSymbol = (<TypeScript.PullSignatureSymbol>symbol).returnType;
                    var extendedTypes = classSymbol.getExtendedTypes();
                    if (extendedTypes.length) {
                        docComments = this.getDocComments(extendedTypes[0].getConstructorMethod());
                    } else {
                        docComments = "";
                    }
                } else if (symbol.kind == TypeScript.PullElementKind.Parameter) {
                    var parameterComments: string[] = [];

                    var funcContainer = symbol.getEnclosingSignature();
                    var funcDocComments = this.getDocCommentArray(funcContainer);
                    var paramComment = TypeScript.Comment.getParameterDocCommentText(symbol.getDisplayName(), funcDocComments);
                    if (paramComment != "") {
                        parameterComments.push(paramComment);
                    }

                    var paramSelfComment = TypeScript.Comment.getDocCommentText(this.getDocCommentArray(symbol));
                    if (paramSelfComment != "") {
                        parameterComments.push(paramSelfComment);
                    }
                    docComments = parameterComments.join("\n");
                } else {
                    var getSymbolComments = true;
                    if (symbol.kind == TypeScript.PullElementKind.FunctionType) {
                        var functionSymbol = (<TypeScript.PullTypeSymbol>symbol).getFunctionSymbol();

                        if (functionSymbol) {
                            docComments = functionSymbol.docComments || "";
                            getSymbolComments = false;
                        }
                        else {
                            var declarationList = symbol.getDeclarations();
                            if (declarationList.length > 0) {
                                docComments = declarationList[0].getSymbol().docComments || "";
                                getSymbolComments = false;
                            }
                        }
                    }
                    if (getSymbolComments) {
                        docComments = TypeScript.Comment.getDocCommentText(this.getDocCommentArray(symbol));
                        if (docComments == "") {
                            if (symbol.kind == TypeScript.PullElementKind.CallSignature) {
                                var callTypeSymbol = (<TypeScript.PullSignatureSymbol>symbol).functionType;
                                if (callTypeSymbol && callTypeSymbol.getCallSignatures().length == 1) {
                                    docComments = this.getDocComments(callTypeSymbol);
                                }

                            }
                        }
                    }
                }
                symbol.docComments = docComments;
            }

            return symbol.docComments;
        }
    }
}
<|MERGE_RESOLUTION|>--- conflicted
+++ resolved
@@ -1,537 +1,534 @@
-//
-// Copyright (c) Microsoft Corporation.  All rights reserved.
-// 
-// Licensed under the Apache License, Version 2.0 (the "License");
-// you may not use this file except in compliance with the License.
-// You may obtain a copy of the License at
-//   http://www.apache.org/licenses/LICENSE-2.0
-//
-// Unless required by applicable law or agreed to in writing, software
-// distributed under the License is distributed on an "AS IS" BASIS,
-// WITHOUT WARRANTIES OR CONDITIONS OF ANY KIND, either express or implied.
-// See the License for the specific language governing permissions and
-// limitations under the License.
-//
-///<reference path='typescriptServices.ts' />
-
-module Services {
-
-    //
-    // An cache entry in HostCache 
-    //
-    export class HostCacheEntry {
-        private _sourceText: TypeScript.IScriptSnapshot;
-
-        constructor(
-            private fileName: string,
-            private host: ILanguageServiceHost,
-            public version: number,
-            public isOpen: boolean,
-            public byteOrderMark: ByteOrderMark) {
-            this._sourceText = null;
-        }
-        
-        public getScriptSnapshot(): TypeScript.IScriptSnapshot {
-            if (this._sourceText === null) {
-                this._sourceText = this.host.getScriptSnapshot(this.fileName);
-            }
-
-            return this._sourceText;
-        }
-    }
-
-    //
-    // Cache host information about scripts. Should be refreshed 
-    // at each language service public entry point, since we don't know when 
-    // set of scripts handled by the host changes.
-    //
-    export class HostCache {
-        private map: TypeScript.StringHashTable<HostCacheEntry>;
-
-        constructor(public host: ILanguageServiceHost) {
-            // script id => script index
-            this.map = new TypeScript.StringHashTable<HostCacheEntry>();
-
-            var fileNames = this.host.getScriptFileNames();
-            for (var i = 0, n = fileNames.length; i < n; i++) {
-                var fileName = fileNames[i];
-                this.map.add(fileName, new HostCacheEntry(
-                    fileName, this.host, this.host.getScriptVersion(fileName), this.host.getScriptIsOpen(fileName), this.host.getScriptByteOrderMark(fileName)));
-            }
-        }
-
-        public contains(fileName: string): boolean {
-            return this.map.lookup(fileName) !== null;
-        }
-
-        public getFileNames(): string[]{
-            return this.map.getAllKeys();
-        }
-
-        public getVersion(fileName: string): number {
-            return this.map.lookup(fileName).version;
-        }
-
-        public isOpen(fileName: string): boolean {
-            return this.map.lookup(fileName).isOpen;
-        }
-
-        public getByteOrderMark(fileName: string): ByteOrderMark {
-            return this.map.lookup(fileName).byteOrderMark;
-        }
-
-        public getScriptSnapshot(fileName: string): TypeScript.IScriptSnapshot {
-            return this.map.lookup(fileName).getScriptSnapshot();
-        }
-    }
-
-    export class CompilerState {
-        private logger: TypeScript.ILogger;
-        private diagnostics: ICompilerDiagnostics;
-
-        //
-        // State related to compiler instance
-        //
-        private compiler: TypeScript.TypeScriptCompiler = null;
-        private hostCache: HostCache = null;
-        private _compilationSettings: TypeScript.CompilationSettings = null;
-
-        constructor(private host: ILanguageServiceHost) {
-            this.logger = this.host;
-
-            //
-            // Object for logging user edits into Documents/Diagnostics.txt
-            //
-            this.diagnostics = new CompilerDiagnostics(host);
-        }
-
-        public compilationSettings() {
-            return this._compilationSettings;
-        }
-
-        public getFileNames(): string[] {
-            return this.compiler.fileNameToDocument.getAllKeys();
-        }
-
-        public getScript(fileName: string): TypeScript.Script {
-            return this.compiler.getDocument(fileName).script;
-        }
-
-        public getScripts(): TypeScript.Script[] {
-            return this.compiler.getScripts();
-        }
-
-        public getScriptVersion(fileName: string) {
-            return this.hostCache.getVersion(fileName);
-        }
-
-        public getSemanticInfoChain() {
-            return this.compiler.semanticInfoChain;
-        }
-
-        private addCompilerUnit(compiler: TypeScript.TypeScriptCompiler, fileName: string): void {
-            compiler.addSourceUnit(fileName,
-                this.hostCache.getScriptSnapshot(fileName),
-                this.hostCache.getByteOrderMark(fileName),
-                this.hostCache.getVersion(fileName),
-                this.hostCache.isOpen(fileName));
-        }
-
-        public getHostCompilationSettings(): TypeScript.CompilationSettings {
-            var settings = this.host.getCompilationSettings();
-            if (settings !== null) {
-                return settings;
-            }
-
-            // Set "ES5" target by default for language service
-            settings = new TypeScript.CompilationSettings();
-            settings.codeGenTarget = TypeScript.LanguageVersion.EcmaScript5;
-
-            return settings;
-        }
-
-        private createCompiler(): void {
-            // Create and initialize compiler
-            this.logger.log("Initializing compiler");
-
-            this._compilationSettings = new TypeScript.CompilationSettings();
-
-            Services.copyDataObject(this.compilationSettings(), this.getHostCompilationSettings());
-            this.compiler = new TypeScript.TypeScriptCompiler(this.logger, this.compilationSettings());
-
-            // Add unit for all source files
-            var fileNames = this.host.getScriptFileNames();
-            for (var i = 0, n = fileNames.length; i < n; i++) {
-                this.addCompilerUnit(this.compiler, fileNames[i]);
-            }
-
-            // Initial typecheck
-            this.compiler.pullTypeCheck();
-        }
-
-        public minimalRefresh(): void {
-            //if (this.compiler === null) {
-            //    this.refresh();
-            //    return;
-            //}
-
-            // Reset the cache at start of every refresh
-            this.hostCache = new HostCache(this.host);
-        }
-
-        public refresh(): void {
-            // Reset the cache at start of every refresh
-            this.hostCache = new HostCache(this.host);
-
-            // If full refresh not needed, attempt partial refresh
-            if (!this.fullRefresh()) {
-                this.partialRefresh();
-            }
-        }
-
-        //
-        // Re-create a fresh compiler instance if needed. 
-        // Return "true" if a fresh compiler instance was created. 
-        //
-        private fullRefresh(): boolean {
-            // Initial state: no compiler yet
-            if (this.compiler == null) {
-                this.logger.log("Creating new compiler instance because there is no currently active instance");
-                this.createCompiler();
-                return true;
-            }
-
-            // If any compilation settings changes, a new compiler instance is needed
-            if (!Services.compareDataObjects(this.compilationSettings(), this.getHostCompilationSettings())) {
-                this.logger.log("Creating new compiler instance because compilation settings have changed.");
-                this.createCompiler();
-                return true;
-            }
-
-            // If any file was deleted, we need to create a new compiler, because we are not
-            // even close to supporting removing symbols (unitindex will be all over the place
-            // if we remove scripts from the list).
-            var fileNames = this.compiler.fileNameToDocument.getAllKeys();
-            for (var unitIndex = 0, len = fileNames.length; unitIndex < len; unitIndex++) {
-                var fileName = fileNames[unitIndex];
-
-                if (!this.hostCache.contains(fileName)) {
-                    this.logger.log("Creating new compiler instance because of unit is not part of program anymore: " + unitIndex + "-" + fileName);
-                    this.createCompiler();
-                    return true;
-                }
-            }
-
-            // We can attempt a partial refresh
-            return false;
-        }
-
-        // Attempt an incremental refresh of the compiler state.
-        private partialRefresh(): void {
-            this.logger.log("Updating files...");
-
-            var fileAdded: boolean = false;
-
-            var fileNames = this.host.getScriptFileNames();
-            for (var i = 0, n = fileNames.length; i < n; i++) {
-                var fileName = fileNames[i];
-
-                if (this.compiler.getDocument(fileName)) {
-                    this.updateCompilerUnit(this.compiler, fileName);
-                }
-                else {
-                    this.addCompilerUnit(this.compiler, fileName);
-                    fileAdded = true;
-                }
-            }
-
-            if (fileAdded) {
-                this.compiler.pullTypeCheck();
-            }
-        }
-
-        public getDocument(fileName: string): TypeScript.Document {
-            return this.compiler.getDocument(fileName);
-        }
-
-        public getSyntacticDiagnostics(fileName: string): TypeScript.Diagnostic[] {
-            return this.compiler.getSyntacticDiagnostics(fileName);
-        }
-
-        public getSemanticDiagnostics(fileName: string): TypeScript.Diagnostic[] {
-            return this.compiler.getSemanticDiagnostics(fileName);
-        }
-
-        private getAllSyntacticDiagnostics(): TypeScript.Diagnostic[]{
-            var diagnostics: TypeScript.Diagnostic[] = [];
-
-            this.compiler.fileNameToDocument.map((fileName, value, context) => {
-                var fileDiagnostics = this.compiler.getSyntacticDiagnostics(fileName);
-                diagnostics = diagnostics.concat(fileDiagnostics);
-            }, null);
-
-            return diagnostics;
-        }
-
-        private getAllSemanticDiagnostics(): TypeScript.Diagnostic[]{
-            var diagnostics: TypeScript.Diagnostic[] = [];
-
-            this.compiler.fileNameToDocument.map((fileName, value, context) => {
-                var fileDiagnostics = this.compiler.getSemanticDiagnostics(fileName);
-                diagnostics = diagnostics.concat(fileDiagnostics);
-            }, null);
-
-            return diagnostics;
-        }
-
-        public getEmitOutput(fileName: string): EmitOutput {
-            var result = new EmitOutput();
-
-            var emitterIOHost: TypeScript.EmitterIOHost = {
-                writeFile: (fileName: string, contents: string, writeByteOrderMark: boolean) => {
-                    result.outputFiles.push({
-                        name: fileName,
-                        text: contents,
-                        writeByteOrderMark: writeByteOrderMark
-                    });
-                },
-                directoryExists: (fileName: string) => this.host.directoryExists(fileName),
-                fileExists: (fileName: string) => this.host.fileExists(fileName),
-                resolvePath: (fileName: string) => this.host.resolveRelativePath(fileName, null)
-            };
-
-            var diagnostics: TypeScript.Diagnostic[];
-
-            // Parse the emit options
-            diagnostics = this.compiler.parseEmitOption(emitterIOHost) || [];
-            result.diagnostics = result.diagnostics.concat(diagnostics);
-            if (this.containErrors(diagnostics)) {
-                return result;
-            }
-
-            var outputMany = this.compiler.emitOptions.outputMany;
-
-            // Check for syntactic errors
-            var syntacticDiagnostics = outputMany ? this.getSyntacticDiagnostics(fileName) : this.getAllSyntacticDiagnostics();
-            if (this.containErrors(syntacticDiagnostics)) {
-                // This file has at least one syntactic error, return and do not emit code.
-                return result;
-            }
-
-            // Force a type check before emit to ensure that all symbols have been resolved
-            var semanticDiagnostics = outputMany ? this.getSemanticDiagnostics(fileName) : this.getAllSemanticDiagnostics();
-
-            // Emit output files and source maps
-            diagnostics = this.compiler.emitUnit(fileName, emitterIOHost) || [];
-            result.diagnostics = result.diagnostics.concat(diagnostics);
-            if (this.containErrors(diagnostics)) {
-                return result;
-            }
-
-            // Emit declarations, if there are no semantic errors
-            if (!this.containErrors(semanticDiagnostics)) {
-                diagnostics = this.compiler.emitUnitDeclarations(fileName) || [];
-                result.diagnostics = result.diagnostics.concat(diagnostics);
-            }
-
-            return result;
-        }
-
-        private containErrors(diagnostics: TypeScript.Diagnostic[]): boolean {
-            if (diagnostics && diagnostics.length > 0) {
-                for (var i = 0; i < diagnostics.length; i++) {
-                    var diagnosticInfo = TypeScript.getDiagnosticInfoFromKey(diagnostics[i].diagnosticKey());
-                    if (diagnosticInfo.category === TypeScript.DiagnosticCategory.Error) {
-                        return true;
-                    }
-                }
-            }
-
-            return false;
-        }
-
-        public getScriptTextChangeRangeSinceVersion(fileName: string, lastKnownVersion: number): TypeScript.TextChangeRange {
-            var currentVersion = this.hostCache.getVersion(fileName);
-            if (lastKnownVersion === currentVersion) {
-                return TypeScript.TextChangeRange.unchanged; // "No changes"
-            }
-
-            var scriptSnapshot = this.hostCache.getScriptSnapshot(fileName);
-            return scriptSnapshot.getTextChangeRangeSinceVersion(lastKnownVersion);
-        }
-
-        public getScriptSnapshot(fileName: string): TypeScript.IScriptSnapshot {
-            return this.hostCache.getScriptSnapshot(fileName);
-        }
-
-        //
-        // New Pull stuff
-        //
-        public getDeclarationSymbolInformation(path: TypeScript.AstPath, document: TypeScript.Document) {
-            return this.compiler.pullGetDeclarationSymbolInformation(path, document);
-        }
-
-        public getSymbolInformationFromPath(path: TypeScript.AstPath, document: TypeScript.Document) {
-            return this.compiler.pullGetSymbolInformationFromPath(path, document);
-        }
-
-        public getCallInformationFromPath(path: TypeScript.AstPath, document: TypeScript.Document) {
-            return this.compiler.pullGetCallInformationFromPath(path, document);
-        }
-
-        public getVisibleMemberSymbolsFromPath(path: TypeScript.AstPath, document: TypeScript.Document) {
-            return this.compiler.pullGetVisibleMemberSymbolsFromPath(path, document);
-        }
-
-        public getVisibleDeclsFromPath(path: TypeScript.AstPath, document: TypeScript.Document) {
-            return this.compiler.pullGetVisibleDeclsFromPath(path, document);
-        }
-
-        public geContextualMembersFromPath(path: TypeScript.AstPath, document: TypeScript.Document) {
-            return this.compiler.pullGetContextualMembersFromPath(path, document);
-        }
-
-        public pullGetDeclInformation(decl: TypeScript.PullDecl, path: TypeScript.AstPath, document: TypeScript.Document) {
-            return this.compiler.pullGetDeclInformation(decl, path, document);
-        }
-
-        public getTopLevelDeclarations(fileName: string): TypeScript.PullDecl[]{
-            return this.compiler.getTopLevelDeclarations(fileName);
-        }
-
-        private updateCompilerUnit(compiler: TypeScript.TypeScriptCompiler, fileName: string): void {
-            var document: TypeScript.Document = this.compiler.getDocument(fileName);
-
-            //
-            // If the document is the same, assume no update
-            //
-            var version = this.hostCache.getVersion(fileName);
-            var isOpen = this.hostCache.isOpen(fileName);
-            if (document.version === version && document.isOpen === isOpen) {
-                return;
-            }
-
-            var textChangeRange = this.getScriptTextChangeRangeSinceVersion(fileName, document.version);
-            compiler.updateSourceUnit(fileName,
-                this.hostCache.getScriptSnapshot(fileName),
-                version, isOpen, textChangeRange);
-        }
-
-        private getDocCommentsOfDecl(decl: TypeScript.PullDecl) {
-            var ast = this.compiler.semanticInfoChain.getASTForDecl(decl);
-<<<<<<< HEAD
-            if (ast && (ast.nodeType() != TypeScript.NodeType.ModuleDeclaration || decl.kind != TypeScript.PullElementKind.Variable)) {
-=======
-            if (ast && (ast.nodeType() != TypeScript.NodeType.ModuleDeclaration ||
-                (<TypeScript.ModuleDeclaration>ast).isEnum() || decl.getKind() != TypeScript.PullElementKind.Variable)) {
->>>>>>> fe3a558c
-                return ast.docComments();
-            }
-
-            return [];
-        }
-
-        private getDocCommentArray(symbol: TypeScript.PullSymbol) {
-            var docComments: TypeScript.Comment[] = [];
-            if (!symbol) {
-                return docComments;
-            }
-
-            var isParameter = symbol.kind == TypeScript.PullElementKind.Parameter;
-            var decls = symbol.getDeclarations();
-            for (var i = 0; i < decls.length; i++) {
-                if (isParameter && decls[i].kind == TypeScript.PullElementKind.Property) {
-                    // Ignore declaration for property that was defined as parameter because they both 
-                    // point to same doc comment
-                    continue;
-                }
-                docComments = docComments.concat(this.getDocCommentsOfDecl(decls[i]));
-            }
-            return docComments;
-        }
-
-        static getDefaultConstructorSymbolForDocComments(classSymbol: TypeScript.PullTypeSymbol) {
-            if (classSymbol.getHasDefaultConstructor()) {
-                // get from parent if possible
-                var extendedTypes = classSymbol.getExtendedTypes();
-                if (extendedTypes.length) {
-                    return CompilerState.getDefaultConstructorSymbolForDocComments(extendedTypes[0]);
-                }
-            }
-
-            return classSymbol.type.getConstructSignatures()[0];
-        }
-
-        public getDocComments(symbol: TypeScript.PullSymbol, useConstructorAsClass?: boolean): string {
-            if (!symbol) {
-                return "";
-            }
-            var decls = symbol.getDeclarations();
-            if (useConstructorAsClass && decls.length && decls[0].kind == TypeScript.PullElementKind.ConstructorMethod) {
-                var classDecl = decls[0].getParentDecl();
-                return TypeScript.Comment.getDocCommentText(this.getDocCommentsOfDecl(classDecl));
-            }
-
-            if (symbol.docComments === null) {
-                var docComments: string = "";
-                if (!useConstructorAsClass && symbol.kind == TypeScript.PullElementKind.ConstructSignature &&
-                    decls.length && decls[0].kind == TypeScript.PullElementKind.Class) {
-                    var classSymbol = (<TypeScript.PullSignatureSymbol>symbol).returnType;
-                    var extendedTypes = classSymbol.getExtendedTypes();
-                    if (extendedTypes.length) {
-                        docComments = this.getDocComments(extendedTypes[0].getConstructorMethod());
-                    } else {
-                        docComments = "";
-                    }
-                } else if (symbol.kind == TypeScript.PullElementKind.Parameter) {
-                    var parameterComments: string[] = [];
-
-                    var funcContainer = symbol.getEnclosingSignature();
-                    var funcDocComments = this.getDocCommentArray(funcContainer);
-                    var paramComment = TypeScript.Comment.getParameterDocCommentText(symbol.getDisplayName(), funcDocComments);
-                    if (paramComment != "") {
-                        parameterComments.push(paramComment);
-                    }
-
-                    var paramSelfComment = TypeScript.Comment.getDocCommentText(this.getDocCommentArray(symbol));
-                    if (paramSelfComment != "") {
-                        parameterComments.push(paramSelfComment);
-                    }
-                    docComments = parameterComments.join("\n");
-                } else {
-                    var getSymbolComments = true;
-                    if (symbol.kind == TypeScript.PullElementKind.FunctionType) {
-                        var functionSymbol = (<TypeScript.PullTypeSymbol>symbol).getFunctionSymbol();
-
-                        if (functionSymbol) {
-                            docComments = functionSymbol.docComments || "";
-                            getSymbolComments = false;
-                        }
-                        else {
-                            var declarationList = symbol.getDeclarations();
-                            if (declarationList.length > 0) {
-                                docComments = declarationList[0].getSymbol().docComments || "";
-                                getSymbolComments = false;
-                            }
-                        }
-                    }
-                    if (getSymbolComments) {
-                        docComments = TypeScript.Comment.getDocCommentText(this.getDocCommentArray(symbol));
-                        if (docComments == "") {
-                            if (symbol.kind == TypeScript.PullElementKind.CallSignature) {
-                                var callTypeSymbol = (<TypeScript.PullSignatureSymbol>symbol).functionType;
-                                if (callTypeSymbol && callTypeSymbol.getCallSignatures().length == 1) {
-                                    docComments = this.getDocComments(callTypeSymbol);
-                                }
-
-                            }
-                        }
-                    }
-                }
-                symbol.docComments = docComments;
-            }
-
-            return symbol.docComments;
-        }
-    }
-}
+//
+// Copyright (c) Microsoft Corporation.  All rights reserved.
+// 
+// Licensed under the Apache License, Version 2.0 (the "License");
+// you may not use this file except in compliance with the License.
+// You may obtain a copy of the License at
+//   http://www.apache.org/licenses/LICENSE-2.0
+//
+// Unless required by applicable law or agreed to in writing, software
+// distributed under the License is distributed on an "AS IS" BASIS,
+// WITHOUT WARRANTIES OR CONDITIONS OF ANY KIND, either express or implied.
+// See the License for the specific language governing permissions and
+// limitations under the License.
+//
+///<reference path='typescriptServices.ts' />
+
+module Services {
+
+    //
+    // An cache entry in HostCache 
+    //
+    export class HostCacheEntry {
+        private _sourceText: TypeScript.IScriptSnapshot;
+
+        constructor(
+            private fileName: string,
+            private host: ILanguageServiceHost,
+            public version: number,
+            public isOpen: boolean,
+            public byteOrderMark: ByteOrderMark) {
+            this._sourceText = null;
+        }
+        
+        public getScriptSnapshot(): TypeScript.IScriptSnapshot {
+            if (this._sourceText === null) {
+                this._sourceText = this.host.getScriptSnapshot(this.fileName);
+            }
+
+            return this._sourceText;
+        }
+    }
+
+    //
+    // Cache host information about scripts. Should be refreshed 
+    // at each language service public entry point, since we don't know when 
+    // set of scripts handled by the host changes.
+    //
+    export class HostCache {
+        private map: TypeScript.StringHashTable<HostCacheEntry>;
+
+        constructor(public host: ILanguageServiceHost) {
+            // script id => script index
+            this.map = new TypeScript.StringHashTable<HostCacheEntry>();
+
+            var fileNames = this.host.getScriptFileNames();
+            for (var i = 0, n = fileNames.length; i < n; i++) {
+                var fileName = fileNames[i];
+                this.map.add(fileName, new HostCacheEntry(
+                    fileName, this.host, this.host.getScriptVersion(fileName), this.host.getScriptIsOpen(fileName), this.host.getScriptByteOrderMark(fileName)));
+            }
+        }
+
+        public contains(fileName: string): boolean {
+            return this.map.lookup(fileName) !== null;
+        }
+
+        public getFileNames(): string[]{
+            return this.map.getAllKeys();
+        }
+
+        public getVersion(fileName: string): number {
+            return this.map.lookup(fileName).version;
+        }
+
+        public isOpen(fileName: string): boolean {
+            return this.map.lookup(fileName).isOpen;
+        }
+
+        public getByteOrderMark(fileName: string): ByteOrderMark {
+            return this.map.lookup(fileName).byteOrderMark;
+        }
+
+        public getScriptSnapshot(fileName: string): TypeScript.IScriptSnapshot {
+            return this.map.lookup(fileName).getScriptSnapshot();
+        }
+    }
+
+    export class CompilerState {
+        private logger: TypeScript.ILogger;
+        private diagnostics: ICompilerDiagnostics;
+
+        //
+        // State related to compiler instance
+        //
+        private compiler: TypeScript.TypeScriptCompiler = null;
+        private hostCache: HostCache = null;
+        private _compilationSettings: TypeScript.CompilationSettings = null;
+
+        constructor(private host: ILanguageServiceHost) {
+            this.logger = this.host;
+
+            //
+            // Object for logging user edits into Documents/Diagnostics.txt
+            //
+            this.diagnostics = new CompilerDiagnostics(host);
+        }
+
+        public compilationSettings() {
+            return this._compilationSettings;
+        }
+
+        public getFileNames(): string[] {
+            return this.compiler.fileNameToDocument.getAllKeys();
+        }
+
+        public getScript(fileName: string): TypeScript.Script {
+            return this.compiler.getDocument(fileName).script;
+        }
+
+        public getScripts(): TypeScript.Script[] {
+            return this.compiler.getScripts();
+        }
+
+        public getScriptVersion(fileName: string) {
+            return this.hostCache.getVersion(fileName);
+        }
+
+        public getSemanticInfoChain() {
+            return this.compiler.semanticInfoChain;
+        }
+
+        private addCompilerUnit(compiler: TypeScript.TypeScriptCompiler, fileName: string): void {
+            compiler.addSourceUnit(fileName,
+                this.hostCache.getScriptSnapshot(fileName),
+                this.hostCache.getByteOrderMark(fileName),
+                this.hostCache.getVersion(fileName),
+                this.hostCache.isOpen(fileName));
+        }
+
+        public getHostCompilationSettings(): TypeScript.CompilationSettings {
+            var settings = this.host.getCompilationSettings();
+            if (settings !== null) {
+                return settings;
+            }
+
+            // Set "ES5" target by default for language service
+            settings = new TypeScript.CompilationSettings();
+            settings.codeGenTarget = TypeScript.LanguageVersion.EcmaScript5;
+
+            return settings;
+        }
+
+        private createCompiler(): void {
+            // Create and initialize compiler
+            this.logger.log("Initializing compiler");
+
+            this._compilationSettings = new TypeScript.CompilationSettings();
+
+            Services.copyDataObject(this.compilationSettings(), this.getHostCompilationSettings());
+            this.compiler = new TypeScript.TypeScriptCompiler(this.logger, this.compilationSettings());
+
+            // Add unit for all source files
+            var fileNames = this.host.getScriptFileNames();
+            for (var i = 0, n = fileNames.length; i < n; i++) {
+                this.addCompilerUnit(this.compiler, fileNames[i]);
+            }
+
+            // Initial typecheck
+            this.compiler.pullTypeCheck();
+        }
+
+        public minimalRefresh(): void {
+            //if (this.compiler === null) {
+            //    this.refresh();
+            //    return;
+            //}
+
+            // Reset the cache at start of every refresh
+            this.hostCache = new HostCache(this.host);
+        }
+
+        public refresh(): void {
+            // Reset the cache at start of every refresh
+            this.hostCache = new HostCache(this.host);
+
+            // If full refresh not needed, attempt partial refresh
+            if (!this.fullRefresh()) {
+                this.partialRefresh();
+            }
+        }
+
+        //
+        // Re-create a fresh compiler instance if needed. 
+        // Return "true" if a fresh compiler instance was created. 
+        //
+        private fullRefresh(): boolean {
+            // Initial state: no compiler yet
+            if (this.compiler == null) {
+                this.logger.log("Creating new compiler instance because there is no currently active instance");
+                this.createCompiler();
+                return true;
+            }
+
+            // If any compilation settings changes, a new compiler instance is needed
+            if (!Services.compareDataObjects(this.compilationSettings(), this.getHostCompilationSettings())) {
+                this.logger.log("Creating new compiler instance because compilation settings have changed.");
+                this.createCompiler();
+                return true;
+            }
+
+            // If any file was deleted, we need to create a new compiler, because we are not
+            // even close to supporting removing symbols (unitindex will be all over the place
+            // if we remove scripts from the list).
+            var fileNames = this.compiler.fileNameToDocument.getAllKeys();
+            for (var unitIndex = 0, len = fileNames.length; unitIndex < len; unitIndex++) {
+                var fileName = fileNames[unitIndex];
+
+                if (!this.hostCache.contains(fileName)) {
+                    this.logger.log("Creating new compiler instance because of unit is not part of program anymore: " + unitIndex + "-" + fileName);
+                    this.createCompiler();
+                    return true;
+                }
+            }
+
+            // We can attempt a partial refresh
+            return false;
+        }
+
+        // Attempt an incremental refresh of the compiler state.
+        private partialRefresh(): void {
+            this.logger.log("Updating files...");
+
+            var fileAdded: boolean = false;
+
+            var fileNames = this.host.getScriptFileNames();
+            for (var i = 0, n = fileNames.length; i < n; i++) {
+                var fileName = fileNames[i];
+
+                if (this.compiler.getDocument(fileName)) {
+                    this.updateCompilerUnit(this.compiler, fileName);
+                }
+                else {
+                    this.addCompilerUnit(this.compiler, fileName);
+                    fileAdded = true;
+                }
+            }
+
+            if (fileAdded) {
+                this.compiler.pullTypeCheck();
+            }
+        }
+
+        public getDocument(fileName: string): TypeScript.Document {
+            return this.compiler.getDocument(fileName);
+        }
+
+        public getSyntacticDiagnostics(fileName: string): TypeScript.Diagnostic[] {
+            return this.compiler.getSyntacticDiagnostics(fileName);
+        }
+
+        public getSemanticDiagnostics(fileName: string): TypeScript.Diagnostic[] {
+            return this.compiler.getSemanticDiagnostics(fileName);
+        }
+
+        private getAllSyntacticDiagnostics(): TypeScript.Diagnostic[]{
+            var diagnostics: TypeScript.Diagnostic[] = [];
+
+            this.compiler.fileNameToDocument.map((fileName, value, context) => {
+                var fileDiagnostics = this.compiler.getSyntacticDiagnostics(fileName);
+                diagnostics = diagnostics.concat(fileDiagnostics);
+            }, null);
+
+            return diagnostics;
+        }
+
+        private getAllSemanticDiagnostics(): TypeScript.Diagnostic[]{
+            var diagnostics: TypeScript.Diagnostic[] = [];
+
+            this.compiler.fileNameToDocument.map((fileName, value, context) => {
+                var fileDiagnostics = this.compiler.getSemanticDiagnostics(fileName);
+                diagnostics = diagnostics.concat(fileDiagnostics);
+            }, null);
+
+            return diagnostics;
+        }
+
+        public getEmitOutput(fileName: string): EmitOutput {
+            var result = new EmitOutput();
+
+            var emitterIOHost: TypeScript.EmitterIOHost = {
+                writeFile: (fileName: string, contents: string, writeByteOrderMark: boolean) => {
+                    result.outputFiles.push({
+                        name: fileName,
+                        text: contents,
+                        writeByteOrderMark: writeByteOrderMark
+                    });
+                },
+                directoryExists: (fileName: string) => this.host.directoryExists(fileName),
+                fileExists: (fileName: string) => this.host.fileExists(fileName),
+                resolvePath: (fileName: string) => this.host.resolveRelativePath(fileName, null)
+            };
+
+            var diagnostics: TypeScript.Diagnostic[];
+
+            // Parse the emit options
+            diagnostics = this.compiler.parseEmitOption(emitterIOHost) || [];
+            result.diagnostics = result.diagnostics.concat(diagnostics);
+            if (this.containErrors(diagnostics)) {
+                return result;
+            }
+
+            var outputMany = this.compiler.emitOptions.outputMany;
+
+            // Check for syntactic errors
+            var syntacticDiagnostics = outputMany ? this.getSyntacticDiagnostics(fileName) : this.getAllSyntacticDiagnostics();
+            if (this.containErrors(syntacticDiagnostics)) {
+                // This file has at least one syntactic error, return and do not emit code.
+                return result;
+            }
+
+            // Force a type check before emit to ensure that all symbols have been resolved
+            var semanticDiagnostics = outputMany ? this.getSemanticDiagnostics(fileName) : this.getAllSemanticDiagnostics();
+
+            // Emit output files and source maps
+            diagnostics = this.compiler.emitUnit(fileName, emitterIOHost) || [];
+            result.diagnostics = result.diagnostics.concat(diagnostics);
+            if (this.containErrors(diagnostics)) {
+                return result;
+            }
+
+            // Emit declarations, if there are no semantic errors
+            if (!this.containErrors(semanticDiagnostics)) {
+                diagnostics = this.compiler.emitUnitDeclarations(fileName) || [];
+                result.diagnostics = result.diagnostics.concat(diagnostics);
+            }
+
+            return result;
+        }
+
+        private containErrors(diagnostics: TypeScript.Diagnostic[]): boolean {
+            if (diagnostics && diagnostics.length > 0) {
+                for (var i = 0; i < diagnostics.length; i++) {
+                    var diagnosticInfo = TypeScript.getDiagnosticInfoFromKey(diagnostics[i].diagnosticKey());
+                    if (diagnosticInfo.category === TypeScript.DiagnosticCategory.Error) {
+                        return true;
+                    }
+                }
+            }
+
+            return false;
+        }
+
+        public getScriptTextChangeRangeSinceVersion(fileName: string, lastKnownVersion: number): TypeScript.TextChangeRange {
+            var currentVersion = this.hostCache.getVersion(fileName);
+            if (lastKnownVersion === currentVersion) {
+                return TypeScript.TextChangeRange.unchanged; // "No changes"
+            }
+
+            var scriptSnapshot = this.hostCache.getScriptSnapshot(fileName);
+            return scriptSnapshot.getTextChangeRangeSinceVersion(lastKnownVersion);
+        }
+
+        public getScriptSnapshot(fileName: string): TypeScript.IScriptSnapshot {
+            return this.hostCache.getScriptSnapshot(fileName);
+        }
+
+        //
+        // New Pull stuff
+        //
+        public getDeclarationSymbolInformation(path: TypeScript.AstPath, document: TypeScript.Document) {
+            return this.compiler.pullGetDeclarationSymbolInformation(path, document);
+        }
+
+        public getSymbolInformationFromPath(path: TypeScript.AstPath, document: TypeScript.Document) {
+            return this.compiler.pullGetSymbolInformationFromPath(path, document);
+        }
+
+        public getCallInformationFromPath(path: TypeScript.AstPath, document: TypeScript.Document) {
+            return this.compiler.pullGetCallInformationFromPath(path, document);
+        }
+
+        public getVisibleMemberSymbolsFromPath(path: TypeScript.AstPath, document: TypeScript.Document) {
+            return this.compiler.pullGetVisibleMemberSymbolsFromPath(path, document);
+        }
+
+        public getVisibleDeclsFromPath(path: TypeScript.AstPath, document: TypeScript.Document) {
+            return this.compiler.pullGetVisibleDeclsFromPath(path, document);
+        }
+
+        public geContextualMembersFromPath(path: TypeScript.AstPath, document: TypeScript.Document) {
+            return this.compiler.pullGetContextualMembersFromPath(path, document);
+        }
+
+        public pullGetDeclInformation(decl: TypeScript.PullDecl, path: TypeScript.AstPath, document: TypeScript.Document) {
+            return this.compiler.pullGetDeclInformation(decl, path, document);
+        }
+
+        public getTopLevelDeclarations(fileName: string): TypeScript.PullDecl[]{
+            return this.compiler.getTopLevelDeclarations(fileName);
+        }
+
+        private updateCompilerUnit(compiler: TypeScript.TypeScriptCompiler, fileName: string): void {
+            var document: TypeScript.Document = this.compiler.getDocument(fileName);
+
+            //
+            // If the document is the same, assume no update
+            //
+            var version = this.hostCache.getVersion(fileName);
+            var isOpen = this.hostCache.isOpen(fileName);
+            if (document.version === version && document.isOpen === isOpen) {
+                return;
+            }
+
+            var textChangeRange = this.getScriptTextChangeRangeSinceVersion(fileName, document.version);
+            compiler.updateSourceUnit(fileName,
+                this.hostCache.getScriptSnapshot(fileName),
+                version, isOpen, textChangeRange);
+        }
+
+        private getDocCommentsOfDecl(decl: TypeScript.PullDecl) {
+            var ast = this.compiler.semanticInfoChain.getASTForDecl(decl);
+
+            if (ast && (ast.nodeType() != TypeScript.NodeType.ModuleDeclaration ||
+                (<TypeScript.ModuleDeclaration>ast).isEnum() || decl.kind != TypeScript.PullElementKind.Variable)) {
+                return ast.docComments();
+            }
+
+            return [];
+        }
+
+        private getDocCommentArray(symbol: TypeScript.PullSymbol) {
+            var docComments: TypeScript.Comment[] = [];
+            if (!symbol) {
+                return docComments;
+            }
+
+            var isParameter = symbol.kind == TypeScript.PullElementKind.Parameter;
+            var decls = symbol.getDeclarations();
+            for (var i = 0; i < decls.length; i++) {
+                if (isParameter && decls[i].kind == TypeScript.PullElementKind.Property) {
+                    // Ignore declaration for property that was defined as parameter because they both 
+                    // point to same doc comment
+                    continue;
+                }
+                docComments = docComments.concat(this.getDocCommentsOfDecl(decls[i]));
+            }
+            return docComments;
+        }
+
+        static getDefaultConstructorSymbolForDocComments(classSymbol: TypeScript.PullTypeSymbol) {
+            if (classSymbol.getHasDefaultConstructor()) {
+                // get from parent if possible
+                var extendedTypes = classSymbol.getExtendedTypes();
+                if (extendedTypes.length) {
+                    return CompilerState.getDefaultConstructorSymbolForDocComments(extendedTypes[0]);
+                }
+            }
+
+            return classSymbol.type.getConstructSignatures()[0];
+        }
+
+        public getDocComments(symbol: TypeScript.PullSymbol, useConstructorAsClass?: boolean): string {
+            if (!symbol) {
+                return "";
+            }
+            var decls = symbol.getDeclarations();
+            if (useConstructorAsClass && decls.length && decls[0].kind == TypeScript.PullElementKind.ConstructorMethod) {
+                var classDecl = decls[0].getParentDecl();
+                return TypeScript.Comment.getDocCommentText(this.getDocCommentsOfDecl(classDecl));
+            }
+
+            if (symbol.docComments === null) {
+                var docComments: string = "";
+                if (!useConstructorAsClass && symbol.kind == TypeScript.PullElementKind.ConstructSignature &&
+                    decls.length && decls[0].kind == TypeScript.PullElementKind.Class) {
+                    var classSymbol = (<TypeScript.PullSignatureSymbol>symbol).returnType;
+                    var extendedTypes = classSymbol.getExtendedTypes();
+                    if (extendedTypes.length) {
+                        docComments = this.getDocComments(extendedTypes[0].getConstructorMethod());
+                    } else {
+                        docComments = "";
+                    }
+                } else if (symbol.kind == TypeScript.PullElementKind.Parameter) {
+                    var parameterComments: string[] = [];
+
+                    var funcContainer = symbol.getEnclosingSignature();
+                    var funcDocComments = this.getDocCommentArray(funcContainer);
+                    var paramComment = TypeScript.Comment.getParameterDocCommentText(symbol.getDisplayName(), funcDocComments);
+                    if (paramComment != "") {
+                        parameterComments.push(paramComment);
+                    }
+
+                    var paramSelfComment = TypeScript.Comment.getDocCommentText(this.getDocCommentArray(symbol));
+                    if (paramSelfComment != "") {
+                        parameterComments.push(paramSelfComment);
+                    }
+                    docComments = parameterComments.join("\n");
+                } else {
+                    var getSymbolComments = true;
+                    if (symbol.kind == TypeScript.PullElementKind.FunctionType) {
+                        var functionSymbol = (<TypeScript.PullTypeSymbol>symbol).getFunctionSymbol();
+
+                        if (functionSymbol) {
+                            docComments = functionSymbol.docComments || "";
+                            getSymbolComments = false;
+                        }
+                        else {
+                            var declarationList = symbol.getDeclarations();
+                            if (declarationList.length > 0) {
+                                docComments = declarationList[0].getSymbol().docComments || "";
+                                getSymbolComments = false;
+                            }
+                        }
+                    }
+                    if (getSymbolComments) {
+                        docComments = TypeScript.Comment.getDocCommentText(this.getDocCommentArray(symbol));
+                        if (docComments == "") {
+                            if (symbol.kind == TypeScript.PullElementKind.CallSignature) {
+                                var callTypeSymbol = (<TypeScript.PullSignatureSymbol>symbol).functionType;
+                                if (callTypeSymbol && callTypeSymbol.getCallSignatures().length == 1) {
+                                    docComments = this.getDocComments(callTypeSymbol);
+                                }
+
+                            }
+                        }
+                    }
+                }
+                symbol.docComments = docComments;
+            }
+
+            return symbol.docComments;
+        }
+    }
+}