// Copyright (c) Microsoft. All rights reserved. Licensed under the Apache License, Version 2.0. 
// See LICENSE.txt in the project root for complete license information.

///<reference path='..\references.ts' />

module TypeScript {
    class DeclCollectionContext {
        public isDeclareFile = false;
        public parentChain: PullDecl[] = [];

        constructor(public document: Document, public semanticInfoChain: SemanticInfoChain, public propagateEnumConstants: boolean) {
        }

        public getParent() { return this.parentChain ? this.parentChain[this.parentChain.length - 1] : null; }

        public pushParent(parentDecl: PullDecl) { if (parentDecl) { this.parentChain[this.parentChain.length] = parentDecl; } }

        public popParent() { this.parentChain.length--; }
    }

    function containingModuleHasExportAssignment(ast: ISyntaxElement): boolean {
        ast = ast.parent;
        while (ast) {
            if (ast.kind() === SyntaxKind.ModuleDeclaration) {
                var moduleDecl = <ModuleDeclarationSyntax>ast;
                return moduleDecl.moduleElements.any(m => m.kind() === SyntaxKind.ExportAssignment);
            }
            else if (ast.kind() === SyntaxKind.SourceUnit) {
                var sourceUnit = <SourceUnitSyntax>ast;
                return sourceUnit.moduleElements.any(m => m.kind() === SyntaxKind.ExportAssignment);
            }

            ast = ast.parent;
        }

        return false;
    }

    function isParsingAmbientModule(ast: ISyntaxElement, context: DeclCollectionContext): boolean {
        ast = ast.parent;
        while (ast) {
            if (ast.kind() === SyntaxKind.ModuleDeclaration) {
                if (hasModifier((<ModuleDeclarationSyntax>ast).modifiers, PullElementFlags.Ambient)) {
                    return true;
                }
            }

            ast = ast.parent;
        }

        return false;
    }

    function preCollectImportDecls(ast: ISyntaxElement, context: DeclCollectionContext): void {
        var importDecl = <ImportDeclarationSyntax>ast;
        var declFlags = PullElementFlags.None;

        var parent = context.getParent();

        if (hasModifier(importDecl.modifiers, PullElementFlags.Exported) && !containingModuleHasExportAssignment(ast)) {
            declFlags |= PullElementFlags.Exported;
        }

        var decl = new NormalPullDecl(importDecl.identifier.valueText(), importDecl.identifier.text(), PullElementKind.TypeAlias, declFlags, parent);
        context.semanticInfoChain.setDeclForAST(ast, decl);
        context.semanticInfoChain.setASTForDecl(decl, ast);

        // Note: it is intentional that a import does not get added to hte context stack.  An
        // import does not introduce a new name scope, so it shouldn't be in the context decl stack.
        // context.pushParent(decl);
    }

<<<<<<< HEAD
    function preCollectScriptDecls(sourceUnit: SourceUnitSyntax, context: DeclCollectionContext): void {
        var span = TextSpan.fromBounds(sourceUnit.start(), sourceUnit.end());

=======
    function preCollectScriptDecls(sourceUnit: SourceUnit, context: DeclCollectionContext): void {
>>>>>>> 9eba62ea
        var fileName = sourceUnit.fileName();

        var isExternalModule = context.document.isExternalModule();

        var decl: PullDecl = new RootPullDecl(
            /*name:*/ fileName, fileName, PullElementKind.Script, PullElementFlags.None, context.semanticInfoChain, isExternalModule);
        context.semanticInfoChain.setDeclForAST(sourceUnit, decl);
        context.semanticInfoChain.setASTForDecl(decl, sourceUnit);

        context.isDeclareFile = context.document.isDeclareFile();

        context.pushParent(decl);

        // if it's an external module, create another decl to represent that module inside the top 
        // level script module.

        if (isExternalModule) {
            var declFlags = PullElementFlags.Exported;
            if (isDTSFile(fileName)) {
                declFlags |= PullElementFlags.Ambient;
            }

            var moduleContainsExecutableCode = containsExecutableCode(sourceUnit.moduleElements);
            var kind = PullElementKind.DynamicModule;
            var valueText = quoteStr(fileName);

            var decl: PullDecl = new NormalPullDecl(valueText, fileName, kind, declFlags, context.getParent());

            context.semanticInfoChain.setASTForDecl(decl, sourceUnit);
            // Note: we're overring what the script points to.  For files with an external module, 
            // the script node will point at the external module declaration.
            context.semanticInfoChain.setDeclForAST(sourceUnit, decl);

            if (moduleContainsExecutableCode) {
                createModuleVariableDecl(decl, sourceUnit, context);
            }

            context.pushParent(decl);
        }
    }

    function preCollectEnumDecls(enumDecl: EnumDeclarationSyntax, context: DeclCollectionContext): void {
        var declFlags = PullElementFlags.None;
        var enumName = enumDecl.identifier.valueText();

        if ((hasModifier(enumDecl.modifiers, PullElementFlags.Exported) || isParsingAmbientModule(enumDecl, context)) && !containingModuleHasExportAssignment(enumDecl)) {
            declFlags |= PullElementFlags.Exported;
        }

        if (hasModifier(enumDecl.modifiers, PullElementFlags.Ambient) || isParsingAmbientModule(enumDecl, context) || context.isDeclareFile) {
            declFlags |= PullElementFlags.Ambient;
        }

        // Consider an enum 'always initialized'.
        declFlags |= PullElementFlags.Enum;
        var kind = PullElementKind.Enum;

        var enumDeclaration = new NormalPullDecl(enumName, enumDecl.identifier.text(), kind, declFlags, context.getParent());
        context.semanticInfoChain.setDeclForAST(enumDecl, enumDeclaration);
        context.semanticInfoChain.setASTForDecl(enumDeclaration, enumDecl);

        var enumIndexerDecl = new NormalPullDecl("", "", PullElementKind.IndexSignature, PullElementFlags.Signature, enumDeclaration);
        var enumIndexerParameter = new NormalPullDecl("x", "x", PullElementKind.Parameter, PullElementFlags.None, enumIndexerDecl);

        // create the value decl
        var valueDecl = new NormalPullDecl(enumDeclaration.name, enumDeclaration.getDisplayName(), PullElementKind.Variable, enumDeclaration.flags, context.getParent());
        enumDeclaration.setValueDecl(valueDecl);
        context.semanticInfoChain.setASTForDecl(valueDecl, enumDecl);

        context.pushParent(enumDeclaration);
    }

    function createEnumElementDecls(propertyDecl: EnumElementSyntax, context: DeclCollectionContext): void {
        var parent = context.getParent();

        var decl = new PullEnumElementDecl(propertyDecl.propertyName.valueText(), propertyDecl.propertyName.text(), parent);
        context.semanticInfoChain.setDeclForAST(propertyDecl, decl);
        context.semanticInfoChain.setASTForDecl(decl, propertyDecl);

        // Note: it is intentional that a enum element does not get added to hte context stack.  An 
        // enum element does not introduce a new name scope, so it shouldn't be in the context decl stack.
        // context.pushParent(decl);
    }

    function preCollectModuleDecls(moduleDecl: ModuleDeclarationSyntax, context: DeclCollectionContext): void {
        var declFlags = PullElementFlags.None;

        var moduleContainsExecutableCode = containsExecutableCode(moduleDecl.moduleElements);

        var isDynamic = moduleDecl.stringLiteral !== null;

        if ((hasModifier(moduleDecl.modifiers, PullElementFlags.Exported) || isParsingAmbientModule(moduleDecl, context)) && !containingModuleHasExportAssignment(moduleDecl)) {
            declFlags |= PullElementFlags.Exported;
        }

        if (hasModifier(moduleDecl.modifiers, PullElementFlags.Ambient) || isParsingAmbientModule(moduleDecl, context) || context.isDeclareFile) {
            declFlags |= PullElementFlags.Ambient;
        }

        var kind = isDynamic ? PullElementKind.DynamicModule : PullElementKind.Container;

        if (moduleDecl.stringLiteral) {
            var valueText = quoteStr(moduleDecl.stringLiteral.valueText());
            var text = moduleDecl.stringLiteral.text();

            var decl = new NormalPullDecl(valueText, text, kind, declFlags, context.getParent());

            context.semanticInfoChain.setDeclForAST(moduleDecl, decl);
            context.semanticInfoChain.setDeclForAST(moduleDecl.stringLiteral, decl);
            context.semanticInfoChain.setASTForDecl(decl, moduleDecl.stringLiteral);

            if (moduleContainsExecutableCode) {
                createModuleVariableDecl(decl, moduleDecl.stringLiteral, context);
            }

            context.pushParent(decl);
        }
        else {
            // Module has a name or dotted name.
            var moduleNames = getModuleNames(moduleDecl.name);
            for (var i = 0, n = moduleNames.length; i < n; i++) {
                var moduleName = moduleNames[i];

                // All the inner module decls are exported.
                var specificFlags = declFlags;
                if (i > 0) {
                    specificFlags |= PullElementFlags.Exported;
                }

                var decl = new NormalPullDecl(moduleName.valueText(), moduleName.text(), kind, specificFlags, context.getParent());

                //// The innermost moduleDecl maps to the entire ModuleDeclaration node.
                //// All the other ones map to the name node.  i.e. module A.B.C { }
                ////
                //// The decl for C points to the entire module declaration.  The decls for A and B
                //// will point at the A and B nodes respectively.
                //var ast = (i === (moduleName.length - 1))
                //    ? moduleDecl
                //    : moduleName;
                context.semanticInfoChain.setDeclForAST(moduleDecl, decl);
                context.semanticInfoChain.setDeclForAST(moduleName, decl);
                context.semanticInfoChain.setASTForDecl(decl, moduleName);

                if (moduleContainsExecutableCode) {
                    createModuleVariableDecl(decl, moduleName, context);
                }

                context.pushParent(decl);
            }
        }
    }

    export function getModuleNames(name: ISyntaxElement, result?: ISyntaxToken[]): ISyntaxToken[] {
        result = result || [];

        if (name.kind() === SyntaxKind.QualifiedName) {
            getModuleNames((<QualifiedNameSyntax>name).left, result);
            result.push((<QualifiedNameSyntax>name).right);
        }
        else {
            result.push(<ISyntaxToken>name);
        }

        return result;
    }

    function createModuleVariableDecl(decl: PullDecl, moduleNameAST: ISyntaxElement, context: DeclCollectionContext): void {
        decl.setFlags(decl.flags | getInitializationFlag(decl));

        // create the value decl
        var valueDecl = new NormalPullDecl(decl.name, decl.getDisplayName(), PullElementKind.Variable, decl.flags, context.getParent());
        decl.setValueDecl(valueDecl);
        context.semanticInfoChain.setASTForDecl(valueDecl, moduleNameAST);
    }

    function containsExecutableCode(members: ISyntaxList<IModuleElementSyntax>): boolean {
        for (var i = 0, n = members.childCount(); i < n; i++) {
            var member = members.childAt(i);

            // October 11, 2013
            // Internal modules are either instantiated or non-instantiated. A non-instantiated 
            // module is an internal module containing only interface types and other non - 
            // instantiated modules. 
            //
            // Note: small spec deviation.  We don't consider an import statement sufficient to
            // consider a module instantiated.  After all, if there is an import, but no actual
            // code that references the imported value, then there's no need to emit the import
            // or the module.
            if (member.kind() === SyntaxKind.ModuleDeclaration) {
                var moduleDecl = <ModuleDeclarationSyntax>member;

                // If we have a module in us, and it contains executable code, then we
                // contain executable code.
                if (containsExecutableCode(moduleDecl.moduleElements)) {
                    return true;
                }
            }
            else if (member.kind() !== SyntaxKind.InterfaceDeclaration && member.kind() !== SyntaxKind.ImportDeclaration) {
                // If we contain anything that's not an interface declaration, then we contain
                // executable code.
                return true;
            }
        }

        return false;
    }

    function preCollectClassDecls(classDecl: ClassDeclarationSyntax, context: DeclCollectionContext): void {
        var declFlags = PullElementFlags.None;

        if ((hasModifier(classDecl.modifiers, PullElementFlags.Exported) || isParsingAmbientModule(classDecl, context)) && !containingModuleHasExportAssignment(classDecl)) {
            declFlags |= PullElementFlags.Exported;
        }

        if (hasModifier(classDecl.modifiers, PullElementFlags.Ambient) || isParsingAmbientModule(classDecl, context) || context.isDeclareFile) {
            declFlags |= PullElementFlags.Ambient;
        }

        var parent = context.getParent();

        var decl = new NormalPullDecl(classDecl.identifier.valueText(), classDecl.identifier.text(), PullElementKind.Class, declFlags, parent);

        var constructorDecl = new NormalPullDecl(
            classDecl.identifier.valueText(),
            classDecl.identifier.text(),
            PullElementKind.Variable,
            declFlags | PullElementFlags.ClassConstructorVariable,
            parent);

        decl.setValueDecl(constructorDecl);

        context.semanticInfoChain.setDeclForAST(classDecl, decl);
        context.semanticInfoChain.setASTForDecl(decl, classDecl);
        context.semanticInfoChain.setASTForDecl(constructorDecl, classDecl);

        context.pushParent(decl);
    }

    function preCollectObjectTypeDecls(objectType: ObjectTypeSyntax, context: DeclCollectionContext): void {
        // if this is the 'body' of an interface declaration, then we don't want to create a decl 
        // here.  We want the interface decl to be the parent decl of all the members we visit.
        if (objectType.parent.kind() === SyntaxKind.InterfaceDeclaration) {
            return;
        }

        var declFlags = PullElementFlags.None;

        var parent = context.getParent();

        if (parent && (parent.kind === PullElementKind.WithBlock || (parent.flags & PullElementFlags.DeclaredInAWithBlock))) {
            declFlags |= PullElementFlags.DeclaredInAWithBlock;
        }

        var decl = new NormalPullDecl("", "", PullElementKind.ObjectType, declFlags, parent);
        context.semanticInfoChain.setDeclForAST(objectType, decl);
        context.semanticInfoChain.setASTForDecl(decl, objectType);

        context.pushParent(decl);
    }

    function preCollectInterfaceDecls(interfaceDecl: InterfaceDeclarationSyntax, context: DeclCollectionContext): void {
        var declFlags = PullElementFlags.None;

        if ((hasModifier(interfaceDecl.modifiers, PullElementFlags.Exported) || isParsingAmbientModule(interfaceDecl, context)) && !containingModuleHasExportAssignment(interfaceDecl)) {
            declFlags |= PullElementFlags.Exported;
        }

        var parent = context.getParent();

        var decl = new NormalPullDecl(interfaceDecl.identifier.valueText(), interfaceDecl.identifier.text(), PullElementKind.Interface, declFlags, parent);
        context.semanticInfoChain.setDeclForAST(interfaceDecl, decl);
        context.semanticInfoChain.setASTForDecl(decl, interfaceDecl);

        context.pushParent(decl);
    }

    function preCollectParameterDecl(argDecl: ParameterSyntax, context: DeclCollectionContext): void {
        var declFlags = PullElementFlags.None;

        if (hasModifier(argDecl.modifiers, PullElementFlags.Private)) {
            declFlags |= PullElementFlags.Private;
        }
        else {
            declFlags |= PullElementFlags.Public;
        }

        if (argDecl.questionToken !== null || argDecl.equalsValueClause !== null || argDecl.dotDotDotToken !== null) {
            declFlags |= PullElementFlags.Optional;
        }

        var parent = context.getParent();

        if (parent && (parent.kind === PullElementKind.WithBlock || (parent.flags & PullElementFlags.DeclaredInAWithBlock))) {
            declFlags |= PullElementFlags.DeclaredInAWithBlock;
        }

<<<<<<< HEAD
        var span = argDecl.fullWidth() > 0
            ? TextSpan.fromBounds(argDecl.start(), argDecl.end())
            : TextSpan.fromBounds(argDecl.parent.start(), argDecl.parent.end());

        var decl = new NormalPullDecl(argDecl.identifier.valueText(), argDecl.identifier.text(), PullElementKind.Parameter, declFlags, parent, span);
=======
        var decl = new NormalPullDecl(argDecl.identifier.valueText(), argDecl.identifier.text(), PullElementKind.Parameter, declFlags, parent);
>>>>>>> 9eba62ea

        // If it has a default arg, record the fact that the parent has default args (we will need this during resolution)
        if (argDecl.equalsValueClause) {
            parent.flags |= PullElementFlags.HasDefaultArgs;
        }

        if (parent.kind == PullElementKind.ConstructorMethod) {
            decl.setFlag(PullElementFlags.ConstructorParameter);
        }
        
        // if it's a property type, we'll need to add it to the parent's parent as well
        var isPublicOrPrivate = hasModifier(argDecl.modifiers, PullElementFlags.Public) || hasModifier(argDecl.modifiers, PullElementFlags.Private);
        var isInConstructor = parent.kind === PullElementKind.ConstructorMethod;
        if (isPublicOrPrivate && isInConstructor) {
            var parentsParent = context.parentChain[context.parentChain.length - 2];
            // optional parameters don't introduce optional properties - always drop isOptional flag on the property declaration
            var propDeclFlags = declFlags & ~PullElementFlags.Optional;
            var propDecl = new NormalPullDecl(argDecl.identifier.valueText(), argDecl.identifier.text(), PullElementKind.Property, propDeclFlags, parentsParent);
            propDecl.setValueDecl(decl);
            decl.setFlag(PullElementFlags.PropertyParameter);
            propDecl.setFlag(PullElementFlags.PropertyParameter);

            if (parent.kind == PullElementKind.ConstructorMethod) {
                propDecl.setFlag(PullElementFlags.ConstructorParameter);
            }

            context.semanticInfoChain.setASTForDecl(decl, argDecl);
            context.semanticInfoChain.setASTForDecl(propDecl, argDecl);
            context.semanticInfoChain.setDeclForAST(argDecl, propDecl);
        }
        else {
            context.semanticInfoChain.setASTForDecl(decl, argDecl);
            context.semanticInfoChain.setDeclForAST(argDecl, decl);
        }

        // Record this decl in its parent in the declGroup with the corresponding name
        parent.addVariableDeclToGroup(decl);
        
        // Note: it is intentional that a parameter does not get added to hte context stack.  A 
        // parameter does not introduce a new name scope, so it shouldn't be in the context decl stack.
        // context.pushParent(decl);
    }

    function preCollectTypeParameterDecl(typeParameterDecl: TypeParameterSyntax, context: DeclCollectionContext): void {
        var declFlags = PullElementFlags.None;

        var parent = context.getParent();

        if (parent && (parent.kind === PullElementKind.WithBlock || (parent.flags & PullElementFlags.DeclaredInAWithBlock))) {
            declFlags |= PullElementFlags.DeclaredInAWithBlock;
        }

        var decl = new NormalPullDecl(typeParameterDecl.identifier.valueText(), typeParameterDecl.identifier.text(), PullElementKind.TypeParameter, declFlags, parent);
        context.semanticInfoChain.setASTForDecl(decl, typeParameterDecl);
        context.semanticInfoChain.setDeclForAST(typeParameterDecl, decl);

        // Note: it is intentional that a type parameter does not get added to hte context stack.
        // A type parameter does not introduce a new name scope, so it shouldn't be in the 
        // context decl stack.
        // context.pushParent(decl);
    }

    // interface properties
    function createPropertySignature(propertyDecl: PropertySignatureSyntax, context: DeclCollectionContext): void {
        var declFlags = PullElementFlags.Public;
        var parent = context.getParent();
        var declType = PullElementKind.Property;

        if (propertyDecl.questionToken !== null) {
            declFlags |= PullElementFlags.Optional;
        }

        var decl = new NormalPullDecl(propertyDecl.propertyName.valueText(), propertyDecl.propertyName.text(), declType, declFlags, parent);
        context.semanticInfoChain.setDeclForAST(propertyDecl, decl);
        context.semanticInfoChain.setASTForDecl(decl, propertyDecl);

        // Note: it is intentional that a var decl does not get added to hte context stack.  A var
        // decl does not introduce a new name scope, so it shouldn't be in the context decl stack.
        // context.pushParent(decl);
    }

    // class member variables
    function createMemberVariableDeclaration(memberDecl: MemberVariableDeclarationSyntax, context: DeclCollectionContext): void {
        var declFlags = PullElementFlags.None;
        var declType = PullElementKind.Property;

        if (hasModifier(memberDecl.modifiers, PullElementFlags.Private)) {
            declFlags |= PullElementFlags.Private;
        }
        else {
            declFlags |= PullElementFlags.Public;
        }

        if (hasModifier(memberDecl.modifiers, PullElementFlags.Static)) {
            declFlags |= PullElementFlags.Static;
        }

        var parent = context.getParent();

        var decl = new NormalPullDecl(memberDecl.variableDeclarator.propertyName.valueText(), memberDecl.variableDeclarator.propertyName.text(), declType, declFlags, parent);
        context.semanticInfoChain.setDeclForAST(memberDecl, decl);
        context.semanticInfoChain.setDeclForAST(memberDecl.variableDeclarator, decl);
        context.semanticInfoChain.setASTForDecl(decl, memberDecl);

        // Note: it is intentional that a var decl does not get added to hte context stack.  A var
        // decl does not introduce a new name scope, so it shouldn't be in the context decl stack.
        // context.pushParent(decl);
    }

    function createVariableDeclaration(varDecl: VariableDeclaratorSyntax, context: DeclCollectionContext): void {
        var declFlags = PullElementFlags.None;
        var declType = PullElementKind.Variable;

        var modifiers = getVariableDeclaratorModifiers(varDecl);
        if ((hasModifier(modifiers, PullElementFlags.Exported) || isParsingAmbientModule(varDecl, context)) && !containingModuleHasExportAssignment(varDecl)) {
            declFlags |= PullElementFlags.Exported;
        }

        if (hasModifier(modifiers, PullElementFlags.Ambient) || isParsingAmbientModule(varDecl, context) || context.isDeclareFile) {
            declFlags |= PullElementFlags.Ambient;
        }

        var parent = context.getParent();

        if (parent && (parent.kind === PullElementKind.WithBlock || (parent.flags & PullElementFlags.DeclaredInAWithBlock))) {
            declFlags |= PullElementFlags.DeclaredInAWithBlock;
        }

        var decl = new NormalPullDecl(varDecl.propertyName.valueText(), varDecl.propertyName.text(), declType, declFlags, parent);
        context.semanticInfoChain.setDeclForAST(varDecl, decl);
        context.semanticInfoChain.setASTForDecl(decl, varDecl);

        if (parent) {
            // Record this decl in its parent in the declGroup with the corresponding name
            parent.addVariableDeclToGroup(decl);
        }

        // Note: it is intentional that a var decl does not get added to hte context stack.  A var
        // decl does not introduce a new name scope, so it shouldn't be in the context decl stack.
        // context.pushParent(decl);
    }

    function preCollectVarDecls(ast: ISyntaxElement, context: DeclCollectionContext): void {
        if (ast.parent.kind() === SyntaxKind.MemberVariableDeclaration) {
            // Already handled this node.
            return;
        }

        var varDecl = <VariableDeclaratorSyntax>ast;
        createVariableDeclaration(varDecl, context);
    }

    // function type expressions
    function createFunctionTypeDeclaration(functionTypeDeclAST: FunctionTypeSyntax, context: DeclCollectionContext): void {
        var declFlags = PullElementFlags.Signature;
        var declType = PullElementKind.FunctionType;

        var parent = context.getParent();

        if (parent && (parent.kind === PullElementKind.WithBlock || (parent.flags & PullElementFlags.DeclaredInAWithBlock))) {
            declFlags |= PullElementFlags.DeclaredInAWithBlock;
        }

        var decl = new NormalPullDecl("", "", declType, declFlags, parent);
        context.semanticInfoChain.setDeclForAST(functionTypeDeclAST, decl);
        context.semanticInfoChain.setASTForDecl(decl, functionTypeDeclAST);

        context.pushParent(decl);
    }

    // constructor types
    function createConstructorTypeDeclaration(constructorTypeDeclAST: ConstructorTypeSyntax, context: DeclCollectionContext): void {
        var declFlags = PullElementFlags.None;
        var declType = PullElementKind.ConstructorType;

        var parent = context.getParent();

        if (parent && (parent.kind === PullElementKind.WithBlock || (parent.flags & PullElementFlags.DeclaredInAWithBlock))) {
            declFlags |= PullElementFlags.DeclaredInAWithBlock;
        }

        var decl = new NormalPullDecl("", "", declType, declFlags, parent);
        context.semanticInfoChain.setDeclForAST(constructorTypeDeclAST, decl);
        context.semanticInfoChain.setASTForDecl(decl, constructorTypeDeclAST);

        context.pushParent(decl);
    }

    // function declaration
    function createFunctionDeclaration(funcDeclAST: FunctionDeclarationSyntax, context: DeclCollectionContext): void {
        var declFlags = PullElementFlags.None;
        var declType = PullElementKind.Function;

        if ((hasModifier(funcDeclAST.modifiers, PullElementFlags.Exported) || isParsingAmbientModule(funcDeclAST, context)) && !containingModuleHasExportAssignment(funcDeclAST)) {
            declFlags |= PullElementFlags.Exported;
        }

        if (hasModifier(funcDeclAST.modifiers, PullElementFlags.Ambient) || isParsingAmbientModule(funcDeclAST, context) || context.isDeclareFile) {
            declFlags |= PullElementFlags.Ambient;
        }

        if (!funcDeclAST.block) {
            declFlags |= PullElementFlags.Signature;
        }

        var parent = context.getParent();

        if (parent && (parent.kind === PullElementKind.WithBlock || (parent.flags & PullElementFlags.DeclaredInAWithBlock))) {
            declFlags |= PullElementFlags.DeclaredInAWithBlock;
        }

        var decl = new NormalPullDecl(funcDeclAST.identifier.valueText(), funcDeclAST.identifier.text(), declType, declFlags, parent);
        context.semanticInfoChain.setDeclForAST(funcDeclAST, decl);
        context.semanticInfoChain.setASTForDecl(decl, funcDeclAST);

        context.pushParent(decl);
    }

    // function expression
    function createAnyFunctionExpressionDeclaration(
        functionExpressionDeclAST: ISyntaxElement,
        id: ISyntaxToken,
        context: DeclCollectionContext,
        displayName: ISyntaxToken = null): void {

        var declFlags = PullElementFlags.None;

        if (functionExpressionDeclAST.kind() === SyntaxKind.SimpleArrowFunctionExpression ||
            functionExpressionDeclAST.kind() === SyntaxKind.ParenthesizedArrowFunctionExpression) {
            declFlags |= PullElementFlags.ArrowFunction;
        }

        var parent = context.getParent();

        if (parent && (parent.kind === PullElementKind.WithBlock || (parent.flags & PullElementFlags.DeclaredInAWithBlock))) {
            declFlags |= PullElementFlags.DeclaredInAWithBlock;
        }

        var name = id ? id.text() : "";
        var displayNameText = displayName ? displayName.text() : "";
        var decl: PullDecl = new PullFunctionExpressionDecl(name, declFlags, parent, displayNameText);
        context.semanticInfoChain.setDeclForAST(functionExpressionDeclAST, decl);
        context.semanticInfoChain.setASTForDecl(decl, functionExpressionDeclAST);

        context.pushParent(decl);

        if (functionExpressionDeclAST.kind() === SyntaxKind.SimpleArrowFunctionExpression) {
            var simpleArrow = <SimpleArrowFunctionExpressionSyntax>functionExpressionDeclAST;
            var declFlags = PullElementFlags.Public;

            var parent = context.getParent();

            if (hasFlag(parent.flags, PullElementFlags.DeclaredInAWithBlock)) {
                declFlags |= PullElementFlags.DeclaredInAWithBlock;
            }

<<<<<<< HEAD
            var span = simpleArrow.identifier.fullWidth() > 0
                ? TextSpan.fromBounds(simpleArrow.identifier.start(), simpleArrow.identifier.end())
                : TextSpan.fromBounds(simpleArrow.firstToken().start(), simpleArrow.firstToken().start());

            var decl: PullDecl = new NormalPullDecl(simpleArrow.identifier.valueText(), simpleArrow.identifier.text(), PullElementKind.Parameter, declFlags, parent, span);
=======
            var decl: PullDecl = new NormalPullDecl(simpleArrow.identifier.valueText(), simpleArrow.identifier.text(), PullElementKind.Parameter, declFlags, parent);
>>>>>>> 9eba62ea

            context.semanticInfoChain.setASTForDecl(decl, simpleArrow.identifier);
            context.semanticInfoChain.setDeclForAST(simpleArrow.identifier, decl);

            // Record this decl in its parent in the declGroup with the corresponding name
            parent.addVariableDeclToGroup(decl);
        }
    }

    function createMemberFunctionDeclaration(funcDecl: MemberFunctionDeclarationSyntax, context: DeclCollectionContext): void {
        var declFlags = PullElementFlags.None;
        var declType = PullElementKind.Method;

        if (hasModifier(funcDecl.modifiers, PullElementFlags.Static)) {
            declFlags |= PullElementFlags.Static;
        }

        if (hasModifier(funcDecl.modifiers, PullElementFlags.Private)) {
            declFlags |= PullElementFlags.Private;
        }
        else {
            declFlags |= PullElementFlags.Public;
        }

        if (!funcDecl.block) {
            declFlags |= PullElementFlags.Signature;
        }

        var parent = context.getParent();

        var decl = new NormalPullDecl(funcDecl.propertyName.valueText(), funcDecl.propertyName.text(), declType, declFlags, parent);
        context.semanticInfoChain.setDeclForAST(funcDecl, decl);
        context.semanticInfoChain.setASTForDecl(decl, funcDecl);

        context.pushParent(decl);
    }

    // index signatures
    function createIndexSignatureDeclaration(indexSignatureDeclAST: IndexSignatureSyntax, context: DeclCollectionContext): void {
        var declFlags = PullElementFlags.Signature;
        var declType = PullElementKind.IndexSignature;

        var parent = context.getParent();

        var decl = new NormalPullDecl("", "" , declType, declFlags, parent);
        context.semanticInfoChain.setDeclForAST(indexSignatureDeclAST, decl);
        context.semanticInfoChain.setASTForDecl(decl, indexSignatureDeclAST);

        context.pushParent(decl);
    }

    // call signatures
    function createCallSignatureDeclaration(callSignature: CallSignatureSyntax, context: DeclCollectionContext): void {
        var isChildOfObjectType = callSignature.parent && callSignature.parent.parent &&
            callSignature.parent.kind() === SyntaxKind.SeparatedList &&
            callSignature.parent.parent.kind() === SyntaxKind.ObjectType;

        if (!isChildOfObjectType) {
            // This was a call signature that was part of some other entity (like a function 
            // declaration or construct signature).  Those are already handled specially and
            // we don't want to end up making another call signature for them.  We only want
            // to make an actual call signature if we're a standalone call signature in an 
            // object/interface type.
            return;
        }

        var declFlags = PullElementFlags.Signature;
        var declType = PullElementKind.CallSignature;

        var parent = context.getParent();

        if (parent && (parent.kind === PullElementKind.WithBlock || (parent.flags & PullElementFlags.DeclaredInAWithBlock))) {
            declFlags |= PullElementFlags.DeclaredInAWithBlock;
        }

        var decl = new NormalPullDecl("", "", declType, declFlags, parent);
        context.semanticInfoChain.setDeclForAST(callSignature, decl);
        context.semanticInfoChain.setASTForDecl(decl, callSignature);

        context.pushParent(decl);
    }

    function createMethodSignatureDeclaration(method: MethodSignatureSyntax, context: DeclCollectionContext): void {
        var declFlags = PullElementFlags.None;
        var declType = PullElementKind.Method;

        declFlags |= PullElementFlags.Public;
        declFlags |= PullElementFlags.Signature;

        if (method.questionToken !== null) {
            declFlags |= PullElementFlags.Optional;
        }

        var parent = context.getParent();

        var decl = new NormalPullDecl(method.propertyName.valueText(), method.propertyName.text(), declType, declFlags, parent);
        context.semanticInfoChain.setDeclForAST(method, decl);
        context.semanticInfoChain.setASTForDecl(decl, method);

        context.pushParent(decl);
    }

    // construct signatures
    function createConstructSignatureDeclaration(constructSignatureDeclAST: ConstructSignatureSyntax, context: DeclCollectionContext): void {
        var declFlags = PullElementFlags.Signature;
        var declType = PullElementKind.ConstructSignature;

        var parent = context.getParent();

        if (parent && (parent.kind === PullElementKind.WithBlock || (parent.flags & PullElementFlags.DeclaredInAWithBlock))) {
            declFlags |= PullElementFlags.DeclaredInAWithBlock;
        }

        var decl = new NormalPullDecl("", "", declType, declFlags, parent);
        context.semanticInfoChain.setDeclForAST(constructSignatureDeclAST, decl);
        context.semanticInfoChain.setASTForDecl(decl, constructSignatureDeclAST);

        context.pushParent(decl);
    }

    // class constructors
    function createClassConstructorDeclaration(constructorDeclAST: ConstructorDeclarationSyntax, context: DeclCollectionContext): void {
        var declFlags = PullElementFlags.None;
        var declType = PullElementKind.ConstructorMethod;

        if (!constructorDeclAST.block) {
            declFlags |= PullElementFlags.Signature;
        }

        var parent = context.getParent();

        if (parent) {
            // if the parent is exported, the constructor decl must be as well
            var parentFlags = parent.flags;

            if (parentFlags & PullElementFlags.Exported) {
                declFlags |= PullElementFlags.Exported;
            }
        }

        var decl = new NormalPullDecl(parent.name, parent.getDisplayName(), declType, declFlags, parent);
        context.semanticInfoChain.setDeclForAST(constructorDeclAST, decl);
        context.semanticInfoChain.setASTForDecl(decl, constructorDeclAST);

        context.pushParent(decl);
    }

    function createGetAccessorDeclaration(getAccessorDeclAST: GetAccessorSyntax, context: DeclCollectionContext): void {
        var declFlags = PullElementFlags.Public;
        var declType = PullElementKind.GetAccessor;

        if (hasModifier(getAccessorDeclAST.modifiers, PullElementFlags.Static)) {
            declFlags |= PullElementFlags.Static;
        }

        if (hasModifier(getAccessorDeclAST.modifiers, PullElementFlags.Private)) {
            declFlags |= PullElementFlags.Private;
        }
        else {
            declFlags |= PullElementFlags.Public;
        }

        var parent = context.getParent();

        if (parent && (parent.kind === PullElementKind.WithBlock || (parent.flags & PullElementFlags.DeclaredInAWithBlock))) {
            declFlags |= PullElementFlags.DeclaredInAWithBlock;
        }

        var decl = new NormalPullDecl(getAccessorDeclAST.propertyName.valueText(), getAccessorDeclAST.propertyName.text(), declType, declFlags, parent);
        context.semanticInfoChain.setDeclForAST(getAccessorDeclAST, decl);
        context.semanticInfoChain.setASTForDecl(decl, getAccessorDeclAST);

        context.pushParent(decl);
    }

    function createFunctionExpressionDeclaration(expression: FunctionExpressionSyntax, context: DeclCollectionContext): void {
        createAnyFunctionExpressionDeclaration(expression, expression.identifier, context);
    }

    function createSetAccessorDeclaration(setAccessorDeclAST: SetAccessorSyntax, context: DeclCollectionContext): void {
        var declFlags = PullElementFlags.Public;
        var declType = PullElementKind.SetAccessor;

        if (hasModifier(setAccessorDeclAST.modifiers, PullElementFlags.Static)) {
            declFlags |= PullElementFlags.Static;
        }

        if (hasModifier(setAccessorDeclAST.modifiers, PullElementFlags.Private)) {
            declFlags |= PullElementFlags.Private;
        }
        else {
            declFlags |= PullElementFlags.Public;
        }

        var parent = context.getParent();

        if (parent && (parent.kind === PullElementKind.WithBlock || (parent.flags & PullElementFlags.DeclaredInAWithBlock))) {
            declFlags |= PullElementFlags.DeclaredInAWithBlock;
        }

        var decl = new NormalPullDecl(setAccessorDeclAST.propertyName.valueText(), setAccessorDeclAST.propertyName.text(), declType, declFlags, parent);
        context.semanticInfoChain.setDeclForAST(setAccessorDeclAST, decl);
        context.semanticInfoChain.setASTForDecl(decl, setAccessorDeclAST);

        context.pushParent(decl);
    }

    function preCollectCatchDecls(ast: CatchClauseSyntax, context: DeclCollectionContext): void {
        if (ast.identifier.fullWidth() === 0) {
            return;
        }

        var declFlags = PullElementFlags.None;
        var declType = PullElementKind.CatchBlock;

        var parent = context.getParent();

        if (parent && (parent.kind === PullElementKind.WithBlock || (parent.flags & PullElementFlags.DeclaredInAWithBlock))) {
            declFlags |= PullElementFlags.DeclaredInAWithBlock;
        }

        var decl = new NormalPullDecl("", "", declType, declFlags, parent);
        context.semanticInfoChain.setDeclForAST(ast, decl);
        context.semanticInfoChain.setASTForDecl(decl, ast);

        context.pushParent(decl);

        var declFlags = PullElementFlags.None;
        var declType = PullElementKind.CatchVariable;

        // Create a decl for the catch clause variable.
        var parent = context.getParent();

        if (hasFlag(parent.flags, PullElementFlags.DeclaredInAWithBlock)) {
            declFlags |= PullElementFlags.DeclaredInAWithBlock;
        }

        var decl = new NormalPullDecl(ast.identifier.valueText(), ast.identifier.text(), declType, declFlags, parent);
        context.semanticInfoChain.setDeclForAST(ast.identifier, decl);
        context.semanticInfoChain.setASTForDecl(decl, ast.identifier);

        if (parent) {
            // Record this decl in its parent in the declGroup with the corresponding name
            parent.addVariableDeclToGroup(decl);
        }
    }

    function preCollectWithDecls(ast: ISyntaxElement, context: DeclCollectionContext): void {
        var declFlags = PullElementFlags.None;
        var declType = PullElementKind.WithBlock;

        var parent = context.getParent();

        var decl = new NormalPullDecl("", "", declType, declFlags, parent);
        context.semanticInfoChain.setDeclForAST(ast, decl);
        context.semanticInfoChain.setASTForDecl(decl, ast);

        context.pushParent(decl);
    }

<<<<<<< HEAD
    function preCollectObjectLiteralDecls(ast: ISyntaxElement, context: DeclCollectionContext): void {
        var span = TextSpan.fromBounds(ast.start(), ast.end());
=======
    function preCollectObjectLiteralDecls(ast: AST, context: DeclCollectionContext): void {
>>>>>>> 9eba62ea
        var decl = new NormalPullDecl(
            "", "", PullElementKind.ObjectLiteral, PullElementFlags.None, context.getParent());

        context.semanticInfoChain.setDeclForAST(ast, decl);
        context.semanticInfoChain.setASTForDecl(decl, ast);

        context.pushParent(decl);
    }

    function preCollectSimplePropertyAssignmentDecls(propertyAssignment: SimplePropertyAssignmentSyntax, context: DeclCollectionContext): void {
        var assignmentText = getPropertyAssignmentNameTextFromIdentifier(propertyAssignment.propertyName);
        var span = TextSpan.fromBounds(propertyAssignment.start(), propertyAssignment.end());

        var decl = new NormalPullDecl(assignmentText.memberName, assignmentText.actualText, PullElementKind.Property, PullElementFlags.Public, context.getParent());

        context.semanticInfoChain.setDeclForAST(propertyAssignment, decl);
        context.semanticInfoChain.setASTForDecl(decl, propertyAssignment);

        // Note: it is intentional that a property assignment does not get added to hte context 
        // stack.  A prop assignment does not introduce a new name scope, so it shouldn't be in
        // the context decl stack.
        // context.pushParent(decl);
    }

    function preCollectFunctionPropertyAssignmentDecls(propertyAssignment: FunctionPropertyAssignmentSyntax, context: DeclCollectionContext): void {
        var assignmentText = getPropertyAssignmentNameTextFromIdentifier(propertyAssignment.propertyName);

        var decl = new NormalPullDecl(assignmentText.memberName, assignmentText.actualText, PullElementKind.Property, PullElementFlags.Public, context.getParent());

        context.semanticInfoChain.setDeclForAST(propertyAssignment, decl);
        context.semanticInfoChain.setASTForDecl(decl, propertyAssignment);

        createAnyFunctionExpressionDeclaration(
            propertyAssignment, propertyAssignment.propertyName, context, propertyAssignment.propertyName);
    }

    function preCollectDecls(ast: ISyntaxElement, context: DeclCollectionContext) {
        switch (ast.kind()) {
            case SyntaxKind.SourceUnit:
                preCollectScriptDecls(<SourceUnitSyntax>ast, context);
                break;
            case SyntaxKind.EnumDeclaration:
                preCollectEnumDecls(<EnumDeclarationSyntax>ast, context);
                break;
            case SyntaxKind.EnumElement:
                createEnumElementDecls(<EnumElementSyntax>ast, context);
                break;
            case SyntaxKind.ModuleDeclaration:
                preCollectModuleDecls(<ModuleDeclarationSyntax>ast, context);
                break;
            case SyntaxKind.ClassDeclaration:
                preCollectClassDecls(<ClassDeclarationSyntax>ast, context);
                break;
            case SyntaxKind.InterfaceDeclaration:
                preCollectInterfaceDecls(<InterfaceDeclarationSyntax>ast, context);
                break;
            case SyntaxKind.ObjectType:
                preCollectObjectTypeDecls(<ObjectTypeSyntax>ast, context);
                break;
            case SyntaxKind.Parameter:
                preCollectParameterDecl(<ParameterSyntax>ast, context);
                break;
            case SyntaxKind.MemberVariableDeclaration:
                createMemberVariableDeclaration(<MemberVariableDeclarationSyntax>ast, context);
                break;
            case SyntaxKind.PropertySignature:
                createPropertySignature(<PropertySignatureSyntax>ast, context);
                break;
            case SyntaxKind.VariableDeclarator:
                preCollectVarDecls(ast, context);
                break;
            case SyntaxKind.ConstructorDeclaration:
                createClassConstructorDeclaration(<ConstructorDeclarationSyntax>ast, context);
                break;
            case SyntaxKind.GetAccessor:
                createGetAccessorDeclaration(<GetAccessorSyntax>ast, context);
                break;
            case SyntaxKind.SetAccessor:
                createSetAccessorDeclaration(<SetAccessorSyntax>ast, context);
                break;
            case SyntaxKind.FunctionExpression:
                createFunctionExpressionDeclaration(<FunctionExpressionSyntax>ast, context);
                break;
            case SyntaxKind.MemberFunctionDeclaration:
                createMemberFunctionDeclaration(<MemberFunctionDeclarationSyntax>ast, context);
                break;
            case SyntaxKind.IndexSignature:
                createIndexSignatureDeclaration(<IndexSignatureSyntax>ast, context);
                break;
            case SyntaxKind.FunctionType:
                createFunctionTypeDeclaration(<FunctionTypeSyntax>ast, context);
                break;
            case SyntaxKind.ConstructorType:
                createConstructorTypeDeclaration(<ConstructorTypeSyntax>ast, context);
                break;
            case SyntaxKind.CallSignature:
                createCallSignatureDeclaration(<CallSignatureSyntax>ast, context);
                break;
            case SyntaxKind.ConstructSignature:
                createConstructSignatureDeclaration(<ConstructSignatureSyntax>ast, context);
                break;
            case SyntaxKind.MethodSignature:
                createMethodSignatureDeclaration(<MethodSignatureSyntax>ast, context);
                break;
            case SyntaxKind.FunctionDeclaration:
                createFunctionDeclaration(<FunctionDeclarationSyntax>ast, context);
                break;
            case SyntaxKind.SimpleArrowFunctionExpression:
            case SyntaxKind.ParenthesizedArrowFunctionExpression:
                createAnyFunctionExpressionDeclaration(ast, /*id*/null, context);
                break;
            case SyntaxKind.ImportDeclaration:
                preCollectImportDecls(ast, context);
                break;
            case SyntaxKind.TypeParameter:
                preCollectTypeParameterDecl(<TypeParameterSyntax>ast, context);
                break;
            case SyntaxKind.CatchClause:
                preCollectCatchDecls(<CatchClauseSyntax>ast, context);
                break;
            case SyntaxKind.WithStatement:
                preCollectWithDecls(ast, context);
                break;
            case SyntaxKind.ObjectLiteralExpression:
                preCollectObjectLiteralDecls(ast, context);
                break;
            case SyntaxKind.SimplePropertyAssignment:
                preCollectSimplePropertyAssignmentDecls(<SimplePropertyAssignmentSyntax>ast, context);
                break;
            case SyntaxKind.FunctionPropertyAssignment:
                preCollectFunctionPropertyAssignmentDecls(<FunctionPropertyAssignmentSyntax>ast, context);
                break;
        }
    }

    function isContainer(decl: PullDecl): boolean {
        return decl.kind === PullElementKind.Container || decl.kind === PullElementKind.DynamicModule || decl.kind === PullElementKind.Enum;
    }

    function getInitializationFlag(decl: PullDecl): PullElementFlags {
        if (decl.kind & PullElementKind.Container) {
            return PullElementFlags.InitializedModule;
        }
        else if (decl.kind & PullElementKind.DynamicModule) {
            return PullElementFlags.InitializedDynamicModule;
        }

        return PullElementFlags.None;
    }

    function hasInitializationFlag(decl: PullDecl): boolean {
        var kind = decl.kind;

        if (kind & PullElementKind.Container) {
            return (decl.flags & PullElementFlags.InitializedModule) !== 0;
        }
        else if (kind & PullElementKind.DynamicModule) {
            return (decl.flags & PullElementFlags.InitializedDynamicModule) !== 0;
        }

        return false;
    }

    function postCollectDecls(ast: ISyntaxElement, context: DeclCollectionContext) {
        var currentDecl = context.getParent();

        // We only want to pop the module decls when we're done with the module itself, and not 
        // when we are done with the module names.
        if (ast.kind() === SyntaxKind.IdentifierName || ast.kind() === SyntaxKind.StringLiteral) {
            if (currentDecl.kind === PullElementKind.Container || currentDecl.kind === PullElementKind.DynamicModule) {
                return;
            }
        }

        if (ast.kind() === SyntaxKind.ModuleDeclaration) {
            var moduleDeclaration = <ModuleDeclarationSyntax>ast;
            if (moduleDeclaration.stringLiteral) {
                Debug.assert(currentDecl.ast() === moduleDeclaration.stringLiteral);
                context.popParent();
            }
            else {
                var moduleNames = getModuleNames(moduleDeclaration.name);
                for (var i = moduleNames.length - 1; i >= 0; i--) {
                    var moduleName = moduleNames[i];
                    Debug.assert(currentDecl.ast() === moduleName);
                    context.popParent();
                    currentDecl = context.getParent();
                }
            }
        }

        if (ast.kind() === SyntaxKind.EnumDeclaration) {
            // Now that we've created all the child decls for the enum elements, determine what 
            // (if any) their constant values should be.
            computeEnumElementConstantValues(<EnumDeclarationSyntax>ast, currentDecl, context);
        }

        // Don't pop the topmost decl.  We return that out at the end.
        while (currentDecl.getParentDecl() && currentDecl.ast() === ast) {
            context.popParent();
            currentDecl = context.getParent();
        }
    }

    function computeEnumElementConstantValues(ast: EnumDeclarationSyntax, enumDecl: PullDecl, context: DeclCollectionContext): void {
        Debug.assert(enumDecl.kind === PullElementKind.Enum);

        // If this is a non ambient enum, then it starts with a constant section of enum elements.
        // Thus, elements without an initializer in these sections will be assumed to have a 
        // constant value.
        //
        // However, if this an enum in an ambient context, then non initialized elements are 
        // thought to have a computed value and are not in a constant section.
        var isAmbientEnum = hasFlag(enumDecl.flags, PullElementFlags.Ambient);
        var inConstantSection = !isAmbientEnum;
        var currentConstantValue = 0;
        var enumMemberDecls = <PullEnumElementDecl[]>enumDecl.getChildDecls();

        for (var i = 0, n = ast.enumElements.nonSeparatorCount(); i < n; i++) {
            var enumElement = ast.enumElements.nonSeparatorAt(i);
            var enumElementDecl = ArrayUtilities.first(enumMemberDecls, d =>
                context.semanticInfoChain.getASTForDecl(d) === enumElement);

            Debug.assert(enumElementDecl.kind === PullElementKind.EnumMember);

            if (enumElement.equalsValueClause === null) {
                // Didn't have an initializer.  If we're in a constant section, then this appears
                // to have the value of the current constant.  If we're in a non-constant section
                // then this gets no value.
                if (inConstantSection) {
                    enumElementDecl.constantValue = currentConstantValue;
                    currentConstantValue++;
                }
            }
            else {
                // Enum element had an initializer.  If it's a constant, then then enum gets that 
                // value, and we transition to (or stay in) a constant section (as long as we're
                // not in an ambient context.
                //
                // If it's not a constant, then we transition to a non-constant section.
                enumElementDecl.constantValue = computeEnumElementConstantValue(enumElement.equalsValueClause.value, enumMemberDecls, context);
                if (enumElementDecl.constantValue !== null && !isAmbientEnum) {
                    // This enum element had a constant value.  We're now in a constant section.
                    // Any successive enum elements should get their values from this constant
                    // value onwards.
                    inConstantSection = true;
                    currentConstantValue = enumElementDecl.constantValue + 1;
                }
                else {
                    // Didn't get a constant value.  We're not in a constant section.
                    inConstantSection = false;
                }
            }

            Debug.assert(enumElementDecl.constantValue !== undefined);
        }
    }

    function computeEnumElementConstantValue(expression: ISyntaxElement, enumMemberDecls: PullEnumElementDecl[], context: DeclCollectionContext): number {
        Debug.assert(expression);

        if (isIntegerLiteralAST(expression)) {
            // Always produce a value for an integer literal.
            var token: ISyntaxToken;
            switch (expression.kind()) {
                case SyntaxKind.PlusExpression:
                case SyntaxKind.NegateExpression:
                    token = <ISyntaxToken>(<PrefixUnaryExpressionSyntax>expression).operand;
                    break;
                default:
                    token = <ISyntaxToken>expression;
            }

            var value = token.value();
            return value && expression.kind() === SyntaxKind.NegateExpression ? -value : value;
        }
        else if (context.propagateEnumConstants) {
            // It wasn't a numeric literal.  However, the experimental switch to be more aggressive
            // about propogating enum constants is enabled.  See if we can still figure out the
            // constant value for this enum element.
            switch (expression.kind()) {
                case SyntaxKind.IdentifierName:
                    // If it's a name, see if we already had an enum value named this.  If so,
                    // return that value.  Note, only search backward in the enum for a match.
                    var name = <ISyntaxToken>expression;
                    var matchingEnumElement = ArrayUtilities.firstOrDefault(enumMemberDecls, d => d.name === name.valueText());

                    return matchingEnumElement ? matchingEnumElement.constantValue : null;

                case SyntaxKind.LeftShiftExpression:
                    // Handle the common case of a left shifted value.
                    var binaryExpression = <BinaryExpressionSyntax>expression;
                    var left = computeEnumElementConstantValue(binaryExpression.left, enumMemberDecls, context);
                    var right = computeEnumElementConstantValue(binaryExpression.right, enumMemberDecls, context);
                    if (left === null || right === null) {
                        return null;
                    }

                    return left << right;

                case SyntaxKind.BitwiseOrExpression:
                    // Handle the common case of an or'ed value.
                    var binaryExpression = <BinaryExpressionSyntax>expression;
                    var left = computeEnumElementConstantValue(binaryExpression.left, enumMemberDecls, context);
                    var right = computeEnumElementConstantValue(binaryExpression.right, enumMemberDecls, context);
                    if (left === null || right === null) {
                        return null;
                    }

                    return left | right;
            }

            // TODO: add more cases.
            return null;
        }
        else {
            // Wasn't an integer literal, and we're not aggressively propagating constants.
            // There is no constant value for this expression.
            return null;
        }
    }

    export module DeclarationCreator {
        export function create(document: Document, semanticInfoChain: SemanticInfoChain, compilationSettings: ImmutableCompilationSettings): PullDecl {
            var declCollectionContext = new DeclCollectionContext(document, semanticInfoChain, compilationSettings.propagateEnumConstants());
            
            // create decls
            getAstWalkerFactory().simpleWalk(document.sourceUnit(), preCollectDecls, postCollectDecls, declCollectionContext);

            return declCollectionContext.getParent();
        }
    }
}<|MERGE_RESOLUTION|>--- conflicted
+++ resolved
@@ -1,1248 +1,1221 @@
-// Copyright (c) Microsoft. All rights reserved. Licensed under the Apache License, Version 2.0. 
-// See LICENSE.txt in the project root for complete license information.
-
-///<reference path='..\references.ts' />
-
-module TypeScript {
-    class DeclCollectionContext {
-        public isDeclareFile = false;
-        public parentChain: PullDecl[] = [];
-
-        constructor(public document: Document, public semanticInfoChain: SemanticInfoChain, public propagateEnumConstants: boolean) {
-        }
-
-        public getParent() { return this.parentChain ? this.parentChain[this.parentChain.length - 1] : null; }
-
-        public pushParent(parentDecl: PullDecl) { if (parentDecl) { this.parentChain[this.parentChain.length] = parentDecl; } }
-
-        public popParent() { this.parentChain.length--; }
-    }
-
-    function containingModuleHasExportAssignment(ast: ISyntaxElement): boolean {
-        ast = ast.parent;
-        while (ast) {
-            if (ast.kind() === SyntaxKind.ModuleDeclaration) {
-                var moduleDecl = <ModuleDeclarationSyntax>ast;
-                return moduleDecl.moduleElements.any(m => m.kind() === SyntaxKind.ExportAssignment);
-            }
-            else if (ast.kind() === SyntaxKind.SourceUnit) {
-                var sourceUnit = <SourceUnitSyntax>ast;
-                return sourceUnit.moduleElements.any(m => m.kind() === SyntaxKind.ExportAssignment);
-            }
-
-            ast = ast.parent;
-        }
-
-        return false;
-    }
-
-    function isParsingAmbientModule(ast: ISyntaxElement, context: DeclCollectionContext): boolean {
-        ast = ast.parent;
-        while (ast) {
-            if (ast.kind() === SyntaxKind.ModuleDeclaration) {
-                if (hasModifier((<ModuleDeclarationSyntax>ast).modifiers, PullElementFlags.Ambient)) {
-                    return true;
-                }
-            }
-
-            ast = ast.parent;
-        }
-
-        return false;
-    }
-
-    function preCollectImportDecls(ast: ISyntaxElement, context: DeclCollectionContext): void {
-        var importDecl = <ImportDeclarationSyntax>ast;
-        var declFlags = PullElementFlags.None;
-
-        var parent = context.getParent();
-
-        if (hasModifier(importDecl.modifiers, PullElementFlags.Exported) && !containingModuleHasExportAssignment(ast)) {
-            declFlags |= PullElementFlags.Exported;
-        }
-
-        var decl = new NormalPullDecl(importDecl.identifier.valueText(), importDecl.identifier.text(), PullElementKind.TypeAlias, declFlags, parent);
-        context.semanticInfoChain.setDeclForAST(ast, decl);
-        context.semanticInfoChain.setASTForDecl(decl, ast);
-
-        // Note: it is intentional that a import does not get added to hte context stack.  An
-        // import does not introduce a new name scope, so it shouldn't be in the context decl stack.
-        // context.pushParent(decl);
-    }
-
-<<<<<<< HEAD
-    function preCollectScriptDecls(sourceUnit: SourceUnitSyntax, context: DeclCollectionContext): void {
-        var span = TextSpan.fromBounds(sourceUnit.start(), sourceUnit.end());
-
-=======
-    function preCollectScriptDecls(sourceUnit: SourceUnit, context: DeclCollectionContext): void {
->>>>>>> 9eba62ea
-        var fileName = sourceUnit.fileName();
-
-        var isExternalModule = context.document.isExternalModule();
-
-        var decl: PullDecl = new RootPullDecl(
-            /*name:*/ fileName, fileName, PullElementKind.Script, PullElementFlags.None, context.semanticInfoChain, isExternalModule);
-        context.semanticInfoChain.setDeclForAST(sourceUnit, decl);
-        context.semanticInfoChain.setASTForDecl(decl, sourceUnit);
-
-        context.isDeclareFile = context.document.isDeclareFile();
-
-        context.pushParent(decl);
-
-        // if it's an external module, create another decl to represent that module inside the top 
-        // level script module.
-
-        if (isExternalModule) {
-            var declFlags = PullElementFlags.Exported;
-            if (isDTSFile(fileName)) {
-                declFlags |= PullElementFlags.Ambient;
-            }
-
-            var moduleContainsExecutableCode = containsExecutableCode(sourceUnit.moduleElements);
-            var kind = PullElementKind.DynamicModule;
-            var valueText = quoteStr(fileName);
-
-            var decl: PullDecl = new NormalPullDecl(valueText, fileName, kind, declFlags, context.getParent());
-
-            context.semanticInfoChain.setASTForDecl(decl, sourceUnit);
-            // Note: we're overring what the script points to.  For files with an external module, 
-            // the script node will point at the external module declaration.
-            context.semanticInfoChain.setDeclForAST(sourceUnit, decl);
-
-            if (moduleContainsExecutableCode) {
-                createModuleVariableDecl(decl, sourceUnit, context);
-            }
-
-            context.pushParent(decl);
-        }
-    }
-
-    function preCollectEnumDecls(enumDecl: EnumDeclarationSyntax, context: DeclCollectionContext): void {
-        var declFlags = PullElementFlags.None;
-        var enumName = enumDecl.identifier.valueText();
-
-        if ((hasModifier(enumDecl.modifiers, PullElementFlags.Exported) || isParsingAmbientModule(enumDecl, context)) && !containingModuleHasExportAssignment(enumDecl)) {
-            declFlags |= PullElementFlags.Exported;
-        }
-
-        if (hasModifier(enumDecl.modifiers, PullElementFlags.Ambient) || isParsingAmbientModule(enumDecl, context) || context.isDeclareFile) {
-            declFlags |= PullElementFlags.Ambient;
-        }
-
-        // Consider an enum 'always initialized'.
-        declFlags |= PullElementFlags.Enum;
-        var kind = PullElementKind.Enum;
-
-        var enumDeclaration = new NormalPullDecl(enumName, enumDecl.identifier.text(), kind, declFlags, context.getParent());
-        context.semanticInfoChain.setDeclForAST(enumDecl, enumDeclaration);
-        context.semanticInfoChain.setASTForDecl(enumDeclaration, enumDecl);
-
-        var enumIndexerDecl = new NormalPullDecl("", "", PullElementKind.IndexSignature, PullElementFlags.Signature, enumDeclaration);
-        var enumIndexerParameter = new NormalPullDecl("x", "x", PullElementKind.Parameter, PullElementFlags.None, enumIndexerDecl);
-
-        // create the value decl
-        var valueDecl = new NormalPullDecl(enumDeclaration.name, enumDeclaration.getDisplayName(), PullElementKind.Variable, enumDeclaration.flags, context.getParent());
-        enumDeclaration.setValueDecl(valueDecl);
-        context.semanticInfoChain.setASTForDecl(valueDecl, enumDecl);
-
-        context.pushParent(enumDeclaration);
-    }
-
-    function createEnumElementDecls(propertyDecl: EnumElementSyntax, context: DeclCollectionContext): void {
-        var parent = context.getParent();
-
-        var decl = new PullEnumElementDecl(propertyDecl.propertyName.valueText(), propertyDecl.propertyName.text(), parent);
-        context.semanticInfoChain.setDeclForAST(propertyDecl, decl);
-        context.semanticInfoChain.setASTForDecl(decl, propertyDecl);
-
-        // Note: it is intentional that a enum element does not get added to hte context stack.  An 
-        // enum element does not introduce a new name scope, so it shouldn't be in the context decl stack.
-        // context.pushParent(decl);
-    }
-
-    function preCollectModuleDecls(moduleDecl: ModuleDeclarationSyntax, context: DeclCollectionContext): void {
-        var declFlags = PullElementFlags.None;
-
-        var moduleContainsExecutableCode = containsExecutableCode(moduleDecl.moduleElements);
-
-        var isDynamic = moduleDecl.stringLiteral !== null;
-
-        if ((hasModifier(moduleDecl.modifiers, PullElementFlags.Exported) || isParsingAmbientModule(moduleDecl, context)) && !containingModuleHasExportAssignment(moduleDecl)) {
-            declFlags |= PullElementFlags.Exported;
-        }
-
-        if (hasModifier(moduleDecl.modifiers, PullElementFlags.Ambient) || isParsingAmbientModule(moduleDecl, context) || context.isDeclareFile) {
-            declFlags |= PullElementFlags.Ambient;
-        }
-
-        var kind = isDynamic ? PullElementKind.DynamicModule : PullElementKind.Container;
-
-        if (moduleDecl.stringLiteral) {
-            var valueText = quoteStr(moduleDecl.stringLiteral.valueText());
-            var text = moduleDecl.stringLiteral.text();
-
-            var decl = new NormalPullDecl(valueText, text, kind, declFlags, context.getParent());
-
-            context.semanticInfoChain.setDeclForAST(moduleDecl, decl);
-            context.semanticInfoChain.setDeclForAST(moduleDecl.stringLiteral, decl);
-            context.semanticInfoChain.setASTForDecl(decl, moduleDecl.stringLiteral);
-
-            if (moduleContainsExecutableCode) {
-                createModuleVariableDecl(decl, moduleDecl.stringLiteral, context);
-            }
-
-            context.pushParent(decl);
-        }
-        else {
-            // Module has a name or dotted name.
-            var moduleNames = getModuleNames(moduleDecl.name);
-            for (var i = 0, n = moduleNames.length; i < n; i++) {
-                var moduleName = moduleNames[i];
-
-                // All the inner module decls are exported.
-                var specificFlags = declFlags;
-                if (i > 0) {
-                    specificFlags |= PullElementFlags.Exported;
-                }
-
-                var decl = new NormalPullDecl(moduleName.valueText(), moduleName.text(), kind, specificFlags, context.getParent());
-
-                //// The innermost moduleDecl maps to the entire ModuleDeclaration node.
-                //// All the other ones map to the name node.  i.e. module A.B.C { }
-                ////
-                //// The decl for C points to the entire module declaration.  The decls for A and B
-                //// will point at the A and B nodes respectively.
-                //var ast = (i === (moduleName.length - 1))
-                //    ? moduleDecl
-                //    : moduleName;
-                context.semanticInfoChain.setDeclForAST(moduleDecl, decl);
-                context.semanticInfoChain.setDeclForAST(moduleName, decl);
-                context.semanticInfoChain.setASTForDecl(decl, moduleName);
-
-                if (moduleContainsExecutableCode) {
-                    createModuleVariableDecl(decl, moduleName, context);
-                }
-
-                context.pushParent(decl);
-            }
-        }
-    }
-
-    export function getModuleNames(name: ISyntaxElement, result?: ISyntaxToken[]): ISyntaxToken[] {
-        result = result || [];
-
-        if (name.kind() === SyntaxKind.QualifiedName) {
-            getModuleNames((<QualifiedNameSyntax>name).left, result);
-            result.push((<QualifiedNameSyntax>name).right);
-        }
-        else {
-            result.push(<ISyntaxToken>name);
-        }
-
-        return result;
-    }
-
-    function createModuleVariableDecl(decl: PullDecl, moduleNameAST: ISyntaxElement, context: DeclCollectionContext): void {
-        decl.setFlags(decl.flags | getInitializationFlag(decl));
-
-        // create the value decl
-        var valueDecl = new NormalPullDecl(decl.name, decl.getDisplayName(), PullElementKind.Variable, decl.flags, context.getParent());
-        decl.setValueDecl(valueDecl);
-        context.semanticInfoChain.setASTForDecl(valueDecl, moduleNameAST);
-    }
-
-    function containsExecutableCode(members: ISyntaxList<IModuleElementSyntax>): boolean {
-        for (var i = 0, n = members.childCount(); i < n; i++) {
-            var member = members.childAt(i);
-
-            // October 11, 2013
-            // Internal modules are either instantiated or non-instantiated. A non-instantiated 
-            // module is an internal module containing only interface types and other non - 
-            // instantiated modules. 
-            //
-            // Note: small spec deviation.  We don't consider an import statement sufficient to
-            // consider a module instantiated.  After all, if there is an import, but no actual
-            // code that references the imported value, then there's no need to emit the import
-            // or the module.
-            if (member.kind() === SyntaxKind.ModuleDeclaration) {
-                var moduleDecl = <ModuleDeclarationSyntax>member;
-
-                // If we have a module in us, and it contains executable code, then we
-                // contain executable code.
-                if (containsExecutableCode(moduleDecl.moduleElements)) {
-                    return true;
-                }
-            }
-            else if (member.kind() !== SyntaxKind.InterfaceDeclaration && member.kind() !== SyntaxKind.ImportDeclaration) {
-                // If we contain anything that's not an interface declaration, then we contain
-                // executable code.
-                return true;
-            }
-        }
-
-        return false;
-    }
-
-    function preCollectClassDecls(classDecl: ClassDeclarationSyntax, context: DeclCollectionContext): void {
-        var declFlags = PullElementFlags.None;
-
-        if ((hasModifier(classDecl.modifiers, PullElementFlags.Exported) || isParsingAmbientModule(classDecl, context)) && !containingModuleHasExportAssignment(classDecl)) {
-            declFlags |= PullElementFlags.Exported;
-        }
-
-        if (hasModifier(classDecl.modifiers, PullElementFlags.Ambient) || isParsingAmbientModule(classDecl, context) || context.isDeclareFile) {
-            declFlags |= PullElementFlags.Ambient;
-        }
-
-        var parent = context.getParent();
-
-        var decl = new NormalPullDecl(classDecl.identifier.valueText(), classDecl.identifier.text(), PullElementKind.Class, declFlags, parent);
-
-        var constructorDecl = new NormalPullDecl(
-            classDecl.identifier.valueText(),
-            classDecl.identifier.text(),
-            PullElementKind.Variable,
-            declFlags | PullElementFlags.ClassConstructorVariable,
-            parent);
-
-        decl.setValueDecl(constructorDecl);
-
-        context.semanticInfoChain.setDeclForAST(classDecl, decl);
-        context.semanticInfoChain.setASTForDecl(decl, classDecl);
-        context.semanticInfoChain.setASTForDecl(constructorDecl, classDecl);
-
-        context.pushParent(decl);
-    }
-
-    function preCollectObjectTypeDecls(objectType: ObjectTypeSyntax, context: DeclCollectionContext): void {
-        // if this is the 'body' of an interface declaration, then we don't want to create a decl 
-        // here.  We want the interface decl to be the parent decl of all the members we visit.
-        if (objectType.parent.kind() === SyntaxKind.InterfaceDeclaration) {
-            return;
-        }
-
-        var declFlags = PullElementFlags.None;
-
-        var parent = context.getParent();
-
-        if (parent && (parent.kind === PullElementKind.WithBlock || (parent.flags & PullElementFlags.DeclaredInAWithBlock))) {
-            declFlags |= PullElementFlags.DeclaredInAWithBlock;
-        }
-
-        var decl = new NormalPullDecl("", "", PullElementKind.ObjectType, declFlags, parent);
-        context.semanticInfoChain.setDeclForAST(objectType, decl);
-        context.semanticInfoChain.setASTForDecl(decl, objectType);
-
-        context.pushParent(decl);
-    }
-
-    function preCollectInterfaceDecls(interfaceDecl: InterfaceDeclarationSyntax, context: DeclCollectionContext): void {
-        var declFlags = PullElementFlags.None;
-
-        if ((hasModifier(interfaceDecl.modifiers, PullElementFlags.Exported) || isParsingAmbientModule(interfaceDecl, context)) && !containingModuleHasExportAssignment(interfaceDecl)) {
-            declFlags |= PullElementFlags.Exported;
-        }
-
-        var parent = context.getParent();
-
-        var decl = new NormalPullDecl(interfaceDecl.identifier.valueText(), interfaceDecl.identifier.text(), PullElementKind.Interface, declFlags, parent);
-        context.semanticInfoChain.setDeclForAST(interfaceDecl, decl);
-        context.semanticInfoChain.setASTForDecl(decl, interfaceDecl);
-
-        context.pushParent(decl);
-    }
-
-    function preCollectParameterDecl(argDecl: ParameterSyntax, context: DeclCollectionContext): void {
-        var declFlags = PullElementFlags.None;
-
-        if (hasModifier(argDecl.modifiers, PullElementFlags.Private)) {
-            declFlags |= PullElementFlags.Private;
-        }
-        else {
-            declFlags |= PullElementFlags.Public;
-        }
-
-        if (argDecl.questionToken !== null || argDecl.equalsValueClause !== null || argDecl.dotDotDotToken !== null) {
-            declFlags |= PullElementFlags.Optional;
-        }
-
-        var parent = context.getParent();
-
-        if (parent && (parent.kind === PullElementKind.WithBlock || (parent.flags & PullElementFlags.DeclaredInAWithBlock))) {
-            declFlags |= PullElementFlags.DeclaredInAWithBlock;
-        }
-
-<<<<<<< HEAD
-        var span = argDecl.fullWidth() > 0
-            ? TextSpan.fromBounds(argDecl.start(), argDecl.end())
-            : TextSpan.fromBounds(argDecl.parent.start(), argDecl.parent.end());
-
-        var decl = new NormalPullDecl(argDecl.identifier.valueText(), argDecl.identifier.text(), PullElementKind.Parameter, declFlags, parent, span);
-=======
-        var decl = new NormalPullDecl(argDecl.identifier.valueText(), argDecl.identifier.text(), PullElementKind.Parameter, declFlags, parent);
->>>>>>> 9eba62ea
-
-        // If it has a default arg, record the fact that the parent has default args (we will need this during resolution)
-        if (argDecl.equalsValueClause) {
-            parent.flags |= PullElementFlags.HasDefaultArgs;
-        }
-
-        if (parent.kind == PullElementKind.ConstructorMethod) {
-            decl.setFlag(PullElementFlags.ConstructorParameter);
-        }
-        
-        // if it's a property type, we'll need to add it to the parent's parent as well
-        var isPublicOrPrivate = hasModifier(argDecl.modifiers, PullElementFlags.Public) || hasModifier(argDecl.modifiers, PullElementFlags.Private);
-        var isInConstructor = parent.kind === PullElementKind.ConstructorMethod;
-        if (isPublicOrPrivate && isInConstructor) {
-            var parentsParent = context.parentChain[context.parentChain.length - 2];
-            // optional parameters don't introduce optional properties - always drop isOptional flag on the property declaration
-            var propDeclFlags = declFlags & ~PullElementFlags.Optional;
-            var propDecl = new NormalPullDecl(argDecl.identifier.valueText(), argDecl.identifier.text(), PullElementKind.Property, propDeclFlags, parentsParent);
-            propDecl.setValueDecl(decl);
-            decl.setFlag(PullElementFlags.PropertyParameter);
-            propDecl.setFlag(PullElementFlags.PropertyParameter);
-
-            if (parent.kind == PullElementKind.ConstructorMethod) {
-                propDecl.setFlag(PullElementFlags.ConstructorParameter);
-            }
-
-            context.semanticInfoChain.setASTForDecl(decl, argDecl);
-            context.semanticInfoChain.setASTForDecl(propDecl, argDecl);
-            context.semanticInfoChain.setDeclForAST(argDecl, propDecl);
-        }
-        else {
-            context.semanticInfoChain.setASTForDecl(decl, argDecl);
-            context.semanticInfoChain.setDeclForAST(argDecl, decl);
-        }
-
-        // Record this decl in its parent in the declGroup with the corresponding name
-        parent.addVariableDeclToGroup(decl);
-        
-        // Note: it is intentional that a parameter does not get added to hte context stack.  A 
-        // parameter does not introduce a new name scope, so it shouldn't be in the context decl stack.
-        // context.pushParent(decl);
-    }
-
-    function preCollectTypeParameterDecl(typeParameterDecl: TypeParameterSyntax, context: DeclCollectionContext): void {
-        var declFlags = PullElementFlags.None;
-
-        var parent = context.getParent();
-
-        if (parent && (parent.kind === PullElementKind.WithBlock || (parent.flags & PullElementFlags.DeclaredInAWithBlock))) {
-            declFlags |= PullElementFlags.DeclaredInAWithBlock;
-        }
-
-        var decl = new NormalPullDecl(typeParameterDecl.identifier.valueText(), typeParameterDecl.identifier.text(), PullElementKind.TypeParameter, declFlags, parent);
-        context.semanticInfoChain.setASTForDecl(decl, typeParameterDecl);
-        context.semanticInfoChain.setDeclForAST(typeParameterDecl, decl);
-
-        // Note: it is intentional that a type parameter does not get added to hte context stack.
-        // A type parameter does not introduce a new name scope, so it shouldn't be in the 
-        // context decl stack.
-        // context.pushParent(decl);
-    }
-
-    // interface properties
-    function createPropertySignature(propertyDecl: PropertySignatureSyntax, context: DeclCollectionContext): void {
-        var declFlags = PullElementFlags.Public;
-        var parent = context.getParent();
-        var declType = PullElementKind.Property;
-
-        if (propertyDecl.questionToken !== null) {
-            declFlags |= PullElementFlags.Optional;
-        }
-
-        var decl = new NormalPullDecl(propertyDecl.propertyName.valueText(), propertyDecl.propertyName.text(), declType, declFlags, parent);
-        context.semanticInfoChain.setDeclForAST(propertyDecl, decl);
-        context.semanticInfoChain.setASTForDecl(decl, propertyDecl);
-
-        // Note: it is intentional that a var decl does not get added to hte context stack.  A var
-        // decl does not introduce a new name scope, so it shouldn't be in the context decl stack.
-        // context.pushParent(decl);
-    }
-
-    // class member variables
-    function createMemberVariableDeclaration(memberDecl: MemberVariableDeclarationSyntax, context: DeclCollectionContext): void {
-        var declFlags = PullElementFlags.None;
-        var declType = PullElementKind.Property;
-
-        if (hasModifier(memberDecl.modifiers, PullElementFlags.Private)) {
-            declFlags |= PullElementFlags.Private;
-        }
-        else {
-            declFlags |= PullElementFlags.Public;
-        }
-
-        if (hasModifier(memberDecl.modifiers, PullElementFlags.Static)) {
-            declFlags |= PullElementFlags.Static;
-        }
-
-        var parent = context.getParent();
-
-        var decl = new NormalPullDecl(memberDecl.variableDeclarator.propertyName.valueText(), memberDecl.variableDeclarator.propertyName.text(), declType, declFlags, parent);
-        context.semanticInfoChain.setDeclForAST(memberDecl, decl);
-        context.semanticInfoChain.setDeclForAST(memberDecl.variableDeclarator, decl);
-        context.semanticInfoChain.setASTForDecl(decl, memberDecl);
-
-        // Note: it is intentional that a var decl does not get added to hte context stack.  A var
-        // decl does not introduce a new name scope, so it shouldn't be in the context decl stack.
-        // context.pushParent(decl);
-    }
-
-    function createVariableDeclaration(varDecl: VariableDeclaratorSyntax, context: DeclCollectionContext): void {
-        var declFlags = PullElementFlags.None;
-        var declType = PullElementKind.Variable;
-
-        var modifiers = getVariableDeclaratorModifiers(varDecl);
-        if ((hasModifier(modifiers, PullElementFlags.Exported) || isParsingAmbientModule(varDecl, context)) && !containingModuleHasExportAssignment(varDecl)) {
-            declFlags |= PullElementFlags.Exported;
-        }
-
-        if (hasModifier(modifiers, PullElementFlags.Ambient) || isParsingAmbientModule(varDecl, context) || context.isDeclareFile) {
-            declFlags |= PullElementFlags.Ambient;
-        }
-
-        var parent = context.getParent();
-
-        if (parent && (parent.kind === PullElementKind.WithBlock || (parent.flags & PullElementFlags.DeclaredInAWithBlock))) {
-            declFlags |= PullElementFlags.DeclaredInAWithBlock;
-        }
-
-        var decl = new NormalPullDecl(varDecl.propertyName.valueText(), varDecl.propertyName.text(), declType, declFlags, parent);
-        context.semanticInfoChain.setDeclForAST(varDecl, decl);
-        context.semanticInfoChain.setASTForDecl(decl, varDecl);
-
-        if (parent) {
-            // Record this decl in its parent in the declGroup with the corresponding name
-            parent.addVariableDeclToGroup(decl);
-        }
-
-        // Note: it is intentional that a var decl does not get added to hte context stack.  A var
-        // decl does not introduce a new name scope, so it shouldn't be in the context decl stack.
-        // context.pushParent(decl);
-    }
-
-    function preCollectVarDecls(ast: ISyntaxElement, context: DeclCollectionContext): void {
-        if (ast.parent.kind() === SyntaxKind.MemberVariableDeclaration) {
-            // Already handled this node.
-            return;
-        }
-
-        var varDecl = <VariableDeclaratorSyntax>ast;
-        createVariableDeclaration(varDecl, context);
-    }
-
-    // function type expressions
-    function createFunctionTypeDeclaration(functionTypeDeclAST: FunctionTypeSyntax, context: DeclCollectionContext): void {
-        var declFlags = PullElementFlags.Signature;
-        var declType = PullElementKind.FunctionType;
-
-        var parent = context.getParent();
-
-        if (parent && (parent.kind === PullElementKind.WithBlock || (parent.flags & PullElementFlags.DeclaredInAWithBlock))) {
-            declFlags |= PullElementFlags.DeclaredInAWithBlock;
-        }
-
-        var decl = new NormalPullDecl("", "", declType, declFlags, parent);
-        context.semanticInfoChain.setDeclForAST(functionTypeDeclAST, decl);
-        context.semanticInfoChain.setASTForDecl(decl, functionTypeDeclAST);
-
-        context.pushParent(decl);
-    }
-
-    // constructor types
-    function createConstructorTypeDeclaration(constructorTypeDeclAST: ConstructorTypeSyntax, context: DeclCollectionContext): void {
-        var declFlags = PullElementFlags.None;
-        var declType = PullElementKind.ConstructorType;
-
-        var parent = context.getParent();
-
-        if (parent && (parent.kind === PullElementKind.WithBlock || (parent.flags & PullElementFlags.DeclaredInAWithBlock))) {
-            declFlags |= PullElementFlags.DeclaredInAWithBlock;
-        }
-
-        var decl = new NormalPullDecl("", "", declType, declFlags, parent);
-        context.semanticInfoChain.setDeclForAST(constructorTypeDeclAST, decl);
-        context.semanticInfoChain.setASTForDecl(decl, constructorTypeDeclAST);
-
-        context.pushParent(decl);
-    }
-
-    // function declaration
-    function createFunctionDeclaration(funcDeclAST: FunctionDeclarationSyntax, context: DeclCollectionContext): void {
-        var declFlags = PullElementFlags.None;
-        var declType = PullElementKind.Function;
-
-        if ((hasModifier(funcDeclAST.modifiers, PullElementFlags.Exported) || isParsingAmbientModule(funcDeclAST, context)) && !containingModuleHasExportAssignment(funcDeclAST)) {
-            declFlags |= PullElementFlags.Exported;
-        }
-
-        if (hasModifier(funcDeclAST.modifiers, PullElementFlags.Ambient) || isParsingAmbientModule(funcDeclAST, context) || context.isDeclareFile) {
-            declFlags |= PullElementFlags.Ambient;
-        }
-
-        if (!funcDeclAST.block) {
-            declFlags |= PullElementFlags.Signature;
-        }
-
-        var parent = context.getParent();
-
-        if (parent && (parent.kind === PullElementKind.WithBlock || (parent.flags & PullElementFlags.DeclaredInAWithBlock))) {
-            declFlags |= PullElementFlags.DeclaredInAWithBlock;
-        }
-
-        var decl = new NormalPullDecl(funcDeclAST.identifier.valueText(), funcDeclAST.identifier.text(), declType, declFlags, parent);
-        context.semanticInfoChain.setDeclForAST(funcDeclAST, decl);
-        context.semanticInfoChain.setASTForDecl(decl, funcDeclAST);
-
-        context.pushParent(decl);
-    }
-
-    // function expression
-    function createAnyFunctionExpressionDeclaration(
-        functionExpressionDeclAST: ISyntaxElement,
-        id: ISyntaxToken,
-        context: DeclCollectionContext,
-        displayName: ISyntaxToken = null): void {
-
-        var declFlags = PullElementFlags.None;
-
-        if (functionExpressionDeclAST.kind() === SyntaxKind.SimpleArrowFunctionExpression ||
-            functionExpressionDeclAST.kind() === SyntaxKind.ParenthesizedArrowFunctionExpression) {
-            declFlags |= PullElementFlags.ArrowFunction;
-        }
-
-        var parent = context.getParent();
-
-        if (parent && (parent.kind === PullElementKind.WithBlock || (parent.flags & PullElementFlags.DeclaredInAWithBlock))) {
-            declFlags |= PullElementFlags.DeclaredInAWithBlock;
-        }
-
-        var name = id ? id.text() : "";
-        var displayNameText = displayName ? displayName.text() : "";
-        var decl: PullDecl = new PullFunctionExpressionDecl(name, declFlags, parent, displayNameText);
-        context.semanticInfoChain.setDeclForAST(functionExpressionDeclAST, decl);
-        context.semanticInfoChain.setASTForDecl(decl, functionExpressionDeclAST);
-
-        context.pushParent(decl);
-
-        if (functionExpressionDeclAST.kind() === SyntaxKind.SimpleArrowFunctionExpression) {
-            var simpleArrow = <SimpleArrowFunctionExpressionSyntax>functionExpressionDeclAST;
-            var declFlags = PullElementFlags.Public;
-
-            var parent = context.getParent();
-
-            if (hasFlag(parent.flags, PullElementFlags.DeclaredInAWithBlock)) {
-                declFlags |= PullElementFlags.DeclaredInAWithBlock;
-            }
-
-<<<<<<< HEAD
-            var span = simpleArrow.identifier.fullWidth() > 0
-                ? TextSpan.fromBounds(simpleArrow.identifier.start(), simpleArrow.identifier.end())
-                : TextSpan.fromBounds(simpleArrow.firstToken().start(), simpleArrow.firstToken().start());
-
-            var decl: PullDecl = new NormalPullDecl(simpleArrow.identifier.valueText(), simpleArrow.identifier.text(), PullElementKind.Parameter, declFlags, parent, span);
-=======
-            var decl: PullDecl = new NormalPullDecl(simpleArrow.identifier.valueText(), simpleArrow.identifier.text(), PullElementKind.Parameter, declFlags, parent);
->>>>>>> 9eba62ea
-
-            context.semanticInfoChain.setASTForDecl(decl, simpleArrow.identifier);
-            context.semanticInfoChain.setDeclForAST(simpleArrow.identifier, decl);
-
-            // Record this decl in its parent in the declGroup with the corresponding name
-            parent.addVariableDeclToGroup(decl);
-        }
-    }
-
-    function createMemberFunctionDeclaration(funcDecl: MemberFunctionDeclarationSyntax, context: DeclCollectionContext): void {
-        var declFlags = PullElementFlags.None;
-        var declType = PullElementKind.Method;
-
-        if (hasModifier(funcDecl.modifiers, PullElementFlags.Static)) {
-            declFlags |= PullElementFlags.Static;
-        }
-
-        if (hasModifier(funcDecl.modifiers, PullElementFlags.Private)) {
-            declFlags |= PullElementFlags.Private;
-        }
-        else {
-            declFlags |= PullElementFlags.Public;
-        }
-
-        if (!funcDecl.block) {
-            declFlags |= PullElementFlags.Signature;
-        }
-
-        var parent = context.getParent();
-
-        var decl = new NormalPullDecl(funcDecl.propertyName.valueText(), funcDecl.propertyName.text(), declType, declFlags, parent);
-        context.semanticInfoChain.setDeclForAST(funcDecl, decl);
-        context.semanticInfoChain.setASTForDecl(decl, funcDecl);
-
-        context.pushParent(decl);
-    }
-
-    // index signatures
-    function createIndexSignatureDeclaration(indexSignatureDeclAST: IndexSignatureSyntax, context: DeclCollectionContext): void {
-        var declFlags = PullElementFlags.Signature;
-        var declType = PullElementKind.IndexSignature;
-
-        var parent = context.getParent();
-
-        var decl = new NormalPullDecl("", "" , declType, declFlags, parent);
-        context.semanticInfoChain.setDeclForAST(indexSignatureDeclAST, decl);
-        context.semanticInfoChain.setASTForDecl(decl, indexSignatureDeclAST);
-
-        context.pushParent(decl);
-    }
-
-    // call signatures
-    function createCallSignatureDeclaration(callSignature: CallSignatureSyntax, context: DeclCollectionContext): void {
-        var isChildOfObjectType = callSignature.parent && callSignature.parent.parent &&
-            callSignature.parent.kind() === SyntaxKind.SeparatedList &&
-            callSignature.parent.parent.kind() === SyntaxKind.ObjectType;
-
-        if (!isChildOfObjectType) {
-            // This was a call signature that was part of some other entity (like a function 
-            // declaration or construct signature).  Those are already handled specially and
-            // we don't want to end up making another call signature for them.  We only want
-            // to make an actual call signature if we're a standalone call signature in an 
-            // object/interface type.
-            return;
-        }
-
-        var declFlags = PullElementFlags.Signature;
-        var declType = PullElementKind.CallSignature;
-
-        var parent = context.getParent();
-
-        if (parent && (parent.kind === PullElementKind.WithBlock || (parent.flags & PullElementFlags.DeclaredInAWithBlock))) {
-            declFlags |= PullElementFlags.DeclaredInAWithBlock;
-        }
-
-        var decl = new NormalPullDecl("", "", declType, declFlags, parent);
-        context.semanticInfoChain.setDeclForAST(callSignature, decl);
-        context.semanticInfoChain.setASTForDecl(decl, callSignature);
-
-        context.pushParent(decl);
-    }
-
-    function createMethodSignatureDeclaration(method: MethodSignatureSyntax, context: DeclCollectionContext): void {
-        var declFlags = PullElementFlags.None;
-        var declType = PullElementKind.Method;
-
-        declFlags |= PullElementFlags.Public;
-        declFlags |= PullElementFlags.Signature;
-
-        if (method.questionToken !== null) {
-            declFlags |= PullElementFlags.Optional;
-        }
-
-        var parent = context.getParent();
-
-        var decl = new NormalPullDecl(method.propertyName.valueText(), method.propertyName.text(), declType, declFlags, parent);
-        context.semanticInfoChain.setDeclForAST(method, decl);
-        context.semanticInfoChain.setASTForDecl(decl, method);
-
-        context.pushParent(decl);
-    }
-
-    // construct signatures
-    function createConstructSignatureDeclaration(constructSignatureDeclAST: ConstructSignatureSyntax, context: DeclCollectionContext): void {
-        var declFlags = PullElementFlags.Signature;
-        var declType = PullElementKind.ConstructSignature;
-
-        var parent = context.getParent();
-
-        if (parent && (parent.kind === PullElementKind.WithBlock || (parent.flags & PullElementFlags.DeclaredInAWithBlock))) {
-            declFlags |= PullElementFlags.DeclaredInAWithBlock;
-        }
-
-        var decl = new NormalPullDecl("", "", declType, declFlags, parent);
-        context.semanticInfoChain.setDeclForAST(constructSignatureDeclAST, decl);
-        context.semanticInfoChain.setASTForDecl(decl, constructSignatureDeclAST);
-
-        context.pushParent(decl);
-    }
-
-    // class constructors
-    function createClassConstructorDeclaration(constructorDeclAST: ConstructorDeclarationSyntax, context: DeclCollectionContext): void {
-        var declFlags = PullElementFlags.None;
-        var declType = PullElementKind.ConstructorMethod;
-
-        if (!constructorDeclAST.block) {
-            declFlags |= PullElementFlags.Signature;
-        }
-
-        var parent = context.getParent();
-
-        if (parent) {
-            // if the parent is exported, the constructor decl must be as well
-            var parentFlags = parent.flags;
-
-            if (parentFlags & PullElementFlags.Exported) {
-                declFlags |= PullElementFlags.Exported;
-            }
-        }
-
-        var decl = new NormalPullDecl(parent.name, parent.getDisplayName(), declType, declFlags, parent);
-        context.semanticInfoChain.setDeclForAST(constructorDeclAST, decl);
-        context.semanticInfoChain.setASTForDecl(decl, constructorDeclAST);
-
-        context.pushParent(decl);
-    }
-
-    function createGetAccessorDeclaration(getAccessorDeclAST: GetAccessorSyntax, context: DeclCollectionContext): void {
-        var declFlags = PullElementFlags.Public;
-        var declType = PullElementKind.GetAccessor;
-
-        if (hasModifier(getAccessorDeclAST.modifiers, PullElementFlags.Static)) {
-            declFlags |= PullElementFlags.Static;
-        }
-
-        if (hasModifier(getAccessorDeclAST.modifiers, PullElementFlags.Private)) {
-            declFlags |= PullElementFlags.Private;
-        }
-        else {
-            declFlags |= PullElementFlags.Public;
-        }
-
-        var parent = context.getParent();
-
-        if (parent && (parent.kind === PullElementKind.WithBlock || (parent.flags & PullElementFlags.DeclaredInAWithBlock))) {
-            declFlags |= PullElementFlags.DeclaredInAWithBlock;
-        }
-
-        var decl = new NormalPullDecl(getAccessorDeclAST.propertyName.valueText(), getAccessorDeclAST.propertyName.text(), declType, declFlags, parent);
-        context.semanticInfoChain.setDeclForAST(getAccessorDeclAST, decl);
-        context.semanticInfoChain.setASTForDecl(decl, getAccessorDeclAST);
-
-        context.pushParent(decl);
-    }
-
-    function createFunctionExpressionDeclaration(expression: FunctionExpressionSyntax, context: DeclCollectionContext): void {
-        createAnyFunctionExpressionDeclaration(expression, expression.identifier, context);
-    }
-
-    function createSetAccessorDeclaration(setAccessorDeclAST: SetAccessorSyntax, context: DeclCollectionContext): void {
-        var declFlags = PullElementFlags.Public;
-        var declType = PullElementKind.SetAccessor;
-
-        if (hasModifier(setAccessorDeclAST.modifiers, PullElementFlags.Static)) {
-            declFlags |= PullElementFlags.Static;
-        }
-
-        if (hasModifier(setAccessorDeclAST.modifiers, PullElementFlags.Private)) {
-            declFlags |= PullElementFlags.Private;
-        }
-        else {
-            declFlags |= PullElementFlags.Public;
-        }
-
-        var parent = context.getParent();
-
-        if (parent && (parent.kind === PullElementKind.WithBlock || (parent.flags & PullElementFlags.DeclaredInAWithBlock))) {
-            declFlags |= PullElementFlags.DeclaredInAWithBlock;
-        }
-
-        var decl = new NormalPullDecl(setAccessorDeclAST.propertyName.valueText(), setAccessorDeclAST.propertyName.text(), declType, declFlags, parent);
-        context.semanticInfoChain.setDeclForAST(setAccessorDeclAST, decl);
-        context.semanticInfoChain.setASTForDecl(decl, setAccessorDeclAST);
-
-        context.pushParent(decl);
-    }
-
-    function preCollectCatchDecls(ast: CatchClauseSyntax, context: DeclCollectionContext): void {
-        if (ast.identifier.fullWidth() === 0) {
-            return;
-        }
-
-        var declFlags = PullElementFlags.None;
-        var declType = PullElementKind.CatchBlock;
-
-        var parent = context.getParent();
-
-        if (parent && (parent.kind === PullElementKind.WithBlock || (parent.flags & PullElementFlags.DeclaredInAWithBlock))) {
-            declFlags |= PullElementFlags.DeclaredInAWithBlock;
-        }
-
-        var decl = new NormalPullDecl("", "", declType, declFlags, parent);
-        context.semanticInfoChain.setDeclForAST(ast, decl);
-        context.semanticInfoChain.setASTForDecl(decl, ast);
-
-        context.pushParent(decl);
-
-        var declFlags = PullElementFlags.None;
-        var declType = PullElementKind.CatchVariable;
-
-        // Create a decl for the catch clause variable.
-        var parent = context.getParent();
-
-        if (hasFlag(parent.flags, PullElementFlags.DeclaredInAWithBlock)) {
-            declFlags |= PullElementFlags.DeclaredInAWithBlock;
-        }
-
-        var decl = new NormalPullDecl(ast.identifier.valueText(), ast.identifier.text(), declType, declFlags, parent);
-        context.semanticInfoChain.setDeclForAST(ast.identifier, decl);
-        context.semanticInfoChain.setASTForDecl(decl, ast.identifier);
-
-        if (parent) {
-            // Record this decl in its parent in the declGroup with the corresponding name
-            parent.addVariableDeclToGroup(decl);
-        }
-    }
-
-    function preCollectWithDecls(ast: ISyntaxElement, context: DeclCollectionContext): void {
-        var declFlags = PullElementFlags.None;
-        var declType = PullElementKind.WithBlock;
-
-        var parent = context.getParent();
-
-        var decl = new NormalPullDecl("", "", declType, declFlags, parent);
-        context.semanticInfoChain.setDeclForAST(ast, decl);
-        context.semanticInfoChain.setASTForDecl(decl, ast);
-
-        context.pushParent(decl);
-    }
-
-<<<<<<< HEAD
-    function preCollectObjectLiteralDecls(ast: ISyntaxElement, context: DeclCollectionContext): void {
-        var span = TextSpan.fromBounds(ast.start(), ast.end());
-=======
-    function preCollectObjectLiteralDecls(ast: AST, context: DeclCollectionContext): void {
->>>>>>> 9eba62ea
-        var decl = new NormalPullDecl(
-            "", "", PullElementKind.ObjectLiteral, PullElementFlags.None, context.getParent());
-
-        context.semanticInfoChain.setDeclForAST(ast, decl);
-        context.semanticInfoChain.setASTForDecl(decl, ast);
-
-        context.pushParent(decl);
-    }
-
-    function preCollectSimplePropertyAssignmentDecls(propertyAssignment: SimplePropertyAssignmentSyntax, context: DeclCollectionContext): void {
-        var assignmentText = getPropertyAssignmentNameTextFromIdentifier(propertyAssignment.propertyName);
-        var span = TextSpan.fromBounds(propertyAssignment.start(), propertyAssignment.end());
-
-        var decl = new NormalPullDecl(assignmentText.memberName, assignmentText.actualText, PullElementKind.Property, PullElementFlags.Public, context.getParent());
-
-        context.semanticInfoChain.setDeclForAST(propertyAssignment, decl);
-        context.semanticInfoChain.setASTForDecl(decl, propertyAssignment);
-
-        // Note: it is intentional that a property assignment does not get added to hte context 
-        // stack.  A prop assignment does not introduce a new name scope, so it shouldn't be in
-        // the context decl stack.
-        // context.pushParent(decl);
-    }
-
-    function preCollectFunctionPropertyAssignmentDecls(propertyAssignment: FunctionPropertyAssignmentSyntax, context: DeclCollectionContext): void {
-        var assignmentText = getPropertyAssignmentNameTextFromIdentifier(propertyAssignment.propertyName);
-
-        var decl = new NormalPullDecl(assignmentText.memberName, assignmentText.actualText, PullElementKind.Property, PullElementFlags.Public, context.getParent());
-
-        context.semanticInfoChain.setDeclForAST(propertyAssignment, decl);
-        context.semanticInfoChain.setASTForDecl(decl, propertyAssignment);
-
-        createAnyFunctionExpressionDeclaration(
-            propertyAssignment, propertyAssignment.propertyName, context, propertyAssignment.propertyName);
-    }
-
-    function preCollectDecls(ast: ISyntaxElement, context: DeclCollectionContext) {
-        switch (ast.kind()) {
-            case SyntaxKind.SourceUnit:
-                preCollectScriptDecls(<SourceUnitSyntax>ast, context);
-                break;
-            case SyntaxKind.EnumDeclaration:
-                preCollectEnumDecls(<EnumDeclarationSyntax>ast, context);
-                break;
-            case SyntaxKind.EnumElement:
-                createEnumElementDecls(<EnumElementSyntax>ast, context);
-                break;
-            case SyntaxKind.ModuleDeclaration:
-                preCollectModuleDecls(<ModuleDeclarationSyntax>ast, context);
-                break;
-            case SyntaxKind.ClassDeclaration:
-                preCollectClassDecls(<ClassDeclarationSyntax>ast, context);
-                break;
-            case SyntaxKind.InterfaceDeclaration:
-                preCollectInterfaceDecls(<InterfaceDeclarationSyntax>ast, context);
-                break;
-            case SyntaxKind.ObjectType:
-                preCollectObjectTypeDecls(<ObjectTypeSyntax>ast, context);
-                break;
-            case SyntaxKind.Parameter:
-                preCollectParameterDecl(<ParameterSyntax>ast, context);
-                break;
-            case SyntaxKind.MemberVariableDeclaration:
-                createMemberVariableDeclaration(<MemberVariableDeclarationSyntax>ast, context);
-                break;
-            case SyntaxKind.PropertySignature:
-                createPropertySignature(<PropertySignatureSyntax>ast, context);
-                break;
-            case SyntaxKind.VariableDeclarator:
-                preCollectVarDecls(ast, context);
-                break;
-            case SyntaxKind.ConstructorDeclaration:
-                createClassConstructorDeclaration(<ConstructorDeclarationSyntax>ast, context);
-                break;
-            case SyntaxKind.GetAccessor:
-                createGetAccessorDeclaration(<GetAccessorSyntax>ast, context);
-                break;
-            case SyntaxKind.SetAccessor:
-                createSetAccessorDeclaration(<SetAccessorSyntax>ast, context);
-                break;
-            case SyntaxKind.FunctionExpression:
-                createFunctionExpressionDeclaration(<FunctionExpressionSyntax>ast, context);
-                break;
-            case SyntaxKind.MemberFunctionDeclaration:
-                createMemberFunctionDeclaration(<MemberFunctionDeclarationSyntax>ast, context);
-                break;
-            case SyntaxKind.IndexSignature:
-                createIndexSignatureDeclaration(<IndexSignatureSyntax>ast, context);
-                break;
-            case SyntaxKind.FunctionType:
-                createFunctionTypeDeclaration(<FunctionTypeSyntax>ast, context);
-                break;
-            case SyntaxKind.ConstructorType:
-                createConstructorTypeDeclaration(<ConstructorTypeSyntax>ast, context);
-                break;
-            case SyntaxKind.CallSignature:
-                createCallSignatureDeclaration(<CallSignatureSyntax>ast, context);
-                break;
-            case SyntaxKind.ConstructSignature:
-                createConstructSignatureDeclaration(<ConstructSignatureSyntax>ast, context);
-                break;
-            case SyntaxKind.MethodSignature:
-                createMethodSignatureDeclaration(<MethodSignatureSyntax>ast, context);
-                break;
-            case SyntaxKind.FunctionDeclaration:
-                createFunctionDeclaration(<FunctionDeclarationSyntax>ast, context);
-                break;
-            case SyntaxKind.SimpleArrowFunctionExpression:
-            case SyntaxKind.ParenthesizedArrowFunctionExpression:
-                createAnyFunctionExpressionDeclaration(ast, /*id*/null, context);
-                break;
-            case SyntaxKind.ImportDeclaration:
-                preCollectImportDecls(ast, context);
-                break;
-            case SyntaxKind.TypeParameter:
-                preCollectTypeParameterDecl(<TypeParameterSyntax>ast, context);
-                break;
-            case SyntaxKind.CatchClause:
-                preCollectCatchDecls(<CatchClauseSyntax>ast, context);
-                break;
-            case SyntaxKind.WithStatement:
-                preCollectWithDecls(ast, context);
-                break;
-            case SyntaxKind.ObjectLiteralExpression:
-                preCollectObjectLiteralDecls(ast, context);
-                break;
-            case SyntaxKind.SimplePropertyAssignment:
-                preCollectSimplePropertyAssignmentDecls(<SimplePropertyAssignmentSyntax>ast, context);
-                break;
-            case SyntaxKind.FunctionPropertyAssignment:
-                preCollectFunctionPropertyAssignmentDecls(<FunctionPropertyAssignmentSyntax>ast, context);
-                break;
-        }
-    }
-
-    function isContainer(decl: PullDecl): boolean {
-        return decl.kind === PullElementKind.Container || decl.kind === PullElementKind.DynamicModule || decl.kind === PullElementKind.Enum;
-    }
-
-    function getInitializationFlag(decl: PullDecl): PullElementFlags {
-        if (decl.kind & PullElementKind.Container) {
-            return PullElementFlags.InitializedModule;
-        }
-        else if (decl.kind & PullElementKind.DynamicModule) {
-            return PullElementFlags.InitializedDynamicModule;
-        }
-
-        return PullElementFlags.None;
-    }
-
-    function hasInitializationFlag(decl: PullDecl): boolean {
-        var kind = decl.kind;
-
-        if (kind & PullElementKind.Container) {
-            return (decl.flags & PullElementFlags.InitializedModule) !== 0;
-        }
-        else if (kind & PullElementKind.DynamicModule) {
-            return (decl.flags & PullElementFlags.InitializedDynamicModule) !== 0;
-        }
-
-        return false;
-    }
-
-    function postCollectDecls(ast: ISyntaxElement, context: DeclCollectionContext) {
-        var currentDecl = context.getParent();
-
-        // We only want to pop the module decls when we're done with the module itself, and not 
-        // when we are done with the module names.
-        if (ast.kind() === SyntaxKind.IdentifierName || ast.kind() === SyntaxKind.StringLiteral) {
-            if (currentDecl.kind === PullElementKind.Container || currentDecl.kind === PullElementKind.DynamicModule) {
-                return;
-            }
-        }
-
-        if (ast.kind() === SyntaxKind.ModuleDeclaration) {
-            var moduleDeclaration = <ModuleDeclarationSyntax>ast;
-            if (moduleDeclaration.stringLiteral) {
-                Debug.assert(currentDecl.ast() === moduleDeclaration.stringLiteral);
-                context.popParent();
-            }
-            else {
-                var moduleNames = getModuleNames(moduleDeclaration.name);
-                for (var i = moduleNames.length - 1; i >= 0; i--) {
-                    var moduleName = moduleNames[i];
-                    Debug.assert(currentDecl.ast() === moduleName);
-                    context.popParent();
-                    currentDecl = context.getParent();
-                }
-            }
-        }
-
-        if (ast.kind() === SyntaxKind.EnumDeclaration) {
-            // Now that we've created all the child decls for the enum elements, determine what 
-            // (if any) their constant values should be.
-            computeEnumElementConstantValues(<EnumDeclarationSyntax>ast, currentDecl, context);
-        }
-
-        // Don't pop the topmost decl.  We return that out at the end.
-        while (currentDecl.getParentDecl() && currentDecl.ast() === ast) {
-            context.popParent();
-            currentDecl = context.getParent();
-        }
-    }
-
-    function computeEnumElementConstantValues(ast: EnumDeclarationSyntax, enumDecl: PullDecl, context: DeclCollectionContext): void {
-        Debug.assert(enumDecl.kind === PullElementKind.Enum);
-
-        // If this is a non ambient enum, then it starts with a constant section of enum elements.
-        // Thus, elements without an initializer in these sections will be assumed to have a 
-        // constant value.
-        //
-        // However, if this an enum in an ambient context, then non initialized elements are 
-        // thought to have a computed value and are not in a constant section.
-        var isAmbientEnum = hasFlag(enumDecl.flags, PullElementFlags.Ambient);
-        var inConstantSection = !isAmbientEnum;
-        var currentConstantValue = 0;
-        var enumMemberDecls = <PullEnumElementDecl[]>enumDecl.getChildDecls();
-
-        for (var i = 0, n = ast.enumElements.nonSeparatorCount(); i < n; i++) {
-            var enumElement = ast.enumElements.nonSeparatorAt(i);
-            var enumElementDecl = ArrayUtilities.first(enumMemberDecls, d =>
-                context.semanticInfoChain.getASTForDecl(d) === enumElement);
-
-            Debug.assert(enumElementDecl.kind === PullElementKind.EnumMember);
-
-            if (enumElement.equalsValueClause === null) {
-                // Didn't have an initializer.  If we're in a constant section, then this appears
-                // to have the value of the current constant.  If we're in a non-constant section
-                // then this gets no value.
-                if (inConstantSection) {
-                    enumElementDecl.constantValue = currentConstantValue;
-                    currentConstantValue++;
-                }
-            }
-            else {
-                // Enum element had an initializer.  If it's a constant, then then enum gets that 
-                // value, and we transition to (or stay in) a constant section (as long as we're
-                // not in an ambient context.
-                //
-                // If it's not a constant, then we transition to a non-constant section.
-                enumElementDecl.constantValue = computeEnumElementConstantValue(enumElement.equalsValueClause.value, enumMemberDecls, context);
-                if (enumElementDecl.constantValue !== null && !isAmbientEnum) {
-                    // This enum element had a constant value.  We're now in a constant section.
-                    // Any successive enum elements should get their values from this constant
-                    // value onwards.
-                    inConstantSection = true;
-                    currentConstantValue = enumElementDecl.constantValue + 1;
-                }
-                else {
-                    // Didn't get a constant value.  We're not in a constant section.
-                    inConstantSection = false;
-                }
-            }
-
-            Debug.assert(enumElementDecl.constantValue !== undefined);
-        }
-    }
-
-    function computeEnumElementConstantValue(expression: ISyntaxElement, enumMemberDecls: PullEnumElementDecl[], context: DeclCollectionContext): number {
-        Debug.assert(expression);
-
-        if (isIntegerLiteralAST(expression)) {
-            // Always produce a value for an integer literal.
-            var token: ISyntaxToken;
-            switch (expression.kind()) {
-                case SyntaxKind.PlusExpression:
-                case SyntaxKind.NegateExpression:
-                    token = <ISyntaxToken>(<PrefixUnaryExpressionSyntax>expression).operand;
-                    break;
-                default:
-                    token = <ISyntaxToken>expression;
-            }
-
-            var value = token.value();
-            return value && expression.kind() === SyntaxKind.NegateExpression ? -value : value;
-        }
-        else if (context.propagateEnumConstants) {
-            // It wasn't a numeric literal.  However, the experimental switch to be more aggressive
-            // about propogating enum constants is enabled.  See if we can still figure out the
-            // constant value for this enum element.
-            switch (expression.kind()) {
-                case SyntaxKind.IdentifierName:
-                    // If it's a name, see if we already had an enum value named this.  If so,
-                    // return that value.  Note, only search backward in the enum for a match.
-                    var name = <ISyntaxToken>expression;
-                    var matchingEnumElement = ArrayUtilities.firstOrDefault(enumMemberDecls, d => d.name === name.valueText());
-
-                    return matchingEnumElement ? matchingEnumElement.constantValue : null;
-
-                case SyntaxKind.LeftShiftExpression:
-                    // Handle the common case of a left shifted value.
-                    var binaryExpression = <BinaryExpressionSyntax>expression;
-                    var left = computeEnumElementConstantValue(binaryExpression.left, enumMemberDecls, context);
-                    var right = computeEnumElementConstantValue(binaryExpression.right, enumMemberDecls, context);
-                    if (left === null || right === null) {
-                        return null;
-                    }
-
-                    return left << right;
-
-                case SyntaxKind.BitwiseOrExpression:
-                    // Handle the common case of an or'ed value.
-                    var binaryExpression = <BinaryExpressionSyntax>expression;
-                    var left = computeEnumElementConstantValue(binaryExpression.left, enumMemberDecls, context);
-                    var right = computeEnumElementConstantValue(binaryExpression.right, enumMemberDecls, context);
-                    if (left === null || right === null) {
-                        return null;
-                    }
-
-                    return left | right;
-            }
-
-            // TODO: add more cases.
-            return null;
-        }
-        else {
-            // Wasn't an integer literal, and we're not aggressively propagating constants.
-            // There is no constant value for this expression.
-            return null;
-        }
-    }
-
-    export module DeclarationCreator {
-        export function create(document: Document, semanticInfoChain: SemanticInfoChain, compilationSettings: ImmutableCompilationSettings): PullDecl {
-            var declCollectionContext = new DeclCollectionContext(document, semanticInfoChain, compilationSettings.propagateEnumConstants());
-            
-            // create decls
-            getAstWalkerFactory().simpleWalk(document.sourceUnit(), preCollectDecls, postCollectDecls, declCollectionContext);
-
-            return declCollectionContext.getParent();
-        }
-    }
+// Copyright (c) Microsoft. All rights reserved. Licensed under the Apache License, Version 2.0. 
+// See LICENSE.txt in the project root for complete license information.
+
+///<reference path='..\references.ts' />
+
+module TypeScript {
+    class DeclCollectionContext {
+        public isDeclareFile = false;
+        public parentChain: PullDecl[] = [];
+
+        constructor(public document: Document, public semanticInfoChain: SemanticInfoChain, public propagateEnumConstants: boolean) {
+        }
+
+        public getParent() { return this.parentChain ? this.parentChain[this.parentChain.length - 1] : null; }
+
+        public pushParent(parentDecl: PullDecl) { if (parentDecl) { this.parentChain[this.parentChain.length] = parentDecl; } }
+
+        public popParent() { this.parentChain.length--; }
+    }
+
+    function containingModuleHasExportAssignment(ast: ISyntaxElement): boolean {
+        ast = ast.parent;
+        while (ast) {
+            if (ast.kind() === SyntaxKind.ModuleDeclaration) {
+                var moduleDecl = <ModuleDeclarationSyntax>ast;
+                return moduleDecl.moduleElements.any(m => m.kind() === SyntaxKind.ExportAssignment);
+            }
+            else if (ast.kind() === SyntaxKind.SourceUnit) {
+                var sourceUnit = <SourceUnitSyntax>ast;
+                return sourceUnit.moduleElements.any(m => m.kind() === SyntaxKind.ExportAssignment);
+            }
+
+            ast = ast.parent;
+        }
+
+        return false;
+    }
+
+    function isParsingAmbientModule(ast: ISyntaxElement, context: DeclCollectionContext): boolean {
+        ast = ast.parent;
+        while (ast) {
+            if (ast.kind() === SyntaxKind.ModuleDeclaration) {
+                if (hasModifier((<ModuleDeclarationSyntax>ast).modifiers, PullElementFlags.Ambient)) {
+                    return true;
+                }
+            }
+
+            ast = ast.parent;
+        }
+
+        return false;
+    }
+
+    function preCollectImportDecls(ast: ISyntaxElement, context: DeclCollectionContext): void {
+        var importDecl = <ImportDeclarationSyntax>ast;
+        var declFlags = PullElementFlags.None;
+
+        var parent = context.getParent();
+
+        if (hasModifier(importDecl.modifiers, PullElementFlags.Exported) && !containingModuleHasExportAssignment(ast)) {
+            declFlags |= PullElementFlags.Exported;
+        }
+
+        var decl = new NormalPullDecl(importDecl.identifier.valueText(), importDecl.identifier.text(), PullElementKind.TypeAlias, declFlags, parent);
+        context.semanticInfoChain.setDeclForAST(ast, decl);
+        context.semanticInfoChain.setASTForDecl(decl, ast);
+
+        // Note: it is intentional that a import does not get added to hte context stack.  An
+        // import does not introduce a new name scope, so it shouldn't be in the context decl stack.
+        // context.pushParent(decl);
+    }
+
+    function preCollectScriptDecls(sourceUnit: SourceUnitSyntax, context: DeclCollectionContext): void {
+        var fileName = sourceUnit.fileName();
+
+        var isExternalModule = context.document.isExternalModule();
+
+        var decl: PullDecl = new RootPullDecl(
+            /*name:*/ fileName, fileName, PullElementKind.Script, PullElementFlags.None, context.semanticInfoChain, isExternalModule);
+        context.semanticInfoChain.setDeclForAST(sourceUnit, decl);
+        context.semanticInfoChain.setASTForDecl(decl, sourceUnit);
+
+        context.isDeclareFile = context.document.isDeclareFile();
+
+        context.pushParent(decl);
+
+        // if it's an external module, create another decl to represent that module inside the top 
+        // level script module.
+
+        if (isExternalModule) {
+            var declFlags = PullElementFlags.Exported;
+            if (isDTSFile(fileName)) {
+                declFlags |= PullElementFlags.Ambient;
+            }
+
+            var moduleContainsExecutableCode = containsExecutableCode(sourceUnit.moduleElements);
+            var kind = PullElementKind.DynamicModule;
+            var valueText = quoteStr(fileName);
+
+            var decl: PullDecl = new NormalPullDecl(valueText, fileName, kind, declFlags, context.getParent());
+
+            context.semanticInfoChain.setASTForDecl(decl, sourceUnit);
+            // Note: we're overring what the script points to.  For files with an external module, 
+            // the script node will point at the external module declaration.
+            context.semanticInfoChain.setDeclForAST(sourceUnit, decl);
+
+            if (moduleContainsExecutableCode) {
+                createModuleVariableDecl(decl, sourceUnit, context);
+            }
+
+            context.pushParent(decl);
+        }
+    }
+
+    function preCollectEnumDecls(enumDecl: EnumDeclarationSyntax, context: DeclCollectionContext): void {
+        var declFlags = PullElementFlags.None;
+        var enumName = enumDecl.identifier.valueText();
+
+        if ((hasModifier(enumDecl.modifiers, PullElementFlags.Exported) || isParsingAmbientModule(enumDecl, context)) && !containingModuleHasExportAssignment(enumDecl)) {
+            declFlags |= PullElementFlags.Exported;
+        }
+
+        if (hasModifier(enumDecl.modifiers, PullElementFlags.Ambient) || isParsingAmbientModule(enumDecl, context) || context.isDeclareFile) {
+            declFlags |= PullElementFlags.Ambient;
+        }
+
+        // Consider an enum 'always initialized'.
+        declFlags |= PullElementFlags.Enum;
+        var kind = PullElementKind.Enum;
+
+        var enumDeclaration = new NormalPullDecl(enumName, enumDecl.identifier.text(), kind, declFlags, context.getParent());
+        context.semanticInfoChain.setDeclForAST(enumDecl, enumDeclaration);
+        context.semanticInfoChain.setASTForDecl(enumDeclaration, enumDecl);
+
+        var enumIndexerDecl = new NormalPullDecl("", "", PullElementKind.IndexSignature, PullElementFlags.Signature, enumDeclaration);
+        var enumIndexerParameter = new NormalPullDecl("x", "x", PullElementKind.Parameter, PullElementFlags.None, enumIndexerDecl);
+
+        // create the value decl
+        var valueDecl = new NormalPullDecl(enumDeclaration.name, enumDeclaration.getDisplayName(), PullElementKind.Variable, enumDeclaration.flags, context.getParent());
+        enumDeclaration.setValueDecl(valueDecl);
+        context.semanticInfoChain.setASTForDecl(valueDecl, enumDecl);
+
+        context.pushParent(enumDeclaration);
+    }
+
+    function createEnumElementDecls(propertyDecl: EnumElementSyntax, context: DeclCollectionContext): void {
+        var parent = context.getParent();
+
+        var decl = new PullEnumElementDecl(propertyDecl.propertyName.valueText(), propertyDecl.propertyName.text(), parent);
+        context.semanticInfoChain.setDeclForAST(propertyDecl, decl);
+        context.semanticInfoChain.setASTForDecl(decl, propertyDecl);
+
+        // Note: it is intentional that a enum element does not get added to hte context stack.  An 
+        // enum element does not introduce a new name scope, so it shouldn't be in the context decl stack.
+        // context.pushParent(decl);
+    }
+
+    function preCollectModuleDecls(moduleDecl: ModuleDeclarationSyntax, context: DeclCollectionContext): void {
+        var declFlags = PullElementFlags.None;
+
+        var moduleContainsExecutableCode = containsExecutableCode(moduleDecl.moduleElements);
+
+        var isDynamic = moduleDecl.stringLiteral !== null;
+
+        if ((hasModifier(moduleDecl.modifiers, PullElementFlags.Exported) || isParsingAmbientModule(moduleDecl, context)) && !containingModuleHasExportAssignment(moduleDecl)) {
+            declFlags |= PullElementFlags.Exported;
+        }
+
+        if (hasModifier(moduleDecl.modifiers, PullElementFlags.Ambient) || isParsingAmbientModule(moduleDecl, context) || context.isDeclareFile) {
+            declFlags |= PullElementFlags.Ambient;
+        }
+
+        var kind = isDynamic ? PullElementKind.DynamicModule : PullElementKind.Container;
+
+        if (moduleDecl.stringLiteral) {
+            var valueText = quoteStr(moduleDecl.stringLiteral.valueText());
+            var text = moduleDecl.stringLiteral.text();
+
+            var decl = new NormalPullDecl(valueText, text, kind, declFlags, context.getParent());
+
+            context.semanticInfoChain.setDeclForAST(moduleDecl, decl);
+            context.semanticInfoChain.setDeclForAST(moduleDecl.stringLiteral, decl);
+            context.semanticInfoChain.setASTForDecl(decl, moduleDecl.stringLiteral);
+
+            if (moduleContainsExecutableCode) {
+                createModuleVariableDecl(decl, moduleDecl.stringLiteral, context);
+            }
+
+            context.pushParent(decl);
+        }
+        else {
+            // Module has a name or dotted name.
+            var moduleNames = getModuleNames(moduleDecl.name);
+            for (var i = 0, n = moduleNames.length; i < n; i++) {
+                var moduleName = moduleNames[i];
+
+                // All the inner module decls are exported.
+                var specificFlags = declFlags;
+                if (i > 0) {
+                    specificFlags |= PullElementFlags.Exported;
+                }
+
+                var decl = new NormalPullDecl(moduleName.valueText(), moduleName.text(), kind, specificFlags, context.getParent());
+
+                //// The innermost moduleDecl maps to the entire ModuleDeclaration node.
+                //// All the other ones map to the name node.  i.e. module A.B.C { }
+                ////
+                //// The decl for C points to the entire module declaration.  The decls for A and B
+                //// will point at the A and B nodes respectively.
+                //var ast = (i === (moduleName.length - 1))
+                //    ? moduleDecl
+                //    : moduleName;
+                context.semanticInfoChain.setDeclForAST(moduleDecl, decl);
+                context.semanticInfoChain.setDeclForAST(moduleName, decl);
+                context.semanticInfoChain.setASTForDecl(decl, moduleName);
+
+                if (moduleContainsExecutableCode) {
+                    createModuleVariableDecl(decl, moduleName, context);
+                }
+
+                context.pushParent(decl);
+            }
+        }
+    }
+
+    export function getModuleNames(name: ISyntaxElement, result?: ISyntaxToken[]): ISyntaxToken[] {
+        result = result || [];
+
+        if (name.kind() === SyntaxKind.QualifiedName) {
+            getModuleNames((<QualifiedNameSyntax>name).left, result);
+            result.push((<QualifiedNameSyntax>name).right);
+        }
+        else {
+            result.push(<ISyntaxToken>name);
+        }
+
+        return result;
+    }
+
+    function createModuleVariableDecl(decl: PullDecl, moduleNameAST: ISyntaxElement, context: DeclCollectionContext): void {
+        decl.setFlags(decl.flags | getInitializationFlag(decl));
+
+        // create the value decl
+        var valueDecl = new NormalPullDecl(decl.name, decl.getDisplayName(), PullElementKind.Variable, decl.flags, context.getParent());
+        decl.setValueDecl(valueDecl);
+        context.semanticInfoChain.setASTForDecl(valueDecl, moduleNameAST);
+    }
+
+    function containsExecutableCode(members: ISyntaxList<IModuleElementSyntax>): boolean {
+        for (var i = 0, n = members.childCount(); i < n; i++) {
+            var member = members.childAt(i);
+
+            // October 11, 2013
+            // Internal modules are either instantiated or non-instantiated. A non-instantiated 
+            // module is an internal module containing only interface types and other non - 
+            // instantiated modules. 
+            //
+            // Note: small spec deviation.  We don't consider an import statement sufficient to
+            // consider a module instantiated.  After all, if there is an import, but no actual
+            // code that references the imported value, then there's no need to emit the import
+            // or the module.
+            if (member.kind() === SyntaxKind.ModuleDeclaration) {
+                var moduleDecl = <ModuleDeclarationSyntax>member;
+
+                // If we have a module in us, and it contains executable code, then we
+                // contain executable code.
+                if (containsExecutableCode(moduleDecl.moduleElements)) {
+                    return true;
+                }
+            }
+            else if (member.kind() !== SyntaxKind.InterfaceDeclaration && member.kind() !== SyntaxKind.ImportDeclaration) {
+                // If we contain anything that's not an interface declaration, then we contain
+                // executable code.
+                return true;
+            }
+        }
+
+        return false;
+    }
+
+    function preCollectClassDecls(classDecl: ClassDeclarationSyntax, context: DeclCollectionContext): void {
+        var declFlags = PullElementFlags.None;
+
+        if ((hasModifier(classDecl.modifiers, PullElementFlags.Exported) || isParsingAmbientModule(classDecl, context)) && !containingModuleHasExportAssignment(classDecl)) {
+            declFlags |= PullElementFlags.Exported;
+        }
+
+        if (hasModifier(classDecl.modifiers, PullElementFlags.Ambient) || isParsingAmbientModule(classDecl, context) || context.isDeclareFile) {
+            declFlags |= PullElementFlags.Ambient;
+        }
+
+        var parent = context.getParent();
+
+        var decl = new NormalPullDecl(classDecl.identifier.valueText(), classDecl.identifier.text(), PullElementKind.Class, declFlags, parent);
+
+        var constructorDecl = new NormalPullDecl(
+            classDecl.identifier.valueText(),
+            classDecl.identifier.text(),
+            PullElementKind.Variable,
+            declFlags | PullElementFlags.ClassConstructorVariable,
+            parent);
+
+        decl.setValueDecl(constructorDecl);
+
+        context.semanticInfoChain.setDeclForAST(classDecl, decl);
+        context.semanticInfoChain.setASTForDecl(decl, classDecl);
+        context.semanticInfoChain.setASTForDecl(constructorDecl, classDecl);
+
+        context.pushParent(decl);
+    }
+
+    function preCollectObjectTypeDecls(objectType: ObjectTypeSyntax, context: DeclCollectionContext): void {
+        // if this is the 'body' of an interface declaration, then we don't want to create a decl 
+        // here.  We want the interface decl to be the parent decl of all the members we visit.
+        if (objectType.parent.kind() === SyntaxKind.InterfaceDeclaration) {
+            return;
+        }
+
+        var declFlags = PullElementFlags.None;
+
+        var parent = context.getParent();
+
+        if (parent && (parent.kind === PullElementKind.WithBlock || (parent.flags & PullElementFlags.DeclaredInAWithBlock))) {
+            declFlags |= PullElementFlags.DeclaredInAWithBlock;
+        }
+
+        var decl = new NormalPullDecl("", "", PullElementKind.ObjectType, declFlags, parent);
+        context.semanticInfoChain.setDeclForAST(objectType, decl);
+        context.semanticInfoChain.setASTForDecl(decl, objectType);
+
+        context.pushParent(decl);
+    }
+
+    function preCollectInterfaceDecls(interfaceDecl: InterfaceDeclarationSyntax, context: DeclCollectionContext): void {
+        var declFlags = PullElementFlags.None;
+
+        if ((hasModifier(interfaceDecl.modifiers, PullElementFlags.Exported) || isParsingAmbientModule(interfaceDecl, context)) && !containingModuleHasExportAssignment(interfaceDecl)) {
+            declFlags |= PullElementFlags.Exported;
+        }
+
+        var parent = context.getParent();
+
+        var decl = new NormalPullDecl(interfaceDecl.identifier.valueText(), interfaceDecl.identifier.text(), PullElementKind.Interface, declFlags, parent);
+        context.semanticInfoChain.setDeclForAST(interfaceDecl, decl);
+        context.semanticInfoChain.setASTForDecl(decl, interfaceDecl);
+
+        context.pushParent(decl);
+    }
+
+    function preCollectParameterDecl(argDecl: ParameterSyntax, context: DeclCollectionContext): void {
+        var declFlags = PullElementFlags.None;
+
+        if (hasModifier(argDecl.modifiers, PullElementFlags.Private)) {
+            declFlags |= PullElementFlags.Private;
+        }
+        else {
+            declFlags |= PullElementFlags.Public;
+        }
+
+        if (argDecl.questionToken !== null || argDecl.equalsValueClause !== null || argDecl.dotDotDotToken !== null) {
+            declFlags |= PullElementFlags.Optional;
+        }
+
+        var parent = context.getParent();
+
+        if (parent && (parent.kind === PullElementKind.WithBlock || (parent.flags & PullElementFlags.DeclaredInAWithBlock))) {
+            declFlags |= PullElementFlags.DeclaredInAWithBlock;
+        }
+
+        var decl = new NormalPullDecl(argDecl.identifier.valueText(), argDecl.identifier.text(), PullElementKind.Parameter, declFlags, parent);
+
+        // If it has a default arg, record the fact that the parent has default args (we will need this during resolution)
+        if (argDecl.equalsValueClause) {
+            parent.flags |= PullElementFlags.HasDefaultArgs;
+        }
+
+        if (parent.kind == PullElementKind.ConstructorMethod) {
+            decl.setFlag(PullElementFlags.ConstructorParameter);
+        }
+        
+        // if it's a property type, we'll need to add it to the parent's parent as well
+        var isPublicOrPrivate = hasModifier(argDecl.modifiers, PullElementFlags.Public) || hasModifier(argDecl.modifiers, PullElementFlags.Private);
+        var isInConstructor = parent.kind === PullElementKind.ConstructorMethod;
+        if (isPublicOrPrivate && isInConstructor) {
+            var parentsParent = context.parentChain[context.parentChain.length - 2];
+            // optional parameters don't introduce optional properties - always drop isOptional flag on the property declaration
+            var propDeclFlags = declFlags & ~PullElementFlags.Optional;
+            var propDecl = new NormalPullDecl(argDecl.identifier.valueText(), argDecl.identifier.text(), PullElementKind.Property, propDeclFlags, parentsParent);
+            propDecl.setValueDecl(decl);
+            decl.setFlag(PullElementFlags.PropertyParameter);
+            propDecl.setFlag(PullElementFlags.PropertyParameter);
+
+            if (parent.kind == PullElementKind.ConstructorMethod) {
+                propDecl.setFlag(PullElementFlags.ConstructorParameter);
+            }
+
+            context.semanticInfoChain.setASTForDecl(decl, argDecl);
+            context.semanticInfoChain.setASTForDecl(propDecl, argDecl);
+            context.semanticInfoChain.setDeclForAST(argDecl, propDecl);
+        }
+        else {
+            context.semanticInfoChain.setASTForDecl(decl, argDecl);
+            context.semanticInfoChain.setDeclForAST(argDecl, decl);
+        }
+
+        // Record this decl in its parent in the declGroup with the corresponding name
+        parent.addVariableDeclToGroup(decl);
+        
+        // Note: it is intentional that a parameter does not get added to hte context stack.  A 
+        // parameter does not introduce a new name scope, so it shouldn't be in the context decl stack.
+        // context.pushParent(decl);
+    }
+
+    function preCollectTypeParameterDecl(typeParameterDecl: TypeParameterSyntax, context: DeclCollectionContext): void {
+        var declFlags = PullElementFlags.None;
+
+        var parent = context.getParent();
+
+        if (parent && (parent.kind === PullElementKind.WithBlock || (parent.flags & PullElementFlags.DeclaredInAWithBlock))) {
+            declFlags |= PullElementFlags.DeclaredInAWithBlock;
+        }
+
+        var decl = new NormalPullDecl(typeParameterDecl.identifier.valueText(), typeParameterDecl.identifier.text(), PullElementKind.TypeParameter, declFlags, parent);
+        context.semanticInfoChain.setASTForDecl(decl, typeParameterDecl);
+        context.semanticInfoChain.setDeclForAST(typeParameterDecl, decl);
+
+        // Note: it is intentional that a type parameter does not get added to hte context stack.
+        // A type parameter does not introduce a new name scope, so it shouldn't be in the 
+        // context decl stack.
+        // context.pushParent(decl);
+    }
+
+    // interface properties
+    function createPropertySignature(propertyDecl: PropertySignatureSyntax, context: DeclCollectionContext): void {
+        var declFlags = PullElementFlags.Public;
+        var parent = context.getParent();
+        var declType = PullElementKind.Property;
+
+        if (propertyDecl.questionToken !== null) {
+            declFlags |= PullElementFlags.Optional;
+        }
+
+        var decl = new NormalPullDecl(propertyDecl.propertyName.valueText(), propertyDecl.propertyName.text(), declType, declFlags, parent);
+        context.semanticInfoChain.setDeclForAST(propertyDecl, decl);
+        context.semanticInfoChain.setASTForDecl(decl, propertyDecl);
+
+        // Note: it is intentional that a var decl does not get added to hte context stack.  A var
+        // decl does not introduce a new name scope, so it shouldn't be in the context decl stack.
+        // context.pushParent(decl);
+    }
+
+    // class member variables
+    function createMemberVariableDeclaration(memberDecl: MemberVariableDeclarationSyntax, context: DeclCollectionContext): void {
+        var declFlags = PullElementFlags.None;
+        var declType = PullElementKind.Property;
+
+        if (hasModifier(memberDecl.modifiers, PullElementFlags.Private)) {
+            declFlags |= PullElementFlags.Private;
+        }
+        else {
+            declFlags |= PullElementFlags.Public;
+        }
+
+        if (hasModifier(memberDecl.modifiers, PullElementFlags.Static)) {
+            declFlags |= PullElementFlags.Static;
+        }
+
+        var parent = context.getParent();
+
+        var decl = new NormalPullDecl(memberDecl.variableDeclarator.propertyName.valueText(), memberDecl.variableDeclarator.propertyName.text(), declType, declFlags, parent);
+        context.semanticInfoChain.setDeclForAST(memberDecl, decl);
+        context.semanticInfoChain.setDeclForAST(memberDecl.variableDeclarator, decl);
+        context.semanticInfoChain.setASTForDecl(decl, memberDecl);
+
+        // Note: it is intentional that a var decl does not get added to hte context stack.  A var
+        // decl does not introduce a new name scope, so it shouldn't be in the context decl stack.
+        // context.pushParent(decl);
+    }
+
+    function createVariableDeclaration(varDecl: VariableDeclaratorSyntax, context: DeclCollectionContext): void {
+        var declFlags = PullElementFlags.None;
+        var declType = PullElementKind.Variable;
+
+        var modifiers = getVariableDeclaratorModifiers(varDecl);
+        if ((hasModifier(modifiers, PullElementFlags.Exported) || isParsingAmbientModule(varDecl, context)) && !containingModuleHasExportAssignment(varDecl)) {
+            declFlags |= PullElementFlags.Exported;
+        }
+
+        if (hasModifier(modifiers, PullElementFlags.Ambient) || isParsingAmbientModule(varDecl, context) || context.isDeclareFile) {
+            declFlags |= PullElementFlags.Ambient;
+        }
+
+        var parent = context.getParent();
+
+        if (parent && (parent.kind === PullElementKind.WithBlock || (parent.flags & PullElementFlags.DeclaredInAWithBlock))) {
+            declFlags |= PullElementFlags.DeclaredInAWithBlock;
+        }
+
+        var decl = new NormalPullDecl(varDecl.propertyName.valueText(), varDecl.propertyName.text(), declType, declFlags, parent);
+        context.semanticInfoChain.setDeclForAST(varDecl, decl);
+        context.semanticInfoChain.setASTForDecl(decl, varDecl);
+
+        if (parent) {
+            // Record this decl in its parent in the declGroup with the corresponding name
+            parent.addVariableDeclToGroup(decl);
+        }
+
+        // Note: it is intentional that a var decl does not get added to hte context stack.  A var
+        // decl does not introduce a new name scope, so it shouldn't be in the context decl stack.
+        // context.pushParent(decl);
+    }
+
+    function preCollectVarDecls(ast: ISyntaxElement, context: DeclCollectionContext): void {
+        if (ast.parent.kind() === SyntaxKind.MemberVariableDeclaration) {
+            // Already handled this node.
+            return;
+        }
+
+        var varDecl = <VariableDeclaratorSyntax>ast;
+        createVariableDeclaration(varDecl, context);
+    }
+
+    // function type expressions
+    function createFunctionTypeDeclaration(functionTypeDeclAST: FunctionTypeSyntax, context: DeclCollectionContext): void {
+        var declFlags = PullElementFlags.Signature;
+        var declType = PullElementKind.FunctionType;
+
+        var parent = context.getParent();
+
+        if (parent && (parent.kind === PullElementKind.WithBlock || (parent.flags & PullElementFlags.DeclaredInAWithBlock))) {
+            declFlags |= PullElementFlags.DeclaredInAWithBlock;
+        }
+
+        var decl = new NormalPullDecl("", "", declType, declFlags, parent);
+        context.semanticInfoChain.setDeclForAST(functionTypeDeclAST, decl);
+        context.semanticInfoChain.setASTForDecl(decl, functionTypeDeclAST);
+
+        context.pushParent(decl);
+    }
+
+    // constructor types
+    function createConstructorTypeDeclaration(constructorTypeDeclAST: ConstructorTypeSyntax, context: DeclCollectionContext): void {
+        var declFlags = PullElementFlags.None;
+        var declType = PullElementKind.ConstructorType;
+
+        var parent = context.getParent();
+
+        if (parent && (parent.kind === PullElementKind.WithBlock || (parent.flags & PullElementFlags.DeclaredInAWithBlock))) {
+            declFlags |= PullElementFlags.DeclaredInAWithBlock;
+        }
+
+        var decl = new NormalPullDecl("", "", declType, declFlags, parent);
+        context.semanticInfoChain.setDeclForAST(constructorTypeDeclAST, decl);
+        context.semanticInfoChain.setASTForDecl(decl, constructorTypeDeclAST);
+
+        context.pushParent(decl);
+    }
+
+    // function declaration
+    function createFunctionDeclaration(funcDeclAST: FunctionDeclarationSyntax, context: DeclCollectionContext): void {
+        var declFlags = PullElementFlags.None;
+        var declType = PullElementKind.Function;
+
+        if ((hasModifier(funcDeclAST.modifiers, PullElementFlags.Exported) || isParsingAmbientModule(funcDeclAST, context)) && !containingModuleHasExportAssignment(funcDeclAST)) {
+            declFlags |= PullElementFlags.Exported;
+        }
+
+        if (hasModifier(funcDeclAST.modifiers, PullElementFlags.Ambient) || isParsingAmbientModule(funcDeclAST, context) || context.isDeclareFile) {
+            declFlags |= PullElementFlags.Ambient;
+        }
+
+        if (!funcDeclAST.block) {
+            declFlags |= PullElementFlags.Signature;
+        }
+
+        var parent = context.getParent();
+
+        if (parent && (parent.kind === PullElementKind.WithBlock || (parent.flags & PullElementFlags.DeclaredInAWithBlock))) {
+            declFlags |= PullElementFlags.DeclaredInAWithBlock;
+        }
+
+        var decl = new NormalPullDecl(funcDeclAST.identifier.valueText(), funcDeclAST.identifier.text(), declType, declFlags, parent);
+        context.semanticInfoChain.setDeclForAST(funcDeclAST, decl);
+        context.semanticInfoChain.setASTForDecl(decl, funcDeclAST);
+
+        context.pushParent(decl);
+    }
+
+    // function expression
+    function createAnyFunctionExpressionDeclaration(
+        functionExpressionDeclAST: ISyntaxElement,
+        id: ISyntaxToken,
+        context: DeclCollectionContext,
+        displayName: ISyntaxToken = null): void {
+
+        var declFlags = PullElementFlags.None;
+
+        if (functionExpressionDeclAST.kind() === SyntaxKind.SimpleArrowFunctionExpression ||
+            functionExpressionDeclAST.kind() === SyntaxKind.ParenthesizedArrowFunctionExpression) {
+            declFlags |= PullElementFlags.ArrowFunction;
+        }
+
+        var parent = context.getParent();
+
+        if (parent && (parent.kind === PullElementKind.WithBlock || (parent.flags & PullElementFlags.DeclaredInAWithBlock))) {
+            declFlags |= PullElementFlags.DeclaredInAWithBlock;
+        }
+
+        var name = id ? id.text() : "";
+        var displayNameText = displayName ? displayName.text() : "";
+        var decl: PullDecl = new PullFunctionExpressionDecl(name, declFlags, parent, displayNameText);
+        context.semanticInfoChain.setDeclForAST(functionExpressionDeclAST, decl);
+        context.semanticInfoChain.setASTForDecl(decl, functionExpressionDeclAST);
+
+        context.pushParent(decl);
+
+        if (functionExpressionDeclAST.kind() === SyntaxKind.SimpleArrowFunctionExpression) {
+            var simpleArrow = <SimpleArrowFunctionExpressionSyntax>functionExpressionDeclAST;
+            var declFlags = PullElementFlags.Public;
+
+            var parent = context.getParent();
+
+            if (hasFlag(parent.flags, PullElementFlags.DeclaredInAWithBlock)) {
+                declFlags |= PullElementFlags.DeclaredInAWithBlock;
+            }
+
+           var decl: PullDecl = new NormalPullDecl(simpleArrow.identifier.valueText(), simpleArrow.identifier.text(), PullElementKind.Parameter, declFlags, parent);
+
+            context.semanticInfoChain.setASTForDecl(decl, simpleArrow.identifier);
+            context.semanticInfoChain.setDeclForAST(simpleArrow.identifier, decl);
+
+            // Record this decl in its parent in the declGroup with the corresponding name
+            parent.addVariableDeclToGroup(decl);
+        }
+    }
+
+    function createMemberFunctionDeclaration(funcDecl: MemberFunctionDeclarationSyntax, context: DeclCollectionContext): void {
+        var declFlags = PullElementFlags.None;
+        var declType = PullElementKind.Method;
+
+        if (hasModifier(funcDecl.modifiers, PullElementFlags.Static)) {
+            declFlags |= PullElementFlags.Static;
+        }
+
+        if (hasModifier(funcDecl.modifiers, PullElementFlags.Private)) {
+            declFlags |= PullElementFlags.Private;
+        }
+        else {
+            declFlags |= PullElementFlags.Public;
+        }
+
+        if (!funcDecl.block) {
+            declFlags |= PullElementFlags.Signature;
+        }
+
+        var parent = context.getParent();
+
+        var decl = new NormalPullDecl(funcDecl.propertyName.valueText(), funcDecl.propertyName.text(), declType, declFlags, parent);
+        context.semanticInfoChain.setDeclForAST(funcDecl, decl);
+        context.semanticInfoChain.setASTForDecl(decl, funcDecl);
+
+        context.pushParent(decl);
+    }
+
+    // index signatures
+    function createIndexSignatureDeclaration(indexSignatureDeclAST: IndexSignatureSyntax, context: DeclCollectionContext): void {
+        var declFlags = PullElementFlags.Signature;
+        var declType = PullElementKind.IndexSignature;
+
+        var parent = context.getParent();
+
+        var decl = new NormalPullDecl("", "" , declType, declFlags, parent);
+        context.semanticInfoChain.setDeclForAST(indexSignatureDeclAST, decl);
+        context.semanticInfoChain.setASTForDecl(decl, indexSignatureDeclAST);
+
+        context.pushParent(decl);
+    }
+
+    // call signatures
+    function createCallSignatureDeclaration(callSignature: CallSignatureSyntax, context: DeclCollectionContext): void {
+        var isChildOfObjectType = callSignature.parent && callSignature.parent.parent &&
+            callSignature.parent.kind() === SyntaxKind.SeparatedList &&
+            callSignature.parent.parent.kind() === SyntaxKind.ObjectType;
+
+        if (!isChildOfObjectType) {
+            // This was a call signature that was part of some other entity (like a function 
+            // declaration or construct signature).  Those are already handled specially and
+            // we don't want to end up making another call signature for them.  We only want
+            // to make an actual call signature if we're a standalone call signature in an 
+            // object/interface type.
+            return;
+        }
+
+        var declFlags = PullElementFlags.Signature;
+        var declType = PullElementKind.CallSignature;
+
+        var parent = context.getParent();
+
+        if (parent && (parent.kind === PullElementKind.WithBlock || (parent.flags & PullElementFlags.DeclaredInAWithBlock))) {
+            declFlags |= PullElementFlags.DeclaredInAWithBlock;
+        }
+
+        var decl = new NormalPullDecl("", "", declType, declFlags, parent);
+        context.semanticInfoChain.setDeclForAST(callSignature, decl);
+        context.semanticInfoChain.setASTForDecl(decl, callSignature);
+
+        context.pushParent(decl);
+    }
+
+    function createMethodSignatureDeclaration(method: MethodSignatureSyntax, context: DeclCollectionContext): void {
+        var declFlags = PullElementFlags.None;
+        var declType = PullElementKind.Method;
+
+        declFlags |= PullElementFlags.Public;
+        declFlags |= PullElementFlags.Signature;
+
+        if (method.questionToken !== null) {
+            declFlags |= PullElementFlags.Optional;
+        }
+
+        var parent = context.getParent();
+
+        var decl = new NormalPullDecl(method.propertyName.valueText(), method.propertyName.text(), declType, declFlags, parent);
+        context.semanticInfoChain.setDeclForAST(method, decl);
+        context.semanticInfoChain.setASTForDecl(decl, method);
+
+        context.pushParent(decl);
+    }
+
+    // construct signatures
+    function createConstructSignatureDeclaration(constructSignatureDeclAST: ConstructSignatureSyntax, context: DeclCollectionContext): void {
+        var declFlags = PullElementFlags.Signature;
+        var declType = PullElementKind.ConstructSignature;
+
+        var parent = context.getParent();
+
+        if (parent && (parent.kind === PullElementKind.WithBlock || (parent.flags & PullElementFlags.DeclaredInAWithBlock))) {
+            declFlags |= PullElementFlags.DeclaredInAWithBlock;
+        }
+
+        var decl = new NormalPullDecl("", "", declType, declFlags, parent);
+        context.semanticInfoChain.setDeclForAST(constructSignatureDeclAST, decl);
+        context.semanticInfoChain.setASTForDecl(decl, constructSignatureDeclAST);
+
+        context.pushParent(decl);
+    }
+
+    // class constructors
+    function createClassConstructorDeclaration(constructorDeclAST: ConstructorDeclarationSyntax, context: DeclCollectionContext): void {
+        var declFlags = PullElementFlags.None;
+        var declType = PullElementKind.ConstructorMethod;
+
+        if (!constructorDeclAST.block) {
+            declFlags |= PullElementFlags.Signature;
+        }
+
+        var parent = context.getParent();
+
+        if (parent) {
+            // if the parent is exported, the constructor decl must be as well
+            var parentFlags = parent.flags;
+
+            if (parentFlags & PullElementFlags.Exported) {
+                declFlags |= PullElementFlags.Exported;
+            }
+        }
+
+        var decl = new NormalPullDecl(parent.name, parent.getDisplayName(), declType, declFlags, parent);
+        context.semanticInfoChain.setDeclForAST(constructorDeclAST, decl);
+        context.semanticInfoChain.setASTForDecl(decl, constructorDeclAST);
+
+        context.pushParent(decl);
+    }
+
+    function createGetAccessorDeclaration(getAccessorDeclAST: GetAccessorSyntax, context: DeclCollectionContext): void {
+        var declFlags = PullElementFlags.Public;
+        var declType = PullElementKind.GetAccessor;
+
+        if (hasModifier(getAccessorDeclAST.modifiers, PullElementFlags.Static)) {
+            declFlags |= PullElementFlags.Static;
+        }
+
+        if (hasModifier(getAccessorDeclAST.modifiers, PullElementFlags.Private)) {
+            declFlags |= PullElementFlags.Private;
+        }
+        else {
+            declFlags |= PullElementFlags.Public;
+        }
+
+        var parent = context.getParent();
+
+        if (parent && (parent.kind === PullElementKind.WithBlock || (parent.flags & PullElementFlags.DeclaredInAWithBlock))) {
+            declFlags |= PullElementFlags.DeclaredInAWithBlock;
+        }
+
+        var decl = new NormalPullDecl(getAccessorDeclAST.propertyName.valueText(), getAccessorDeclAST.propertyName.text(), declType, declFlags, parent);
+        context.semanticInfoChain.setDeclForAST(getAccessorDeclAST, decl);
+        context.semanticInfoChain.setASTForDecl(decl, getAccessorDeclAST);
+
+        context.pushParent(decl);
+    }
+
+    function createFunctionExpressionDeclaration(expression: FunctionExpressionSyntax, context: DeclCollectionContext): void {
+        createAnyFunctionExpressionDeclaration(expression, expression.identifier, context);
+    }
+
+    function createSetAccessorDeclaration(setAccessorDeclAST: SetAccessorSyntax, context: DeclCollectionContext): void {
+        var declFlags = PullElementFlags.Public;
+        var declType = PullElementKind.SetAccessor;
+
+        if (hasModifier(setAccessorDeclAST.modifiers, PullElementFlags.Static)) {
+            declFlags |= PullElementFlags.Static;
+        }
+
+        if (hasModifier(setAccessorDeclAST.modifiers, PullElementFlags.Private)) {
+            declFlags |= PullElementFlags.Private;
+        }
+        else {
+            declFlags |= PullElementFlags.Public;
+        }
+
+        var parent = context.getParent();
+
+        if (parent && (parent.kind === PullElementKind.WithBlock || (parent.flags & PullElementFlags.DeclaredInAWithBlock))) {
+            declFlags |= PullElementFlags.DeclaredInAWithBlock;
+        }
+
+        var decl = new NormalPullDecl(setAccessorDeclAST.propertyName.valueText(), setAccessorDeclAST.propertyName.text(), declType, declFlags, parent);
+        context.semanticInfoChain.setDeclForAST(setAccessorDeclAST, decl);
+        context.semanticInfoChain.setASTForDecl(decl, setAccessorDeclAST);
+
+        context.pushParent(decl);
+    }
+
+    function preCollectCatchDecls(ast: CatchClauseSyntax, context: DeclCollectionContext): void {
+        if (ast.identifier.fullWidth() === 0) {
+            return;
+        }
+
+        var declFlags = PullElementFlags.None;
+        var declType = PullElementKind.CatchBlock;
+
+        var parent = context.getParent();
+
+        if (parent && (parent.kind === PullElementKind.WithBlock || (parent.flags & PullElementFlags.DeclaredInAWithBlock))) {
+            declFlags |= PullElementFlags.DeclaredInAWithBlock;
+        }
+
+        var decl = new NormalPullDecl("", "", declType, declFlags, parent);
+        context.semanticInfoChain.setDeclForAST(ast, decl);
+        context.semanticInfoChain.setASTForDecl(decl, ast);
+
+        context.pushParent(decl);
+
+        var declFlags = PullElementFlags.None;
+        var declType = PullElementKind.CatchVariable;
+
+        // Create a decl for the catch clause variable.
+        var parent = context.getParent();
+
+        if (hasFlag(parent.flags, PullElementFlags.DeclaredInAWithBlock)) {
+            declFlags |= PullElementFlags.DeclaredInAWithBlock;
+        }
+
+        var decl = new NormalPullDecl(ast.identifier.valueText(), ast.identifier.text(), declType, declFlags, parent);
+        context.semanticInfoChain.setDeclForAST(ast.identifier, decl);
+        context.semanticInfoChain.setASTForDecl(decl, ast.identifier);
+
+        if (parent) {
+            // Record this decl in its parent in the declGroup with the corresponding name
+            parent.addVariableDeclToGroup(decl);
+        }
+    }
+
+    function preCollectWithDecls(ast: ISyntaxElement, context: DeclCollectionContext): void {
+        var declFlags = PullElementFlags.None;
+        var declType = PullElementKind.WithBlock;
+
+        var parent = context.getParent();
+
+        var decl = new NormalPullDecl("", "", declType, declFlags, parent);
+        context.semanticInfoChain.setDeclForAST(ast, decl);
+        context.semanticInfoChain.setASTForDecl(decl, ast);
+
+        context.pushParent(decl);
+    }
+
+    function preCollectObjectLiteralDecls(ast: ISyntaxElement, context: DeclCollectionContext): void {
+        var decl = new NormalPullDecl(
+            "", "", PullElementKind.ObjectLiteral, PullElementFlags.None, context.getParent());
+
+        context.semanticInfoChain.setDeclForAST(ast, decl);
+        context.semanticInfoChain.setASTForDecl(decl, ast);
+
+        context.pushParent(decl);
+    }
+
+    function preCollectSimplePropertyAssignmentDecls(propertyAssignment: SimplePropertyAssignmentSyntax, context: DeclCollectionContext): void {
+        var assignmentText = getPropertyAssignmentNameTextFromIdentifier(propertyAssignment.propertyName);
+        var span = TextSpan.fromBounds(propertyAssignment.start(), propertyAssignment.end());
+
+        var decl = new NormalPullDecl(assignmentText.memberName, assignmentText.actualText, PullElementKind.Property, PullElementFlags.Public, context.getParent());
+
+        context.semanticInfoChain.setDeclForAST(propertyAssignment, decl);
+        context.semanticInfoChain.setASTForDecl(decl, propertyAssignment);
+
+        // Note: it is intentional that a property assignment does not get added to hte context 
+        // stack.  A prop assignment does not introduce a new name scope, so it shouldn't be in
+        // the context decl stack.
+        // context.pushParent(decl);
+    }
+
+    function preCollectFunctionPropertyAssignmentDecls(propertyAssignment: FunctionPropertyAssignmentSyntax, context: DeclCollectionContext): void {
+        var assignmentText = getPropertyAssignmentNameTextFromIdentifier(propertyAssignment.propertyName);
+
+        var decl = new NormalPullDecl(assignmentText.memberName, assignmentText.actualText, PullElementKind.Property, PullElementFlags.Public, context.getParent());
+
+        context.semanticInfoChain.setDeclForAST(propertyAssignment, decl);
+        context.semanticInfoChain.setASTForDecl(decl, propertyAssignment);
+
+        createAnyFunctionExpressionDeclaration(
+            propertyAssignment, propertyAssignment.propertyName, context, propertyAssignment.propertyName);
+    }
+
+    function preCollectDecls(ast: ISyntaxElement, context: DeclCollectionContext) {
+        switch (ast.kind()) {
+            case SyntaxKind.SourceUnit:
+                preCollectScriptDecls(<SourceUnitSyntax>ast, context);
+                break;
+            case SyntaxKind.EnumDeclaration:
+                preCollectEnumDecls(<EnumDeclarationSyntax>ast, context);
+                break;
+            case SyntaxKind.EnumElement:
+                createEnumElementDecls(<EnumElementSyntax>ast, context);
+                break;
+            case SyntaxKind.ModuleDeclaration:
+                preCollectModuleDecls(<ModuleDeclarationSyntax>ast, context);
+                break;
+            case SyntaxKind.ClassDeclaration:
+                preCollectClassDecls(<ClassDeclarationSyntax>ast, context);
+                break;
+            case SyntaxKind.InterfaceDeclaration:
+                preCollectInterfaceDecls(<InterfaceDeclarationSyntax>ast, context);
+                break;
+            case SyntaxKind.ObjectType:
+                preCollectObjectTypeDecls(<ObjectTypeSyntax>ast, context);
+                break;
+            case SyntaxKind.Parameter:
+                preCollectParameterDecl(<ParameterSyntax>ast, context);
+                break;
+            case SyntaxKind.MemberVariableDeclaration:
+                createMemberVariableDeclaration(<MemberVariableDeclarationSyntax>ast, context);
+                break;
+            case SyntaxKind.PropertySignature:
+                createPropertySignature(<PropertySignatureSyntax>ast, context);
+                break;
+            case SyntaxKind.VariableDeclarator:
+                preCollectVarDecls(ast, context);
+                break;
+            case SyntaxKind.ConstructorDeclaration:
+                createClassConstructorDeclaration(<ConstructorDeclarationSyntax>ast, context);
+                break;
+            case SyntaxKind.GetAccessor:
+                createGetAccessorDeclaration(<GetAccessorSyntax>ast, context);
+                break;
+            case SyntaxKind.SetAccessor:
+                createSetAccessorDeclaration(<SetAccessorSyntax>ast, context);
+                break;
+            case SyntaxKind.FunctionExpression:
+                createFunctionExpressionDeclaration(<FunctionExpressionSyntax>ast, context);
+                break;
+            case SyntaxKind.MemberFunctionDeclaration:
+                createMemberFunctionDeclaration(<MemberFunctionDeclarationSyntax>ast, context);
+                break;
+            case SyntaxKind.IndexSignature:
+                createIndexSignatureDeclaration(<IndexSignatureSyntax>ast, context);
+                break;
+            case SyntaxKind.FunctionType:
+                createFunctionTypeDeclaration(<FunctionTypeSyntax>ast, context);
+                break;
+            case SyntaxKind.ConstructorType:
+                createConstructorTypeDeclaration(<ConstructorTypeSyntax>ast, context);
+                break;
+            case SyntaxKind.CallSignature:
+                createCallSignatureDeclaration(<CallSignatureSyntax>ast, context);
+                break;
+            case SyntaxKind.ConstructSignature:
+                createConstructSignatureDeclaration(<ConstructSignatureSyntax>ast, context);
+                break;
+            case SyntaxKind.MethodSignature:
+                createMethodSignatureDeclaration(<MethodSignatureSyntax>ast, context);
+                break;
+            case SyntaxKind.FunctionDeclaration:
+                createFunctionDeclaration(<FunctionDeclarationSyntax>ast, context);
+                break;
+            case SyntaxKind.SimpleArrowFunctionExpression:
+            case SyntaxKind.ParenthesizedArrowFunctionExpression:
+                createAnyFunctionExpressionDeclaration(ast, /*id*/null, context);
+                break;
+            case SyntaxKind.ImportDeclaration:
+                preCollectImportDecls(ast, context);
+                break;
+            case SyntaxKind.TypeParameter:
+                preCollectTypeParameterDecl(<TypeParameterSyntax>ast, context);
+                break;
+            case SyntaxKind.CatchClause:
+                preCollectCatchDecls(<CatchClauseSyntax>ast, context);
+                break;
+            case SyntaxKind.WithStatement:
+                preCollectWithDecls(ast, context);
+                break;
+            case SyntaxKind.ObjectLiteralExpression:
+                preCollectObjectLiteralDecls(ast, context);
+                break;
+            case SyntaxKind.SimplePropertyAssignment:
+                preCollectSimplePropertyAssignmentDecls(<SimplePropertyAssignmentSyntax>ast, context);
+                break;
+            case SyntaxKind.FunctionPropertyAssignment:
+                preCollectFunctionPropertyAssignmentDecls(<FunctionPropertyAssignmentSyntax>ast, context);
+                break;
+        }
+    }
+
+    function isContainer(decl: PullDecl): boolean {
+        return decl.kind === PullElementKind.Container || decl.kind === PullElementKind.DynamicModule || decl.kind === PullElementKind.Enum;
+    }
+
+    function getInitializationFlag(decl: PullDecl): PullElementFlags {
+        if (decl.kind & PullElementKind.Container) {
+            return PullElementFlags.InitializedModule;
+        }
+        else if (decl.kind & PullElementKind.DynamicModule) {
+            return PullElementFlags.InitializedDynamicModule;
+        }
+
+        return PullElementFlags.None;
+    }
+
+    function hasInitializationFlag(decl: PullDecl): boolean {
+        var kind = decl.kind;
+
+        if (kind & PullElementKind.Container) {
+            return (decl.flags & PullElementFlags.InitializedModule) !== 0;
+        }
+        else if (kind & PullElementKind.DynamicModule) {
+            return (decl.flags & PullElementFlags.InitializedDynamicModule) !== 0;
+        }
+
+        return false;
+    }
+
+    function postCollectDecls(ast: ISyntaxElement, context: DeclCollectionContext) {
+        var currentDecl = context.getParent();
+
+        // We only want to pop the module decls when we're done with the module itself, and not 
+        // when we are done with the module names.
+        if (ast.kind() === SyntaxKind.IdentifierName || ast.kind() === SyntaxKind.StringLiteral) {
+            if (currentDecl.kind === PullElementKind.Container || currentDecl.kind === PullElementKind.DynamicModule) {
+                return;
+            }
+        }
+
+        if (ast.kind() === SyntaxKind.ModuleDeclaration) {
+            var moduleDeclaration = <ModuleDeclarationSyntax>ast;
+            if (moduleDeclaration.stringLiteral) {
+                Debug.assert(currentDecl.ast() === moduleDeclaration.stringLiteral);
+                context.popParent();
+            }
+            else {
+                var moduleNames = getModuleNames(moduleDeclaration.name);
+                for (var i = moduleNames.length - 1; i >= 0; i--) {
+                    var moduleName = moduleNames[i];
+                    Debug.assert(currentDecl.ast() === moduleName);
+                    context.popParent();
+                    currentDecl = context.getParent();
+                }
+            }
+        }
+
+        if (ast.kind() === SyntaxKind.EnumDeclaration) {
+            // Now that we've created all the child decls for the enum elements, determine what 
+            // (if any) their constant values should be.
+            computeEnumElementConstantValues(<EnumDeclarationSyntax>ast, currentDecl, context);
+        }
+
+        // Don't pop the topmost decl.  We return that out at the end.
+        while (currentDecl.getParentDecl() && currentDecl.ast() === ast) {
+            context.popParent();
+            currentDecl = context.getParent();
+        }
+    }
+
+    function computeEnumElementConstantValues(ast: EnumDeclarationSyntax, enumDecl: PullDecl, context: DeclCollectionContext): void {
+        Debug.assert(enumDecl.kind === PullElementKind.Enum);
+
+        // If this is a non ambient enum, then it starts with a constant section of enum elements.
+        // Thus, elements without an initializer in these sections will be assumed to have a 
+        // constant value.
+        //
+        // However, if this an enum in an ambient context, then non initialized elements are 
+        // thought to have a computed value and are not in a constant section.
+        var isAmbientEnum = hasFlag(enumDecl.flags, PullElementFlags.Ambient);
+        var inConstantSection = !isAmbientEnum;
+        var currentConstantValue = 0;
+        var enumMemberDecls = <PullEnumElementDecl[]>enumDecl.getChildDecls();
+
+        for (var i = 0, n = ast.enumElements.nonSeparatorCount(); i < n; i++) {
+            var enumElement = ast.enumElements.nonSeparatorAt(i);
+            var enumElementDecl = ArrayUtilities.first(enumMemberDecls, d =>
+                context.semanticInfoChain.getASTForDecl(d) === enumElement);
+
+            Debug.assert(enumElementDecl.kind === PullElementKind.EnumMember);
+
+            if (enumElement.equalsValueClause === null) {
+                // Didn't have an initializer.  If we're in a constant section, then this appears
+                // to have the value of the current constant.  If we're in a non-constant section
+                // then this gets no value.
+                if (inConstantSection) {
+                    enumElementDecl.constantValue = currentConstantValue;
+                    currentConstantValue++;
+                }
+            }
+            else {
+                // Enum element had an initializer.  If it's a constant, then then enum gets that 
+                // value, and we transition to (or stay in) a constant section (as long as we're
+                // not in an ambient context.
+                //
+                // If it's not a constant, then we transition to a non-constant section.
+                enumElementDecl.constantValue = computeEnumElementConstantValue(enumElement.equalsValueClause.value, enumMemberDecls, context);
+                if (enumElementDecl.constantValue !== null && !isAmbientEnum) {
+                    // This enum element had a constant value.  We're now in a constant section.
+                    // Any successive enum elements should get their values from this constant
+                    // value onwards.
+                    inConstantSection = true;
+                    currentConstantValue = enumElementDecl.constantValue + 1;
+                }
+                else {
+                    // Didn't get a constant value.  We're not in a constant section.
+                    inConstantSection = false;
+                }
+            }
+
+            Debug.assert(enumElementDecl.constantValue !== undefined);
+        }
+    }
+
+    function computeEnumElementConstantValue(expression: ISyntaxElement, enumMemberDecls: PullEnumElementDecl[], context: DeclCollectionContext): number {
+        Debug.assert(expression);
+
+        if (isIntegerLiteralAST(expression)) {
+            // Always produce a value for an integer literal.
+            var token: ISyntaxToken;
+            switch (expression.kind()) {
+                case SyntaxKind.PlusExpression:
+                case SyntaxKind.NegateExpression:
+                    token = <ISyntaxToken>(<PrefixUnaryExpressionSyntax>expression).operand;
+                    break;
+                default:
+                    token = <ISyntaxToken>expression;
+            }
+
+            var value = token.value();
+            return value && expression.kind() === SyntaxKind.NegateExpression ? -value : value;
+        }
+        else if (context.propagateEnumConstants) {
+            // It wasn't a numeric literal.  However, the experimental switch to be more aggressive
+            // about propogating enum constants is enabled.  See if we can still figure out the
+            // constant value for this enum element.
+            switch (expression.kind()) {
+                case SyntaxKind.IdentifierName:
+                    // If it's a name, see if we already had an enum value named this.  If so,
+                    // return that value.  Note, only search backward in the enum for a match.
+                    var name = <ISyntaxToken>expression;
+                    var matchingEnumElement = ArrayUtilities.firstOrDefault(enumMemberDecls, d => d.name === name.valueText());
+
+                    return matchingEnumElement ? matchingEnumElement.constantValue : null;
+
+                case SyntaxKind.LeftShiftExpression:
+                    // Handle the common case of a left shifted value.
+                    var binaryExpression = <BinaryExpressionSyntax>expression;
+                    var left = computeEnumElementConstantValue(binaryExpression.left, enumMemberDecls, context);
+                    var right = computeEnumElementConstantValue(binaryExpression.right, enumMemberDecls, context);
+                    if (left === null || right === null) {
+                        return null;
+                    }
+
+                    return left << right;
+
+                case SyntaxKind.BitwiseOrExpression:
+                    // Handle the common case of an or'ed value.
+                    var binaryExpression = <BinaryExpressionSyntax>expression;
+                    var left = computeEnumElementConstantValue(binaryExpression.left, enumMemberDecls, context);
+                    var right = computeEnumElementConstantValue(binaryExpression.right, enumMemberDecls, context);
+                    if (left === null || right === null) {
+                        return null;
+                    }
+
+                    return left | right;
+            }
+
+            // TODO: add more cases.
+            return null;
+        }
+        else {
+            // Wasn't an integer literal, and we're not aggressively propagating constants.
+            // There is no constant value for this expression.
+            return null;
+        }
+    }
+
+    export module DeclarationCreator {
+        export function create(document: Document, semanticInfoChain: SemanticInfoChain, compilationSettings: ImmutableCompilationSettings): PullDecl {
+            var declCollectionContext = new DeclCollectionContext(document, semanticInfoChain, compilationSettings.propagateEnumConstants());
+            
+            // create decls
+            getAstWalkerFactory().simpleWalk(document.sourceUnit(), preCollectDecls, postCollectDecls, declCollectionContext);
+
+            return declCollectionContext.getParent();
+        }
+    }
 }