--- conflicted
+++ resolved
@@ -1,6937 +1,6878 @@
-// Copyright (c) Microsoft. All rights reserved. Licensed under the Apache License, Version 2.0. 
-// See LICENSE.txt in the project root for complete license information.
-
-///<reference path='..\typescript.ts' />
-
-module TypeScript {
-    export class SymbolAndDiagnostics<TSymbol extends PullSymbol> {
-        private static _empty = new SymbolAndDiagnostics(null, null, null);
-
-        constructor(public symbol: TSymbol,
-            public symbolAlias: TSymbol,
-            public diagnostics: Diagnostic[]) {
-        }
-
-        public static create<TSymbol extends PullSymbol>(symbol: TSymbol, diagnostics: Diagnostic[]): SymbolAndDiagnostics<TSymbol> {
-            return new SymbolAndDiagnostics<TSymbol>(symbol, null, diagnostics);
-        }
-
-        public static empty<TSymbol extends PullSymbol>(): SymbolAndDiagnostics<TSymbol> {
-            return <SymbolAndDiagnostics<TSymbol>>SymbolAndDiagnostics._empty;
-        }
-
-        public static fromSymbol<TSymbol extends PullSymbol>(symbol: TSymbol): SymbolAndDiagnostics<TSymbol> {
-            return new SymbolAndDiagnostics<TSymbol>(symbol, null, null);
-        }
-
-        public static fromAlias<TSymbol extends PullSymbol>(symbol: TSymbol, alias: TSymbol): SymbolAndDiagnostics<TSymbol> {
-            return new SymbolAndDiagnostics<TSymbol>(symbol, alias, null);
-        }
-
-        public addDiagnostic(diagnostic: Diagnostic): void {
-            Debug.assert(this !== SymbolAndDiagnostics._empty);
-
-            if (this.diagnostics === null) {
-                this.diagnostics = [];
-            }
-
-            this.diagnostics.push(diagnostic);
-        }
-
-        public withoutDiagnostics(): SymbolAndDiagnostics<TSymbol> {
-            if (!this.diagnostics) {
-                return this;
-            }
-
-            return SymbolAndDiagnostics.fromSymbol(this.symbol);
-        }
-    }
-
-    export interface IPullTypeCollection {
-        // returns null when types are exhausted
-        getLength(): number;
-        setTypeAtIndex(index: number, type: PullTypeSymbol): void;
-        getTypeAtIndex(index: number): PullTypeSymbol;
-    }
-
-    export interface IPullResolutionData {
-        actuals: PullTypeSymbol[];
-        exactCandidates: PullSignatureSymbol[];
-        conversionCandidates: PullSignatureSymbol[];
-
-        id: number;
-    }
-
-    export class PullResolutionDataCache {
-        private cacheSize = 16;
-        private rdCache: IPullResolutionData[] = [];
-        private nextUp: number = 0;
-
-        constructor() {
-            for (var i = 0; i < this.cacheSize; i++) {
-                this.rdCache[i] = {
-                    actuals: <PullTypeSymbol[]>[],
-                    exactCandidates: <PullSignatureSymbol[]>[],
-                    conversionCandidates: <PullSignatureSymbol[]>[],
-                    id: i
-                };
-            }
-        }
-
-        public getResolutionData(): IPullResolutionData {
-            var rd: IPullResolutionData = null;
-
-            if (this.nextUp < this.cacheSize) {
-                rd = this.rdCache[this.nextUp];
-            }
-
-            if (rd === null) {
-                this.cacheSize++;
-                rd = {
-                    actuals: <PullTypeSymbol[]>[],
-                    exactCandidates: <PullSignatureSymbol[]>[],
-                    conversionCandidates: <PullSignatureSymbol[]>[],
-                    id: this.cacheSize
-                };
-                this.rdCache[this.cacheSize] = rd;
-            }
-
-            // cache operates as a stack - RD is always served up in-order
-            this.nextUp++;
-
-            return rd;
-        }
-
-        public returnResolutionData(rd: IPullResolutionData) {
-            // Pop to save on array allocations, which are a bottleneck
-            // REVIEW: On some VMs, Array.pop doesn't always pop the last value in the array
-            rd.actuals.length = 0;
-            rd.exactCandidates.length = 0;
-            rd.conversionCandidates.length = 0;
-
-            this.nextUp = rd.id;
-        }
-    }
-
-    export interface PullApplicableSignature {
-        signature: PullSignatureSymbol;
-        hadProvisionalErrors: boolean;
-    }
-
-    export class PullAdditionalCallResolutionData {
-        public targetSymbol: PullSymbol = null;
-        public targetTypeSymbol: PullTypeSymbol = null;
-        public resolvedSignatures: PullSignatureSymbol[] = null;
-        public candidateSignature: PullSignatureSymbol = null;
-        public actualParametersContextTypeSymbols: PullTypeSymbol[] = null;
-    }
-
-    export class PullAdditionalObjectLiteralResolutionData {
-        public membersContextTypeSymbols: PullTypeSymbol[] = null;
-    }
-
-    // The resolver associates types with a given AST
-    export class PullTypeResolver {
-        private cachedArrayInterfaceType: PullTypeSymbol = null;
-        private cachedNumberInterfaceType: PullTypeSymbol = null;
-        private cachedStringInterfaceType: PullTypeSymbol = null;
-        private cachedBooleanInterfaceType: PullTypeSymbol = null;
-        private cachedObjectInterfaceType: PullTypeSymbol = null;
-        private cachedFunctionInterfaceType: PullTypeSymbol = null;
-        private cachedIArgumentsInterfaceType: PullTypeSymbol = null;
-        private cachedRegExpInterfaceType: PullTypeSymbol = null;
-
-        private cachedFunctionArgumentsSymbol: PullSymbol = null;
-
-        private assignableCache: any[] = <any>{};
-        private subtypeCache: any[] = <any>{};
-        private identicalCache: any[] = <any>{};
-
-        private resolutionDataCache = new PullResolutionDataCache();
-
-        private currentUnit: SemanticInfo = null;
-
-<<<<<<< HEAD
-        private anyTypeArray: PullTypeSymbol[][] = null;
-        private objectTypeArray: PullTypeSymbol[][] = null;
-
-=======
->>>>>>> 8c051271
-        constructor(private compilationSettings: CompilationSettings, public semanticInfoChain: SemanticInfoChain, private unitPath: string) {
-            this.cachedArrayInterfaceType = <PullTypeSymbol>this.getSymbolFromDeclPath("Array", [], PullElementKind.Interface);
-            
-            // we always want the array and object types to be handy - even if they're just synonyms for 'any'
-            if (!this.cachedArrayInterfaceType) {
-                this.cachedArrayInterfaceType = this.semanticInfoChain.anyTypeSymbol;
-            }
-            this.cachedObjectInterfaceType = <PullTypeSymbol>this.getSymbolFromDeclPath("Object", [], PullElementKind.Interface);
-            if (!this.cachedObjectInterfaceType) {
-                this.cachedObjectInterfaceType = this.semanticInfoChain.anyTypeSymbol;
-            }
-
-            this.cachedNumberInterfaceType = <PullTypeSymbol>this.getSymbolFromDeclPath("Number", [], PullElementKind.Interface);
-            this.cachedStringInterfaceType = <PullTypeSymbol>this.getSymbolFromDeclPath("String", [], PullElementKind.Interface);
-            this.cachedBooleanInterfaceType = <PullTypeSymbol>this.getSymbolFromDeclPath("Boolean", [], PullElementKind.Interface);
-<<<<<<< HEAD
-=======
-
-            this.cachedObjectInterfaceType = <PullTypeSymbol>this.getSymbolFromDeclPath("Object", [], PullElementKind.Interface);
->>>>>>> 8c051271
-            this.cachedFunctionInterfaceType = <PullTypeSymbol>this.getSymbolFromDeclPath("Function", [], PullElementKind.Interface);
-            this.cachedIArgumentsInterfaceType = <PullTypeSymbol>this.getSymbolFromDeclPath("IArguments", [], PullElementKind.Interface);
-            this.cachedRegExpInterfaceType = <PullTypeSymbol>this.getSymbolFromDeclPath("RegExp", [], PullElementKind.Interface);
-
-            this.cachedFunctionArgumentsSymbol = new PullSymbol("arguments", PullElementKind.Variable);
-            this.cachedFunctionArgumentsSymbol.setType(this.cachedIArgumentsInterfaceType ? this.cachedIArgumentsInterfaceType : this.semanticInfoChain.anyTypeSymbol);
-            this.cachedFunctionArgumentsSymbol.setResolved();
-            var functionArgumentsDecl = new PullDecl("arguments", "arguments", PullElementKind.Parameter, PullElementFlags.None, new TextSpan(0, 0), unitPath);
-            functionArgumentsDecl.setSymbol(this.cachedFunctionArgumentsSymbol);
-            this.cachedFunctionArgumentsSymbol.addDeclaration(functionArgumentsDecl);
-
-<<<<<<< HEAD
-            this.anyTypeArray = [
-                [this.semanticInfoChain.anyTypeSymbol],
-                [this.semanticInfoChain.anyTypeSymbol, this.semanticInfoChain.anyTypeSymbol],
-                [this.semanticInfoChain.anyTypeSymbol, this.semanticInfoChain.anyTypeSymbol, this.semanticInfoChain.anyTypeSymbol],
-                [this.semanticInfoChain.anyTypeSymbol, this.semanticInfoChain.anyTypeSymbol, this.semanticInfoChain.anyTypeSymbol, this.semanticInfoChain.anyTypeSymbol]];
-            
-            this.objectTypeArray = [
-                [this.cachedObjectInterfaceType],
-                [this.cachedObjectInterfaceType, this.cachedObjectInterfaceType],
-                [this.cachedObjectInterfaceType, this.cachedObjectInterfaceType, this.cachedObjectInterfaceType],
-                [this.cachedObjectInterfaceType, this.cachedObjectInterfaceType, this.cachedObjectInterfaceType, this.cachedObjectInterfaceType]];
-
-=======
-            if (!this.cachedObjectInterfaceType) {
-                this.cachedObjectInterfaceType = this.semanticInfoChain.anyTypeSymbol;
-            }
-            if (!this.cachedArrayInterfaceType) {
-                this.cachedArrayInterfaceType = this.semanticInfoChain.anyTypeSymbol;
-            }
->>>>>>> 8c051271
-
-            this.currentUnit = this.semanticInfoChain.getUnit(unitPath);
-        }
-
-        public getUnitPath() { return this.unitPath; }
-
-        public setUnitPath(unitPath: string) {
-            this.unitPath = unitPath;
-
-            this.currentUnit = this.semanticInfoChain.getUnit(unitPath);
-        }
-
-        public getDeclForAST(ast: AST): PullDecl {
-            return this.semanticInfoChain.getDeclForAST(ast, this.unitPath);
-        }
-
-        public getSymbolAndDiagnosticsForAST(ast: IAST): SymbolAndDiagnostics<PullSymbol> {
-            return this.semanticInfoChain.getSymbolAndDiagnosticsForAST(ast, this.unitPath);
-        }
-
-        private setSymbolAndDiagnosticsForAST(ast: AST, symbolAndDiagnostics: SymbolAndDiagnostics<PullSymbol>, context: PullTypeResolutionContext): void {
-            if (context && (context.inProvisionalResolution() || context.inSpecialization)) {
-                return;
-            }
-
-            this.semanticInfoChain.setSymbolAndDiagnosticsForAST(ast, symbolAndDiagnostics, this.unitPath);
-        }
-
-        public getASTForSymbol(symbol: PullSymbol): AST {
-            return this.semanticInfoChain.getASTForSymbol(symbol, this.unitPath);
-        }
-
-        public getASTForDecl(decl: PullDecl): AST {
-            return this.semanticInfoChain.getASTForDecl(decl);
-        }
-
-        public getCachedArrayType() {
-            return this.cachedArrayInterfaceType;
-        }
-
-        public getNewErrorTypeSymbol(diagnostic: SemanticDiagnostic): PullErrorTypeSymbol {
-            return new PullErrorTypeSymbol(diagnostic, this.semanticInfoChain.anyTypeSymbol);
-        }
-
-        // returns a list of decls leading up to decl, inclusive
-        // PULLTODO: Don't bother using spans - obtain cached Decls from syntax nodes
-        private getPathToDecl(decl: PullDecl): PullDecl[] {
-            if (!decl) {
-                return [];
-            }
-
-            var decls: PullDecl[] = decl.getParentPath();
-
-            if (decls) {
-                return decls;
-            }
-            else {
-                decls = [decl];
-            }
-
-            var parentDecl: PullDecl = decl.getParentDecl();
-
-            while (parentDecl) {
-                if (parentDecl && decls[decls.length - 1] != parentDecl && !(parentDecl.getKind() & PullElementKind.ObjectLiteral)) {
-                    decls[decls.length] = parentDecl;
-                }
-                parentDecl = parentDecl.getParentDecl();
-            }
-
-            decls = decls.reverse();
-
-            // PULLREVIEW: Only cache in batch compilation scenarios?
-            decl.setParentPath(decls);
-
-            return decls;
-        }
-
-        public getEnclosingDecl(decl: PullDecl): PullDecl {
-            var declPath = this.getPathToDecl(decl);
-
-            if (!declPath.length) {
-                return null;
-            }
-            else if (declPath.length > 1 && declPath[declPath.length - 1] === decl) {
-                return declPath[declPath.length - 2];
-            }
-            else {
-                return declPath[declPath.length - 1];
-            }
-        }
-
-        //  Given a path to a name, e.g. ["foo"] or ["Foo", "Baz", "bar"], find the associated symbol
-        private findSymbolForPath(pathToName: string[], enclosingDecl: PullDecl, declKind: PullElementKind): PullSymbol {
-            if (!pathToName.length) {
-                return null;
-            }
-
-            var symbolName = pathToName[pathToName.length - 1];
-            var contextDeclPath = this.getPathToDecl(enclosingDecl);
-
-            var contextSymbolPath: string[] = [];
-            var nestedSymbolPath: string[] = [];
-
-            // first, search within the given symbol path
-            // (copy path to name so as not to mutate the input array)
-            for (var i = 0; i < pathToName.length; i++) {
-                nestedSymbolPath[nestedSymbolPath.length] = pathToName[i];
-            }
-
-            var symbol: PullSymbol = null;
-
-            while (nestedSymbolPath.length >= 2) {
-                symbol = this.semanticInfoChain.findSymbol(nestedSymbolPath, declKind);
-
-                if (symbol) {
-                    return symbol;
-                }
-                nestedSymbolPath.length -= 2;
-                nestedSymbolPath[nestedSymbolPath.length] = symbolName;
-            }
-
-            // next, try the enclosing context
-            for (var i = 0; i < contextDeclPath.length; i++) {
-                contextSymbolPath[contextSymbolPath.length] = contextDeclPath[i].getName();
-            }
-
-            for (var i = 0; i < pathToName.length; i++) {
-                contextSymbolPath[contextSymbolPath.length] = pathToName[i];
-            }
-
-            while (contextSymbolPath.length >= 2) {
-                symbol = this.semanticInfoChain.findSymbol(contextSymbolPath, declKind);
-
-                if (symbol) {
-                    return symbol;
-                }
-                contextSymbolPath.length -= 2;
-                contextSymbolPath[contextSymbolPath.length] = symbolName;
-            }
-
-            // finally, try searching globally
-            symbol = this.semanticInfoChain.findSymbol([symbolName], declKind);
-
-            return symbol;
-        }
-
-        // search for an unqualified symbol name within a given decl path
-        private getSymbolFromDeclPath(symbolName: string, declPath: PullDecl[], declSearchKind: PullElementKind): PullSymbol {
-            var symbol: PullSymbol = null;
-
-            // search backwards through the decl list
-            //  - if the decl in question is a function, search its members
-            //  - if the decl in question is a module, search the decl then the symbol
-            //  - Otherwise, search globally
-
-            var decl: PullDecl = null;
-            var childDecls: PullDecl[];
-            var declSymbol: PullTypeSymbol = null;
-            var declMembers: PullSymbol[];
-            var pathDeclKind: PullElementKind;
-            var valDecl: PullDecl = null;
-            var kind: PullElementKind;
-            var instanceSymbol: PullSymbol = null;
-            var instanceType: PullTypeSymbol = null;
-
-            for (var i = declPath.length - 1; i >= 0; i--) {
-                decl = declPath[i];
-                pathDeclKind = decl.getKind();
-
-                if (decl.getFlags() & PullElementFlags.DeclaredInAWithBlock) {
-                    return this.semanticInfoChain.anyTypeSymbol;
-                }
-
-                if (pathDeclKind & (PullElementKind.Container | PullElementKind.DynamicModule)) {
-
-                    // first check locally
-                    childDecls = decl.searchChildDecls(symbolName, declSearchKind);
-
-                    if (childDecls.length) {
-                        return childDecls[0].getSymbol();
-                    }
-
-                    if (declSearchKind & PullElementKind.SomeValue) {
-
-                        childDecls = decl.searchChildDecls(symbolName, declSearchKind);
-
-                        if (childDecls.length) {
-                            valDecl = childDecls[0];
-
-                            if (valDecl) {
-                                return valDecl.getSymbol();
-                            }
-                        }
-
-                        // Maybe there's an import statement aliasing an initalized value?
-                        childDecls = decl.searchChildDecls(symbolName, PullElementKind.TypeAlias);
-
-                        if (childDecls.length) {
-                            var sym = childDecls[0].getSymbol();
-
-                            if (sym.isAlias()) {
-                                return sym;
-                            }
-                        }
-
-                        valDecl = decl.getValueDecl();
-
-                        if (valDecl) {
-                            decl = valDecl;
-                        }
-                    }
-
-                    // otherwise, check the members
-                    declSymbol = decl.getSymbol().getType();
-                    declMembers = declSymbol.getMembers();
-
-                    for (var j = 0; j < declMembers.length; j++) {
-                        // PULLTODO: declkind should equal declkind, or is it ok to just mask the value?
-                        if (declMembers[j].getName() === symbolName) {
-                            kind = declMembers[j].getKind();
-
-                            if ((kind & declSearchKind) != 0) {
-                                return declMembers[j];
-                            }
-                        }
-                    }
-
-                }
-                else if ((declSearchKind & (PullElementKind.SomeType | PullElementKind.SomeContainer)) || !(pathDeclKind & PullElementKind.Class)) {
-                    var candidateSymbol: PullSymbol = null;
-
-                    // If the decl is a function expression, we still want to check its children since it may be shadowed by one
-                    // of its parameters
-                    if (pathDeclKind === PullElementKind.FunctionExpression && symbolName === (<PullFunctionExpressionDecl>decl).getFunctionExpressionName()) {
-                        candidateSymbol = decl.getSymbol();
-                    }
-
-                    childDecls = decl.searchChildDecls(symbolName, declSearchKind);
-
-                    if (childDecls.length) {
-                        return childDecls[0].getSymbol();
-                    }
-
-                    if (candidateSymbol) {
-                        return candidateSymbol;
-                    }
-
-                    if (declSearchKind & PullElementKind.SomeValue) {
-                        childDecls = decl.searchChildDecls(symbolName, PullElementKind.TypeAlias);
-
-                        if (childDecls.length) {
-                            var sym = childDecls[0].getSymbol();
-
-                            if (sym.isAlias()) {
-                                return sym;
-                            }
-                        }
-                    }
-                }
-            }
-
-            // otherwise, search globally
-            symbol = this.semanticInfoChain.findSymbol([symbolName], declSearchKind);
-
-            return symbol;
-        }
-
-        private getVisibleSymbolsFromDeclPath(declPath: PullDecl[], declSearchKind: PullElementKind): PullSymbol[] {
-            var symbols: PullSymbol[] = [];
-            var decl: PullDecl = null;
-            var childDecls: PullDecl[];
-            var pathDeclKind: PullElementKind;
-            var parameters: PullTypeParameterSymbol[];
-
-            for (var i = declPath.length - 1; i >= 0; i--) {
-                decl = declPath[i];
-                pathDeclKind = decl.getKind();
-                var declSymbol = <PullTypeSymbol>decl.getSymbol();
-                var declKind = decl.getKind();
-
-                // First add locals
-                // Child decls of classes and interfaces are members, and should only be visible as members of 'this'
-                if (declKind !== PullElementKind.Class && declKind !== PullElementKind.Interface) {
-                    this.addSymbolsFromDecls(decl.getChildDecls(), declSearchKind, symbols);
-                }
-
-                switch (declKind) {
-                    case PullElementKind.Container:
-                    case PullElementKind.DynamicModule:
-                        // Add members
-                        var members: PullSymbol[] = [];
-                        if (declSymbol) {
-                            // Look up all symbols on the module type
-                            members = declSymbol.getMembers();
-                        }
-
-                        // Look up all symbols on the module instance type if it exists
-                        var instanceSymbol = (<PullContainerTypeSymbol > declSymbol).getInstanceSymbol();
-                        var searchTypeSymbol = instanceSymbol && instanceSymbol.getType();
-
-                        if (searchTypeSymbol) {
-                            members = members.concat(searchTypeSymbol.getMembers());
-                        }
-
-                        for (var j = 0; j < members.length; j++) {
-                            // PULLTODO: declkind should equal declkind, or is it ok to just mask the value?
-                            if ((members[j].getKind() & declSearchKind) != 0) {
-                                symbols.push(members[j]);
-                            }
-                        }
-
-                        break;
-
-                    case PullElementKind.Class:
-                    case PullElementKind.Interface:
-                        // Add generic types prameters
-                        if (declSymbol && declSymbol.isGeneric()) {
-                            parameters = declSymbol.getTypeParameters();
-                            for (var k = 0; k < parameters.length; k++) {
-                                symbols.push(parameters[k]);
-                            }
-                        }
-
-                        break;
-
-                    case PullElementKind.FunctionExpression:
-                        var functionExpressionName = (<PullFunctionExpressionDecl>decl).getFunctionExpressionName();
-                        if (declSymbol && functionExpressionName) {
-                            symbols.push(declSymbol);
-                        }
-                        // intentional fall through
-
-                    case PullElementKind.Function:
-                    case PullElementKind.ConstructorMethod:
-                    case PullElementKind.Method:
-                        if (declSymbol) {
-                            var functionType = declSymbol.getType();
-                            if (functionType.getHasGenericSignature()) {
-                                var signatures = (pathDeclKind === PullElementKind.ConstructorMethod) ? functionType.getConstructSignatures() : functionType.getCallSignatures();
-                                if (signatures && signatures.length) {
-                                    for (var j = 0; j < signatures.length; j++) {
-                                        var signature = signatures[j];
-                                        if (signature.isGeneric()) {
-                                            parameters = signature.getTypeParameters();
-                                            for (var k = 0; k < parameters.length; k++) {
-                                                symbols.push(parameters[k]);
-                                            }
-                                        }
-                                    }
-                                }
-                            }
-                        }
-
-                        break;
-                }
-            }
-
-            // Get the global symbols
-            var units = this.semanticInfoChain.units;
-
-            for (var i = 0, n = units.length; i < n; i++) {
-                var unit = units[i];
-                if (unit === this.currentUnit && declPath.length != 0) {
-                    // Current unit has already been processed. skip it.
-                    continue;
-                }
-                var topLevelDecls = unit.getTopLevelDecls();
-                if (topLevelDecls.length) {
-                    for (var j = 0, m = topLevelDecls.length; j < m; j++) {
-                        var topLevelDecl = topLevelDecls[j];
-                        if (topLevelDecl.getKind() === PullElementKind.Script || topLevelDecl.getKind() === PullElementKind.Global) {
-                            this.addSymbolsFromDecls(topLevelDecl.getChildDecls(), declSearchKind, symbols);
-                        }
-                    }
-                }
-            }
-
-            return symbols;
-        }
-
-        private addSymbolsFromDecls(decls: PullDecl[], declSearchKind: PullElementKind, symbols: PullSymbol[]): void {
-            if (decls.length) {
-                for (var i = 0, n = decls.length; i < n; i++) {
-                    if (decls[i].getKind() & declSearchKind) {
-                        var symbol = decls[i].getSymbol();
-                        if (symbol) {
-                            symbols.push(symbol);
-                        }
-                    }
-                }
-            }
-        }
-
-        public getVisibleSymbols(enclosingDecl: PullDecl, context: PullTypeResolutionContext): PullSymbol[] {
-
-            var declPath: PullDecl[] = enclosingDecl !== null ? this.getPathToDecl(enclosingDecl) : [];
-
-            if (enclosingDecl && !declPath.length) {
-                declPath = [enclosingDecl];
-            }
-
-            var declSearchKind: PullElementKind = PullElementKind.SomeType | PullElementKind.SomeContainer | PullElementKind.SomeValue;
-
-            return this.getVisibleSymbolsFromDeclPath(declPath, declSearchKind);
-        }
-
-        public getVisibleContextSymbols(enclosingDecl: PullDecl, context: PullTypeResolutionContext): PullSymbol[] {
-            var contextualTypeSymbol = context.getContextualType();
-            if (!contextualTypeSymbol || this.isAnyOrEquivalent(contextualTypeSymbol)) {
-                return null;
-            }
-
-            var declSearchKind: PullElementKind = PullElementKind.SomeType | PullElementKind.SomeContainer | PullElementKind.SomeValue;
-            var members: PullSymbol[] = contextualTypeSymbol.getAllMembers(declSearchKind, /*includePrivate*/ false);
-
-            return members;
-        }
-
-        public getVisibleMembersFromExpression(expression: AST, enclosingDecl: PullDecl, context: PullTypeResolutionContext): PullSymbol[]{
-            var prevCanUseTypeSymbol = context.canUseTypeSymbol;
-            context.canUseTypeSymbol = true;
-            var lhs = this.resolveAST(expression, false, enclosingDecl, context).symbol;
-            context.canUseTypeSymbol = prevCanUseTypeSymbol;
-            var lhsType = lhs.getType();
-
-            if (!lhsType) {
-                return null;
-            }
-
-            if (this.isAnyOrEquivalent(lhsType)) {
-                return null;
-            }
-
-            // Figure out if privates are available under the current scope
-            var includePrivate = false;
-            var containerSymbol = lhsType;
-            if (containerSymbol.getKind() === PullElementKind.ConstructorType) {
-                containerSymbol = containerSymbol.getConstructSignatures()[0].getReturnType();
-            }
-
-            if (containerSymbol && containerSymbol.isClass()) {
-                var declPath = this.getPathToDecl(enclosingDecl);
-                if (declPath && declPath.length) {
-                    var declarations = containerSymbol.getDeclarations();
-                    for (var i = 0, n = declarations.length; i < n; i++) {
-                        var declaration = declarations[i];
-                        if (declPath.indexOf(declaration) >= 0) {
-                            includePrivate = true;
-                            break;
-                        }
-                    }
-                }
-            }
-
-            var declSearchKind: PullElementKind = PullElementKind.SomeType | PullElementKind.SomeContainer | PullElementKind.SomeValue;
-
-            var members: PullSymbol[] = [];
-
-            // could be a type parameter with a contraint
-            if (lhsType.isTypeParameter()) {
-                var constraint = (<PullTypeParameterSymbol>lhsType).getConstraint();
-
-                if (constraint) {
-                    lhsType = constraint;
-                    members = lhsType.getAllMembers(declSearchKind, /*includePrivate*/ false);
-                }
-            }
-            else {
-                // could be an enum member
-                if (lhs.getKind() == PullElementKind.EnumMember) {
-                    lhsType = this.semanticInfoChain.numberTypeSymbol;
-                }
-
-                // could be a number
-                if (lhsType === this.semanticInfoChain.numberTypeSymbol && this.cachedNumberInterfaceType) {
-                    lhsType = this.cachedNumberInterfaceType;
-                }
-                // could be a string
-                else if (lhsType === this.semanticInfoChain.stringTypeSymbol && this.cachedStringInterfaceType) {
-                    lhsType = this.cachedStringInterfaceType;
-                }
-                // could be a boolean
-                else if (lhsType === this.semanticInfoChain.booleanTypeSymbol && this.cachedBooleanInterfaceType) {
-                    lhsType = this.cachedBooleanInterfaceType;
-                }
-
-                if (!lhsType.isResolved()) {
-                    var potentiallySpecializedType = <PullTypeSymbol>this.resolveDeclaredSymbol(lhsType, enclosingDecl, context);
-
-                    if (potentiallySpecializedType != lhsType) {
-                        if (!lhs.isType()) {
-                            context.setTypeInContext(lhs, potentiallySpecializedType);
-                        }
-
-                        lhsType = potentiallySpecializedType;
-                    }
-                }
-
-                members = lhsType.getAllMembers(declSearchKind, includePrivate);
-
-                if (lhsType.isContainer()) {
-                    var associatedInstance = (<PullContainerTypeSymbol>lhsType).getInstanceSymbol();
-                    if (associatedInstance) {
-                        var instanceType = associatedInstance.getType();
-                        var instanceMembers = instanceType.getAllMembers(declSearchKind, includePrivate);
-                        members = members.concat(instanceMembers);
-                    }
-                }
-                // Constructor types have a "prototype" property
-                else if (lhsType.isConstructor()) {
-                    var prototypeStr = "prototype";
-                    var prototypeSymbol = new PullSymbol(prototypeStr, PullElementKind.Property);
-                    var parentDecl = lhsType.getDeclarations()[0];
-                    var prototypeDecl = new PullDecl(prototypeStr, prototypeStr, parentDecl.getKind(), parentDecl.getFlags(), parentDecl.getSpan(), parentDecl.getScriptName());
-                    prototypeDecl.setParentDecl(parentDecl);
-                    prototypeSymbol.addDeclaration(prototypeDecl);
-                    // prototypeSymbol.setType(lhsType);
-                    members.push(prototypeSymbol);
-                }
-                else {
-                    var associatedContainerSymbol = lhsType.getAssociatedContainerType();
-                    if (associatedContainerSymbol) {
-                        var containerType = associatedContainerSymbol.getType();
-                        var containerMembers = containerType.getAllMembers(declSearchKind, includePrivate);
-                        members = members.concat(containerMembers);
-                    }
-                }
-            }
-
-            // could be a function symbol
-            if (lhsType.getCallSignatures().length && this.cachedFunctionInterfaceType) {
-                members = members.concat(this.cachedFunctionInterfaceType.getAllMembers(declSearchKind, /*includePrivate*/ false));
-            }
-
-            return members;
-        }
-
-        public isAnyOrEquivalent(type: PullTypeSymbol) {
-            return (type === this.semanticInfoChain.anyTypeSymbol) || type.isError();
-        }
-
-        public isNumberOrEquivalent(type: PullTypeSymbol) {
-            return (type === this.semanticInfoChain.numberTypeSymbol) || (this.cachedNumberInterfaceType && type === this.cachedNumberInterfaceType);
-        }
-
-        public isTypeArgumentOrWrapper(type: PullTypeSymbol) {
-            if (!type) {
-                return false;
-            }
-
-            if (!type.isGeneric()) {
-                return false;
-            }
-
-            if (type.isTypeParameter()) {
-                return true;
-            }
-
-            if (type.isArray()) {
-                return this.isTypeArgumentOrWrapper((<PullArrayTypeSymbol>type).getElementType());
-            }
-
-            var typeArguments = type.getTypeArguments();
-
-            if (typeArguments) {
-                for (var i = 0; i < typeArguments.length; i++) {
-                    if (this.isTypeArgumentOrWrapper(typeArguments[i])) {
-                        return true;
-                    }
-                }
-            }
-            else {
-                // if there are no type arguments, but the type is generic, we're just returning
-                // the unspecialized version of the type (e.g., via a recursive call)
-                return true;
-            }
-
-            return false;
-        }
-
-        public isArrayOrEquivalent(type: PullTypeSymbol) {
-            return type.isArray() || type == this.cachedArrayInterfaceType;
-        }
-
-        private findTypeSymbolForDynamicModule(idText: string, currentFileName: string, search: (id: string) => PullTypeSymbol): PullTypeSymbol {
-            var originalIdText = idText;
-            var symbol = search(idText);
-
-            if (symbol === null) {
-                // perhaps it's a dynamic module?
-                if (!symbol) {
-                    idText = swapQuotes(originalIdText);
-                    symbol = search(idText);
-                }
-
-                // Check the literal path first
-                if (!symbol) {
-                    idText = stripQuotes(originalIdText) + ".ts";
-                    symbol = search(idText);
-                }
-
-                if (!symbol) {
-                    idText = stripQuotes(originalIdText) + ".d.ts";
-                    symbol = search(idText);
-                }
-
-                // If the literal path doesn't work, begin the search
-                if (!symbol && !isRelative(originalIdText)) {
-                    // check the full path first, as this is the most likely scenario
-                    idText = originalIdText;
-
-                    var strippedIdText = stripQuotes(idText);
-
-                    // REVIEW: Technically, we shouldn't have to normalize here - we should normalize in addUnit.
-                    // Still, normalizing here alows any language services to be free of assumptions
-                    var path = getRootFilePath(switchToForwardSlashes(currentFileName));
-
-                    while (symbol === null && path != "") {
-                        idText = normalizePath(path + strippedIdText + ".ts");
-                        symbol = search(idText);
-
-                        // check for .d.ts
-                        if (symbol === null) {
-                            idText = changePathToDTS(idText);
-                            symbol = search(idText);
-                        }
-
-                        if (symbol === null) {
-                            if (path === '/') {
-                                path = '';
-                            } else {
-                                path = normalizePath(path + "..");
-                                path = path && path != '/' ? path + '/' : path;
-                            }
-                        }
-                    }
-                }
-            }
-
-            return symbol;
-        }
-
-        // PULLTODO: VERY IMPORTANT
-        // Right now, the assumption is that the declaration's parse tree is still in memory
-        // we need to add a cache-in/cache-out mechanism so that we can break the dependency on in-memory ASTs
-        public resolveDeclaredSymbol(symbol: PullSymbol, enclosingDecl: PullDecl, context: PullTypeResolutionContext): PullSymbol {
-            // This is called while we're resolving type references.  Make sure we're no longer
-            // considered to be in that state when we resolve the actual declaration.
-            var savedResolvingTypeReference = context.resolvingTypeReference;
-            context.resolvingTypeReference = false;
-
-            var result = this.resolveDeclaredSymbolWorker(symbol, enclosingDecl, context);
-            context.resolvingTypeReference = savedResolvingTypeReference;
-
-            return result;
-        }
-
-        private resolveDeclaredSymbolWorker(symbol: PullSymbol, enclosingDecl: PullDecl, context: PullTypeResolutionContext): PullSymbol {
-            if (!symbol || symbol.isResolved()) {
-                return symbol;
-            }
-
-            if (symbol.isResolving()) {
-                if (!symbol.currentlyBeingSpecialized()) {
-                    if (!symbol.isType()) {
-                        symbol.setType(this.semanticInfoChain.anyTypeSymbol);
-                    }
-
-                    return symbol;
-                }
-            }
-
-            var thisUnit = this.unitPath;
-
-            var decls = symbol.getDeclarations();
-
-            var ast: AST = null;
-
-            // We want to walk and resolve all associated decls, so we can catch
-            // cases like function overloads that may be spread across multiple
-            // logical declarations
-            for (var i = 0; i < decls.length; i++) {
-                var decl = decls[i];
-
-                ast = this.semanticInfoChain.getASTForDecl(decl);
-
-                // if it's an object literal member, just return the symbol and wait for
-                // the object lit to be resolved
-                if (!ast || ast.nodeType() === NodeType.Member) {
-
-                    // We'll return the cached results, and let the decl be corrected on the next invalidation
-                    this.setUnitPath(thisUnit);
-                    return symbol;
-                }
-
-                this.setUnitPath(decl.getScriptName());
-                this.resolveAST(ast, /*inContextuallyTypedAssignment*/false, enclosingDecl, context);
-            }
-
-            //var typeArgs = symbol.isType() ? (<PullTypeSymbol>symbol).getTypeArguments() : null;
-
-            //if (typeArgs && typeArgs.length) {
-            //    var typeParameters = (<PullTypeSymbol>symbol).getTypeParameters();
-            //    var typeCache: any = {}
-
-            //    for (var i = 0; i < typeParameters.length; i++) {
-            //        typeCache[typeParameters[i].getSymbolID().toString()] = typeArgs[i];
-            //    }
-
-            //    context.pushTypeSpecializationCache(typeCache);
-            //    var rootType = getRootType(symbol.getType());
-
-            //    var specializedSymbol = specializeType(rootType, typeArgs, this, enclosingDecl, context, ast);
-
-            //    context.popTypeSpecializationCache();
-
-            //    symbol = specializedSymbol;
-            //}
-
-            this.setUnitPath(thisUnit);
-
-            return symbol;
-        }
-
-        //
-        // Resolve a module declaration
-        //
-        //
-        private resolveModuleDeclaration(ast: ModuleDeclaration, context: PullTypeResolutionContext): PullTypeSymbol {
-            var containerSymbol = <PullContainerTypeSymbol>this.getSymbolAndDiagnosticsForAST(ast).symbol;
-
-            if (containerSymbol.isResolved()) {
-                return containerSymbol;
-            }
-
-            containerSymbol.setResolved();
-
-            var containerDecl = this.getDeclForAST(ast);
-
-            if (containerDecl.getKind() != PullElementKind.Enum) {
-
-                var instanceSymbol = containerSymbol.getInstanceSymbol();
-
-                // resolve the instance variable, if neccesary
-                if (instanceSymbol) {
-                    this.resolveDeclaredSymbol(instanceSymbol, containerDecl.getParentDecl(), context);
-                }
-            }
-
-            return containerSymbol;
-        }
-
-        public isTypeRefWithoutTypeArgs(typeRef: TypeReference) {
-            if (typeRef.nodeType() != NodeType.TypeRef) {
-                return false;
-            }
-            
-            if (typeRef.term.nodeType() == NodeType.Name) {
-                return true;
-            }
-            else if (typeRef.term.nodeType() == NodeType.MemberAccessExpression) {
-                var binex = <BinaryExpression>typeRef.term;
-
-                if (binex.operand2.nodeType() == NodeType.Name) {
-                    return true;
-                }
-            }
-
-            return false;
-        }
-
-        //
-        // Resolve a reference type (class or interface) type parameters, implements and extends clause, members, call, construct and index signatures
-        //
-        private resolveReferenceTypeDeclaration(typeDeclAST: TypeDeclaration, context: PullTypeResolutionContext): PullSymbol {
-            var typeDecl: PullDecl = this.getDeclForAST(typeDeclAST);
-            var enclosingDecl = this.getEnclosingDecl(typeDecl);
-            var typeDeclSymbol = <PullTypeSymbol>typeDecl.getSymbol();
-            var typeDeclIsClass = typeDeclAST.nodeType() === NodeType.ClassDeclaration;
-            var hasVisited = this.getSymbolAndDiagnosticsForAST(typeDeclAST) != null;
-            var extendedTypes: PullTypeSymbol[] = [];
-            var implementedTypes: PullTypeSymbol[] = [];
-
-            if ((typeDeclSymbol.isResolved() && hasVisited) || (typeDeclSymbol.isResolving() && !context.isInBaseTypeResolution())) {
-                return typeDeclSymbol;
-            }
-
-            var wasResolving = typeDeclSymbol.isResolving();
-            typeDeclSymbol.startResolving();
-
-            // Resolve Type Parameters
-
-            if (!typeDeclSymbol.isResolved()) {
-                var typeDeclTypeParameters = typeDeclSymbol.getTypeParameters();
-                for (var i = 0; i < typeDeclTypeParameters.length; i++) {
-                    this.resolveDeclaredSymbol(typeDeclTypeParameters[i], typeDecl, context);
-                }
-            }
-
-            var wasInBaseTypeResolution = context.startBaseTypeResolution();
-
-            // if it's a "split" interface type, we'll need to consider constituent extends lists separately
-            if (!typeDeclIsClass && !hasVisited && typeDeclSymbol.isResolved()) {
-                typeDeclSymbol.resetKnownBaseTypeCount();
-            }
-
-            // Extends list
-            if (typeDeclAST.extendsList) {
-                var savedIsResolvingClassExtendedType = context.isResolvingClassExtendedType;
-                if (typeDeclIsClass) {
-                    context.isResolvingClassExtendedType = true;
-                }
-
-                for (var i = typeDeclSymbol.getKnownBaseTypeCount(); i < typeDeclAST.extendsList.members.length; i = typeDeclSymbol.getKnownBaseTypeCount()) {
-                    typeDeclSymbol.incrementKnownBaseCount();
-                    var parentType = this.resolveTypeReference(new TypeReference(typeDeclAST.extendsList.members[i], 0), typeDecl, context).symbol;
-
-                    if (typeDeclSymbol.isValidBaseKind(parentType, true)) {
-                        var resolvedParentType = parentType;
-                        extendedTypes[extendedTypes.length] = parentType;
-                        if (parentType.isGeneric() && parentType.isResolved() && !parentType.getIsSpecialized()) {
-                            parentType = this.specializeTypeToAny(parentType);
-                            typeDecl.addDiagnostic(new Diagnostic(typeDecl.getScriptName(), typeDeclAST.minChar, typeDeclAST.getLength(), DiagnosticCode.Generic_type_references_must_include_all_type_arguments));
-                        }
-                        if (!typeDeclSymbol.hasBase(parentType)) {
-                            this.setSymbolAndDiagnosticsForAST(typeDeclAST.extendsList.members[i], SymbolAndDiagnostics.fromSymbol(resolvedParentType), context);
-                            typeDeclSymbol.addExtendedType(parentType);
-                        }
-                    }
-                }
-
-                context.isResolvingClassExtendedType = savedIsResolvingClassExtendedType;
-            }
-
-            // Remove any extends links that are not in the AST extendsList if this is the first pass after a re-bind
-            if (!typeDeclSymbol.isResolved() && !wasResolving) {
-                var baseTypeSymbols = typeDeclSymbol.getExtendedTypes();
-                for (var i = 0; i < baseTypeSymbols.length; i++) {
-                    var baseType = baseTypeSymbols[i];
-
-                    for (var j = 0; j < extendedTypes.length; j++) {
-                        if (baseType == extendedTypes[j]) {
-                            break;
-                        }
-                    }
-
-                    if (j == extendedTypes.length) {
-                        typeDeclSymbol.removeExtendedType(baseType);
-                    }
-                }
-            }
-
-            if (typeDeclAST.implementsList && typeDeclIsClass) {
-                var extendsCount = typeDeclAST.extendsList ? typeDeclAST.extendsList.members.length : 0;
-                for (var i = typeDeclSymbol.getKnownBaseTypeCount(); ((i - extendsCount) >= 0) && ((i - extendsCount) < typeDeclAST.implementsList.members.length); i = typeDeclSymbol.getKnownBaseTypeCount()) {
-                    typeDeclSymbol.incrementKnownBaseCount();
-                    var implementedType = this.resolveTypeReference(new TypeReference(typeDeclAST.implementsList.members[i - extendsCount], 0), typeDecl, context).symbol;
-
-                    if (typeDeclSymbol.isValidBaseKind(implementedType, false)) {
-                        var resolvedImplementedType = implementedType;
-                        implementedTypes[implementedTypes.length] = implementedType;
-                        if (implementedType.isGeneric() && implementedType.isResolved() && !implementedType.getIsSpecialized()) {
-                            implementedType = this.specializeTypeToAny(implementedType);
-                            typeDecl.addDiagnostic(new Diagnostic(typeDecl.getScriptName(), typeDeclAST.minChar, typeDeclAST.getLength(), DiagnosticCode.Generic_type_references_must_include_all_type_arguments));
-                            this.setSymbolAndDiagnosticsForAST(
-                                typeDeclAST.implementsList.members[i - extendsCount], SymbolAndDiagnostics.fromSymbol(implementedType), context);
-                            typeDeclSymbol.addImplementedType(implementedType);
-                        }
-                        else if (!typeDeclSymbol.hasBase(implementedType)) {
-                            this.setSymbolAndDiagnosticsForAST(
-                                typeDeclAST.implementsList.members[i - extendsCount], SymbolAndDiagnostics.fromSymbol(resolvedImplementedType), context);
-                            typeDeclSymbol.addImplementedType(implementedType);
-                        }
-                    }
-                }
-            }
-
-            // On the first pass after a re-binding, remove any stale implements links that are not in the AST implementsList
-            if (!typeDeclSymbol.isResolved() && !wasResolving) {
-                var baseTypeSymbols = typeDeclSymbol.getImplementedTypes();
-                for (var i = 0; i < baseTypeSymbols.length; i++) {
-                    var baseType = baseTypeSymbols[i];
-
-                    for (var j = 0; j < implementedTypes.length; j++) {
-                        if (baseType == implementedTypes[j]) {
-                            break;
-                        }
-                    }
-
-                    if (j == implementedTypes.length) {
-                        typeDeclSymbol.removeImplementedType(baseType);
-                    }
-                }
-            }
-
-            context.doneBaseTypeResolution(wasInBaseTypeResolution);
-            if (wasInBaseTypeResolution) {
-                // Do not resolve members as yet
-                return typeDeclSymbol;
-            }
-
-            if (!typeDeclSymbol.isResolved()) {
-                // Resolve members
-                var typeDeclMembers = typeDeclSymbol.getMembers();
-                for (var i = 0; i < typeDeclMembers.length; i++) {
-                    this.resolveDeclaredSymbol(typeDeclMembers[i], typeDecl, context);
-                }
-
-                if (!typeDeclIsClass) {
-                    // Resolve call, construct and index signatures
-                    var callSignatures = typeDeclSymbol.getCallSignatures();
-                    for (var i = 0; i < callSignatures.length; i++) {
-                        this.resolveDeclaredSymbol(callSignatures[i], typeDecl, context);
-                    }
-
-                    var constructSignatures = typeDeclSymbol.getConstructSignatures();
-                    for (var i = 0; i < constructSignatures.length; i++) {
-                        this.resolveDeclaredSymbol(constructSignatures[i], typeDecl, context);
-                    }
-
-                    var indexSignatures = typeDeclSymbol.getIndexSignatures();
-                    for (var i = 0; i < indexSignatures.length; i++) {
-                        this.resolveDeclaredSymbol(indexSignatures[i], typeDecl, context);
-                    }
-                }
-            }
-
-            this.setSymbolAndDiagnosticsForAST(typeDeclAST.name, SymbolAndDiagnostics.fromSymbol(typeDeclSymbol), context);
-            this.setSymbolAndDiagnosticsForAST(typeDeclAST, SymbolAndDiagnostics.fromSymbol(typeDeclSymbol), context);
-
-            typeDeclSymbol.setResolved();
-
-            return typeDeclSymbol;
-        }
-
-        //
-        // Resolve a class declaration
-        //
-        // A class's implements and extends lists are not pre-bound, so they must be bound here
-        // Once bound, we can add the parent type's members to the class
-        //
-        private resolveClassDeclaration(classDeclAST: ClassDeclaration, context: PullTypeResolutionContext): PullTypeSymbol {
-            var classDecl: PullDecl = this.getDeclForAST(classDeclAST);
-            var classDeclSymbol = <PullTypeSymbol>classDecl.getSymbol();
-            if (classDeclSymbol.isResolved()) {
-                return classDeclSymbol;
-            }
-
-            this.resolveReferenceTypeDeclaration(classDeclAST, context);
-
-            var constructorMethod = classDeclSymbol.getConstructorMethod();
-            var extendedTypes = classDeclSymbol.getExtendedTypes();
-            var parentType = extendedTypes.length ? extendedTypes[0] : null;
-
-            if (constructorMethod) {
-                var constructorTypeSymbol = constructorMethod.getType();
-
-                var constructSignatures = constructorTypeSymbol.getConstructSignatures();
-
-                if (!constructSignatures.length) {
-                    var constructorSignature: PullSignatureSymbol;
-
-                    // inherit parent's constructor signatures
-                    if (parentType) {
-                        var parentClass = <PullTypeSymbol>parentType;
-                        var parentConstructor = parentClass.getConstructorMethod();
-                        var parentConstructorType = parentConstructor.getType();
-                        var parentConstructSignatures = parentConstructorType.getConstructSignatures();
-
-                        var parentConstructSignature: PullSignatureSymbol;
-                        var parentParameters: PullSymbol[];
-                        for (var i = 0; i < parentConstructSignatures.length; i++) {
-                            // create a new signature for each parent constructor
-                            parentConstructSignature = parentConstructSignatures[i];
-                            parentParameters = parentConstructSignature.getParameters();
-
-                            constructorSignature = new PullSignatureSymbol(PullElementKind.ConstructSignature);
-
-                            if (parentConstructSignature.isDefinition()) {
-                                constructorSignature.setIsDefinition();
-                            }
-
-                            constructorSignature.setReturnType(classDeclSymbol);
-
-                            for (var j = 0; j < parentParameters.length; j++) {
-                                constructorSignature.addParameter(parentParameters[j], parentParameters[j].getIsOptional());
-                            }
-
-                            var typeParameters = constructorTypeSymbol.getTypeParameters();
-
-                            for (var j = 0; j < typeParameters.length; j++) {
-                                constructorSignature.addTypeParameter(typeParameters[j]);
-                            }
-
-                            constructorTypeSymbol.addConstructSignature(constructorSignature);
-                            constructorSignature.addDeclaration(classDecl);
-                        }
-                    }
-                    else { // PULLREVIEW: This likely won't execute, unless there's some serious out-of-order resolution issues
-                        constructorSignature = new PullSignatureSymbol(PullElementKind.ConstructSignature);
-                        constructorSignature.setReturnType(classDeclSymbol);
-                        constructorTypeSymbol.addConstructSignature(constructorSignature);
-                        constructorSignature.addDeclaration(classDecl);
-
-                        var typeParameters = constructorTypeSymbol.getTypeParameters();
-
-                        for (var i = 0; i < typeParameters.length; i++) {
-                            constructorSignature.addTypeParameter(typeParameters[i]);
-                        }
-                    }
-                }
-
-                if (!classDeclSymbol.isResolved()) {
-                    return classDeclSymbol;
-                }
-
-                var constructorMembers = constructorTypeSymbol.getMembers();
-
-                this.resolveDeclaredSymbol(constructorMethod, classDecl, context);
-
-                for (var i = 0; i < constructorMembers.length; i++) {
-                    this.resolveDeclaredSymbol(constructorMembers[i], classDecl, context);
-                }
-
-                if (parentType) {
-                    var parentConstructorSymbol = (<PullTypeSymbol>parentType).getConstructorMethod();
-                    var parentConstructorTypeSymbol = parentConstructorSymbol.getType();
-
-                    if (!constructorTypeSymbol.hasBase(parentConstructorTypeSymbol)) {
-                        constructorTypeSymbol.addExtendedType(parentConstructorTypeSymbol);
-                    }
-                }
-            }
-
-            return classDeclSymbol;
-        }
-
-        private resolveInterfaceDeclaration(interfaceDeclAST: TypeDeclaration, context: PullTypeResolutionContext): PullTypeSymbol {
-            var interfaceDecl: PullDecl = this.getDeclForAST(interfaceDeclAST);
-            var interfaceDeclSymbol = <PullTypeSymbol>interfaceDecl.getSymbol();
-
-            this.resolveReferenceTypeDeclaration(interfaceDeclAST, context);
-            return interfaceDeclSymbol;
-        }
-
-        private resolveImportDeclaration(importStatementAST: ImportDeclaration, context: PullTypeResolutionContext): PullTypeSymbol {
-            // internal or external? (Does it matter?)
-            var importDecl: PullDecl = this.getDeclForAST(importStatementAST);
-            var enclosingDecl = this.getEnclosingDecl(importDecl);
-            var importDeclSymbol = <PullTypeAliasSymbol>importDecl.getSymbol();
-
-            var aliasName = importStatementAST.id.text();
-            var aliasedType: PullTypeSymbol = null;
-
-            if (importDeclSymbol.isResolved()) {
-                return importDeclSymbol;
-            }
-
-            importDeclSymbol.startResolving();
-
-            // the alias name may be a string literal, in which case we'll need to convert it to a type
-            // reference
-            if (importStatementAST.alias.nodeType() === NodeType.TypeRef) { // dotted name
-                aliasedType = this.resolveTypeReference(<TypeReference>importStatementAST.alias, enclosingDecl, context).symbol;
-            }
-            else if (importStatementAST.alias.nodeType() === NodeType.Name) { // name or dynamic module name
-                var text = (<Identifier>importStatementAST.alias).actualText;
-
-                if (!isQuoted(text)) {
-                    aliasedType = this.resolveTypeReference(new TypeReference(importStatementAST.alias, 0), enclosingDecl, context).symbol;
-                }
-                else { // dynamic module name (string literal)
-                    var modPath = (<StringLiteral>importStatementAST.alias).actualText;
-                    var declPath = this.getPathToDecl(enclosingDecl);
-
-                    importStatementAST.isDynamicImport = true;
-
-                    aliasedType = this.findTypeSymbolForDynamicModule(modPath, importDecl.getScriptName(), (s: string) => <PullTypeSymbol>this.getSymbolFromDeclPath(s, declPath, PullElementKind.SomeContainer));
-
-                    if (aliasedType) {
-                        this.currentUnit.addDynamicModuleImport(importDeclSymbol);
-                    }
-                    else {
-                        importDecl.addDiagnostic(
-                            new SemanticDiagnostic(this.currentUnit.getPath(), importStatementAST.minChar, importStatementAST.getLength(), DiagnosticCode.Unable_to_resolve_external_module__0_, [text]));
-                        aliasedType = this.semanticInfoChain.anyTypeSymbol;
-                    }
-                }
-            }
-
-            if (aliasedType) {
-                if (!aliasedType.isContainer()) {
-                    importDecl.addDiagnostic(
-                        new Diagnostic(this.currentUnit.getPath(), importStatementAST.minChar, importStatementAST.getLength(), DiagnosticCode.Module_cannot_be_aliased_to_a_non_module_type));
-                    aliasedType = this.semanticInfoChain.anyTypeSymbol;
-                }
-                else if ((<PullContainerTypeSymbol>aliasedType).getExportAssignedValueSymbol()) {
-                    importDeclSymbol.setIsUsedAsValue();
-                }
-
-                importDeclSymbol.setAliasedType(aliasedType);
-                importDeclSymbol.setResolved();
-
-                // Import declaration isn't contextual so set the symbol and diagnostic message irrespective of the context
-                this.semanticInfoChain.setSymbolAndDiagnosticsForAST(importStatementAST.alias, SymbolAndDiagnostics.fromSymbol(aliasedType), this.unitPath);
-            }
-
-            return importDeclSymbol;
-        }
-
-        public resolveExportAssignmentStatement(exportAssignmentAST: ExportAssignment, enclosingDecl: PullDecl, context: PullTypeResolutionContext): SymbolAndDiagnostics<PullSymbol> {
-
-            // get the identifier text
-            var id = exportAssignmentAST.id.text();
-            var valueSymbol: PullSymbol = null;
-            var typeSymbol: PullSymbol = null;
-            var containerSymbol: PullSymbol = null;
-
-            var parentSymbol = enclosingDecl.getSymbol();
-
-            if (!parentSymbol.isType() && (<PullTypeSymbol>parentSymbol).isContainer()) {
-                // Error
-                // Export assignments may only be used at the top-level of external modules
-                enclosingDecl.addDiagnostic(
-                    new Diagnostic(enclosingDecl.getScriptName(), exportAssignmentAST.minChar, exportAssignmentAST.getLength(), DiagnosticCode.Export_assignments_may_only_be_used_in_External_modules));
-                return SymbolAndDiagnostics.fromSymbol(this.semanticInfoChain.anyTypeSymbol);
-            }
-
-            // The Identifier of an export assignment must name a variable, function, class, interface, 
-            // enum, or internal module declared at the top level in the external module.
-            // So look for the id only from this dynamic module
-            var declPath: PullDecl[] = enclosingDecl !== null ? [enclosingDecl] : [];
-            
-            containerSymbol = this.getSymbolFromDeclPath(id, declPath, PullElementKind.SomeContainer); 
-
-            var acceptableAlias = true;
-
-            if (containerSymbol) {
-                acceptableAlias = (containerSymbol.getKind() & PullElementKind.AcceptableAlias) != 0;
-            }
-
-            if (!acceptableAlias && containerSymbol && containerSymbol.getKind() == PullElementKind.TypeAlias) {
-                if (!containerSymbol.isResolved()) {
-                    this.resolveDeclaredSymbol(containerSymbol, enclosingDecl, context);
-                }
-                var aliasedType = (<PullTypeAliasSymbol>containerSymbol).getType();
-
-                // It's ok if the import statement aliases an internal module
-                if (aliasedType.getKind() != PullElementKind.DynamicModule) {
-                    acceptableAlias = true;
-                }
-                else {
-                    // If the import statement aliases an external module, see if there's an export assignment
-                    var aliasedAssignedValue = (<PullTypeAliasSymbol>containerSymbol).getExportAssignedValueSymbol();
-                    var aliasedAssignedType = (<PullTypeAliasSymbol>containerSymbol).getExportAssignedTypeSymbol();
-                    var aliasedAssignedContainer = (<PullTypeAliasSymbol>containerSymbol).getExportAssignedContainerSymbol();
-
-                    if (aliasedAssignedValue || aliasedAssignedType || aliasedAssignedContainer) {
-                        if (aliasedAssignedValue) {
-                            valueSymbol = aliasedAssignedValue;
-                        }
-                        if (aliasedAssignedType) {
-                            typeSymbol = aliasedAssignedType;
-                        }
-                        if (aliasedAssignedContainer) {
-                            containerSymbol = aliasedAssignedContainer;
-                        }
-                        acceptableAlias = true;
-                    }
-                }
-            }
-
-            // check for valid export assignment type (variable, function, class, interface, enum, internal module)
-            if (!acceptableAlias) {
-                // Error
-                // Export assignments may only be made with variables, functions, classes, interfaces, enums and internal modules
-                enclosingDecl.addDiagnostic(
-                    new Diagnostic(enclosingDecl.getScriptName(), exportAssignmentAST.minChar, exportAssignmentAST.getLength(), DiagnosticCode.Export_assignments_may_only_be_made_with_acceptable_kinds));
-                return SymbolAndDiagnostics.fromSymbol(this.semanticInfoChain.voidTypeSymbol);
-            }
-
-            // if we haven't already gotten a value or type from the alias, look for them now
-            if (!valueSymbol) {
-                valueSymbol = this.getSymbolFromDeclPath(id, declPath, PullElementKind.SomeValue);
-            }
-            if (!typeSymbol) {
-                typeSymbol = this.getSymbolFromDeclPath(id, declPath, PullElementKind.SomeType);
-            }
-
-            if (!valueSymbol && !typeSymbol && !containerSymbol) {
-                // Error
-                return SymbolAndDiagnostics.create(
-                    this.semanticInfoChain.voidTypeSymbol,
-                    [context.postError(enclosingDecl.getScriptName(), exportAssignmentAST.minChar, exportAssignmentAST.getLength(), DiagnosticCode.Could_not_find_symbol__0_, [id])]);
-            }
-
-            if (valueSymbol) {
-                if (!valueSymbol.isResolved()) {
-                    this.resolveDeclaredSymbol(valueSymbol, enclosingDecl, context);
-                }
-                (<PullContainerTypeSymbol>parentSymbol).setExportAssignedValueSymbol(valueSymbol);
-            }
-            if (typeSymbol) {
-                if (!typeSymbol.isResolved()) {
-                    this.resolveDeclaredSymbol(typeSymbol, enclosingDecl, context);
-                }
-
-                (<PullContainerTypeSymbol>parentSymbol).setExportAssignedTypeSymbol(<PullTypeSymbol>typeSymbol);
-            }
-            if (containerSymbol) {
-                if (!containerSymbol.isResolved()) {
-                    this.resolveDeclaredSymbol(containerSymbol, enclosingDecl, context);
-                }
-
-                (<PullContainerTypeSymbol>parentSymbol).setExportAssignedContainerSymbol(<PullContainerTypeSymbol>containerSymbol);
-            }
-
-            return SymbolAndDiagnostics.fromSymbol(this.semanticInfoChain.voidTypeSymbol);
-        }
-
-        public resolveFunctionTypeSignature(funcDeclAST: FunctionDeclaration, enclosingDecl: PullDecl, context: PullTypeResolutionContext): PullTypeSymbol {
-            var funcDeclSymbolAndDiagnostics = this.getSymbolAndDiagnosticsForAST(funcDeclAST);
-            var funcDeclSymbol = funcDeclSymbolAndDiagnostics && <PullTypeSymbol>funcDeclSymbolAndDiagnostics.symbol;
-
-            if (!funcDeclSymbol) {
-                var semanticInfo = this.semanticInfoChain.getUnit(this.unitPath);
-                var declCollectionContext = new DeclCollectionContext(semanticInfo);
-
-                declCollectionContext.scriptName = this.unitPath;
-
-                if (enclosingDecl) {
-                    declCollectionContext.pushParent(enclosingDecl);
-                }
-
-                getAstWalkerFactory().walk(funcDeclAST, preCollectDecls, postCollectDecls, null, declCollectionContext);
-
-                var functionDecl = this.getDeclForAST(funcDeclAST);
-
-                var binder = new PullSymbolBinder(this.compilationSettings, this.semanticInfoChain);
-                binder.setUnit(this.unitPath);
-                if (functionDecl.getKind() === PullElementKind.ConstructorType) {
-                    binder.bindConstructorTypeDeclarationToPullSymbol(functionDecl);
-                }
-                else {
-                    binder.bindFunctionTypeDeclarationToPullSymbol(functionDecl);
-                }
-
-                funcDeclSymbol = <PullTypeSymbol>functionDecl.getSymbol();
-            }
-
-            var signature = funcDeclSymbol.getKind() === PullElementKind.ConstructorType ? funcDeclSymbol.getConstructSignatures()[0] : funcDeclSymbol.getCallSignatures()[0];
-
-            // resolve the return type annotation
-            if (funcDeclAST.returnTypeAnnotation) {
-                var returnTypeSymbol = this.resolveTypeReference(<TypeReference>funcDeclAST.returnTypeAnnotation, enclosingDecl, context).symbol;
-
-                signature.setReturnType(returnTypeSymbol);
-
-                if (this.isTypeArgumentOrWrapper(returnTypeSymbol)) {
-                    signature.setHasGenericParameter();
-
-                    if (funcDeclSymbol) {
-                        funcDeclSymbol.getType().setHasGenericSignature();
-                    }
-                }
-            }
-            else {
-                signature.setReturnType(this.semanticInfoChain.anyTypeSymbol);
-            }
-
-            // link parameters and resolve their annotations
-            if (funcDeclAST.arguments) {
-                for (var i = 0; i < funcDeclAST.arguments.members.length; i++) {
-                    this.resolveFunctionTypeSignatureParameter(<Parameter>funcDeclAST.arguments.members[i], signature, enclosingDecl, context);
-                }
-            }
-
-            // Flag if one of the arguments has a generic parameter
-            if (funcDeclSymbol && signature.hasGenericParameter()) {
-                funcDeclSymbol.getType().setHasGenericSignature();
-            }
-
-            if (signature.hasGenericParameter()) {
-                // PULLREVIEW: This is split into a spearate if statement to make debugging slightly easier...
-                if (funcDeclSymbol) {
-                    funcDeclSymbol.getType().setHasGenericSignature();
-                }
-            }
-
-            funcDeclSymbol.setResolved();
-
-            return funcDeclSymbol;
-        }
-
-        private resolveFunctionTypeSignatureParameter(argDeclAST: Parameter, signature: PullSignatureSymbol, enclosingDecl: PullDecl, context: PullTypeResolutionContext) {
-            var paramSymbol = this.getSymbolAndDiagnosticsForAST(argDeclAST).symbol;
-
-            if (argDeclAST.typeExpr) {
-                var typeRef = this.resolveTypeReference(<TypeReference>argDeclAST.typeExpr, enclosingDecl, context).symbol;
-
-                if (paramSymbol.getIsVarArg() && !(typeRef.isArray() || typeRef == this.cachedArrayInterfaceType)) {
-                    var diagnostic = context.postError(this.unitPath, argDeclAST.minChar, argDeclAST.getLength(), DiagnosticCode.Rest_parameters_must_be_array_types, null, enclosingDecl);
-                    typeRef = this.getNewErrorTypeSymbol(diagnostic);
-                }
-
-                context.setTypeInContext(paramSymbol, typeRef);
-
-                // if the typeExprSymbol is generic, set the "hasGenericParameter" field on the enclosing signature
-                if (this.isTypeArgumentOrWrapper(typeRef)) {
-                    signature.setHasGenericParameter();
-                }
-            } // PULLTODO: default values?
-            else {
-                if (paramSymbol.getIsVarArg() && paramSymbol.getType()) {
-                    if (this.cachedArrayInterfaceType) {
-                        context.setTypeInContext(paramSymbol, createSpecializedType(this.cachedArrayInterfaceType, [paramSymbol.getType()], null));
-                    }
-                    else {
-                        context.setTypeInContext(paramSymbol, paramSymbol.getType());
-                    }
-                }
-                else {
-                    context.setTypeInContext(paramSymbol, this.semanticInfoChain.anyTypeSymbol);
-                }
-            }
-
-            paramSymbol.setResolved();
-        }
-
-        private resolveFunctionExpressionParameter(argDeclAST: Parameter, contextParam: PullSymbol, enclosingDecl: PullDecl, context: PullTypeResolutionContext) {
-            var paramSymbol = this.getSymbolAndDiagnosticsForAST(argDeclAST).symbol;
-
-            if (argDeclAST.typeExpr) {
-                var typeRef = this.resolveTypeReference(<TypeReference>argDeclAST.typeExpr, enclosingDecl, context).symbol;
-
-                if (paramSymbol.getIsVarArg() && !(typeRef.isArray() || typeRef == this.cachedArrayInterfaceType)) {
-                    var diagnostic = context.postError(this.unitPath, argDeclAST.minChar, argDeclAST.getLength(), DiagnosticCode.Rest_parameters_must_be_array_types, null, enclosingDecl);
-                    typeRef = this.getNewErrorTypeSymbol(diagnostic);
-                }
-
-                context.setTypeInContext(paramSymbol, typeRef);
-            } // PULLTODO: default values?
-            else {
-                if (paramSymbol.getIsVarArg() && paramSymbol.getType()) {
-                    if (this.cachedArrayInterfaceType) {
-                        context.setTypeInContext(paramSymbol, createSpecializedType(this.cachedArrayInterfaceType, [paramSymbol.getType()], null));
-                    }
-                    else {
-                        context.setTypeInContext(paramSymbol, paramSymbol.getType());
-                    }
-                }
-                else if (contextParam) {
-                    context.setTypeInContext(paramSymbol, contextParam.getType());
-                }
-                else {
-                    context.setTypeInContext(paramSymbol, this.semanticInfoChain.anyTypeSymbol);
-                }
-            }
-
-            paramSymbol.setResolved();
-        }
-
-        public resolveInterfaceTypeReference(interfaceDeclAST: InterfaceDeclaration, enclosingDecl: PullDecl, context: PullTypeResolutionContext): PullTypeSymbol {
-            var interfaceSymbolAndDiagnostics = this.getSymbolAndDiagnosticsForAST(interfaceDeclAST);
-            var interfaceSymbol = interfaceSymbolAndDiagnostics && <PullTypeSymbol>interfaceSymbolAndDiagnostics.symbol;
-
-            if (!interfaceSymbol) {
-                var semanticInfo = this.semanticInfoChain.getUnit(this.unitPath);
-                var declCollectionContext = new DeclCollectionContext(semanticInfo);
-
-                declCollectionContext.scriptName = this.unitPath;
-
-                if (enclosingDecl) {
-                    declCollectionContext.pushParent(enclosingDecl);
-                }
-
-                getAstWalkerFactory().walk(interfaceDeclAST, preCollectDecls, postCollectDecls, null, declCollectionContext);
-
-                var interfaceDecl = this.getDeclForAST(interfaceDeclAST);
-
-                var binder = new PullSymbolBinder(this.compilationSettings, this.semanticInfoChain);
-
-                binder.setUnit(this.unitPath);
-                binder.bindObjectTypeDeclarationToPullSymbol(interfaceDecl);
-
-                interfaceSymbol = <PullTypeSymbol>interfaceDecl.getSymbol();
-            }
-
-            if (interfaceDeclAST.members) {
-
-                var memberSymbol: PullSymbol = null;
-                var memberType: PullTypeSymbol = null;
-                var typeMembers = <ASTList> interfaceDeclAST.members;
-
-                for (var i = 0; i < typeMembers.members.length; i++) {
-                    memberSymbol = this.getSymbolAndDiagnosticsForAST(typeMembers.members[i]).symbol;
-
-                    this.resolveDeclaredSymbol(memberSymbol, enclosingDecl, context);
-
-                    memberType = memberSymbol.getType();
-
-                    if (memberType && memberType.isGeneric()) {
-                        interfaceSymbol.setHasGenericMember();
-                    }
-                }
-            }
-
-            interfaceSymbol.setResolved();
-
-            return interfaceSymbol;
-        }
-
-        public resolveTypeReference(typeRef: TypeReference, enclosingDecl: PullDecl, context: PullTypeResolutionContext): SymbolAndDiagnostics<PullTypeSymbol> {
-            if (typeRef === null) {
-                return null;
-            }
-
-            var symbolAndDiagnostics = <SymbolAndDiagnostics<PullTypeSymbol>>this.getSymbolAndDiagnosticsForAST(typeRef);
-            if (!symbolAndDiagnostics) {
-                symbolAndDiagnostics = this.computeTypeReferenceSymbol(typeRef, enclosingDecl, context);
-
-                if (!symbolAndDiagnostics.symbol.isGeneric()) {
-                    this.setSymbolAndDiagnosticsForAST(typeRef, symbolAndDiagnostics, context);
-                }
-            }
-
-            return symbolAndDiagnostics;
-        }
-
-        private computeTypeReferenceSymbol(typeRef: TypeReference, enclosingDecl: PullDecl, context: PullTypeResolutionContext): SymbolAndDiagnostics<PullTypeSymbol> {
-            // the type reference can be
-            // a name
-            // a function
-            // an interface
-            // a dotted name
-            // an array of any of the above
-
-            var typeDeclSymbol: PullTypeSymbol = null;
-            var diagnostic: SemanticDiagnostic = null;
-            var symbolAndDiagnostic: SymbolAndDiagnostics<PullTypeSymbol> = null;
-
-            // a name
-            if (typeRef.term.nodeType() === NodeType.Name) {
-                var prevResolvingTypeReference = context.resolvingTypeReference;
-                context.resolvingTypeReference = true;
-                symbolAndDiagnostic = this.resolveTypeNameExpression(<Identifier>typeRef.term, enclosingDecl, context);
-                typeDeclSymbol = <PullTypeSymbol>symbolAndDiagnostic.symbol;
-
-                context.resolvingTypeReference = prevResolvingTypeReference;
-            }
-            // a function
-            else if (typeRef.term.nodeType() === NodeType.FunctionDeclaration) {
-                typeDeclSymbol = this.resolveFunctionTypeSignature(<FunctionDeclaration>typeRef.term, enclosingDecl, context);
-            }
-            // an interface
-            else if (typeRef.term.nodeType() === NodeType.InterfaceDeclaration) {
-                typeDeclSymbol = this.resolveInterfaceTypeReference(<NamedDeclaration>typeRef.term, enclosingDecl, context);
-            }
-            else if (typeRef.term.nodeType() === NodeType.GenericType) {
-                symbolAndDiagnostic = this.resolveGenericTypeReference(<GenericType>typeRef.term, enclosingDecl, context);
-                typeDeclSymbol = <PullTypeSymbol>symbolAndDiagnostic.symbol;
-            }
-            // a dotted name
-            else if (typeRef.term.nodeType() === NodeType.MemberAccessExpression) {
-                // assemble the dotted name path
-                var dottedName = <BinaryExpression> typeRef.term;
-
-                // find the decl
-                prevResolvingTypeReference = context.resolvingTypeReference;
-                symbolAndDiagnostic = this.resolveDottedTypeNameExpression(dottedName, enclosingDecl, context);
-                typeDeclSymbol = <PullTypeSymbol>symbolAndDiagnostic.symbol;
-                context.resolvingTypeReference = prevResolvingTypeReference;
-            }
-            else if (typeRef.term.nodeType() === NodeType.StringLiteral) {
-                var stringConstantAST = <StringLiteral>typeRef.term;
-                typeDeclSymbol = new PullStringConstantTypeSymbol(stringConstantAST.actualText);
-                typeDeclSymbol.addDeclaration(new PullDecl(stringConstantAST.actualText, stringConstantAST.actualText,
-                    typeDeclSymbol.getKind(), null,
-                    new TextSpan(stringConstantAST.minChar, stringConstantAST.getLength()), enclosingDecl.getScriptName()));
-            }
-
-            if (!typeDeclSymbol) {
-                return SymbolAndDiagnostics.create(
-                    this.getNewErrorTypeSymbol(null),
-                    [context.postError(this.unitPath, typeRef.term.minChar, typeRef.term.getLength(), DiagnosticCode.Unable_to_resolve_type)]);
-            }
-
-            if (typeDeclSymbol.isError()) {
-                // TODO(cyrusn): We shouldn't be returning early here.  Even if we couldn't resolve 
-                // the type name, we still want to be able to create an array from it if it had
-                // array parameters.
-                // 
-                return SymbolAndDiagnostics.fromSymbol(typeDeclSymbol);
-            }
-
-            // an array of any of the above
-            if (typeRef.arrayCount) {
-
-                var arraySymbol: PullTypeSymbol = typeDeclSymbol.getArrayType();
-
-                // otherwise, create a new array symbol
-                if (!arraySymbol) {
-                    // for each member in the array interface symbol, substitute in the the typeDecl symbol for "_element"
-
-                    if (!this.cachedArrayInterfaceType) {
-                        this.cachedArrayInterfaceType = <PullTypeSymbol>this.getSymbolFromDeclPath("Array", this.getPathToDecl(enclosingDecl), PullElementKind.Interface);
-                    }
-
-                    if (this.cachedArrayInterfaceType && !this.cachedArrayInterfaceType.isResolved()) {
-                        this.resolveDeclaredSymbol(this.cachedArrayInterfaceType, enclosingDecl, context);
-                    }
-
-                    arraySymbol = createSpecializedType(this.cachedArrayInterfaceType, [typeDeclSymbol], null);
-
-                    if (!arraySymbol) {
-                        arraySymbol = this.semanticInfoChain.anyTypeSymbol;
-                    }
-                }
-
-                if (this.cachedArrayInterfaceType && typeRef.arrayCount > 1) {
-                    for (var arity = typeRef.arrayCount - 1; arity > 0; arity--) {
-                        var existingArraySymbol = arraySymbol.getArrayType();
-
-                        if (!existingArraySymbol) {
-                            arraySymbol = createSpecializedType(this.cachedArrayInterfaceType, [arraySymbol], null);
-                        }
-                        else {
-                            arraySymbol = existingArraySymbol;
-                        }
-                    }
-                }
-
-                typeDeclSymbol = arraySymbol;
-            }
-
-            return SymbolAndDiagnostics.fromSymbol(typeDeclSymbol);
-        }
-
-        // Also resolves parameter declarations
-        private resolveVariableDeclaration(varDecl: BoundDecl, context: PullTypeResolutionContext, enclosingDecl?: PullDecl): PullSymbol {
-
-            var decl: PullDecl = this.getDeclForAST(varDecl);
-            var declSymbol = decl.getSymbol();
-            var declParameterSymbol: PullSymbol = decl.getValueDecl() ? decl.getValueDecl().getSymbol() : null;
-
-            if (declSymbol.isResolved()) {
-                return declSymbol.getType();
-            }
-
-            if (declSymbol.isResolving()) {
-                // PULLTODO: Error or warning?
-                if (!context.inSpecialization) {
-                    declSymbol.setType(this.semanticInfoChain.anyTypeSymbol);
-                    declSymbol.setResolved();
-                    return declSymbol;//this.semanticInfoChain.anyTypeSymbol;
-                }
-            }
-
-            declSymbol.startResolving();
-
-            var wrapperDecl = this.getEnclosingDecl(decl);
-            wrapperDecl = wrapperDecl ? wrapperDecl : enclosingDecl;
-
-            var diagnostic: Diagnostic = null;
-
-            // Does this have a type expression? If so, that's the type
-            if (varDecl.typeExpr) {
-                var typeExprSymbol = this.resolveTypeReference(<TypeReference>varDecl.typeExpr, wrapperDecl, context).symbol;
-
-                if (!typeExprSymbol) {
-                    diagnostic = context.postError(this.unitPath, varDecl.minChar, varDecl.getLength(), DiagnosticCode.Unable_to_resolve_type_of__0_, [varDecl.id.actualText], decl);
-                    declSymbol.setType(this.getNewErrorTypeSymbol(diagnostic));
-
-                    if (declParameterSymbol) {
-                        context.setTypeInContext(declParameterSymbol, this.semanticInfoChain.anyTypeSymbol);
-                    }
-                }
-                else {
-
-                    if (typeExprSymbol.isNamedTypeSymbol() &&
-                        typeExprSymbol.isGeneric() &&
-                        !typeExprSymbol.isTypeParameter() &&
-                        typeExprSymbol.isResolved() &&
-                        !typeExprSymbol.getIsSpecialized() &&
-                        typeExprSymbol.getTypeParameters().length &&
-                        typeExprSymbol.getTypeArguments() == null &&
-                        this.isTypeRefWithoutTypeArgs(<TypeReference>varDecl.typeExpr)) {
-
-                        context.postError(this.unitPath, varDecl.typeExpr.minChar, varDecl.typeExpr.getLength(), DiagnosticCode.Generic_type_references_must_include_all_type_arguments, null, enclosingDecl, true);
-                        typeExprSymbol = this.specializeTypeToAny(typeExprSymbol);
-                    }
-
-                    // PULLREVIEW: If the type annotation is a container type, use the module instance type
-                    if (typeExprSymbol.isContainer()) {
-
-                        var exportedTypeSymbol = (<PullContainerTypeSymbol>typeExprSymbol).getExportAssignedTypeSymbol();
-
-                        if (exportedTypeSymbol) {
-                            typeExprSymbol = exportedTypeSymbol;
-                        }
-                        else {
-                            var instanceSymbol = (<PullContainerTypeSymbol>typeExprSymbol.getType()).getInstanceSymbol()
-
-                            if (!instanceSymbol || !PullHelpers.symbolIsEnum(instanceSymbol)) {
-                                typeExprSymbol = this.getNewErrorTypeSymbol(diagnostic);
-                            }
-                            else {
-                                typeExprSymbol = instanceSymbol.getType();
-                            }
-                        }
-                    }
-                    else if (declSymbol.getIsVarArg() && !(typeExprSymbol.isArray() || typeExprSymbol == this.cachedArrayInterfaceType) && this.cachedArrayInterfaceType) {
-                        var diagnostic = context.postError(this.unitPath, varDecl.minChar, varDecl.getLength(), DiagnosticCode.Rest_parameters_must_be_array_types, null, enclosingDecl);
-                        typeExprSymbol = this.getNewErrorTypeSymbol(diagnostic);
-                    }
-
-                    context.setTypeInContext(declSymbol, typeExprSymbol);
-
-                    if (declParameterSymbol) {
-                        declParameterSymbol.setType(typeExprSymbol);
-                    }
-
-                    // if the typeExprSymbol is generic, set the "hasGenericParameter" field on the enclosing signature
-                    // we filter out arrays, since for those we just want to know if their element type is a type parameter...
-                    if ((varDecl.nodeType() === NodeType.Parameter) && enclosingDecl && ((typeExprSymbol.isGeneric() && !typeExprSymbol.isArray()) || this.isTypeArgumentOrWrapper(typeExprSymbol))) {
-                        var signature = enclosingDecl.getSpecializingSignatureSymbol();
-
-                        if (signature) {
-                            signature.setHasGenericParameter();
-                        }
-                    }
-                }
-            }
-            // Does it have an initializer? If so, typecheck and use that
-            else if (varDecl.init) {
-                var initExprSymbolAndDiagnostics = this.resolveAST(varDecl.init, false, wrapperDecl, context);
-                var initExprSymbol = initExprSymbolAndDiagnostics && initExprSymbolAndDiagnostics.symbol;
-
-                if (!initExprSymbol) {
-                    diagnostic = context.postError(this.unitPath, varDecl.minChar, varDecl.getLength(), DiagnosticCode.Unable_to_resolve_type_of__0_, [varDecl.id.actualText], decl);
-
-                    context.setTypeInContext(declSymbol, this.getNewErrorTypeSymbol(diagnostic));
-
-                    if (declParameterSymbol) {
-                        context.setTypeInContext(declParameterSymbol, this.semanticInfoChain.anyTypeSymbol);
-                    }
-                }
-                else {
-
-                    context.setTypeInContext(declSymbol, this.widenType(initExprSymbol.getType()));
-                    initExprSymbol.addOutgoingLink(declSymbol, SymbolLinkKind.ProvidesInferredType);
-
-                    if (declParameterSymbol) {
-                        context.setTypeInContext(declParameterSymbol, initExprSymbol.getType());
-                        initExprSymbol.addOutgoingLink(declParameterSymbol, SymbolLinkKind.ProvidesInferredType);
-                    }
-                }
-            }
-            else if (declSymbol.getKind() === PullElementKind.Container) { // module instance value
-                instanceSymbol = (<PullContainerTypeSymbol>declSymbol).getInstanceSymbol();
-                var instanceType = instanceSymbol.getType();
-
-                if (instanceType) {
-                    context.setTypeInContext(declSymbol, instanceType);
-                }
-                else {
-                    context.setTypeInContext(declSymbol, this.semanticInfoChain.anyTypeSymbol);
-                }
-            }
-            //else if () {} // class instance value
-            // Otherwise, it's of type 'any'
-            else {
-                var defaultType = this.semanticInfoChain.anyTypeSymbol;
-
-                if (declSymbol.getIsVarArg() && this.cachedArrayInterfaceType) {
-                    defaultType = createSpecializedType(this.cachedArrayInterfaceType, [defaultType], null);
-                }
-
-                context.setTypeInContext(declSymbol, defaultType);
-
-                if (declParameterSymbol) {
-                    declParameterSymbol.setType(defaultType);
-                }
-            }
-
-            declSymbol.setResolved();
-
-            if (declParameterSymbol) {
-                declParameterSymbol.setResolved();
-            }
-
-            return declSymbol;
-        }
-
-        private resolveTypeParameterDeclaration(typeParameterAST: TypeParameter, context: PullTypeResolutionContext): PullTypeSymbol {
-            var typeParameterDecl = this.getDeclForAST(typeParameterAST);
-            var typeParameterSymbol = <PullTypeParameterSymbol>typeParameterDecl.getSymbol();
-
-            if (typeParameterSymbol.isResolved() || typeParameterSymbol.isResolving()) {
-                return typeParameterSymbol;
-            }
-
-            typeParameterSymbol.startResolving();
-
-            if (typeParameterAST.constraint) {
-                var enclosingDecl = this.getEnclosingDecl(typeParameterDecl);
-                var constraintTypeSymbol = this.resolveTypeReference(<TypeReference>typeParameterAST.constraint, enclosingDecl, context).symbol;
-
-                if (constraintTypeSymbol.isNamedTypeSymbol() &&
-                    constraintTypeSymbol.isGeneric() &&
-                    !constraintTypeSymbol.isTypeParameter() &&
-                    constraintTypeSymbol.getTypeParameters().length &&
-                    constraintTypeSymbol.getTypeArguments() == null &&
-                    constraintTypeSymbol.isResolved() &&
-                    this.isTypeRefWithoutTypeArgs(<TypeReference>typeParameterAST.constraint)) {
-
-                    context.postError(this.unitPath, typeParameterAST.constraint.minChar, typeParameterAST.constraint.getLength(), DiagnosticCode.Generic_type_references_must_include_all_type_arguments, null, enclosingDecl, true);
-                    constraintTypeSymbol = this.specializeTypeToAny(constraintTypeSymbol);
-                }
-
-                if (constraintTypeSymbol) {
-                    typeParameterSymbol.setConstraint(constraintTypeSymbol);
-                }
-            }
-
-            typeParameterSymbol.setResolved();
-
-            return typeParameterSymbol;
-        }
-
-        private resolveFunctionBodyReturnTypes(funcDeclAST: FunctionDeclaration, signature: PullSignatureSymbol, useContextualType: boolean, enclosingDecl: PullDecl, context: PullTypeResolutionContext) {
-            var returnStatements: {
-                returnStatement: ReturnStatement; enclosingDecl: PullDecl;
-            }[] = [];
-
-            var enclosingDeclStack: PullDecl[] = [enclosingDecl];
-
-            var preFindReturnExpressionTypes = (ast: AST, parent: AST, walker: IAstWalker) => {
-                var go = true;
-
-                switch (ast.nodeType()) {
-                    case NodeType.FunctionDeclaration:
-                        // don't recurse into a function decl - we don't want to confuse a nested
-                        // return type with the top-level function's return type
-                        go = false;
-                        break;
-
-                    case NodeType.ReturnStatement:
-                        var returnStatement: ReturnStatement = <ReturnStatement>ast;
-                        returnStatements[returnStatements.length] = { returnStatement: returnStatement, enclosingDecl: enclosingDeclStack[enclosingDeclStack.length - 1]};
-                        go = false;
-                        break;
-
-                    case NodeType.CatchClause:
-                    case NodeType.WithStatement:
-                        enclosingDeclStack[enclosingDeclStack.length] = this.getDeclForAST(ast);
-                        break;
-
-                    default:
-                        break;
-                }
-
-                walker.options.goChildren = go;
-
-                return ast;
-            }
-
-            var postFindReturnExpressionEnclosingDecls = function (ast: AST, parent: AST, walker: IAstWalker) {
-                switch (ast.nodeType()) {
-                    case NodeType.CatchClause:
-                    case NodeType.WithStatement:
-                        enclosingDeclStack.length--;
-                        break;
-                    default:
-                        break;
-                    }
-
-                walker.options.goChildren = true;
-
-                return ast;
-            }
-
-            getAstWalkerFactory().walk(funcDeclAST.block, preFindReturnExpressionTypes, postFindReturnExpressionEnclosingDecls);
-
-            if (!returnStatements.length) {
-                signature.setReturnType(this.semanticInfoChain.voidTypeSymbol);
-            }
-
-            else {
-                var returnExpressionSymbols: PullTypeSymbol[] = [];
-                var returnType: PullTypeSymbol;
-
-                for (var i = 0; i < returnStatements.length; i++) {
-                    if (returnStatements[i].returnStatement.returnExpression) {
-                        returnType = this.resolveAST(returnStatements[i].returnStatement.returnExpression, useContextualType, returnStatements[i].enclosingDecl, context).symbol.getType();
-
-                        if (returnType.isError()) {
-                            signature.setReturnType(returnType);
-                            return;
-                        }
-
-                        returnExpressionSymbols[returnExpressionSymbols.length] = returnType;
-                    }
-                }
-
-                if (!returnExpressionSymbols.length) {
-                    signature.setReturnType(this.semanticInfoChain.voidTypeSymbol);
-                }
-                else {
-
-                    // combine return expression types for best common type
-                    var collection: IPullTypeCollection = {
-                        getLength: () => { return returnExpressionSymbols.length; } ,
-                        setTypeAtIndex: (index: number, type: PullTypeSymbol) => { } ,
-                        getTypeAtIndex: (index: number) => {
-                            return returnExpressionSymbols[index].getType();
-                        }
-                    }
-
-                    returnType = this.findBestCommonType(returnExpressionSymbols[0], null, collection, context, new TypeComparisonInfo());
-
-                    if (useContextualType && returnType == this.semanticInfoChain.anyTypeSymbol) {
-                        var contextualType = context.getContextualType();
-
-                        if (contextualType) {
-                            returnType = contextualType;
-                        }
-                    }
-
-                    signature.setReturnType(returnType ? this.widenType(returnType) : this.semanticInfoChain.anyTypeSymbol);
-
-                    if (this.isTypeArgumentOrWrapper(returnType)) {
-                        var functionSymbol = this.semanticInfoChain.getSymbolAndDiagnosticsForAST(funcDeclAST, enclosingDecl.getScriptName());
-
-                        if (functionSymbol) {
-                            functionSymbol.symbol.getType().setHasGenericSignature();
-                        }
-                    }
-
-                    // link return expressions to signature type to denote inference
-                    for (var i = 0; i < returnExpressionSymbols.length; i++) {
-                        returnExpressionSymbols[i].addOutgoingLink(signature, SymbolLinkKind.ProvidesInferredType);
-                    }
-                }
-            }
-        }
-
-        private resolveFunctionDeclaration(funcDeclAST: FunctionDeclaration, context: PullTypeResolutionContext): PullSymbol {
-
-            var funcDecl: PullDecl = this.getDeclForAST(funcDeclAST);
-
-            var funcSymbol = <PullTypeSymbol>funcDecl.getSymbol();
-
-            var signature: PullSignatureSymbol = funcDecl.getSpecializingSignatureSymbol();
-
-            var hadError = false;
-
-            var isConstructor = funcDeclAST.isConstructor || hasFlag(funcDeclAST.getFunctionFlags(), FunctionFlags.ConstructMember);
-
-            if (signature) {
-
-                if (signature.isResolved()) {
-                    return funcSymbol;
-                }
-
-                if (isConstructor && !signature.isResolving()) {
-                    var classAST = funcDeclAST.classDecl;
-
-                    if (classAST) {
-                        var classDecl = this.getDeclForAST(classAST);
-                        var classSymbol = classDecl.getSymbol();
-
-                        if (!classSymbol.isResolved() && !classSymbol.isResolving()) {
-                            this.resolveDeclaredSymbol(classSymbol, this.getEnclosingDecl(classDecl), context);
-                        }
-                    }
-                }
-
-                var diagnostic: SemanticDiagnostic;
-
-                if (signature.isResolving()) {
-
-                    // try to set the return type, even though we may be lacking in some information
-                    if (funcDeclAST.returnTypeAnnotation) {
-                        var returnTypeSymbol = this.resolveTypeReference(<TypeReference>funcDeclAST.returnTypeAnnotation, funcDecl, context).symbol;
-                        if (!returnTypeSymbol) {
-                            diagnostic = context.postError(this.unitPath, funcDeclAST.returnTypeAnnotation.minChar, funcDeclAST.returnTypeAnnotation.getLength(), DiagnosticCode.Cannot_resolve_return_type_reference, null, funcDecl);
-                            signature.setReturnType(this.getNewErrorTypeSymbol(diagnostic));
-                            hadError = true;
-                        } else {
-                            if (this.isTypeArgumentOrWrapper(returnTypeSymbol)) {
-                                signature.setHasGenericParameter();
-                                if (funcSymbol) {
-                                    funcSymbol.getType().setHasGenericSignature();
-                                }
-                            }
-                            signature.setReturnType(returnTypeSymbol);
-
-                            if (isConstructor && returnTypeSymbol === this.semanticInfoChain.voidTypeSymbol) {
-                                context.postError(this.unitPath, funcDeclAST.minChar, funcDeclAST.getLength(), DiagnosticCode.Constructors_cannot_have_a_return_type_of__void_, null, funcDecl, true);
-                            }
-                        }
-                    }
-                    else {
-                        signature.setReturnType(this.semanticInfoChain.anyTypeSymbol);
-                    }
-
-                    signature.setResolved();
-                    return funcSymbol;
-                }
-
-                signature.startResolving();
-
-                if (funcDeclAST.typeArguments) {
-                    for (var i = 0; i < funcDeclAST.typeArguments.members.length; i++) {
-                        this.resolveTypeParameterDeclaration(<TypeParameter>funcDeclAST.typeArguments.members[i], context);
-                    }
-                }
-
-                // resolve parameter type annotations as necessary
-                if (funcDeclAST.arguments) {
-                    for (var i = 0; i < funcDeclAST.arguments.members.length; i++) {
-                        this.resolveVariableDeclaration(<BoundDecl>funcDeclAST.arguments.members[i], context, funcDecl);
-                    }
-                }
-
-                if (signature.isGeneric()) {
-                    // PULLREVIEW: This is split into a spearate if statement to make debugging slightly easier...
-                    if (funcSymbol) {
-                        funcSymbol.getType().setHasGenericSignature();
-                    }
-                }
-
-                // resolve the return type annotation
-                if (funcDeclAST.returnTypeAnnotation) {
-
-                    // We may have a return type from a previous resolution - if the function's generic,
-                    // we can reuse it
-                    var prevReturnTypeSymbol = signature.getReturnType();
-
-                    // use the funcDecl for the enclosing decl, since we want to pick up any type parameters 
-                    // on the function when resolving the return type
-                    returnTypeSymbol = this.resolveTypeReference(<TypeReference>funcDeclAST.returnTypeAnnotation, funcDecl, context).symbol;
-
-                    if (!returnTypeSymbol) {
-                        diagnostic = context.postError(this.unitPath, funcDeclAST.returnTypeAnnotation.minChar, funcDeclAST.returnTypeAnnotation.getLength(), DiagnosticCode.Cannot_resolve_return_type_reference, null, funcDecl);
-                        signature.setReturnType(this.getNewErrorTypeSymbol(diagnostic));
-
-                        hadError = true;
-                    }
-                    else if (!(this.isTypeArgumentOrWrapper(returnTypeSymbol) && prevReturnTypeSymbol && !this.isTypeArgumentOrWrapper(prevReturnTypeSymbol))) {
-                        if (this.isTypeArgumentOrWrapper(returnTypeSymbol)) {
-                            signature.setHasGenericParameter();
-
-                            if (funcSymbol) {
-                                funcSymbol.getType().setHasGenericSignature();
-                            }
-                        }
-
-                        signature.setReturnType(returnTypeSymbol);
-
-                        if (isConstructor && returnTypeSymbol === this.semanticInfoChain.voidTypeSymbol) {
-                            context.postError(this.unitPath, funcDeclAST.minChar, funcDeclAST.getLength(), DiagnosticCode.Constructors_cannot_have_a_return_type_of__void_, null, funcDecl, true);
-                        }
-                    }
-                }
-                // if there's no return-type annotation
-                //     - if it's not a definition signature, set the return type to 'any'
-                //     - if it's a definition sigature, take the best common type of all return expressions
-                //     - if it's a constructor, we set the return type link during binding
-                else if (!funcDeclAST.isConstructor) {
-                    if (funcDeclAST.isSignature()) {
-                        signature.setReturnType(this.semanticInfoChain.anyTypeSymbol);
-                    }
-                    else {
-                        this.resolveFunctionBodyReturnTypes(funcDeclAST, signature, false, funcDecl, context);
-                    }
-                }
-
-                if (!hadError) {
-                    signature.setResolved();
-                }
-            }
-
-            // don't resolve anything here that's not relevant to the type of the function!
-
-            return funcSymbol;
-        }
-
-        private resolveGetAccessorDeclaration(funcDeclAST: FunctionDeclaration, context: PullTypeResolutionContext): PullSymbol {
-
-            var funcDecl: PullDecl = this.getDeclForAST(funcDeclAST);
-            var accessorSymbol = <PullAccessorSymbol> funcDecl.getSymbol();
-
-            var getterSymbol = accessorSymbol.getGetter();
-            var getterTypeSymbol = <PullTypeSymbol>getterSymbol.getType();
-
-            var signature: PullSignatureSymbol = getterTypeSymbol.getCallSignatures()[0];
-
-            var hadError = false;
-            var diagnostic: SemanticDiagnostic;
-
-            if (signature) {
-
-                if (signature.isResolved()) {
-                    return accessorSymbol;
-                }
-
-                if (signature.isResolving()) {
-                    // PULLTODO: Error or warning?
-                    signature.setReturnType(this.semanticInfoChain.anyTypeSymbol);
-                    signature.setResolved();
-
-                    return accessorSymbol;
-                }
-
-                signature.startResolving();
-
-                // resolve parameter type annotations as necessary
-                if (funcDeclAST.arguments) {
-                    for (var i = 0; i < funcDeclAST.arguments.members.length; i++) {
-                        this.resolveVariableDeclaration(<BoundDecl>funcDeclAST.arguments.members[i], context, funcDecl);
-                    }
-                }
-
-                if (signature.hasGenericParameter()) {
-                    // PULLREVIEW: This is split into a spearate if statement to make debugging slightly easier...
-                    if (getterSymbol) {
-                        getterTypeSymbol.setHasGenericSignature();
-                    }
-                }
-
-                // resolve the return type annotation
-                if (funcDeclAST.returnTypeAnnotation) {
-                    // use the funcDecl for the enclosing decl, since we want to pick up any type parameters 
-                    // on the function when resolving the return type
-                    var returnTypeSymbol = this.resolveTypeReference(<TypeReference>funcDeclAST.returnTypeAnnotation, funcDecl, context).symbol;
-
-                    if (!returnTypeSymbol) {
-                        diagnostic = context.postError(this.unitPath, funcDeclAST.returnTypeAnnotation.minChar, funcDeclAST.returnTypeAnnotation.getLength(), DiagnosticCode.Cannot_resolve_return_type_reference, null, funcDecl);
-                        signature.setReturnType(this.getNewErrorTypeSymbol(diagnostic));
-
-                        hadError = true;
-                    }
-                    else {
-
-                        if (this.isTypeArgumentOrWrapper(returnTypeSymbol)) {
-                            signature.setHasGenericParameter();
-
-                            if (getterSymbol) {
-                                getterTypeSymbol.setHasGenericSignature();
-                            }
-                        }
-
-                        signature.setReturnType(returnTypeSymbol);
-                    }
-                }
-
-                // if there's no return-type annotation
-                //     - if it's not a definition signature, set the return type to 'any'
-                //     - if it's a definition sigature, take the best common type of all return expressions
-                else {
-                    if (funcDeclAST.isSignature()) {
-                        signature.setReturnType(this.semanticInfoChain.anyTypeSymbol);
-                    }
-                    else {
-                        this.resolveFunctionBodyReturnTypes(funcDeclAST, signature, false, funcDecl, context);
-                    }
-                }
-
-
-                if (!hadError) {
-                    signature.setResolved();
-                }
-            }
-
-            var accessorType = signature.getReturnType();
-
-            var setter = accessorSymbol.getSetter();
-
-            if (setter) {
-                var setterType = setter.getType();
-                var setterSig = setterType.getCallSignatures()[0];
-
-                if (setterSig.isResolved()) {
-                    // compare setter parameter type and getter return type
-                    var setterParameters = setterSig.getParameters();
-
-                    if (setterParameters.length) {
-                        var setterParameter = setterParameters[0];
-                        var setterParameterType = setterParameter.getType();
-
-                        if (!this.typesAreIdentical(accessorType, setterParameterType)) {
-                            diagnostic = context.postError(this.unitPath, funcDeclAST.minChar, funcDeclAST.getLength(), DiagnosticCode._get__and__set__accessor_must_have_the_same_type, null, this.getEnclosingDecl(funcDecl));
-                            accessorSymbol.setType(this.getNewErrorTypeSymbol(diagnostic));
-                        }
-                    }
-                }
-                else {
-                    accessorSymbol.setType(accessorType);
-                }
-
-            }
-            else {
-                accessorSymbol.setType(accessorType);
-            }
-
-            return accessorSymbol;
-        }
-
-        private resolveSetAccessorDeclaration(funcDeclAST: FunctionDeclaration, context: PullTypeResolutionContext): PullSymbol {
-
-            var funcDecl: PullDecl = this.getDeclForAST(funcDeclAST);
-            var accessorSymbol = <PullAccessorSymbol> funcDecl.getSymbol();
-
-            var setterSymbol = accessorSymbol.getSetter();
-            var setterTypeSymbol = <PullTypeSymbol>setterSymbol.getType();
-
-            var signature: PullSignatureSymbol = setterTypeSymbol.getCallSignatures()[0];
-
-            var hadError = false;
-
-            if (signature) {
-
-                if (signature.isResolved()) {
-                    return accessorSymbol;
-                }
-
-                if (signature.isResolving()) {
-                    // PULLTODO: Error or warning?
-                    signature.setReturnType(this.semanticInfoChain.anyTypeSymbol);
-                    signature.setResolved();
-
-                    return accessorSymbol;
-                }
-
-                signature.startResolving();
-
-                // resolve parameter type annotations as necessary
-                if (funcDeclAST.arguments) {
-                    for (var i = 0; i < funcDeclAST.arguments.members.length; i++) {
-                        this.resolveVariableDeclaration(<BoundDecl>funcDeclAST.arguments.members[i], context, funcDecl);
-                    }
-                }
-
-                if (signature.hasGenericParameter()) {
-                    // PULLREVIEW: This is split into a spearate if statement to make debugging slightly easier...
-                    if (setterSymbol) {
-                        setterTypeSymbol.setHasGenericSignature();
-                    }
-                }
-
-                if (!hadError) {
-                    signature.setResolved();
-                }
-            }
-
-            var parameters = signature.getParameters();
-
-            var getter = accessorSymbol.getGetter();
-
-            var accessorType = parameters.length ? parameters[0].getType() : getter ? getter.getType() : this.semanticInfoChain.undefinedTypeSymbol;
-
-            if (getter) {
-                var getterType = getter.getType();
-                var getterSig = getterType.getCallSignatures()[0];
-
-                if (accessorType == this.semanticInfoChain.undefinedTypeSymbol) {
-                    accessorType = getterType;
-                }
-
-                if (getterSig.isResolved()) {
-                    // compare setter parameter type and getter return type
-                    var getterReturnType = getterSig.getReturnType();
-
-                    if (!this.typesAreIdentical(accessorType, getterReturnType)) {
-                        if (this.isAnyOrEquivalent(accessorType)) {
-                            accessorSymbol.setType(getterReturnType);
-                            if (!accessorType.isError()) {
-                                parameters[0].setType(getterReturnType);
-                            }
-                        }
-                        else {
-                            var diagnostic = context.postError(this.unitPath, funcDeclAST.minChar, funcDeclAST.getLength(), DiagnosticCode._get__and__set__accessor_must_have_the_same_type, null, this.getEnclosingDecl(funcDecl));
-                            accessorSymbol.setType(this.getNewErrorTypeSymbol(diagnostic));
-                        }
-                    }
-                }
-                else {
-                    accessorSymbol.setType(accessorType);
-                }
-            }
-            else {
-                accessorSymbol.setType(accessorType);
-            }
-
-            return accessorSymbol;
-        }
-
-        // Expression resolution
-
-        public resolveAST(ast: AST, inContextuallyTypedAssignment: boolean, enclosingDecl: PullDecl, context: PullTypeResolutionContext): SymbolAndDiagnostics<PullSymbol> {
-            switch (ast.nodeType()) {
-                case NodeType.CatchClause:
-                case NodeType.WithStatement:
-                case NodeType.Script:
-                    return SymbolAndDiagnostics.fromSymbol(null);
-
-                case NodeType.ModuleDeclaration:
-                    return SymbolAndDiagnostics.fromSymbol(this.resolveModuleDeclaration(<ModuleDeclaration>ast, context));
-
-                case NodeType.InterfaceDeclaration:
-                    return SymbolAndDiagnostics.fromSymbol(this.resolveInterfaceDeclaration(<TypeDeclaration>ast, context));
-
-                case NodeType.ClassDeclaration:
-                    return SymbolAndDiagnostics.fromSymbol(this.resolveClassDeclaration(<ClassDeclaration>ast, context));
-
-                case NodeType.VariableDeclarator:
-                case NodeType.Parameter:
-                    return SymbolAndDiagnostics.fromSymbol(this.resolveVariableDeclaration(<BoundDecl>ast, context, enclosingDecl));
-
-                case NodeType.TypeParameter:
-                    return SymbolAndDiagnostics.fromSymbol(this.resolveTypeParameterDeclaration(<TypeParameter>ast, context));
-
-                case NodeType.ImportDeclaration:
-                    return SymbolAndDiagnostics.fromSymbol(this.resolveImportDeclaration(<ImportDeclaration>ast, context));
-
-                case NodeType.ObjectLiteralExpression:
-                    return this.resolveObjectLiteralExpression(ast, inContextuallyTypedAssignment, enclosingDecl, context);
-
-                case NodeType.GenericType:
-                    return this.resolveGenericTypeReference(<GenericType>ast, enclosingDecl, context);
-
-                case NodeType.Name:
-                    if (context.resolvingTypeReference) {
-                        return this.resolveTypeNameExpression(<Identifier>ast, enclosingDecl, context);
-                    }
-                    else {
-                        return this.resolveNameExpression(<Identifier>ast, enclosingDecl, context);
-                    }
-
-                case NodeType.MemberAccessExpression:
-                    if (context.resolvingTypeReference) {
-                        return this.resolveDottedTypeNameExpression(<BinaryExpression>ast, enclosingDecl, context);
-                    }
-                    else {
-                        return this.resolveDottedNameExpression(<BinaryExpression>ast, enclosingDecl, context);
-                    }
-
-                case NodeType.GenericType:
-                    return this.resolveGenericTypeReference(<GenericType>ast, enclosingDecl, context);
-
-                case NodeType.FunctionDeclaration:
-                    {
-                        var funcDecl = <FunctionDeclaration>ast;
-
-                        if (funcDecl.isGetAccessor()) {
-                            return SymbolAndDiagnostics.fromSymbol(this.resolveGetAccessorDeclaration(funcDecl, context));
-                        }
-                        else if (funcDecl.isSetAccessor()) {
-                            return SymbolAndDiagnostics.fromSymbol(this.resolveSetAccessorDeclaration(funcDecl, context));
-                        }
-                        else if (inContextuallyTypedAssignment ||
-                            (funcDecl.getFunctionFlags() & FunctionFlags.IsFunctionExpression) ||
-                            (funcDecl.getFunctionFlags() & FunctionFlags.IsFatArrowFunction) ||
-                            (funcDecl.getFunctionFlags() & FunctionFlags.IsFunctionProperty)) {
-                            return SymbolAndDiagnostics.fromSymbol(this.resolveFunctionExpression(funcDecl, inContextuallyTypedAssignment, enclosingDecl, context));
-                        }
-                        else {
-                            return SymbolAndDiagnostics.fromSymbol(this.resolveFunctionDeclaration(funcDecl, context));
-                        }
-                    }
-
-                case NodeType.ArrayLiteralExpression:
-                    return this.resolveArrayLiteralExpression(<UnaryExpression>ast, inContextuallyTypedAssignment, enclosingDecl, context);
-
-                case NodeType.ThisExpression:
-                    return this.resolveThisExpression(ast, enclosingDecl, context);
-
-                case NodeType.SuperExpression:
-                    return this.resolveSuperExpression(ast, enclosingDecl, context);
-
-                case NodeType.InvocationExpression:
-                    return this.resolveInvocationExpression(<InvocationExpression>ast, inContextuallyTypedAssignment, enclosingDecl, context);
-
-                case NodeType.ObjectCreationExpression:
-                    return this.resolveObjectCreationExpression(<ObjectCreationExpression>ast, inContextuallyTypedAssignment, enclosingDecl, context);
-
-                case NodeType.CastExpression:
-                    return this.resolveTypeAssertionExpression(<UnaryExpression>ast, inContextuallyTypedAssignment, enclosingDecl, context);
-
-                case NodeType.TypeRef:
-                    return this.resolveTypeReference(<TypeReference>ast, enclosingDecl, context);
-
-                case NodeType.ExportAssignment:
-                    return this.resolveExportAssignmentStatement(<ExportAssignment>ast, enclosingDecl, context);
-
-                // primitives
-                case NodeType.NumericLiteral:
-                    return SymbolAndDiagnostics.fromSymbol(this.semanticInfoChain.numberTypeSymbol);
-                case NodeType.StringLiteral:
-                    return SymbolAndDiagnostics.fromSymbol(this.semanticInfoChain.stringTypeSymbol);
-                case NodeType.NullLiteral:
-                    return SymbolAndDiagnostics.fromSymbol(this.semanticInfoChain.nullTypeSymbol);
-                case NodeType.TrueLiteral:
-                case NodeType.FalseLiteral:
-                    return SymbolAndDiagnostics.fromSymbol(this.semanticInfoChain.booleanTypeSymbol);
-                case NodeType.VoidExpression:
-                    return SymbolAndDiagnostics.fromSymbol(this.semanticInfoChain.voidTypeSymbol);
-
-                // assignment
-                case NodeType.AssignmentExpression:
-                    return this.resolveAssignmentStatement(<BinaryExpression>ast, inContextuallyTypedAssignment, enclosingDecl, context);
-
-                // boolean operations
-                case NodeType.LogicalNotExpression:
-                case NodeType.NotEqualsWithTypeConversionExpression:
-                case NodeType.EqualsWithTypeConversionExpression:
-                case NodeType.EqualsExpression:
-                case NodeType.NotEqualsExpression:
-                case NodeType.LessThanExpression:
-                case NodeType.LessThanOrEqualExpression:
-                case NodeType.GreaterThanOrEqualExpression:
-                case NodeType.GreaterThanExpression:
-                    return SymbolAndDiagnostics.fromSymbol(this.semanticInfoChain.booleanTypeSymbol);
-
-                case NodeType.AddExpression:
-                case NodeType.AddAssignmentExpression:
-                    return this.resolveArithmeticExpression(<BinaryExpression>ast, inContextuallyTypedAssignment, enclosingDecl, context);
-
-                case NodeType.SubtractAssignmentExpression:
-                case NodeType.MultiplyAssignmentExpression:
-                case NodeType.DivideAssignmentExpression:
-                case NodeType.ModuloAssignmentExpression:
-                case NodeType.OrAssignmentExpression:
-                case NodeType.AndAssignmentExpression:
-
-                case NodeType.BitwiseNotExpression:
-                case NodeType.SubtractExpression:
-                case NodeType.MultiplyExpression:
-                case NodeType.DivideExpression:
-                case NodeType.ModuloExpression:
-                case NodeType.BitwiseOrExpression:
-                case NodeType.BitwiseAndExpression:
-                case NodeType.PlusExpression:
-                case NodeType.NegateExpression:
-                case NodeType.PostIncrementExpression:
-                case NodeType.PreIncrementExpression:
-                case NodeType.PostDecrementExpression:
-                case NodeType.PreDecrementExpression:
-                    return SymbolAndDiagnostics.fromSymbol(this.semanticInfoChain.numberTypeSymbol);
-
-                case NodeType.LeftShiftExpression:
-                case NodeType.SignedRightShiftExpression:
-                case NodeType.UnsignedRightShiftExpression:
-                case NodeType.LeftShiftAssignmentExpression:
-                case NodeType.SignedRightShiftAssignmentExpression:
-                case NodeType.UnsignedRightShiftAssignmentExpression:
-                    return SymbolAndDiagnostics.fromSymbol(this.semanticInfoChain.numberTypeSymbol);
-
-                case NodeType.ElementAccessExpression:
-                    return this.resolveIndexExpression(<BinaryExpression>ast, inContextuallyTypedAssignment, enclosingDecl, context);
-
-                case NodeType.LogicalOrExpression:
-                    return this.resolveLogicalOrExpression(<BinaryExpression>ast, inContextuallyTypedAssignment, enclosingDecl, context);
-
-                case NodeType.LogicalAndExpression:
-                    return this.resolveLogicalAndExpression(<BinaryExpression>ast, inContextuallyTypedAssignment, enclosingDecl, context);
-
-                case NodeType.TypeOfExpression:
-                    return SymbolAndDiagnostics.fromSymbol(this.semanticInfoChain.stringTypeSymbol);
-
-                case NodeType.ThrowStatement:
-                    return SymbolAndDiagnostics.fromSymbol(this.semanticInfoChain.voidTypeSymbol);
-
-                case NodeType.DeleteExpression:
-                    return SymbolAndDiagnostics.fromSymbol(this.semanticInfoChain.booleanTypeSymbol);
-
-                case NodeType.ConditionalExpression:
-                    return this.resolveConditionalExpression(<ConditionalExpression>ast, enclosingDecl, context);
-
-                case NodeType.RegularExpressionLiteral:
-                    return this.resolveRegularExpressionLiteral();
-
-                case NodeType.ParenthesizedExpression:
-                    return this.resolveParenthesizedExpression(<ParenthesizedExpression>ast, enclosingDecl, context);
-
-                case NodeType.ExpressionStatement:
-                    return this.resolveExpressionStatement(<ExpressionStatement>ast, inContextuallyTypedAssignment, enclosingDecl, context);
-
-                case NodeType.InstanceOfExpression:
-                    return SymbolAndDiagnostics.fromSymbol(this.semanticInfoChain.booleanTypeSymbol);
-            }
-
-            return SymbolAndDiagnostics.fromSymbol(this.semanticInfoChain.anyTypeSymbol);
-        }
-
-        private resolveRegularExpressionLiteral(): SymbolAndDiagnostics<PullTypeSymbol> {
-            if (this.cachedRegExpInterfaceType) {
-                return SymbolAndDiagnostics.fromSymbol(this.cachedRegExpInterfaceType);
-            }
-            else {
-                return SymbolAndDiagnostics.fromSymbol(this.semanticInfoChain.anyTypeSymbol);
-            }
-        }
-
-        private isNameOrMemberAccessExpression(ast: AST): boolean {
-
-            var checkAST = ast;
-
-            while (checkAST) {
-                if (checkAST.nodeType() === NodeType.ExpressionStatement) {
-                    checkAST = (<ExpressionStatement>checkAST).expression;
-                }
-                else if (checkAST.nodeType() === NodeType.ParenthesizedExpression) {
-                    checkAST = (<ParenthesizedExpression>checkAST).expression;
-                }
-                else if (checkAST.nodeType() === NodeType.Name) {
-                    return true;
-                }
-                else if (checkAST.nodeType() === NodeType.MemberAccessExpression) {
-                    return true;
-                }
-                else {
-                    return false;
-                }
-            }
-        }
-
-        private resolveNameSymbol(nameSymbol: PullSymbol, context: PullTypeResolutionContext) {
-            if (nameSymbol &&
-                !context.canUseTypeSymbol && 
-                nameSymbol != this.semanticInfoChain.undefinedTypeSymbol &&
-                nameSymbol != this.semanticInfoChain.nullTypeSymbol &&
-                (nameSymbol.isPrimitive() || !(nameSymbol.getKind() & TypeScript.PullElementKind.SomeValue))) {
-                    nameSymbol = null;
-            }
-
-            return nameSymbol
-        }
-
-        public resolveNameExpression(nameAST: Identifier, enclosingDecl: PullDecl, context: PullTypeResolutionContext): SymbolAndDiagnostics<PullSymbol> {
-            var nameSymbolAndDiagnostics = this.getSymbolAndDiagnosticsForAST(nameAST);
-            var foundCached = nameSymbolAndDiagnostics != null;
-
-            if (!foundCached) {
-                nameSymbolAndDiagnostics = this.computeNameExpression(nameAST, enclosingDecl, context);
-            }
-
-            var nameSymbol = nameSymbolAndDiagnostics.symbol;
-            if (!nameSymbol.isResolved()) {
-                this.resolveDeclaredSymbol(nameSymbol, enclosingDecl, context);
-            }
-
-            // We don't want to cache symbols of type 'any', in case we need to contextually
-            // type the symbols again later on
-            if (!foundCached && !this.isAnyOrEquivalent(nameSymbol.getType())) {
-                this.setSymbolAndDiagnosticsForAST(nameAST, nameSymbolAndDiagnostics, context);
-            }
-
-            return nameSymbolAndDiagnostics;
-        }
-
-        private computeNameExpression(nameAST: Identifier, enclosingDecl: PullDecl, context: PullTypeResolutionContext): SymbolAndDiagnostics<PullSymbol> {
-            if (nameAST.isMissing()) {
-                return SymbolAndDiagnostics.fromSymbol(this.semanticInfoChain.anyTypeSymbol);
-            }
-
-            var id = nameAST.text();
-
-            var declPath: PullDecl[] = enclosingDecl !== null ? this.getPathToDecl(enclosingDecl) : [];
-
-            if (enclosingDecl && !declPath.length) {
-                declPath = [enclosingDecl];
-            }
-
-            var aliasSymbol: PullSymbol = null;
-            var nameSymbol = this.getSymbolFromDeclPath(id, declPath, PullElementKind.SomeValue);
-
-            if (!nameSymbol && id === "arguments" && enclosingDecl && (enclosingDecl.getKind() & PullElementKind.SomeFunction)) {
-                nameSymbol = this.cachedFunctionArgumentsSymbol;
-
-                if (this.cachedIArgumentsInterfaceType && !this.cachedIArgumentsInterfaceType.isResolved()) {
-                    this.resolveDeclaredSymbol(this.cachedIArgumentsInterfaceType, enclosingDecl, context);
-                }
-            }
-
-            if (!nameSymbol) {
-                return SymbolAndDiagnostics.create(
-                    this.getNewErrorTypeSymbol(null),
-                    [context.postError(this.unitPath, nameAST.minChar, nameAST.getLength(), DiagnosticCode.Could_not_find_symbol__0_, [nameAST.actualText])]);
-            }
-
-            if (nameSymbol.isType() && nameSymbol.isAlias()) {
-                aliasSymbol = nameSymbol;
-
-                (<PullTypeAliasSymbol>aliasSymbol).setIsUsedAsValue();
-
-                if (!nameSymbol.isResolved()) {
-                    this.resolveDeclaredSymbol(nameSymbol, enclosingDecl, context);
-                }
-
-                var exportAssignmentSymbol = (<PullTypeAliasSymbol>nameSymbol).getExportAssignedValueSymbol();
-
-                if (exportAssignmentSymbol) {
-                    nameSymbol = exportAssignmentSymbol;
-                }
-                else {
-                    aliasSymbol = null;
-                }
-            }
-
-            return SymbolAndDiagnostics.fromAlias(nameSymbol, aliasSymbol);
-        }
-
-        public resolveDottedNameExpression(dottedNameAST: BinaryExpression, enclosingDecl: PullDecl, context: PullTypeResolutionContext): SymbolAndDiagnostics<PullSymbol> {
-            var symbolAndDiagnostics = this.getSymbolAndDiagnosticsForAST(dottedNameAST);
-            var foundCached = symbolAndDiagnostics != null;
-
-            if (!foundCached) {
-                symbolAndDiagnostics = this.computeDottedNameExpressionSymbol(dottedNameAST, enclosingDecl, context);
-            }
-
-            var symbol = symbolAndDiagnostics && symbolAndDiagnostics.symbol;
-            if (symbol && !symbol.isResolved()) {
-                this.resolveDeclaredSymbol(symbol, enclosingDecl, context);
-            }
-
-            // Associate the result with both the dotted expression and the name on the right.
-            // TODO(cyrusn): We should not be associating the result with anything but the node
-            // passed in.  A higher layer should be responsible for mapping between nodes.
-            // Also, we don't want to cache symbols of type 'any', in case we need to contextually
-            // type the symbols again later on
-            if (!foundCached && !this.isAnyOrEquivalent(symbol.getType())) {
-                this.setSymbolAndDiagnosticsForAST(dottedNameAST, symbolAndDiagnostics, context);
-                this.setSymbolAndDiagnosticsForAST(dottedNameAST.operand2, symbolAndDiagnostics, context);
-            }
-
-            return symbolAndDiagnostics;
-        }
-
-        public isPrototypeMember(dottedNameAST: BinaryExpression, enclosingDecl: PullDecl, context: PullTypeResolutionContext): boolean {
-            var rhsName = (<Identifier>dottedNameAST.operand2).text();
-            if (rhsName === "prototype") {
-                var prevCanUseTypeSymbol = context.canUseTypeSymbol;
-                context.canUseTypeSymbol = true;
-                var lhsType = this.resolveAST(dottedNameAST.operand1, /*inContextuallyTypedAssignment*/false, enclosingDecl, context).symbol.getType();
-                context.canUseTypeSymbol = prevCanUseTypeSymbol;
-
-                if (lhsType) {
-                    if (lhsType.isClass() || lhsType.isConstructor()) {
-                        return true;
-                    }
-                    else {
-                        var classInstanceType = lhsType.getAssociatedContainerType();
-
-                        if (classInstanceType && classInstanceType.isClass()) {
-                            return true;
-                        }
-                    }
-                }
-            }
-
-            return false;
-        }
-
-        private computeDottedNameExpressionSymbol(dottedNameAST: BinaryExpression, enclosingDecl: PullDecl, context: PullTypeResolutionContext): SymbolAndDiagnostics<PullSymbol> {
-            if ((<Identifier>dottedNameAST.operand2).isMissing()) {
-                return SymbolAndDiagnostics.fromSymbol(this.semanticInfoChain.anyTypeSymbol);
-            }
-
-            // assemble the dotted name path
-            var rhsName = (<Identifier>dottedNameAST.operand2).text();
-            var prevCanUseTypeSymbol = context.canUseTypeSymbol;
-            context.canUseTypeSymbol = true;
-            var lhs = this.resolveAST(dottedNameAST.operand1, /*inContextuallyTypedAssignment*/false, enclosingDecl, context).symbol;
-            context.canUseTypeSymbol = prevCanUseTypeSymbol;
-            var lhsType = lhs.getType();
-
-            if (lhs.isAlias()) {
-                (<PullTypeAliasSymbol>lhs).setIsUsedAsValue();
-            }
-
-            if (this.isAnyOrEquivalent(lhsType)) {
-                return SymbolAndDiagnostics.fromSymbol(lhsType);
-            }
-
-            if (!lhsType) {
-                return SymbolAndDiagnostics.create(
-                    this.getNewErrorTypeSymbol(null),
-                    [context.postError(this.unitPath, dottedNameAST.operand2.minChar, dottedNameAST.operand2.getLength(), DiagnosticCode.Could_not_find_enclosing_symbol_for_dotted_name__0_, [(<Identifier>dottedNameAST.operand2).actualText])]);
-            }
-
-            if ((lhsType === this.semanticInfoChain.numberTypeSymbol || (lhs.getKind() == PullElementKind.EnumMember)) && this.cachedNumberInterfaceType) {
-                lhsType = this.cachedNumberInterfaceType;
-            }
-            else if (lhsType === this.semanticInfoChain.stringTypeSymbol && this.cachedStringInterfaceType) {
-                lhsType = this.cachedStringInterfaceType;
-            }
-            else if (lhsType === this.semanticInfoChain.booleanTypeSymbol && this.cachedBooleanInterfaceType) {
-                lhsType = this.cachedBooleanInterfaceType;
-            }
-
-            if (!lhsType.isResolved()) {
-                var potentiallySpecializedType = <PullTypeSymbol>this.resolveDeclaredSymbol(lhsType, enclosingDecl, context);
-
-                if (potentiallySpecializedType != lhsType) {
-                    if (!lhs.isType()) {
-                        context.setTypeInContext(lhs, potentiallySpecializedType);
-                    }
-
-                    lhsType = potentiallySpecializedType;
-                }
-            }
-
-            if (lhsType.isContainer() && !lhsType.isAlias()) {
-                // we're searching in the value space, so we should try to use the
-                // instance value type
-                var instanceSymbol = (<PullContainerTypeSymbol>lhsType).getInstanceSymbol();
-
-                if (instanceSymbol) {
-                    lhsType = instanceSymbol.getType();
-                }
-            }
-
-            if (this.isPrototypeMember(dottedNameAST, enclosingDecl, context)) {
-                if (lhsType.isClass()) {
-                    return SymbolAndDiagnostics.fromSymbol(lhsType);
-                }
-                else {
-                    var classInstanceType = lhsType.getAssociatedContainerType();
-
-                    if (classInstanceType && classInstanceType.isClass()) {
-                        return SymbolAndDiagnostics.fromSymbol(classInstanceType);
-                    }
-                }
-            }
-
-            // now for the name...
-            // For classes, check the statics first below
-            var nameSymbol: PullSymbol = null;
-            if (!(lhs.isType() && (<PullTypeSymbol>lhs).isClass() && this.isNameOrMemberAccessExpression(dottedNameAST.operand1)) && !nameSymbol) {
-                nameSymbol = lhsType.findMember(rhsName);
-                nameSymbol = this.resolveNameSymbol(nameSymbol, context);
-            }
-
-            if (!nameSymbol) {
-                // could be a static
-                if (lhsType.isClass()) {
-                    var staticType = (<PullTypeSymbol>lhsType).getConstructorMethod().getType();
-
-                    nameSymbol = staticType.findMember(rhsName);
-
-                    if (!nameSymbol) {
-                        nameSymbol = lhsType.findMember(rhsName);
-                    }
-                }
-                // could be a function symbol
-                else if ((lhsType.getCallSignatures().length || lhsType.getConstructSignatures().length) && this.cachedFunctionInterfaceType) {
-                    nameSymbol = this.cachedFunctionInterfaceType.findMember(rhsName);
-                }
-                // could be a type parameter with a contraint
-                else if (lhsType.isTypeParameter()) {
-                    var constraint = (<PullTypeParameterSymbol>lhsType).getConstraint();
-
-                    if (constraint) {
-                        nameSymbol = constraint.findMember(rhsName);
-                    }
-                }
-                else if (lhsType.isContainer()) {
-                    var containerType = <PullContainerTypeSymbol>(lhsType.isAlias() ? (<PullTypeAliasSymbol>lhsType).getType() : lhsType);
-                    var associatedInstance = containerType.getInstanceSymbol();
-
-                    if (associatedInstance) {
-                        var instanceType = associatedInstance.getType();
-
-                        nameSymbol = instanceType.findMember(rhsName);
-                    }
-                }
-                // could be a module instance
-                else {
-                    var associatedType = lhsType.getAssociatedContainerType();
-
-                    if (associatedType) {
-                        nameSymbol = associatedType.findMember(rhsName);
-                    }
-                }
-
-                nameSymbol = this.resolveNameSymbol(nameSymbol, context);
-
-                // could be an object member
-                if (!nameSymbol && !lhsType.isPrimitive() && this.cachedObjectInterfaceType) {
-                    nameSymbol = this.cachedObjectInterfaceType.findMember(rhsName);
-                }
-
-                if (!nameSymbol) {
-                    return SymbolAndDiagnostics.create(
-                        this.getNewErrorTypeSymbol(null),
-                        [context.postError(this.unitPath, dottedNameAST.operand2.minChar, dottedNameAST.operand2.getLength(), DiagnosticCode.The_property__0__does_not_exist_on_value_of_type__1__, [(<Identifier>dottedNameAST.operand2).actualText, lhsType.getDisplayName()])]);
-                }
-            }
-
-            return SymbolAndDiagnostics.fromSymbol(nameSymbol);
-        }
-
-        public resolveTypeNameExpression(nameAST: Identifier, enclosingDecl: PullDecl, context: PullTypeResolutionContext): SymbolAndDiagnostics<PullTypeSymbol> {
-            var typeNameSymbolAndDiagnostics = <SymbolAndDiagnostics<PullTypeSymbol>>this.getSymbolAndDiagnosticsForAST(nameAST);
-
-            // TODO(cyrusn): We really shouldn't be checking "isType" here.  However, we currently
-            // have a bug where some part of the system calls resolveNameExpression on this node
-            // and we cache the wrong thing.  We need to add appropriate checks to ensure that
-            // resolveNameExpression is never called on a node that we should be calling 
-            // resolveTypeNameExpression (and vice versa).
-            if (!typeNameSymbolAndDiagnostics || !typeNameSymbolAndDiagnostics.symbol.isType()) {
-                typeNameSymbolAndDiagnostics = this.computeTypeNameExpression(nameAST, enclosingDecl, context);
-                this.setSymbolAndDiagnosticsForAST(nameAST, typeNameSymbolAndDiagnostics, context);
-            }
-
-            var typeNameSymbol = typeNameSymbolAndDiagnostics && typeNameSymbolAndDiagnostics.symbol;
-            if (!typeNameSymbol.isResolved()) {
-                this.resolveDeclaredSymbol(typeNameSymbol, enclosingDecl, context);
-            }
-
-            if (typeNameSymbol && !(typeNameSymbol.isTypeParameter() && (<PullTypeParameterSymbol>typeNameSymbol).isFunctionTypeParameter() && context.isSpecializingSignatureAtCallSite  && !context.isSpecializingConstructorMethod)) {
-                var substitution = context.findSpecializationForType(typeNameSymbol);
-
-                if (typeNameSymbol.isTypeParameter() && (substitution != typeNameSymbol)) {
-                    if (shouldSpecializeTypeParameterForTypeParameter(<PullTypeParameterSymbol>substitution, <PullTypeParameterSymbol>typeNameSymbol)) {
-                        typeNameSymbol = substitution;
-                    }
-                }
-
-                if (typeNameSymbol != typeNameSymbolAndDiagnostics.symbol) {
-                    return SymbolAndDiagnostics.fromSymbol(typeNameSymbol);
-                }
-            }            
-
-            return typeNameSymbolAndDiagnostics;
-        }
-
-        private computeTypeNameExpression(nameAST: Identifier, enclosingDecl: PullDecl, context: PullTypeResolutionContext): SymbolAndDiagnostics<PullTypeSymbol> {
-            if (nameAST.isMissing()) {
-                return SymbolAndDiagnostics.fromSymbol(this.semanticInfoChain.anyTypeSymbol);
-            }
-
-            var id = nameAST.text();
-
-            // if it's a known primitive name, cheat
-            if (id === "any") {
-                return SymbolAndDiagnostics.fromSymbol(this.semanticInfoChain.anyTypeSymbol);
-            }
-            else if (id === "string") {
-                return SymbolAndDiagnostics.fromSymbol(this.semanticInfoChain.stringTypeSymbol);
-            }
-            else if (id === "number") {
-                return SymbolAndDiagnostics.fromSymbol(this.semanticInfoChain.numberTypeSymbol);
-            }
-            else if (id === "bool") {
-                // Warn for using bool
-                if (this.compilationSettings.disallowBool && !this.currentUnit.getProperties().unitContainsBool) {
-                    this.currentUnit.getProperties().unitContainsBool = true;
-                    return SymbolAndDiagnostics.create(
-                        this.semanticInfoChain.booleanTypeSymbol,
-                        [context.postError(this.unitPath, nameAST.minChar, nameAST.getLength(), DiagnosticCode.Use_of_deprecated__bool__type__Use__boolean__instead)]);
-                }
-                else {
-                    return SymbolAndDiagnostics.fromSymbol(this.semanticInfoChain.booleanTypeSymbol);
-                }
-            }
-            else if (id === "boolean") {
-                return SymbolAndDiagnostics.fromSymbol(this.semanticInfoChain.booleanTypeSymbol);
-            }
-            else if (id === "void") {
-                return SymbolAndDiagnostics.fromSymbol(this.semanticInfoChain.voidTypeSymbol);
-            }
-            else {
-                var declPath: PullDecl[] = enclosingDecl !== null ? this.getPathToDecl(enclosingDecl) : [];
-
-                if (enclosingDecl && !declPath.length) {
-                    declPath = [enclosingDecl];
-                }
-
-                // If we're resolving a dotted type name, every dotted name but the last will be a container type, so we'll search those
-                // first if need be, and then fall back to type names.  Otherwise, only fall back to searching for a container symbol if
-                // we're *not* resolving a container type name, since we don't want to look up container symbols from a strictly type position
-                var kindToCheckFirst = context.resolvingNamespaceMemberAccess ? PullElementKind.SomeContainer : PullElementKind.SomeType;
-                var kindToCheckSecond = context.resolvingNamespaceMemberAccess ? PullElementKind.SomeType : PullElementKind.SomeContainer;
-                
-                var typeNameSymbol = <PullTypeSymbol>this.getSymbolFromDeclPath(id, declPath, kindToCheckFirst);
-
-                if (!typeNameSymbol && !context.resolvingNamespaceMemberAccess) {
-                    typeNameSymbol = <PullTypeSymbol>this.getSymbolFromDeclPath(id, declPath, kindToCheckSecond);
-                }
-
-                if (!typeNameSymbol) {
-                    return SymbolAndDiagnostics.create(
-                        this.getNewErrorTypeSymbol(null),
-                        [context.postError(this.unitPath, nameAST.minChar, nameAST.getLength(), DiagnosticCode.Could_not_find_symbol__0_, [nameAST.actualText])]);
-                }
-
-                if (typeNameSymbol.isAlias()) {
-
-                    if (!typeNameSymbol.isResolved()) {
-                        var savedResolvingNamespaceMemberAccess = context.resolvingNamespaceMemberAccess;
-                        context.resolvingNamespaceMemberAccess = false;
-                        this.resolveDeclaredSymbol(typeNameSymbol, enclosingDecl, context);
-                        context.resolvingNamespaceMemberAccess = savedResolvingNamespaceMemberAccess;
-                    }
-
-                    var exportAssignmentSymbol = (<PullTypeAliasSymbol>typeNameSymbol).getExportAssignedTypeSymbol();
-
-                    if (exportAssignmentSymbol) {
-                        typeNameSymbol = exportAssignmentSymbol;
-                    }
-                }
-
-                if (typeNameSymbol.isTypeParameter()) {
-                    if (enclosingDecl && (enclosingDecl.getKind() & PullElementKind.SomeFunction) && (enclosingDecl.getFlags() & PullElementFlags.Static)) {
-                        var parentDecl = typeNameSymbol.getDeclarations()[0].getParentDecl();
-
-                        if (parentDecl.getKind() == PullElementKind.Class) {
-                            return SymbolAndDiagnostics.create(
-                                this.getNewErrorTypeSymbol(null),
-                                [context.postError(this.unitPath, nameAST.minChar, nameAST.getLength(), DiagnosticCode.Static_methods_cannot_reference_class_type_parameters)]);
-                        }
-                    }
-                }
-            }
-
-            return SymbolAndDiagnostics.fromSymbol(typeNameSymbol);
-        }
-
-        private addDiagnostic(diagnostics: Diagnostic[], diagnostic: Diagnostic): Diagnostic[] {
-            if (!diagnostics) {
-                diagnostics = [];
-            }
-
-            diagnostics.push(diagnostic);
-            return diagnostics;
-        }
-
-        //private resolveGenericTypeReference(genericTypeAST: GenericType, enclosingDecl: PullDecl, context: PullTypeResolutionContext): SymbolAndDiagnostics<PullTypeSymbol> {
-        //    var symbolAndDiagnostics = <SymbolAndDiagnostics<PullTypeSymbol>>this.getSymbolAndDiagnosticsForAST(genericTypeAST);
-        //    if (!symbolAndDiagnostics) {
-        //        symbolAndDiagnostics = this.computeGenericTypeReference(genericTypeAST, enclosingDecl, context);
-        //        this.setSymbolAndDiagnosticsForAST(genericTypeAST, symbolAndDiagnostics, context);
-        //    }
-
-        //    return symbolAndDiagnostics;
-        //}
-
-        private resolveGenericTypeReference(genericTypeAST: GenericType, enclosingDecl: PullDecl, context: PullTypeResolutionContext): SymbolAndDiagnostics<PullTypeSymbol> {
-            var savedResolvingTypeReference = context.resolvingTypeReference;
-            context.resolvingTypeReference = true;
-            var genericTypeSymbol = this.resolveAST(genericTypeAST.name, false, enclosingDecl, context).symbol.getType();
-            context.resolvingTypeReference = savedResolvingTypeReference;
-
-            if (genericTypeSymbol.isError()) {
-                return SymbolAndDiagnostics.fromSymbol(genericTypeSymbol);
-            }
-
-            if (!genericTypeSymbol.isResolving() && !genericTypeSymbol.isResolved()) {
-                this.resolveDeclaredSymbol(genericTypeSymbol, enclosingDecl, context);
-            }
-
-            // specialize the type arguments
-            var typeArgs: PullTypeSymbol[] = [];
-
-            if (!context.isResolvingTypeArguments(genericTypeAST)) {
-                context.startResolvingTypeArguments(genericTypeAST);
-
-                if (genericTypeAST.typeArguments && genericTypeAST.typeArguments.members.length) {
-                    for (var i = 0; i < genericTypeAST.typeArguments.members.length; i++) {
-                        var typeArg = this.resolveTypeReference(<TypeReference>genericTypeAST.typeArguments.members[i], enclosingDecl, context).symbol;
-                        typeArgs[i] = context.findSpecializationForType(typeArg);
-                    }
-                }
-
-                context.doneResolvingTypeArguments();
-            }
-
-            var typeParameters = genericTypeSymbol.getTypeParameters();
-
-            if (typeArgs.length && typeArgs.length != typeParameters.length) {
-                return SymbolAndDiagnostics.create(
-                    this.getNewErrorTypeSymbol(null),
-                    [context.postError(this.unitPath, genericTypeAST.minChar, genericTypeAST.getLength(), DiagnosticCode.Generic_type__0__requires_1_type_argument_s_, [genericTypeSymbol.toString(), genericTypeSymbol.getTypeParameters().length])]);
-            }
-
-            var specializedSymbol = createSpecializedType(genericTypeSymbol, typeArgs, null);//new PullSpecializedTypeSymbol(genericTypeSymbol, typeArgs, null);//specializeType(genericTypeSymbol, typeArgs, this, enclosingDecl, context, genericTypeAST);
-
-            // check constraints, if appropriate
-            var typeConstraint: PullTypeSymbol = null;
-            var upperBound: PullTypeSymbol = null;
-            var diagnostics: Diagnostic[] = null;
-
-            for (var iArg = 0; (iArg < typeArgs.length) && (iArg < typeParameters.length); iArg++) {
-                typeArg = typeArgs[iArg];
-                typeConstraint = typeParameters[iArg].getConstraint();
-
-                // test specialization type for assignment compatibility with the constraint
-                if (typeConstraint) {
-
-                    if (typeConstraint.isTypeParameter()) {
-                        for (var j = 0; j < typeParameters.length && j < typeArgs.length; j++) {
-                            if (typeParameters[j] == typeConstraint) {
-                                typeConstraint = typeArgs[j];
-                            }
-                        }
-                    }
-
-                    if (typeArg.isTypeParameter()) {
-                        upperBound = (<PullTypeParameterSymbol>typeArg).getConstraint();
-
-                        if (upperBound) {
-                            typeArg = upperBound;
-                        }
-                    }
-
-                    if (typeArg.isResolving()) {
-                        return SymbolAndDiagnostics.fromSymbol(specializedSymbol);
-                    }
-                    if (!this.sourceIsAssignableToTarget(typeArg, typeConstraint, context)) {
-                        diagnostics = this.addDiagnostic(diagnostics,
-                            context.postError(this.unitPath, genericTypeAST.minChar, genericTypeAST.getLength(), DiagnosticCode.Type__0__does_not_satisfy_the_constraint__1__for_type_parameter__2_, [typeArg.toString(true), typeConstraint.toString(true), typeParameters[iArg].toString(true)]));
-                    }
-                }
-            }
-
-            return SymbolAndDiagnostics.create(specializedSymbol, diagnostics);
-        }
-
-        private resolveDottedTypeNameExpression(dottedNameAST: BinaryExpression, enclosingDecl: PullDecl, context: PullTypeResolutionContext): SymbolAndDiagnostics<PullTypeSymbol> {
-            var symbolAndDiagnostics = <SymbolAndDiagnostics<PullTypeSymbol>>this.getSymbolAndDiagnosticsForAST(dottedNameAST);
-            if (!symbolAndDiagnostics) {
-                symbolAndDiagnostics = this.computeDottedTypeNameExpression(dottedNameAST, enclosingDecl, context);
-                this.setSymbolAndDiagnosticsForAST(dottedNameAST, symbolAndDiagnostics, context);
-            }
-
-            var symbol = symbolAndDiagnostics.symbol;
-            if (!symbol.isResolved()) {
-                this.resolveDeclaredSymbol(symbol, enclosingDecl, context);
-            }
-
-            return symbolAndDiagnostics;
-        }
-
-        private computeDottedTypeNameExpression(dottedNameAST: BinaryExpression, enclosingDecl: PullDecl, context: PullTypeResolutionContext): SymbolAndDiagnostics<PullTypeSymbol> {
-            if ((<Identifier>dottedNameAST.operand2).isMissing()) {
-                return SymbolAndDiagnostics.fromSymbol(this.semanticInfoChain.anyTypeSymbol);
-            }
-
-            // assemble the dotted name path
-            var rhsName = (<Identifier>dottedNameAST.operand2).text();
-
-            // TODO(cyrusn): Setting this context value should not be necessary.  We could have only
-            // gotten into this code path if it was already set.
-            var savedResolvingTypeReference = context.resolvingTypeReference;
-            var savedResolvingNamespaceMemberAccess = context.resolvingNamespaceMemberAccess;
-            context.resolvingNamespaceMemberAccess = true;
-            context.resolvingTypeReference = true;
-            var lhs = this.resolveAST(dottedNameAST.operand1, false, enclosingDecl, context).symbol;
-            context.resolvingTypeReference = savedResolvingTypeReference;
-            context.resolvingNamespaceMemberAccess = savedResolvingNamespaceMemberAccess;
-
-            var lhsType = lhs.getType();
-
-            if (context.isResolvingClassExtendedType) {
-                if (lhs.isAlias()) {
-                    (<PullTypeAliasSymbol>lhs).setIsUsedAsValue();
-                }
-            }
-
-            if (this.isAnyOrEquivalent(lhsType)) {
-                return SymbolAndDiagnostics.fromSymbol(lhsType);
-            }
-
-            if (!lhsType) {
-                return SymbolAndDiagnostics.create(
-                    this.getNewErrorTypeSymbol(null),
-                    [context.postError(this.unitPath, dottedNameAST.operand2.minChar, dottedNameAST.operand2.getLength(), DiagnosticCode.Could_not_find_enclosing_symbol_for_dotted_name__0_, [(<Identifier>dottedNameAST.operand2).actualText])]);
-            }
-
-            // now for the name...
-            var childTypeSymbol = lhsType.findNestedType(rhsName);
-
-            // if the lhs exports a container type, but not a type, we should check the container type
-            if (!childTypeSymbol && lhsType.isContainer()) {
-                var exportedContainer = (<PullContainerTypeSymbol>lhsType).getExportAssignedContainerSymbol();
-
-                if (exportedContainer) {
-                    childTypeSymbol = exportedContainer.findNestedType(rhsName);
-                }
-            }
-
-            // If the name is expressed as a dotted name within the parent type,
-            // then it will be considered a contained member, so back up to the nearest
-            // enclosing symbol and look there
-            if (!childTypeSymbol && enclosingDecl) {
-                var parentDecl = enclosingDecl;
-
-                while (parentDecl) {
-                    if (parentDecl.getKind() & PullElementKind.SomeContainer) {
-                        break;
-                    }
-
-                    parentDecl = parentDecl.getParentDecl();
-                }
-
-                if (parentDecl) {
-                    var enclosingSymbolType = parentDecl.getSymbol().getType();
-
-                    if (enclosingSymbolType === lhsType) {
-                        childTypeSymbol = <PullTypeSymbol>lhsType.findContainedMember(rhsName);
-                    }
-                }
-            }
-
-            if (!childTypeSymbol) {
-                return SymbolAndDiagnostics.create(
-                    this.getNewErrorTypeSymbol(null),
-                    [context.postError(this.unitPath, dottedNameAST.operand2.minChar, dottedNameAST.operand2.getLength(), DiagnosticCode.The_property__0__does_not_exist_on_value_of_type__1__, [(<Identifier>dottedNameAST.operand2).actualText, lhsType.getName()])]);
-            }
-
-            return SymbolAndDiagnostics.fromSymbol(childTypeSymbol);
-        }
-
-        private resolveFunctionExpression(funcDeclAST: FunctionDeclaration, inContextuallyTypedAssignment: boolean, enclosingDecl: PullDecl, context: PullTypeResolutionContext): PullSymbol {
-
-            var functionDecl = this.getDeclForAST(funcDeclAST);
-            var funcDeclSymbol: PullSymbol = null;
-
-            if (functionDecl) {
-                funcDeclSymbol = functionDecl.getSymbol();
-                if (funcDeclSymbol.isResolved()) {
-                    return funcDeclSymbol;
-                }
-            }
-
-            // if we have an assigning AST with a type, and the funcDecl has no parameter types or return type annotation
-            // we'll contextually type it
-            // otherwise, just process it as a normal function declaration
-
-            var shouldContextuallyType = inContextuallyTypedAssignment;
-
-            var assigningFunctionTypeSymbol: PullTypeSymbol = null;
-            var assigningFunctionSignature: PullSignatureSymbol = null;
-
-            if (funcDeclAST.returnTypeAnnotation) {
-                shouldContextuallyType = false;
-            }
-
-            if (shouldContextuallyType && funcDeclAST.arguments) {
-
-                for (var i = 0; i < funcDeclAST.arguments.members.length; i++) {
-                    if ((<Parameter>funcDeclAST.arguments.members[i]).typeExpr) {
-                        shouldContextuallyType = false;
-                        break;
-                    }
-                }
-            }
-
-            if (shouldContextuallyType) {
-
-                assigningFunctionTypeSymbol = <PullTypeSymbol>context.getContextualType();
-
-                if (assigningFunctionTypeSymbol) {
-                    this.resolveDeclaredSymbol(assigningFunctionTypeSymbol, enclosingDecl, context);
-
-                    if (assigningFunctionTypeSymbol) {
-                        assigningFunctionSignature = assigningFunctionTypeSymbol.getCallSignatures()[0];
-                    }
-                }
-            }
-
-            // create a new function decl and symbol
-
-            if (!funcDeclSymbol) {
-                var semanticInfo = this.semanticInfoChain.getUnit(this.unitPath);
-                var declCollectionContext = new DeclCollectionContext(semanticInfo);
-
-                declCollectionContext.scriptName = this.unitPath;
-
-                if (enclosingDecl) {
-                    declCollectionContext.pushParent(enclosingDecl);
-                }
-
-                getAstWalkerFactory().walk(funcDeclAST, preCollectDecls, postCollectDecls, null, declCollectionContext);
-
-                functionDecl = this.getDeclForAST(funcDeclAST);
-
-                var binder = new PullSymbolBinder(this.compilationSettings, this.semanticInfoChain);
-                binder.setUnit(this.unitPath);
-                binder.bindFunctionExpressionToPullSymbol(functionDecl);
-
-                funcDeclSymbol = <PullTypeSymbol>functionDecl.getSymbol();
-            }
-
-            var signature = funcDeclSymbol.getType().getCallSignatures()[0];
-
-            // link parameters and resolve their annotations
-            if (funcDeclAST.arguments) {
-
-                var contextParams: PullSymbol[] = [];
-                var contextParam: PullSymbol = null;
-
-                if (assigningFunctionSignature) {
-                    contextParams = assigningFunctionSignature.getParameters();
-                }
-
-                for (var i = 0; i < funcDeclAST.arguments.members.length; i++) {
-
-                    if ((i < contextParams.length) && !contextParams[i].getIsVarArg()) {
-                        contextParam = contextParams[i];
-                    }
-                    else if (contextParams.length && contextParams[contextParams.length - 1].getIsVarArg()) {
-                        contextParam = (<PullArrayTypeSymbol>contextParams[contextParams.length - 1].getType()).getElementType();
-                    }
-
-                    // use the function decl as the enclosing decl, so as to properly resolve type parameters
-                    this.resolveFunctionExpressionParameter(<Parameter>funcDeclAST.arguments.members[i], contextParam, functionDecl, context);
-                }
-            }
-
-            // resolve the return type annotation
-            if (funcDeclAST.returnTypeAnnotation) {
-                var returnTypeSymbol = this.resolveTypeReference(<TypeReference>funcDeclAST.returnTypeAnnotation, functionDecl, context).symbol;
-
-                signature.setReturnType(returnTypeSymbol);
-
-            }
-            else {
-                if (assigningFunctionSignature) {
-                    var returnType = assigningFunctionSignature.getReturnType();
-
-                    if (returnType) {
-                        context.pushContextualType(returnType, context.inProvisionalResolution(), null);
-                        //signature.setReturnType(returnType);
-                        this.resolveFunctionBodyReturnTypes(funcDeclAST, signature, true, functionDecl, context);
-                        context.popContextualType();
-                    }
-                    else {
-                        signature.setReturnType(this.semanticInfoChain.anyTypeSymbol);
-                    }
-                }
-                else {
-                    this.resolveFunctionBodyReturnTypes(funcDeclAST, signature, false, functionDecl, context);
-                }
-            }
-
-            // set contextual type link
-            if (assigningFunctionTypeSymbol) {
-                funcDeclSymbol.addOutgoingLink(assigningFunctionTypeSymbol, SymbolLinkKind.ContextuallyTypedAs);
-            }
-
-            funcDeclSymbol.setResolved();
-
-            return funcDeclSymbol;
-        }
-
-        private resolveThisExpression(ast: AST, enclosingDecl: PullDecl, context: PullTypeResolutionContext): SymbolAndDiagnostics<PullSymbol> {
-            var symbolAndDiagnostics = this.getSymbolAndDiagnosticsForAST(ast);
-
-            if (!symbolAndDiagnostics) {
-                symbolAndDiagnostics = this.computeThisExpressionSymbol(ast, enclosingDecl, context);
-                this.setSymbolAndDiagnosticsForAST(ast, symbolAndDiagnostics, context);
-            }
-
-            return symbolAndDiagnostics;
-        }
-
-        private computeThisExpressionSymbol(ast: IAST, enclosingDecl: PullDecl, context: PullTypeResolutionContext): SymbolAndDiagnostics<PullSymbol> {
-            if (enclosingDecl) {
-                var enclosingDeclKind = enclosingDecl.getKind();
-                var diagnostics: Diagnostic[];
-
-                if (enclosingDeclKind === PullElementKind.Container) { // Dynamic modules are ok, though
-                    return SymbolAndDiagnostics.create(
-                        this.getNewErrorTypeSymbol(null),
-                        [context.postError(this.currentUnit.getPath(), ast.minChar, ast.getLength(), DiagnosticCode._this__cannot_be_referenced_within_module_bodies)]);
-                }
-                else if (!(enclosingDeclKind & (PullElementKind.SomeFunction | PullElementKind.Script | PullElementKind.SomeBlock))) {
-                    return SymbolAndDiagnostics.create(
-                        this.getNewErrorTypeSymbol(null),
-                        [context.postError(this.currentUnit.getPath(), ast.minChar, ast.getLength(), DiagnosticCode._this__must_only_be_used_inside_a_function_or_script_context)]);
-                }
-                else {
-                    var declPath: PullDecl[] = this.getPathToDecl(enclosingDecl);
-
-                    // work back up the decl path, until you can find a class
-                    // PULLTODO: Obviously not completely correct, but this sufficiently unblocks testing of the pull model.
-                    // PULLTODO: Why is this 'obviously not completely correct'.  
-                    if (declPath.length) {
-                        for (var i = declPath.length - 1; i >= 0; i--) {
-                            var decl = declPath[i];
-                            var declKind = decl.getKind();
-                            var declFlags = decl.getFlags();
-
-                            if (declFlags & PullElementFlags.Static) {
-                                break;
-                            }
-                            else if (declKind === PullElementKind.FunctionExpression && !hasFlag(declFlags, PullElementFlags.FatArrow)) {
-                                break;
-                            }
-                            else if (declKind === PullElementKind.Function) {
-                                break;
-                            }
-                            else if (declKind === PullElementKind.Class) {
-                                var classSymbol = <PullTypeSymbol>decl.getSymbol();
-                                return SymbolAndDiagnostics.fromSymbol(classSymbol);
-                            }
-                        }
-                    }
-                }
-            }
-
-            return SymbolAndDiagnostics.fromSymbol(this.semanticInfoChain.anyTypeSymbol);
-        }
-
-        // PULLTODO: Optimization: cache this for a given decl path
-        private resolveSuperExpression(ast: IAST, enclosingDecl: PullDecl, context: PullTypeResolutionContext): SymbolAndDiagnostics<PullSymbol> {
-            if (!enclosingDecl) {
-                return SymbolAndDiagnostics.fromSymbol(this.semanticInfoChain.anyTypeSymbol);
-            }
-
-            var declPath: PullDecl[] = enclosingDecl !== null ? this.getPathToDecl(enclosingDecl) : [];
-            var classSymbol: PullTypeSymbol = null;
-
-            // work back up the decl path, until you can find a class
-            if (declPath.length) {
-                for (var i = declPath.length - 1; i >= 0; i--) {
-                    var decl = declPath[i];
-                    var declFlags = decl.getFlags();
-
-                    if (decl.getKind() === PullElementKind.FunctionExpression &&
-                        !(declFlags & PullElementFlags.FatArrow)) {
-
-                        break;
-                    }
-                    else if (declFlags & PullElementFlags.Static) {
-                        break;
-                    }
-                    else if (decl.getKind() === PullElementKind.Class) {
-                        classSymbol = <PullTypeSymbol>decl.getSymbol();
-
-                        break;
-                    }
-                }
-            }
-
-            if (classSymbol) {
-                var parents = classSymbol.getExtendedTypes();
-
-                if (parents.length) {
-                    return SymbolAndDiagnostics.fromSymbol(parents[0]);
-                }
-            }
-
-            return SymbolAndDiagnostics.fromSymbol(this.semanticInfoChain.anyTypeSymbol);
-        }
-
-        public resolveObjectLiteralExpression(expressionAST: AST, inContextuallyTypedAssignment: boolean, enclosingDecl: PullDecl, context: PullTypeResolutionContext, additionalResults?: PullAdditionalObjectLiteralResolutionData): SymbolAndDiagnostics<PullSymbol> {
-            var symbolAndDiagnostics = this.getSymbolAndDiagnosticsForAST(expressionAST);
-
-            if (!symbolAndDiagnostics || additionalResults) {
-                symbolAndDiagnostics = this.computeObjectLiteralExpression(expressionAST, inContextuallyTypedAssignment, enclosingDecl, context, additionalResults);
-                this.setSymbolAndDiagnosticsForAST(expressionAST, symbolAndDiagnostics, context);
-            }
-
-            return symbolAndDiagnostics;
-        }
-
-        // if there's no type annotation on the assigning AST, we need to create a type from each binary expression
-        // in the object literal
-        private computeObjectLiteralExpression(expressionAST: IAST, inContextuallyTypedAssignment: boolean, enclosingDecl: PullDecl, context: PullTypeResolutionContext, additionalResults?: PullAdditionalObjectLiteralResolutionData): SymbolAndDiagnostics<PullSymbol> {
-            // PULLTODO: Create a decl for the object literal
-
-            // walk the members of the object literal,
-            // create fields for each based on the value assigned in
-            var objectLitAST = <UnaryExpression>expressionAST;
-            var span = TextSpan.fromBounds(objectLitAST.minChar, objectLitAST.limChar);
-
-            var objectLitDecl = new PullDecl("", "", PullElementKind.ObjectLiteral, PullElementFlags.None, span, this.unitPath);
-
-            if (enclosingDecl) {
-                objectLitDecl.setParentDecl(enclosingDecl);
-            }
-
-            this.currentUnit.setDeclForAST(objectLitAST, objectLitDecl);
-            this.currentUnit.setASTForDecl(objectLitDecl, objectLitAST);
-
-            var typeSymbol = new PullTypeSymbol("", PullElementKind.Interface);
-            typeSymbol.addDeclaration(objectLitDecl);
-            objectLitDecl.setSymbol(typeSymbol);
-
-            var memberDecls = <ASTList>objectLitAST.operand;
-
-            var contextualType: PullTypeSymbol = null;
-
-            if (inContextuallyTypedAssignment) {
-                contextualType = context.getContextualType();
-
-                this.resolveDeclaredSymbol(contextualType, enclosingDecl, context);
-            }
-
-            if (memberDecls) {
-                var binex: BinaryExpression;
-                var memberSymbol: PullSymbol;
-                var assigningSymbol: PullSymbol = null;
-                var acceptedContextualType = false;
-
-                if (additionalResults) {
-                    additionalResults.membersContextTypeSymbols = [];
-                }
-
-                for (var i = 0, len = memberDecls.members.length; i < len; i++) {
-                    binex = <BinaryExpression>memberDecls.members[i];
-
-                    var id = binex.operand1;
-                    var text: string;
-                    var actualText: string;
-
-                    if (id.nodeType() === NodeType.Name) {
-                        actualText = (<Identifier>id).actualText;
-                        text = (<Identifier>id).text();
-                    }
-                    else if (id.nodeType() === NodeType.StringLiteral) {
-                        actualText = (<StringLiteral>id).actualText;
-                        text = (<StringLiteral>id).text();
-                    }
-                    else {
-                        // TODO: no error for this?  What if it's a numeric literal?
-                        return SymbolAndDiagnostics.fromSymbol(this.semanticInfoChain.anyTypeSymbol);
-                    }
-
-                    // PULLTODO: Collect these at decl collection time, add them to the var decl
-                    span = TextSpan.fromBounds(binex.minChar, binex.limChar);
-
-                    var decl = new PullDecl(text, actualText, PullElementKind.Property, PullElementFlags.Public, span, this.unitPath);
-
-                    objectLitDecl.addChildDecl(decl);
-                    decl.setParentDecl(objectLitDecl);
-
-                    this.semanticInfoChain.getUnit(this.unitPath).setDeclForAST(binex, decl);
-                    this.semanticInfoChain.getUnit(this.unitPath).setASTForDecl(decl, binex);
-
-                    memberSymbol = new PullSymbol(text, PullElementKind.Property);
-
-                    memberSymbol.addDeclaration(decl);
-                    decl.setSymbol(memberSymbol);
-
-                    if (contextualType) {
-                        assigningSymbol = contextualType.findMember(text);
-
-                        if (assigningSymbol) {
-
-                            this.resolveDeclaredSymbol(assigningSymbol, enclosingDecl, context);
-
-                            context.pushContextualType(assigningSymbol.getType(), context.inProvisionalResolution(), null);
-
-                            acceptedContextualType = true;
-
-                            if (additionalResults) {
-                                additionalResults.membersContextTypeSymbols[i] = assigningSymbol.getType();
-                            }
-                        }
-                    }
-
-                    // if operand 2 is a getter or a setter, we need to resolve it properly
-                    if (binex.operand2.nodeType() === NodeType.FunctionDeclaration) {
-                        var funcDeclAST = <FunctionDeclaration>binex.operand2;
-
-                        if (funcDeclAST.isAccessor()) {
-                            var semanticInfo = this.semanticInfoChain.getUnit(this.unitPath);
-                            var declCollectionContext = new DeclCollectionContext(semanticInfo);
-
-                            declCollectionContext.scriptName = this.unitPath;
-
-                            declCollectionContext.pushParent(objectLitDecl);
-
-                            getAstWalkerFactory().walk(funcDeclAST, preCollectDecls, postCollectDecls, null, declCollectionContext);
-
-                            var functionDecl = this.getDeclForAST(funcDeclAST);
-
-                            var binder = new PullSymbolBinder(this.compilationSettings, this.semanticInfoChain);
-                            binder.setUnit(this.unitPath);
-                            binder.pushParent(typeSymbol, objectLitDecl);
-
-                            if (funcDeclAST.isGetAccessor()) {
-                                binder.bindGetAccessorDeclarationToPullSymbol(functionDecl);
-                            }
-                            else {
-                                binder.bindSetAccessorDeclarationToPullSymbol(functionDecl);
-                            }
-                        }
-                    }
-
-                    var memberExprType = this.resolveAST(binex.operand2, assigningSymbol != null, enclosingDecl, context).symbol;
-
-                    if (acceptedContextualType) {
-                        context.popContextualType();
-                        acceptedContextualType = false;
-                    }
-
-                    context.setTypeInContext(memberSymbol, memberExprType.getType());
-
-                    memberSymbol.setResolved();
-
-                    this.setSymbolAndDiagnosticsForAST(binex.operand1, SymbolAndDiagnostics.fromSymbol(memberSymbol), context);
-
-                    typeSymbol.addMember(memberSymbol, SymbolLinkKind.PublicMember);
-                }
-            }
-
-            typeSymbol.setResolved();
-            return SymbolAndDiagnostics.fromSymbol(typeSymbol);
-        }
-
-        private resolveArrayLiteralExpression(arrayLit: UnaryExpression, inContextuallyTypedAssignment, enclosingDecl: PullDecl, context: PullTypeResolutionContext): SymbolAndDiagnostics<PullSymbol> {
-            var symbolAndDiagnostics = this.getSymbolAndDiagnosticsForAST(arrayLit);
-            if (!symbolAndDiagnostics) {
-                symbolAndDiagnostics = this.computeArrayLiteralExpressionSymbol(arrayLit, inContextuallyTypedAssignment, enclosingDecl, context);
-                this.setSymbolAndDiagnosticsForAST(arrayLit, symbolAndDiagnostics, context);
-            }
-
-            return symbolAndDiagnostics;
-        }
-
-        private computeArrayLiteralExpressionSymbol(arrayLit: UnaryExpression, inContextuallyTypedAssignment, enclosingDecl: PullDecl, context: PullTypeResolutionContext): SymbolAndDiagnostics<PullSymbol> {
-            var elements = <ASTList>arrayLit.operand;
-            var elementType = this.semanticInfoChain.anyTypeSymbol;
-            var elementTypes: PullTypeSymbol[] = [];
-            var comparisonInfo = new TypeComparisonInfo();
-            var contextualElementType: PullTypeSymbol = null;
-            comparisonInfo.onlyCaptureFirstError = true;
-
-            // if the target type is an array type, extract the element type
-            if (inContextuallyTypedAssignment) {
-                var contextualType = context.getContextualType();
-
-                this.resolveDeclaredSymbol(contextualType, enclosingDecl, context);
-
-                if (contextualType && contextualType.isArray()) {
-                    contextualElementType = contextualType.getElementType();
-                }
-            }
-
-            // Resolve element types
-            if (elements) {
-                if (inContextuallyTypedAssignment) {
-                    context.pushContextualType(contextualElementType, context.inProvisionalResolution(), null);
-                }
-
-                for (var i = 0; i < elements.members.length; i++) {
-                    elementTypes[elementTypes.length] = this.resolveAST(elements.members[i], inContextuallyTypedAssignment, enclosingDecl, context).symbol.getType();
-                }
-
-                if (inContextuallyTypedAssignment) {
-                    context.popContextualType();
-                }
-            }
-
-            // Find the elment type
-            if (contextualElementType && !contextualElementType.isTypeParameter()) {
-                // If there is a contextual type, assume the elemet type is the contextual type, this also applies for zero-length array litrals
-                elementType = contextualElementType;
-
-                // verify that this assumption is correct
-                for (var i = 0; i < elementTypes.length; i++) {
-                    var comparisonInfo = new TypeComparisonInfo();
-                    var currentElementType = elementTypes[i];
-                    var currentElementAST = elements.members[i];
-                    if (!this.sourceIsAssignableToTarget(currentElementType, contextualElementType, context, comparisonInfo)) {
-                        var message: Diagnostic;
-                        if (comparisonInfo.message) {
-                            message = context.postError(this.getUnitPath(), currentElementAST.minChar, currentElementAST.getLength(), DiagnosticCode.Cannot_convert__0__to__1__NL__2, [currentElementType.toString(), contextualElementType.toString(), comparisonInfo.message]);
-                        } else {
-                            message = context.postError(this.getUnitPath(), currentElementAST.minChar, currentElementAST.getLength(), DiagnosticCode.Cannot_convert__0__to__1_, [currentElementType.toString(), contextualElementType.toString()]);
-                        }
-
-                        return SymbolAndDiagnostics.create(this.getNewErrorTypeSymbol(null), [message]);
-                    }
-                }
-            }
-            else {
-                // If there is no contextual type to apply attempt to find the best common type
-                if (elementTypes.length) {
-                    elementType = elementTypes[0];
-                }
-
-                var collection: IPullTypeCollection = {
-                    getLength: () => { return elements.members.length; },
-                    setTypeAtIndex: (index: number, type: PullTypeSymbol) => { elementTypes[index] = type; },
-                    getTypeAtIndex: (index: number) => { return elementTypes[index]; }
-                };
-
-                elementType = this.findBestCommonType(elementType, null, collection, context, comparisonInfo);
-
-                // if the array type is the undefined type, we should widen it to any
-                // if it's of the null type, only widen it if it's not in a nested array element, so as not to 
-                // short-circuit any checks for the best common type
-                if (elementType === this.semanticInfoChain.undefinedTypeSymbol || elementType === this.semanticInfoChain.nullTypeSymbol) {
-                    elementType = this.semanticInfoChain.anyTypeSymbol;
-                }
-
-                if (!elementType) {
-                    elementType = this.semanticInfoChain.anyTypeSymbol;
-                }
-                else if (contextualType && !contextualType.isTypeParameter()) {
-                    // for the case of zero-length 'any' arrays, we still want to set the contextual type, if   
-                    // need be   
-                    if (this.sourceIsAssignableToTarget(elementType, contextualType, context)) {
-                        elementType = contextualType;
-                    }
-                }  
-
-            }
-
-            var arraySymbol = elementType.getArrayType();
-
-            // ...But in case we haven't...
-            if (!arraySymbol) {
-
-                if (!this.cachedArrayInterfaceType) {
-                    this.cachedArrayInterfaceType = <PullTypeSymbol>this.getSymbolFromDeclPath("Array", this.getPathToDecl(enclosingDecl), PullElementKind.Interface);
-                }
-
-                if (this.cachedArrayInterfaceType && !this.cachedArrayInterfaceType.isResolved()) {
-                    this.resolveDeclaredSymbol(this.cachedArrayInterfaceType, enclosingDecl, context);
-                }
-
-                arraySymbol = createSpecializedType(this.cachedArrayInterfaceType, [elementType], null);
-
-                if (!arraySymbol) {
-                    arraySymbol = this.semanticInfoChain.anyTypeSymbol;
-                }
-            }
-
-            return SymbolAndDiagnostics.fromSymbol(arraySymbol);
-        }
-
-        private resolveIndexExpression(callEx: BinaryExpression, inContextuallyTypedAssignment: boolean, enclosingDecl: PullDecl, context: PullTypeResolutionContext): SymbolAndDiagnostics<PullSymbol> {
-            var symbolAndDiagnostics = this.getSymbolAndDiagnosticsForAST(callEx);
-            if (!symbolAndDiagnostics) {
-                symbolAndDiagnostics = this.computeIndexExpressionSymbol(callEx, inContextuallyTypedAssignment, enclosingDecl, context);
-                this.setSymbolAndDiagnosticsForAST(callEx, symbolAndDiagnostics, context);
-            }
-
-            return symbolAndDiagnostics;
-        }
-
-        private computeIndexExpressionSymbol(callEx: BinaryExpression, inContextuallyTypedAssignment: boolean, enclosingDecl: PullDecl, context: PullTypeResolutionContext): SymbolAndDiagnostics<PullSymbol> {
-            // resolve the target
-            var targetSymbol = this.resolveAST(callEx.operand1, inContextuallyTypedAssignment, enclosingDecl, context).symbol;
-
-            var targetTypeSymbol = targetSymbol.getType();
-
-            if (this.isAnyOrEquivalent(targetTypeSymbol)) {
-                return SymbolAndDiagnostics.fromSymbol(targetTypeSymbol);
-            }
-
-            var elementType = targetTypeSymbol.getElementType();
-
-            var indexType = this.resolveAST(callEx.operand2, inContextuallyTypedAssignment, enclosingDecl, context).symbol.getType();
-
-            var isNumberIndex = indexType === this.semanticInfoChain.numberTypeSymbol || PullHelpers.symbolIsEnum(indexType);
-
-            if (elementType && isNumberIndex) {
-                return SymbolAndDiagnostics.fromSymbol(elementType);
-            }
-
-            // if the index expression is a string literal or a numberic literal and the object expression has
-            // a property with that name,  the property access is the type of that property
-            if (callEx.operand2.nodeType() === NodeType.StringLiteral || callEx.operand2.nodeType() === NodeType.NumericLiteral) {
-                var memberName = callEx.operand2.nodeType() === NodeType.StringLiteral ? (<StringLiteral>callEx.operand2).actualText :
-                    quoteStr((<NumberLiteral>callEx.operand2).value.toString());
-
-                var member = targetTypeSymbol.findMember(memberName);
-
-                if (member) {
-                    return SymbolAndDiagnostics.fromSymbol(member.getType());
-                }
-            }
-
-            var signatures = targetTypeSymbol.getIndexSignatures();
-
-            var stringSignature: PullSignatureSymbol = null;
-            var numberSignature: PullSignatureSymbol = null;
-            var signature: PullSignatureSymbol = null;
-            var paramSymbols: PullSymbol[];
-            var paramType: PullTypeSymbol;
-
-            for (var i = 0; i < signatures.length; i++) {
-                if (stringSignature && numberSignature) {
-                    break;
-                }
-
-                signature = signatures[i];
-
-                paramSymbols = signature.getParameters();
-
-                if (paramSymbols.length) {
-                    paramType = paramSymbols[0].getType();
-
-                    if (paramType === this.semanticInfoChain.stringTypeSymbol) {
-                        stringSignature = signatures[i];
-                        continue;
-                    }
-                    else if (paramType === this.semanticInfoChain.numberTypeSymbol || paramType.getKind() === PullElementKind.Enum) {
-                        numberSignature = signatures[i];
-                        continue;
-                    }
-                }
-            }
-
-            // otherwise, if the object expression has a numeric index signature and the index expression is
-            // of type Any, the Number primitive type or an enum type, the property access is of the type of that index
-            // signature
-            if (numberSignature && (isNumberIndex || indexType === this.semanticInfoChain.anyTypeSymbol)) {
-                var returnType = numberSignature.getReturnType();
-
-                if (!returnType) {
-                    returnType = this.semanticInfoChain.anyTypeSymbol;
-                }
-
-                return SymbolAndDiagnostics.fromSymbol(returnType);
-            }
-            // otherwise, if the object expression has a string index signature and the index expression is
-            // of type Any, the String or Number primitive type or an enum type, the property access of the type of
-            // that index signature
-            else if (stringSignature && (isNumberIndex || indexType === this.semanticInfoChain.anyTypeSymbol || indexType === this.semanticInfoChain.stringTypeSymbol)) {
-                var returnType = stringSignature.getReturnType();
-
-                if (!returnType) {
-                    returnType = this.semanticInfoChain.anyTypeSymbol;
-                }
-
-                return SymbolAndDiagnostics.fromSymbol(returnType);
-            }
-            // otherwise, if indexExpr is of type Any, the String or Number primitive type or an enum type,
-            // the property access is of type Any
-            else if (isNumberIndex || indexType === this.semanticInfoChain.anyTypeSymbol || indexType === this.semanticInfoChain.stringTypeSymbol) {
-                var returnType = this.semanticInfoChain.anyTypeSymbol;
-                return SymbolAndDiagnostics.fromSymbol(returnType);
-            }
-            // otherwise, the property acess is invalid and a compile-time error occurs
-            else {
-                return SymbolAndDiagnostics.create(
-                    this.getNewErrorTypeSymbol(null),
-                    [context.postError(this.getUnitPath(), callEx.minChar, callEx.getLength(), DiagnosticCode.Value_of_type__0__is_not_indexable_by_type__1_, [targetTypeSymbol.toString(false), indexType.toString(false)])]);
-            }
-        }
-
-        private resolveBitwiseOperator(expressionAST: AST, inContextuallyTypedAssignment: boolean, enclosingDecl: PullDecl, context: PullTypeResolutionContext): PullSymbol {
-
-            var binex = <BinaryExpression>expressionAST;
-
-            var leftType = <PullTypeSymbol>this.resolveAST(binex.operand1, inContextuallyTypedAssignment, enclosingDecl, context).symbol.getType();
-            var rightType = <PullTypeSymbol>this.resolveAST(binex.operand2, inContextuallyTypedAssignment, enclosingDecl, context).symbol.getType();
-
-            if (this.sourceIsSubtypeOfTarget(leftType, this.semanticInfoChain.numberTypeSymbol, context) &&
-                this.sourceIsSubtypeOfTarget(rightType, this.semanticInfoChain.numberTypeSymbol, context)) {
-
-                return this.semanticInfoChain.numberTypeSymbol;
-            }
-            else if ((leftType === this.semanticInfoChain.booleanTypeSymbol) &&
-                (rightType === this.semanticInfoChain.booleanTypeSymbol)) {
-
-                return this.semanticInfoChain.booleanTypeSymbol;
-            }
-            else if (this.isAnyOrEquivalent(leftType)) {
-                if ((this.isAnyOrEquivalent(rightType) ||
-                    (rightType === this.semanticInfoChain.numberTypeSymbol) ||
-                    (rightType === this.semanticInfoChain.booleanTypeSymbol))) {
-
-                    return this.semanticInfoChain.anyTypeSymbol;
-                }
-            }
-            else if (this.isAnyOrEquivalent(rightType)) {
-                if ((leftType === this.semanticInfoChain.numberTypeSymbol) ||
-                    (leftType === this.semanticInfoChain.booleanTypeSymbol)) {
-
-                    return this.semanticInfoChain.anyTypeSymbol;
-                }
-            }
-
-            return this.semanticInfoChain.anyTypeSymbol;
-        }
-
-        private resolveArithmeticExpression(binex: BinaryExpression, inContextuallyTypedAssignment: boolean, enclosingDecl: PullDecl, context: PullTypeResolutionContext): SymbolAndDiagnostics<PullSymbol> {
-            var leftType = <PullTypeSymbol>this.resolveAST(binex.operand1, inContextuallyTypedAssignment, enclosingDecl, context).symbol.getType();
-            var rightType = <PullTypeSymbol>this.resolveAST(binex.operand2, inContextuallyTypedAssignment, enclosingDecl, context).symbol.getType();
-
-            // PULLREVIEW: Eh?  I've preserved the logic from the current implementation, but it could use cleaning up
-            if (this.isNullOrUndefinedType(leftType)) {
-                leftType = rightType;
-            }
-            if (this.isNullOrUndefinedType(rightType)) {
-                rightType = leftType;
-            }
-
-            leftType = this.widenType(leftType);
-            rightType = this.widenType(rightType);
-
-            if (binex.nodeType() === NodeType.AddExpression || binex.nodeType() === NodeType.AddAssignmentExpression) {
-                if (leftType === this.semanticInfoChain.stringTypeSymbol || rightType === this.semanticInfoChain.stringTypeSymbol) {
-                    return SymbolAndDiagnostics.fromSymbol(this.semanticInfoChain.stringTypeSymbol);
-                }
-                else if (leftType === this.semanticInfoChain.numberTypeSymbol && rightType === this.semanticInfoChain.numberTypeSymbol) {
-                    return SymbolAndDiagnostics.fromSymbol(this.semanticInfoChain.numberTypeSymbol);
-                }
-                else if (this.sourceIsSubtypeOfTarget(leftType, this.semanticInfoChain.numberTypeSymbol, context) && this.sourceIsSubtypeOfTarget(rightType, this.semanticInfoChain.numberTypeSymbol, context)) {
-                    return SymbolAndDiagnostics.fromSymbol(this.semanticInfoChain.numberTypeSymbol);
-                }
-                else {
-                    // could be an error
-                    return SymbolAndDiagnostics.fromSymbol(this.semanticInfoChain.anyTypeSymbol);
-                }
-            }
-            else {
-                if (leftType === this.semanticInfoChain.numberTypeSymbol && rightType === this.semanticInfoChain.numberTypeSymbol) {
-                    return SymbolAndDiagnostics.fromSymbol(this.semanticInfoChain.numberTypeSymbol);
-                }
-                else if (this.sourceIsSubtypeOfTarget(leftType, this.semanticInfoChain.numberTypeSymbol, context) && this.sourceIsSubtypeOfTarget(rightType, this.semanticInfoChain.numberTypeSymbol, context)) {
-                    return SymbolAndDiagnostics.fromSymbol(this.semanticInfoChain.numberTypeSymbol);
-                }
-                else if (this.isAnyOrEquivalent(leftType) || this.isAnyOrEquivalent(rightType)) {
-                    return SymbolAndDiagnostics.fromSymbol(this.semanticInfoChain.numberTypeSymbol);
-                }
-                else {
-                    // error
-                    return SymbolAndDiagnostics.fromSymbol(this.semanticInfoChain.anyTypeSymbol);
-                }
-            }
-        }
-
-        private resolveLogicalOrExpression(binex: BinaryExpression, inContextuallyTypedAssignment: boolean, enclosingDecl: PullDecl, context: PullTypeResolutionContext): SymbolAndDiagnostics<PullSymbol> {
-            var symbolAndDiagnostics = this.getSymbolAndDiagnosticsForAST(binex);
-            if (!symbolAndDiagnostics) {
-                symbolAndDiagnostics = this.computeLogicalOrExpressionSymbol(binex, inContextuallyTypedAssignment, enclosingDecl, context);
-                this.setSymbolAndDiagnosticsForAST(binex, symbolAndDiagnostics, context);
-            }
-
-            return symbolAndDiagnostics;
-        }
-
-        private computeLogicalOrExpressionSymbol(binex: BinaryExpression, inContextuallyTypedAssignment: boolean, enclosingDecl: PullDecl, context: PullTypeResolutionContext): SymbolAndDiagnostics<PullSymbol> {
-            var leftType = <PullTypeSymbol>this.resolveAST(binex.operand1, inContextuallyTypedAssignment, enclosingDecl, context).symbol.getType();
-            var rightType = <PullTypeSymbol>this.resolveAST(binex.operand2, inContextuallyTypedAssignment, enclosingDecl, context).symbol.getType();
-
-            if (this.isAnyOrEquivalent(leftType) || this.isAnyOrEquivalent(rightType)) {
-                return SymbolAndDiagnostics.fromSymbol(this.semanticInfoChain.anyTypeSymbol);
-            }
-            else if (leftType === this.semanticInfoChain.booleanTypeSymbol) {
-                if (rightType === this.semanticInfoChain.booleanTypeSymbol) {
-                    return SymbolAndDiagnostics.fromSymbol(this.semanticInfoChain.booleanTypeSymbol);
-                }
-                else {
-                    return SymbolAndDiagnostics.fromSymbol(this.semanticInfoChain.anyTypeSymbol);
-                }
-            }
-            else if (leftType === this.semanticInfoChain.numberTypeSymbol) {
-                if (rightType === this.semanticInfoChain.numberTypeSymbol) {
-                    return SymbolAndDiagnostics.fromSymbol(this.semanticInfoChain.numberTypeSymbol);
-                }
-                else {
-                    return SymbolAndDiagnostics.fromSymbol(this.semanticInfoChain.anyTypeSymbol);
-                }
-            }
-            else if (leftType === this.semanticInfoChain.stringTypeSymbol) {
-                if (rightType === this.semanticInfoChain.stringTypeSymbol) {
-                    return SymbolAndDiagnostics.fromSymbol(this.semanticInfoChain.stringTypeSymbol);
-                }
-                else {
-                    return SymbolAndDiagnostics.fromSymbol(this.semanticInfoChain.anyTypeSymbol);
-                }
-            }
-            else if (this.sourceIsSubtypeOfTarget(leftType, rightType, context)) {
-                return SymbolAndDiagnostics.fromSymbol(rightType);
-            }
-            else if (this.sourceIsSubtypeOfTarget(rightType, leftType, context)) {
-                return SymbolAndDiagnostics.fromSymbol(leftType);
-            }
-
-            return SymbolAndDiagnostics.fromSymbol(this.semanticInfoChain.anyTypeSymbol);
-        }
-
-        private resolveLogicalAndExpression(binex: BinaryExpression, inContextuallyTypedAssignment: boolean, enclosingDecl: PullDecl, context: PullTypeResolutionContext): SymbolAndDiagnostics<PullSymbol> {
-            return SymbolAndDiagnostics.fromSymbol(this.resolveAST(binex.operand2, inContextuallyTypedAssignment, enclosingDecl, context).symbol.getType());
-        }
-
-        private resolveConditionalExpression(trinex: ConditionalExpression, enclosingDecl: PullDecl, context: PullTypeResolutionContext): SymbolAndDiagnostics<PullSymbol> {
-            var symbolAndDiagnostics = this.getSymbolAndDiagnosticsForAST(trinex);
-            if (!symbolAndDiagnostics) {
-                symbolAndDiagnostics = this.computeConditionalExpressionSymbol(trinex, enclosingDecl, context);
-                this.setSymbolAndDiagnosticsForAST(trinex, symbolAndDiagnostics, context);
-            }
-
-            return symbolAndDiagnostics;
-        }
-
-        private computeConditionalExpressionSymbol(trinex: ConditionalExpression, enclosingDecl: PullDecl, context: PullTypeResolutionContext): SymbolAndDiagnostics<PullSymbol> {
-            var leftType = this.resolveAST(trinex.operand2, false, enclosingDecl, context).symbol.getType();
-            var rightType = this.resolveAST(trinex.operand3, false, enclosingDecl, context).symbol.getType();
-
-            var symbol: PullSymbol = null;
-            if (this.typesAreIdentical(leftType, rightType)) {
-                symbol = leftType;
-            }
-            else if (this.sourceIsSubtypeOfTarget(leftType, rightType, context) || this.sourceIsSubtypeOfTarget(rightType, leftType, context)) {
-                var collection: IPullTypeCollection = {
-                    getLength: () => { return 2; },
-                    setTypeAtIndex: (index: number, type: PullTypeSymbol) => { }, // no contextual typing here, so no need to do anything
-                    getTypeAtIndex: (index: number) => { return rightType; } // we only want the "second" type - the "first" is skipped
-                }
-
-                var bestCommonType = this.findBestCommonType(leftType, null, collection, context);
-
-                if (bestCommonType) {
-                    symbol = bestCommonType;
-                }
-            }
-
-            if (!symbol) {
-                return SymbolAndDiagnostics.create(
-                    this.getNewErrorTypeSymbol(null),
-                    [context.postError(this.getUnitPath(), trinex.minChar, trinex.getLength(), DiagnosticCode.Type_of_conditional_expression_cannot_be_determined__Best_common_type_could_not_be_found_between__0__and__1_, [leftType.toString(false), rightType.toString(false)])]);
-            }
-
-            return SymbolAndDiagnostics.fromSymbol(symbol);
-        }
-
-        private resolveParenthesizedExpression(ast: ParenthesizedExpression, enclosingDecl: PullDecl, context: PullTypeResolutionContext): SymbolAndDiagnostics<PullSymbol> {
-            // Note: we don't want to consider errors at a lower node to also be happening at this
-            // node.  If we did that, then we'd end up reporting an error multiple times in type check.
-            // First as we hit this node, then as we hit the lower node that actually produced the
-            // error.
-            return this.resolveAST(ast.expression, false, enclosingDecl, context).withoutDiagnostics();
-        }
-
-        private resolveExpressionStatement(ast: ExpressionStatement, inContextuallyTypedAssignment: boolean, enclosingDecl: PullDecl, context: PullTypeResolutionContext): SymbolAndDiagnostics<PullSymbol> {
-            // Note: we don't want to consider errors at a lower node to also be happening at this
-            // node.  If we did that, then we'd end up reporting an error multiple times in type check.
-            // First as we hit this node, then as we hit the lower node that actually produced the
-            // error.
-            return this.resolveAST(ast.expression, inContextuallyTypedAssignment, enclosingDecl, context).withoutDiagnostics();
-        }
-
-        public resolveInvocationExpression(callEx: InvocationExpression, inContextuallyTypedAssignment: boolean, enclosingDecl: PullDecl, context: PullTypeResolutionContext, additionalResults?: PullAdditionalCallResolutionData): SymbolAndDiagnostics<PullSymbol> {
-            if (additionalResults) {
-                return this.computeInvocationExpressionSymbol(callEx, inContextuallyTypedAssignment, enclosingDecl, context, additionalResults);
-            }
-
-            var symbolAndDiagnostics = this.getSymbolAndDiagnosticsForAST(callEx);
-
-            if (!symbolAndDiagnostics || !symbolAndDiagnostics.symbol.isResolved()) {
-                symbolAndDiagnostics = this.computeInvocationExpressionSymbol(callEx, inContextuallyTypedAssignment, enclosingDecl, context, null);
-                this.setSymbolAndDiagnosticsForAST(callEx, symbolAndDiagnostics, context);
-            }
-
-            return symbolAndDiagnostics;
-        }
-
-        public computeInvocationExpressionSymbol(callEx: InvocationExpression, inContextuallyTypedAssignment: boolean, enclosingDecl: PullDecl, context: PullTypeResolutionContext, additionalResults?: PullAdditionalCallResolutionData): SymbolAndDiagnostics<PullSymbol> {
-            // resolve the target
-            var targetSymbol = this.resolveAST(callEx.target, inContextuallyTypedAssignment, enclosingDecl, context).symbol;
-            var targetAST = this.getLastIdentifierInTarget(callEx);
-
-            // don't be fooled
-            //if (target === this.semanticInfoChain.anyTypeSymbol) {
-            //    diagnostic = context.postError(callEx.minChar, callEx.getLength(), this.unitPath, "Invalid call expression", enclosingDecl);
-            //    return this.getNewErrorTypeSymbol(diagnostic); 
-            //}
-
-            var targetTypeSymbol = targetSymbol.getType();
-            if (this.isAnyOrEquivalent(targetTypeSymbol)) {
-
-                if (callEx.typeArguments) {
-                    return SymbolAndDiagnostics.create(
-                        this.getNewErrorTypeSymbol(null),
-                        [context.postError(this.unitPath, targetAST.minChar, targetAST.getLength(), DiagnosticCode.Untyped_function_calls_may_not_accept_type_arguments)]);
-                }
-
-                return SymbolAndDiagnostics.fromSymbol(this.semanticInfoChain.anyTypeSymbol);
-            }
-            
-            var diagnostics: Diagnostic[] = [];
-            var isSuperCall = false;
-
-            if (callEx.target.nodeType() === NodeType.SuperExpression) {
-                isSuperCall = true;
-
-                if (targetTypeSymbol.isClass()) {
-                    targetSymbol = (<PullTypeSymbol>targetTypeSymbol).getConstructorMethod();
-                    targetTypeSymbol = targetSymbol.getType();
-                }
-                else {
-                    diagnostics = this.addDiagnostic(diagnostics,
-                        context.postError(this.unitPath, targetAST.minChar, targetAST.getLength(), DiagnosticCode.Calls_to__super__are_only_valid_inside_a_class));
-                    return SymbolAndDiagnostics.create(this.getNewErrorTypeSymbol(null), diagnostics);
-                }
-            }
-
-            var signatures = isSuperCall ? (<PullTypeSymbol>targetTypeSymbol).getConstructSignatures() : (<PullFunctionTypeSymbol>targetTypeSymbol).getCallSignatures();
-
-            if (!signatures.length && (targetTypeSymbol.getKind() == PullElementKind.ConstructorType)) {
-                diagnostics = this.addDiagnostic(diagnostics,
-                    context.postError(this.unitPath, targetAST.minChar, targetAST.getLength(), DiagnosticCode.Value_of_type__0__is_not_callable__Did_you_mean_to_include__new___, [targetTypeSymbol.toString()]));
-            }
-
-            var typeArgs: PullTypeSymbol[] = null;
-            var typeReplacementMap: any = null;
-            var couldNotFindGenericOverload = false;
-            var couldNotAssignToConstraint: boolean;
-
-            // resolve the type arguments, specializing if necessary
-            if (callEx.typeArguments) {
-
-                // specialize the type arguments
-                typeArgs = [];
-
-                if (callEx.typeArguments && callEx.typeArguments.members.length) {
-                    for (var i = 0; i < callEx.typeArguments.members.length; i++) {
-                        var typeArg = this.resolveTypeReference(<TypeReference>callEx.typeArguments.members[i], enclosingDecl, context).symbol;
-                        typeArgs[i] = context.findSpecializationForType(typeArg);
-                    }
-                }
-            }
-            else if (isSuperCall && targetTypeSymbol.isGeneric()) {
-                typeArgs = targetTypeSymbol.getTypeArguments();
-            }
-
-            // next, walk the available signatures
-            // if any are generic, and we don't have type arguments, try to infer
-            // otherwise, try to specialize to the type arguments above
-            if (targetTypeSymbol.isGeneric()) {
-
-                var resolvedSignatures: PullSignatureSymbol[] = [];
-                var inferredTypeArgs: PullTypeSymbol[];
-                var specializedSignature: PullSignatureSymbol;
-                var typeParameters: PullTypeParameterSymbol[];
-                var typeConstraint: PullTypeSymbol = null;
-                var prevSpecializingToAny = context.specializingToAny;
-                var prevSpecializing: boolean = context.isSpecializingSignatureAtCallSite;
-                var beforeResolutionSignatures = signatures;
-                var triedToInferTypeArgs: boolean;
-
-                for (var i = 0; i < signatures.length; i++) {
-                    typeParameters = signatures[i].getTypeParameters();
-                    couldNotAssignToConstraint = false;
-                    triedToInferTypeArgs = false;
-
-                    if (signatures[i].isGeneric() && typeParameters.length) {
-                        if (typeArgs) {
-                            inferredTypeArgs = typeArgs;
-                        }
-                        else if (callEx.arguments) {
-                            inferredTypeArgs = this.inferArgumentTypesForSignature(signatures[i], callEx.arguments, new TypeComparisonInfo(), enclosingDecl, context);
-                            triedToInferTypeArgs = true;
-                        }
-
-                        // if we could infer Args, or we have type arguments, then attempt to specialize the signature
-                        if (inferredTypeArgs) {
-
-                            typeReplacementMap = {};
-
-                            if (inferredTypeArgs.length) {
-
-                                if (inferredTypeArgs.length != typeParameters.length) {
-                                    continue;
-                                }
-
-                                for (var j = 0; j < typeParameters.length; j++) {
-                                    typeReplacementMap[typeParameters[j].getSymbolID().toString()] = inferredTypeArgs[j];
-                                }
-                                for (var j = 0; j < typeParameters.length; j++) {
-                                    typeConstraint = typeParameters[j].getConstraint();
-
-                                    // test specialization type for assignment compatibility with the constraint
-                                    if (typeConstraint) {
-                                        if (typeConstraint.isTypeParameter()) {
-                                            for (var k = 0; k < typeParameters.length && k < inferredTypeArgs.length; k++) {
-                                                if (typeParameters[k] == typeConstraint) {
-                                                    typeConstraint = inferredTypeArgs[k];
-                                                }
-                                            }
-                                        }
-                                        //if (typeConstraint.isTypeParameter()) {
-                                        //    context.pushTypeSpecializationCache(typeReplacementMap);
-                                        //    typeConstraint = specializeType(typeConstraint, null, this, enclosingDecl, context);  //<PullTypeSymbol>this.resolveDeclaredSymbol(typeConstraint, enclosingDecl, context);
-                                        //    context.popTypeSpecializationCache();
-                                        //}
-                                        context.isComparingSpecializedSignatures = true;
-                                        if (!this.sourceIsAssignableToTarget(inferredTypeArgs[j], typeConstraint, context)) {
-                                            diagnostics = this.addDiagnostic(diagnostics,
-                                                context.postError(this.unitPath, targetAST.minChar, targetAST.getLength(), DiagnosticCode.Type__0__does_not_satisfy_the_constraint__1__for_type_parameter__2_, [inferredTypeArgs[j].toString(true), typeConstraint.toString(true), typeParameters[j].toString(true)]));
-                                            couldNotAssignToConstraint = true;
-                                        }
-                                        context.isComparingSpecializedSignatures = false;
-
-                                        if (couldNotAssignToConstraint) {
-                                            break;
-                                        }
-                                    }
-                                }
-                            }
-                            else {
-
-                                // if we tried to infer type arguments but could not, this overload should not be considered to be a candidate
-                                if (triedToInferTypeArgs) {
-
-                                    if (signatures[i].parametersAreFixed()) {
-                                        if (signatures[i].hasGenericParameter()) {
-                                            context.specializingToAny = true;
-                                        }
-                                        else {
-                                            resolvedSignatures[resolvedSignatures.length] = signatures[i];
-                                        }
-                                    }
-                                    else {
-                                        continue;
-                                    }
-                                }
-
-                                context.specializingToAny = true;
-                            }
-
-                            if (couldNotAssignToConstraint) {
-                                continue;
-                            }
-
-                            context.isSpecializingSignatureAtCallSite = true;
-                            specializedSignature = getSpecializedSignature(signatures[i], signatures[i].getTypeParameters(), inferredTypeArgs, true, typeReplacementMap);//specializeSignature(signatures[i], false, typeReplacementMap, inferredTypeArgs, this, enclosingDecl, context);
-                            
-                            context.isSpecializingSignatureAtCallSite = prevSpecializing;
-                            context.specializingToAny = prevSpecializingToAny;
-
-                            if (specializedSignature) {
-                                resolvedSignatures[resolvedSignatures.length] = specializedSignature;
-                            }
-                        }
-                    }
-                    else {
-                        if (!(callEx.typeArguments && callEx.typeArguments.members.length)) {
-                            resolvedSignatures[resolvedSignatures.length] = signatures[i];
-                        }
-                    }
-                }
-                // PULLTODO: Try to avoid copying here...
-
-                if (signatures.length && !resolvedSignatures.length) {
-                    couldNotFindGenericOverload = true;
-                }
-
-                signatures = resolvedSignatures;
-            }
-            
-            // the target should be a function
-            //if (!targetTypeSymbol.isType()) {
-            //    this.log("Attempting to call a non-function symbol");
-            //    return this.semanticInfoChain.anyTypeSymbol;
-            //}
-            var errorCondition: PullSymbol = null;
-
-            if (!signatures.length) {
-                if (additionalResults) {
-                    additionalResults.targetSymbol = targetSymbol;
-                    additionalResults.targetTypeSymbol = targetTypeSymbol;
-                    additionalResults.resolvedSignatures = beforeResolutionSignatures;
-                    additionalResults.candidateSignature = beforeResolutionSignatures && beforeResolutionSignatures.length ? beforeResolutionSignatures[0] : null;
-
-                    additionalResults.actualParametersContextTypeSymbols = actualParametersContextTypeSymbols;
-                }
-
-                if (!couldNotFindGenericOverload) {
-
-                    // if there are no call signatures, but the target is a subtype of 'Function', return 'any'
-                    if (this.cachedFunctionInterfaceType && this.sourceIsSubtypeOfTarget(targetTypeSymbol, this.cachedFunctionInterfaceType, context)) {
-                        return SymbolAndDiagnostics.create(this.semanticInfoChain.anyTypeSymbol, diagnostics);
-                    }
-
-                    diagnostics = this.addDiagnostic(diagnostics, context.postError(this.unitPath, callEx.minChar, callEx.getLength(), DiagnosticCode.Unable_to_invoke_type_with_no_call_signatures));
-                    errorCondition = this.getNewErrorTypeSymbol(null);
-                }
-                else {
-                    diagnostics = this.addDiagnostic(diagnostics, context.postError(this.unitPath, callEx.minChar, callEx.getLength(), DiagnosticCode.Could_not_select_overload_for__call__expression));
-                    errorCondition = this.getNewErrorTypeSymbol(null);
-                }
-
-                return SymbolAndDiagnostics.create(errorCondition, diagnostics);
-            }
-
-            var signature = this.resolveOverloads(callEx, signatures, enclosingDecl, callEx.typeArguments != null, context, diagnostics);
-            var useBeforeResolutionSignatures = signature == null;
-            
-            if (!signature) {
-                diagnostics = this.addDiagnostic(diagnostics,
-                    context.postError(this.unitPath, targetAST.minChar, targetAST.getLength(), DiagnosticCode.Could_not_select_overload_for__call__expression));
-
-                // Remember the error state
-                errorCondition = this.getNewErrorTypeSymbol(null);
-
-                if (!signatures.length) {
-                    return SymbolAndDiagnostics.create(errorCondition, diagnostics);
-                }
-
-                // Attempt to recover from the error condition
-                // First, pick the first signature as the candidate signature
-                signature = signatures[0];
-
-                // Second, clear any state left from overload resolution in preparation of contextual typing
-                if (callEx.arguments) {
-                    for (var k = 0, n = callEx.arguments.members.length; k < n; k++) {
-                        var arg = callEx.arguments.members[k];
-                        var argSymbolAndDiagnostics = this.getSymbolAndDiagnosticsForAST(arg);
-                        var argSymbol = argSymbolAndDiagnostics && argSymbolAndDiagnostics.symbol;
-
-                        if (argSymbol) {
-                            var argType = argSymbol.getType();
-                            if (arg.nodeType() === NodeType.FunctionDeclaration) {
-                                if (!this.canApplyContextualTypeToFunction(argType, <FunctionDeclaration>arg, true)) {
-                                    continue;
-                                }
-                            }
-
-                            argSymbol.invalidate();
-                        }
-                    }
-                }
-            }
-
-            if (!signature.isGeneric() && callEx.typeArguments) {
-                diagnostics = this.addDiagnostic(diagnostics,
-                    context.postError(this.unitPath, targetAST.minChar, targetAST.getLength(), DiagnosticCode.Non_generic_functions_may_not_accept_type_arguments));
-            }
-
-            var returnType = signature.getReturnType();
-
-            // contextually type arguments
-            var actualParametersContextTypeSymbols: PullTypeSymbol[] = [];
-            if (callEx.arguments) {
-                var len = callEx.arguments.members.length;
-                var params = signature.getParameters();
-                var contextualType: PullTypeSymbol = null;
-                var signatureDecl = signature.getDeclarations()[0];
-
-                for (var i = 0; i < len; i++) {
-                    // account for varargs
-                    if (params.length) {
-                        if (i < params.length - 1 || (i < params.length && !signature.hasVariableParamList())) {
-                            if (typeReplacementMap) {
-                                context.pushTypeSpecializationCache(typeReplacementMap);
-                            }
-                            this.resolveDeclaredSymbol(params[i], signatureDecl, context);
-                            if (typeReplacementMap) {
-                                context.popTypeSpecializationCache();
-                            }
-                            contextualType = params[i].getType();
-                        }
-                        else if (signature.hasVariableParamList()) {
-                            contextualType = params[params.length - 1].getType();
-                            if (contextualType.isArray()) {
-                                contextualType = contextualType.getElementType();
-                            }
-                        }
-                    }
-
-                    if (contextualType) {
-                        context.pushContextualType(contextualType, context.inProvisionalResolution(), null);
-                        actualParametersContextTypeSymbols[i] = contextualType;
-                    }
-
-                    this.resolveAST(callEx.arguments.members[i], contextualType != null, enclosingDecl, context);
-
-                    if (contextualType) {
-                        context.popContextualType();
-                        contextualType = null;
-                    }
-                }
-            }
-
-            // Store any additional resolution results if needed before we return
-            if (additionalResults) {
-                additionalResults.targetSymbol = targetSymbol;
-                additionalResults.targetTypeSymbol = targetTypeSymbol;
-                if (useBeforeResolutionSignatures && beforeResolutionSignatures) {
-                    additionalResults.resolvedSignatures = beforeResolutionSignatures;
-                    additionalResults.candidateSignature = beforeResolutionSignatures[0];
-
-                } else {
-                    additionalResults.resolvedSignatures = signatures;
-                    additionalResults.candidateSignature = signature;
-                }
-                additionalResults.actualParametersContextTypeSymbols = actualParametersContextTypeSymbols;
-            }
-
-            if (errorCondition) {
-                return SymbolAndDiagnostics.create(errorCondition, diagnostics);
-            }
-
-            if (!returnType) {
-                returnType = this.semanticInfoChain.anyTypeSymbol;
-            }
-
-            return SymbolAndDiagnostics.fromSymbol(returnType);
-        }
-
-        public resolveObjectCreationExpression(callEx: ObjectCreationExpression, inContextuallyTypedAssignment: boolean, enclosingDecl: PullDecl, context: PullTypeResolutionContext, additionalResults?: PullAdditionalCallResolutionData): SymbolAndDiagnostics<PullSymbol> {
-            if (additionalResults) {
-                return this.computeObjectCreationExpressionSymbol(callEx, inContextuallyTypedAssignment, enclosingDecl, context, additionalResults);
-            }
-
-            var symbolAndDiagnostics = this.getSymbolAndDiagnosticsForAST(callEx);
-            if (!symbolAndDiagnostics || !symbolAndDiagnostics.symbol.isResolved()) {
-
-                symbolAndDiagnostics = this.computeObjectCreationExpressionSymbol(callEx, inContextuallyTypedAssignment, enclosingDecl, context, null);
-                this.setSymbolAndDiagnosticsForAST(callEx, symbolAndDiagnostics, context);
-            }
-
-            return symbolAndDiagnostics;
-        }
-
-        public computeObjectCreationExpressionSymbol(callEx: ObjectCreationExpression, inContextuallyTypedAssignment: boolean, enclosingDecl: PullDecl, context: PullTypeResolutionContext, additionalResults?: PullAdditionalCallResolutionData): SymbolAndDiagnostics<PullSymbol> {
-            var returnType: PullTypeSymbol = null;
-
-            // resolve the target
-            var targetSymbol = this.resolveAST(callEx.target, inContextuallyTypedAssignment, enclosingDecl, context).symbol;
-            var targetTypeSymbol = targetSymbol.isType() ? <PullTypeSymbol>targetSymbol : targetSymbol.getType();
-
-            var targetAST = this.getLastIdentifierInTarget(callEx);
-
-            // PULLREVIEW: In the case of a generic instantiation of a class type,
-            // we'll have gotten a 'GenericType' node, which will be resolved as the class type and not
-            // the constructor type.  In this case, set the targetTypeSymbol to the constructor type
-            if (targetTypeSymbol.isClass()) {
-                targetTypeSymbol = (<PullTypeSymbol>targetTypeSymbol).getConstructorMethod().getType();
-            }
-
-            var constructSignatures = targetTypeSymbol.getConstructSignatures();
-
-            var typeArgs: PullTypeSymbol[] = null;
-            var typeReplacementMap: any = null;
-            var usedCallSignaturesInstead = false;
-            var couldNotAssignToConstraint: boolean;
-
-            if (this.isAnyOrEquivalent(targetTypeSymbol)) {
-                return SymbolAndDiagnostics.fromSymbol(targetTypeSymbol);
-            }
-
-            if (!constructSignatures.length) {
-                constructSignatures = targetTypeSymbol.getCallSignatures();
-                usedCallSignaturesInstead = true;
-            }
-
-            var diagnostics: Diagnostic[] = [];
-            if (constructSignatures.length) {
-                // resolve the type arguments, specializing if necessary
-                if (callEx.typeArguments) {
-                    // specialize the type arguments
-                    typeArgs = [];
-
-                    if (callEx.typeArguments && callEx.typeArguments.members.length) {
-                        for (var i = 0; i < callEx.typeArguments.members.length; i++) {
-                            var typeArg = this.resolveTypeReference(<TypeReference>callEx.typeArguments.members[i], enclosingDecl, context).symbol;
-                            typeArgs[i] = context.findSpecializationForType(typeArg);                            
-                        }
-                    }
-                }
-
-                // next, walk the available signatures
-                // if any are generic, and we don't have type arguments, try to infer
-                // otherwise, try to specialize to the type arguments above
-                if (targetTypeSymbol.isGeneric()) {
-                    var resolvedSignatures: PullSignatureSymbol[] = [];
-                    var inferredTypeArgs: PullTypeSymbol[];
-                    var specializedSignature: PullSignatureSymbol;
-                    var typeParameters: PullTypeParameterSymbol[];
-                    var typeConstraint: PullTypeSymbol = null;
-                    var prevSpecializingToAny = context.specializingToAny;
-                    var prevIsSpecializing = context.isSpecializingSignatureAtCallSite = true;
-                    var triedToInferTypeArgs: boolean;
-
-                    for (var i = 0; i < constructSignatures.length; i++) {
-                        couldNotAssignToConstraint = false;
-
-                        if (constructSignatures[i].isGeneric()) {
-                            if (typeArgs) {
-                                inferredTypeArgs = typeArgs;
-                            }
-                            else if (callEx.arguments) {
-                                inferredTypeArgs = this.inferArgumentTypesForSignature(constructSignatures[i], callEx.arguments, new TypeComparisonInfo(), enclosingDecl, context);
-                                triedToInferTypeArgs = true;
-                            }
-
-                            // if we could infer Args, or we have type arguments, then attempt to specialize the signature
-                            if (inferredTypeArgs) {
-                                typeParameters = constructSignatures[i].getTypeParameters();
-
-                                typeReplacementMap = {};
-
-                                if (inferredTypeArgs.length) {
-
-                                    if (inferredTypeArgs.length < typeParameters.length) {
-                                        continue;
-                                    }
-
-                                    for (var j = 0; j < typeParameters.length; j++) {
-                                        typeReplacementMap[typeParameters[j].getSymbolID().toString()] = inferredTypeArgs[j];
-                                    }
-                                    for (var j = 0; j < typeParameters.length; j++) {
-                                        typeConstraint = typeParameters[j].getConstraint();
-
-                                        // test specialization type for assignment compatibility with the constraint
-                                        if (typeConstraint) {
-                                            if (typeConstraint.isTypeParameter()) {
-                                                for (var k = 0; k < typeParameters.length && k < inferredTypeArgs.length; k++) {
-                                                    if (typeParameters[k] == typeConstraint) {
-                                                        typeConstraint = inferredTypeArgs[k];
-                                                    }
-                                                }
-                                            }
-                                            //if (typeConstraint.isTypeParameter()) {
-                                            //    context.pushTypeSpecializationCache(typeReplacementMap);
-                                            //    typeConstraint = specializeType(typeConstraint, null, this, enclosingDecl, context);
-                                            //    context.popTypeSpecializationCache();
-                                            //}
-
-                                            context.isComparingSpecializedSignatures = true;
-                                            if (!this.sourceIsAssignableToTarget(inferredTypeArgs[j], typeConstraint, context)) {
-                                                diagnostics = this.addDiagnostic(diagnostics,
-                                                    context.postError(this.unitPath, targetAST.minChar, targetAST.getLength(), DiagnosticCode.Type__0__does_not_satisfy_the_constraint__1__for_type_parameter__2_, [inferredTypeArgs[j].toString(true), typeConstraint.toString(true), typeParameters[j].toString(true)]));
-                                                couldNotAssignToConstraint = true;
-                                            }
-                                            context.isComparingSpecializedSignatures = false;
-
-                                            if (couldNotAssignToConstraint) {
-                                                break;
-                                            }
-
-                                        }
-                                    }
-                                }
-                                else {
-
-                                    if (triedToInferTypeArgs) {
-
-                                        if (constructSignatures[i].parametersAreFixed()) {
-                                            if (constructSignatures[i].hasGenericParameter()) {
-                                                context.specializingToAny = true;
-                                            }
-                                            else {
-                                                resolvedSignatures[resolvedSignatures.length] = constructSignatures[i];
-                                            }
-                                        }
-                                        else {
-                                            continue;
-                                        }
-                                    }
-
-                                    context.specializingToAny = true;
-                                }
-
-                                if (couldNotAssignToConstraint) {
-                                    continue;
-                                }
-
-                                context.isSpecializingSignatureAtCallSite = true;
-                                specializedSignature = getSpecializedSignature(constructSignatures[i], constructSignatures[i].getTypeParameters(), inferredTypeArgs, true, typeReplacementMap);//specializeSignature(constructSignatures[i], false, typeReplacementMap, inferredTypeArgs, this, enclosingDecl, context);
-
-                                context.specializingToAny = prevSpecializingToAny;
-                                context.isSpecializingSignatureAtCallSite = prevIsSpecializing;
-
-                                if (specializedSignature) {
-                                    resolvedSignatures[resolvedSignatures.length] = specializedSignature;
-                                }
-                            }
-                        }
-                        else {
-                            if (!(callEx.typeArguments && callEx.typeArguments.members.length)) {
-                                resolvedSignatures[resolvedSignatures.length] = constructSignatures[i];
-                            }
-                        }
-                    }
-
-                    // PULLTODO: Try to avoid copying here...
-                    constructSignatures = resolvedSignatures;
-                }
-
-                // the target should be a function
-                //if (!targetSymbol.isType()) {
-                //    this.log("Attempting to call a non-function symbol");
-                //    return this.semanticInfoChain.anyTypeSymbol;
-                //}
-
-                var signature = this.resolveOverloads(callEx, constructSignatures, enclosingDecl, callEx.typeArguments != null, context, diagnostics);
-
-                // Store any additional resolution results if needed before we return
-                if (additionalResults) {
-                    additionalResults.targetSymbol = targetSymbol;
-                    additionalResults.targetTypeSymbol = targetTypeSymbol;
-                    additionalResults.resolvedSignatures = constructSignatures;
-                    additionalResults.candidateSignature = signature;
-                    additionalResults.actualParametersContextTypeSymbols = [];
-                }
-
-                if (!constructSignatures.length && diagnostics) {
-                    var result = this.getNewErrorTypeSymbol(null);
-                    return SymbolAndDiagnostics.create(result, diagnostics);
-                }
-
-                var errorCondition: PullSymbol = null;
-
-                // if we haven't been able to choose an overload, default to the first one
-                if (!signature) {
-                    diagnostics = this.addDiagnostic(diagnostics,
-                        context.postError(this.unitPath, targetAST.minChar, targetAST.getLength(), DiagnosticCode.Could_not_select_overload_for__new__expression));
-
-                    // Remember the error
-                    errorCondition = this.getNewErrorTypeSymbol(null);
-
-                    if (!constructSignatures.length) {
-                        return SymbolAndDiagnostics.create(errorCondition, diagnostics);
-                    }
-
-                    // First, pick the first signature as the candidate signature
-                    signature = constructSignatures[0];
-
-                    // Second, clear any state left from overload resolution in preparation of contextual typing
-                    if (callEx.arguments) {
-                        for (var k = 0, n = callEx.arguments.members.length; k < n; k++) {
-                            var arg = callEx.arguments.members[k];
-                            var argSymbolAndDiagnostics = this.getSymbolAndDiagnosticsForAST(arg);
-                            var argSymbol = argSymbolAndDiagnostics && argSymbolAndDiagnostics.symbol;
-
-                            if (argSymbol) {
-                                var argType = argSymbol.getType();
-                                if (arg.nodeType() === NodeType.FunctionDeclaration) {
-                                    if (!this.canApplyContextualTypeToFunction(argType, <FunctionDeclaration>arg, true)) {
-                                        continue;
-                                    }
-                                }
-
-                                argSymbol.invalidate();
-                            }
-                        }
-                    }
-                }
-
-                returnType = signature.getReturnType();
-
-                // if it's a default constructor, and we have a type argument, we need to specialize
-                if (returnType && !signature.isGeneric() && returnType.isGeneric() && !returnType.getIsSpecialized()) {
-                    if (typeArgs && typeArgs.length) {
-                        returnType = createSpecializedType(returnType, typeArgs, null);// specializeType(returnType, typeArgs, this, enclosingDecl, context, callEx);
-                    }
-                    else {
-                        returnType = this.specializeTypeToAny(returnType);
-                    }
-                }
-
-                if (usedCallSignaturesInstead) {
-                    if (returnType != this.semanticInfoChain.voidTypeSymbol) {
-                        diagnostics = this.addDiagnostic(diagnostics,
-                            context.postError(this.unitPath, targetAST.minChar, targetAST.getLength(), DiagnosticCode.Call_signatures_used_in_a__new__expression_must_have_a__void__return_type));
-                        return SymbolAndDiagnostics.create(this.getNewErrorTypeSymbol(null), diagnostics);
-                    }
-                    else {
-                        returnType = this.semanticInfoChain.anyTypeSymbol;
-                    }
-                }
-
-                if (!returnType) {
-                    returnType = signature.getReturnType();
-
-                    if (!returnType) {
-                        returnType = targetTypeSymbol;
-                    }
-                }
-
-                // contextually type arguments
-                var actualParametersContextTypeSymbols: PullTypeSymbol[] = [];
-                if (callEx.arguments) {
-                    var len = callEx.arguments.members.length;
-                    var params = signature.getParameters();
-                    var contextualType: PullTypeSymbol = null;
-                    var signatureDecl = signature.getDeclarations()[0];
-
-                    for (var i = 0; i < len; i++) {
-
-                        if (params.length) {
-                            if (i < params.length - 1 || (i < params.length && !signature.hasVariableParamList())) {
-                                if (typeReplacementMap) {
-                                    context.pushTypeSpecializationCache(typeReplacementMap);
-                                }
-                                this.resolveDeclaredSymbol(params[i], signatureDecl, context);
-                                if (typeReplacementMap) {
-                                    context.popTypeSpecializationCache();
-                                }
-                                contextualType = params[i].getType();
-                            }
-                            else if (signature.hasVariableParamList()) {
-                                contextualType = params[params.length - 1].getType();
-                                if (contextualType.isArray()) {
-                                    contextualType = contextualType.getElementType();
-                                }
-                            }
-                        }
-
-                        if (contextualType) {
-                            context.pushContextualType(contextualType, context.inProvisionalResolution(), null);
-                            actualParametersContextTypeSymbols[i] = contextualType;
-                        }
-
-                        this.resolveAST(callEx.arguments.members[i], contextualType != null, enclosingDecl, context);
-
-                        if (contextualType) {
-                            context.popContextualType();
-                            contextualType = null;
-                        }
-                    }
-                }
-
-                // Store any additional resolution results if needed before we return
-                if (additionalResults) {
-                    additionalResults.targetSymbol = targetSymbol;
-                    additionalResults.targetTypeSymbol = targetTypeSymbol;
-                    additionalResults.resolvedSignatures = constructSignatures;
-                    additionalResults.candidateSignature = signature;
-                    additionalResults.actualParametersContextTypeSymbols = actualParametersContextTypeSymbols;
-                }
-
-                if (errorCondition) {
-                    return SymbolAndDiagnostics.create(errorCondition, diagnostics);
-                }
-
-                if (!returnType) {
-                    returnType = this.semanticInfoChain.anyTypeSymbol;
-                }
-
-                return SymbolAndDiagnostics.fromSymbol(returnType);
-            }
-            else if (targetTypeSymbol.isClass()) {
-                // implicit constructor
-                return SymbolAndDiagnostics.fromSymbol(returnType);
-            }
-
-            diagnostics = this.addDiagnostic(diagnostics,
-                context.postError(this.unitPath, targetAST.minChar, targetAST.getLength(), DiagnosticCode.Invalid__new__expression));
-
-            return SymbolAndDiagnostics.create(this.getNewErrorTypeSymbol(null), diagnostics);
-        }
-
-        public resolveTypeAssertionExpression(assertionExpression: UnaryExpression, inContextuallyTypedAssignment: boolean, enclosingDecl: PullDecl, context: PullTypeResolutionContext): SymbolAndDiagnostics<PullTypeSymbol> {
-            return this.resolveTypeReference(assertionExpression.castTerm, enclosingDecl, context).withoutDiagnostics();
-        }
-
-        private resolveAssignmentStatement(binex: BinaryExpression, inContextuallyTypedAssignment: boolean, enclosingDecl: PullDecl, context: PullTypeResolutionContext): SymbolAndDiagnostics<PullSymbol> {
-            var symbolAndDiagnostics = this.getSymbolAndDiagnosticsForAST(binex);
-
-            if (!symbolAndDiagnostics) {
-                symbolAndDiagnostics = this.computeAssignmentStatementSymbol(binex, inContextuallyTypedAssignment, enclosingDecl, context);
-                this.setSymbolAndDiagnosticsForAST(binex, symbolAndDiagnostics, context);
-            }
-
-            return symbolAndDiagnostics;
-        }
-
-        private computeAssignmentStatementSymbol(binex: BinaryExpression, inContextuallyTypedAssignment: boolean, enclosingDecl: PullDecl, context: PullTypeResolutionContext): SymbolAndDiagnostics<PullSymbol> {
-            var leftType = this.resolveAST(binex.operand1, inContextuallyTypedAssignment, enclosingDecl, context).symbol.getType();
-
-            context.pushContextualType(leftType, context.inProvisionalResolution(), null);
-            this.resolveAST(binex.operand2, true, enclosingDecl, context);
-            context.popContextualType();
-
-            return SymbolAndDiagnostics.fromSymbol(leftType);
-        }
-
-        public resolveBoundDecls(decl: PullDecl, context: PullTypeResolutionContext): void {
-
-            if (!decl) {
-                return;
-            }
-
-            switch (decl.getKind()) {
-                case PullElementKind.Script:
-                    var childDecls = decl.getChildDecls();
-                    for (var i = 0; i < childDecls.length; i++) {
-                        this.resolveBoundDecls(childDecls[i], context);
-                    }
-                    break;
-                case PullElementKind.DynamicModule:
-                case PullElementKind.Container:
-                    var moduleDecl = <ModuleDeclaration>this.semanticInfoChain.getASTForDecl(decl);
-                    this.resolveModuleDeclaration(moduleDecl, context);
-                    break;
-                case PullElementKind.Interface:
-                    // case PullElementKind.ObjectType:
-                    var interfaceDecl = <TypeDeclaration>this.semanticInfoChain.getASTForDecl(decl);
-                    this.resolveInterfaceDeclaration(interfaceDecl, context);
-                    break;
-                case PullElementKind.Class:
-                    var classDecl = <ClassDeclaration>this.semanticInfoChain.getASTForDecl(decl);
-                    this.resolveClassDeclaration(classDecl, context);
-                    break;
-                case PullElementKind.Method:
-                case PullElementKind.Function:
-                    var funcDecl = <FunctionDeclaration>this.semanticInfoChain.getASTForDecl(decl);
-                    this.resolveFunctionDeclaration(funcDecl, context);
-                    break;
-                case PullElementKind.GetAccessor:
-                    funcDecl = <FunctionDeclaration>this.semanticInfoChain.getASTForDecl(decl);
-                    this.resolveGetAccessorDeclaration(funcDecl, context);
-                    break;
-                case PullElementKind.SetAccessor:
-                    funcDecl = <FunctionDeclaration>this.semanticInfoChain.getASTForDecl(decl);
-                    this.resolveSetAccessorDeclaration(funcDecl, context);
-                    break;
-                case PullElementKind.Property:
-                case PullElementKind.Variable:
-                case PullElementKind.Parameter:
-                    var varDecl = <BoundDecl>this.semanticInfoChain.getASTForDecl(decl);
-
-                    // varDecl may be null if we're dealing with an implicit variable created for a class,
-                    // module or enum
-                    if (varDecl) {
-                        this.resolveVariableDeclaration(varDecl, context);
-                    }
-                    break;
-            }
-        }
-
-        // type relationships
-
-        private mergeOrdered(a: PullTypeSymbol, b: PullTypeSymbol, context: PullTypeResolutionContext, comparisonInfo?: TypeComparisonInfo): PullTypeSymbol {
-            if (this.isAnyOrEquivalent(a) || this.isAnyOrEquivalent(b)) {
-                return this.semanticInfoChain.anyTypeSymbol;
-            }
-            else if (a === b) {
-                return a;
-            }
-            else if ((b === this.semanticInfoChain.nullTypeSymbol) && a != this.semanticInfoChain.nullTypeSymbol) {
-                return a;
-            }
-            else if ((a === this.semanticInfoChain.nullTypeSymbol) && (b != this.semanticInfoChain.nullTypeSymbol)) {
-                return b;
-            }
-            else if ((a === this.semanticInfoChain.voidTypeSymbol) && (b === this.semanticInfoChain.voidTypeSymbol || b === this.semanticInfoChain.undefinedTypeSymbol || b === this.semanticInfoChain.nullTypeSymbol)) {
-                return a;
-            }
-            else if ((a === this.semanticInfoChain.voidTypeSymbol) && (b === this.semanticInfoChain.anyTypeSymbol)) {
-                return b;
-            }
-            else if ((b === this.semanticInfoChain.undefinedTypeSymbol) && a != this.semanticInfoChain.voidTypeSymbol) {
-                return a;
-            }
-            else if ((a === this.semanticInfoChain.undefinedTypeSymbol) && (b != this.semanticInfoChain.undefinedTypeSymbol)) {
-                return b;
-            }
-            else if (a.isTypeParameter() && !b.isTypeParameter()) {
-                return b;
-            }
-            else if (!a.isTypeParameter() && b.isTypeParameter()) {
-                return a;
-            }
-            else if (a.isArray() && b.isArray()) {
-                if (a.getElementType() === b.getElementType()) {
-                    return a;
-                }
-                else {
-                    var mergedET = this.mergeOrdered(a.getElementType(), b.getElementType(), context, comparisonInfo);
-                    if (mergedET) {
-                        var mergedArrayType = mergedET.getArrayType();
-
-                        if (!mergedArrayType) {
-                            mergedArrayType = createSpecializedType(this.cachedArrayInterfaceType, [mergedET], null);
-                        }
-
-                        return mergedArrayType;
-                    }
-                }
-            }
-            else if (this.sourceIsSubtypeOfTarget(a, b, context, comparisonInfo)) {
-                return b;
-            }
-            else if (this.sourceIsSubtypeOfTarget(b, a, context, comparisonInfo)) {
-                return a;
-            }
-
-            return null;
-        }
-
-        public widenType(type: PullTypeSymbol): PullTypeSymbol {
-            if (type === this.semanticInfoChain.undefinedTypeSymbol ||
-                type === this.semanticInfoChain.nullTypeSymbol ||
-                type.isError()) {
-
-                return this.semanticInfoChain.anyTypeSymbol;
-            }
-
-            return type;
-        }
-
-        private isNullOrUndefinedType(type: PullTypeSymbol) {
-            return type === this.semanticInfoChain.nullTypeSymbol ||
-                type === this.semanticInfoChain.undefinedTypeSymbol;
-        }
-
-        private canApplyContextualType(type: PullTypeSymbol) {
-
-            if (!type) {
-                return true;
-            }
-
-            var kind = type.getKind();
-
-            if ((kind & PullElementKind.ObjectType) != 0) {
-                return true;
-            }
-            if ((kind & PullElementKind.Interface) != 0) {
-                return true;
-            }
-            else if ((kind & PullElementKind.SomeFunction) != 0) {
-                return this.canApplyContextualTypeToFunction(type, <FunctionDeclaration>this.semanticInfoChain.getASTForDecl(type.getDeclarations[0]), true);
-            }
-            else if ((kind & PullElementKind.Array) != 0) {
-                return true;
-            }
-            else if (type == this.semanticInfoChain.anyTypeSymbol || kind != PullElementKind.Primitive) {
-                return true;
-            }
-
-            return false;
-        }
-
-        public findBestCommonType(initialType: PullTypeSymbol, targetType: PullTypeSymbol, collection: IPullTypeCollection, context: PullTypeResolutionContext, comparisonInfo?: TypeComparisonInfo) {
-            var len = collection.getLength();
-            var nlastChecked = 0;
-            var bestCommonType = initialType;
-
-            if (targetType && this.canApplyContextualType(bestCommonType)) {
-                if (bestCommonType) {
-                    bestCommonType = this.mergeOrdered(bestCommonType, targetType, context);
-                }
-                else {
-                    bestCommonType = targetType
-                }
-            }
-
-            // it's important that we set the convergence type here, and not in the loop,
-            // since the first element considered may be the contextual type
-            var convergenceType: PullTypeSymbol = bestCommonType;
-
-            while (nlastChecked < len) {
-
-                for (var i = 0; i < len; i++) {
-
-                    // no use in comparing a type against itself
-                    if (i === nlastChecked) {
-                        continue;
-                    }
-
-                    if (convergenceType && (bestCommonType = this.mergeOrdered(convergenceType, collection.getTypeAtIndex(i), context, comparisonInfo))) {
-                        convergenceType = bestCommonType;
-                    }
-
-                    if (bestCommonType === null || this.isAnyOrEquivalent(bestCommonType)) {
-                        break;
-                    }
-                    // set the element type to the target type
-                    // If the contextual type is a type parameter, but the BCT is not, we won't set the BCT
-                    // to the contextual type, so as not to short-circuit type argument inference calculations
-                    else if (targetType && !(bestCommonType.isTypeParameter() || targetType.isTypeParameter())) {
-                        collection.setTypeAtIndex(i, targetType);
-                    }
-                }
-
-                // use the type if we've agreed upon it
-                if (convergenceType && bestCommonType) {
-                    break;
-                }
-
-                nlastChecked++;
-                if (nlastChecked < len) {
-                    convergenceType = collection.getTypeAtIndex(nlastChecked);
-                }
-            }
-
-            if (!bestCommonType) {
-                // if no best common type can be determined, use "{}"
-                var emptyTypeDecl = new PullDecl("{}", "{}", PullElementKind.ObjectType, PullElementFlags.None, new TextSpan(0, 0), this.currentUnit.getPath());
-                var emptyType = new PullTypeSymbol("{}", PullElementKind.ObjectType);
-
-                emptyTypeDecl.setSymbol(emptyType);
-                emptyType.addDeclaration(emptyTypeDecl);
-
-                bestCommonType = emptyType;                
-            }
-
-            return bestCommonType
-        }
-
-        // Type Identity
-
-        public typesAreIdentical(t1: PullTypeSymbol, t2: PullTypeSymbol, val?: AST) {
-
-            // This clause will cover both primitive types (since the type objects are shared),
-            // as well as shared brands
-            if (t1 === t2) {
-                return true;
-            }
-
-            if (!t1 || !t2) {
-                return false;
-            }
-
-            if (val && t1.isPrimitive() && (<PullPrimitiveTypeSymbol>t1).isStringConstant() && t2 === this.semanticInfoChain.stringTypeSymbol) {
-                return (val.nodeType() === NodeType.StringLiteral) && (stripQuotes((<StringLiteral>val).actualText) === stripQuotes(t1.getName()));
-            }
-
-            if (val && t2.isPrimitive() && (<PullPrimitiveTypeSymbol>t2).isStringConstant() && t2 === this.semanticInfoChain.stringTypeSymbol) {
-                return (val.nodeType() === NodeType.StringLiteral) && (stripQuotes((<StringLiteral>val).actualText) === stripQuotes(t2.getName()));
-            }
-
-            if (t1.isPrimitive() && (<PullPrimitiveTypeSymbol>t1).isStringConstant() && t2.isPrimitive() && (<PullPrimitiveTypeSymbol>t2).isStringConstant()) {
-                // Both are string constants
-                return TypeScript.stripQuotes(t1.getName()) === TypeScript.stripQuotes(t2.getName());
-            }
-
-            if (t1.isPrimitive() || t2.isPrimitive()) {
-                return false;
-            }
-
-            if (t1.isClass()) {
-                return false;
-            }
-
-            if (t1.isError() && t2.isError()) {
-                return true;
-            }
-
-            if (t1.isTypeParameter()) {
-
-                if (!t2.isTypeParameter()) {
-                    return false;
-                }
-
-                // We compare parent declarations instead of container symbols because type parameter symbols are shared
-                // accross overload groups
-                var t1ParentDeclaration = t1.getDeclarations()[0].getParentDecl();
-                var t2ParentDeclaration = t2.getDeclarations()[0].getParentDecl();
-
-                if (t1ParentDeclaration === t2ParentDeclaration) {
-                    return this.symbolsShareDeclaration(t1, t2);
-                }
-                else {
-                    return true;
-                }
-            }
-
-            var comboId = t2.getSymbolID().toString() + "#" + t1.getSymbolID().toString();
-
-            if (this.identicalCache[comboId] != undefined) {
-                return true;
-            }
-
-            // If one is an enum, and they're not the same type, they're not identical
-            if ((t1.getKind() & PullElementKind.Enum) || (t2.getKind() & PullElementKind.Enum)) {
-                return t1.getAssociatedContainerType() === t2 || t2.getAssociatedContainerType() === t1;
-            }
-
-            if (t1.isArray() || t2.isArray()) {
-                if (!(t1.isArray() && t2.isArray())) {
-                    return false;
-                }
-                this.identicalCache[comboId] = false;
-                var ret = this.typesAreIdentical(t1.getElementType(), t2.getElementType());
-                if (ret) {
-                    this.identicalCache[comboId] = true;
-                }
-                else {
-                    this.identicalCache[comboId] = undefined;
-                }
-
-                return ret;
-            }
-
-            if (t1.isPrimitive() != t2.isPrimitive()) {
-                return false;
-            }
-
-            this.identicalCache[comboId] = false;
-
-            // properties are identical in name, optionality, and type
-            if (t1.hasMembers() && t2.hasMembers()) {
-                var t1Members = t1.getMembers();
-                var t2Members = t2.getMembers();
-
-                if (t1Members.length != t2Members.length) {
-                    this.identicalCache[comboId] = undefined;
-                    return false;
-                }
-
-                var t1MemberSymbol: PullSymbol = null;
-                var t2MemberSymbol: PullSymbol = null;
-
-                var t1MemberType: PullTypeSymbol = null;
-                var t2MemberType: PullTypeSymbol = null;
-
-                for (var iMember = 0; iMember < t1Members.length; iMember++) {
-
-                    t1MemberSymbol = t1Members[iMember];
-                    t2MemberSymbol = t2.findMember(t1MemberSymbol.getName());
-
-                    if (!t2MemberSymbol || (t1MemberSymbol.getIsOptional() != t2MemberSymbol.getIsOptional())) {
-                        this.identicalCache[comboId] = undefined;
-                        return false;
-                    }
-
-                    t1MemberType = t1MemberSymbol.getType();
-                    t2MemberType = t2MemberSymbol.getType();
-
-                    // catch the mutually recursive or cached cases
-                    if (t1MemberType && t2MemberType && (this.identicalCache[t2MemberType.getSymbolID().toString() + "#" + t1MemberType.getSymbolID().toString()] != undefined)) {
-                        continue;
-                    }
-
-                    if (!this.typesAreIdentical(t1MemberType, t2MemberType)) {
-                        this.identicalCache[comboId] = undefined;
-                        return false;
-                    }
-                }
-            }
-            else if (t1.hasMembers() || t2.hasMembers()) {
-                this.identicalCache[comboId] = undefined;
-                return false;
-            }
-
-            var t1CallSigs = t1.getCallSignatures();
-            var t2CallSigs = t2.getCallSignatures();
-
-            var t1ConstructSigs = t1.getConstructSignatures();
-            var t2ConstructSigs = t2.getConstructSignatures();
-
-            var t1IndexSigs = t1.getIndexSignatures();
-            var t2IndexSigs = t2.getIndexSignatures();
-
-            if (!this.signatureGroupsAreIdentical(t1CallSigs, t2CallSigs)) {
-                this.identicalCache[comboId] = undefined;
-                return false;
-            }
-
-            if (!this.signatureGroupsAreIdentical(t1ConstructSigs, t2ConstructSigs)) {
-                this.identicalCache[comboId] = undefined;
-                return false;
-            }
-
-            if (!this.signatureGroupsAreIdentical(t1IndexSigs, t2IndexSigs)) {
-                this.identicalCache[comboId] = undefined;
-                return false;
-            }
-
-            this.identicalCache[comboId] = true;
-            return true;
-        }
-
-        private signatureGroupsAreIdentical(sg1: PullSignatureSymbol[], sg2: PullSignatureSymbol[]) {
-
-            // covers the null case
-            if (sg1 === sg2) {
-                return true;
-            }
-
-            // covers the mixed-null case
-            if (!sg1 || !sg2) {
-                return false;
-            }
-
-            if (sg1.length != sg2.length) {
-                return false;
-            }
-
-            var sig1: PullSignatureSymbol = null;
-            var sig2: PullSignatureSymbol = null;
-            var sigsMatch = false;
-
-            // The signatures in the signature group may not be ordered...
-            // REVIEW: Should definition signatures be required to be identical as well?
-            for (var iSig1 = 0; iSig1 < sg1.length; iSig1++) {
-                sig1 = sg1[iSig1];
-
-                for (var iSig2 = 0; iSig2 < sg2.length; iSig2++) {
-                    sig2 = sg2[iSig2];
-
-                    if (this.signaturesAreIdentical(sig1, sig2)) {
-                        sigsMatch = true;
-                        break;
-                    }
-                }
-
-                if (sigsMatch) {
-                    sigsMatch = false;
-                    continue;
-                }
-
-                // no match found for a specific signature
-                return false;
-            }
-
-            return true;
-        }
-
-        public signaturesAreIdentical(s1: PullSignatureSymbol, s2: PullSignatureSymbol) {
-
-            if (s1.hasVariableParamList() != s2.hasVariableParamList()) {
-                return false;
-            }
-
-            if (s1.getNonOptionalParameterCount() != s2.getNonOptionalParameterCount()) {
-                return false;
-            }
-
-            if (s1.getTypeParameters().length != s2.getTypeParameters().length) {
-                return false;
-            }
-
-            var s1Params = s1.getParameters();
-            var s2Params = s2.getParameters();
-
-            if (s1Params.length != s2Params.length) {
-                return false;
-            }
-
-            if (!this.typesAreIdentical(s1.getReturnType(), s2.getReturnType())) {
-                return false;
-            }
-
-            for (var iParam = 0; iParam < s1Params.length; iParam++) {
-                if (!this.typesAreIdentical(s1Params[iParam].getType(), s2Params[iParam].getType())) {
-                    return false;
-                }
-            }
-
-            return true;
-        }
-
-        // Assignment Compatibility and Subtyping
-
-        private substituteUpperBoundForType(type: PullTypeSymbol) {
-            if (!type || !type.isTypeParameter()) {
-                return type;
-            }
-
-            var constraint = (<PullTypeParameterSymbol>type).getConstraint();
-
-            if (constraint) {
-                return this.substituteUpperBoundForType(constraint);
-            }
-
-            if (this.cachedObjectInterfaceType) {
-                return this.cachedObjectInterfaceType;
-            }
-
-            return type;
-        }
-
-        private symbolsShareDeclaration(symbol1: PullSymbol, symbol2: PullSymbol) {
-            var decls1 = symbol1.getDeclarations();
-            var decls2 = symbol2.getDeclarations();
-
-            if (decls1.length && decls2.length) {
-                return decls1[0].isEqual(decls2[0]);
-            }
-
-            return false;
-        }
-
-        public sourceIsSubtypeOfTarget(source: PullTypeSymbol, target: PullTypeSymbol, context: PullTypeResolutionContext, comparisonInfo?: TypeComparisonInfo) {
-            return this.sourceIsRelatableToTarget(source, target, false, this.subtypeCache, context, comparisonInfo);
-        }
-
-        public sourceMembersAreSubtypeOfTargetMembers(source: PullTypeSymbol, target: PullTypeSymbol, context: PullTypeResolutionContext, comparisonInfo?: TypeComparisonInfo) {
-            return this.sourceMembersAreRelatableToTargetMembers(source, target, false, this.subtypeCache, context, comparisonInfo);
-        }
-
-        public sourcePropertyIsSubtypeOfTargetProperty(source: PullTypeSymbol, target: PullTypeSymbol,
-            sourceProp: PullSymbol, targetProp: PullSymbol, context: PullTypeResolutionContext,
-            comparisonInfo?: TypeComparisonInfo) {
-            return this.sourcePropertyIsRelatableToTargetProperty(source, target, sourceProp, targetProp,
-                false, this.subtypeCache, context, comparisonInfo);
-        }
-
-        public sourceCallSignaturesAreSubtypeOfTargetCallSignatures(source: PullTypeSymbol, target: PullTypeSymbol,
-            context: PullTypeResolutionContext, comparisonInfo?: TypeComparisonInfo) {
-            return this.sourceCallSignaturesAreRelatableToTargetCallSignatures(source, target, false, this.subtypeCache, context, comparisonInfo);
-        }
-
-        public sourceConstructSignaturesAreSubtypeOfTargetConstructSignatures(source: PullTypeSymbol, target: PullTypeSymbol,
-            context: PullTypeResolutionContext, comparisonInfo?: TypeComparisonInfo) {
-            return this.sourceConstructSignaturesAreRelatableToTargetConstructSignatures(source, target, false, this.subtypeCache, context, comparisonInfo);
-        }
-
-        public sourceIndexSignaturesAreSubtypeOfTargetIndexSignatures(source: PullTypeSymbol, target: PullTypeSymbol,
-            context: PullTypeResolutionContext, comparisonInfo?: TypeComparisonInfo) {
-            return this.sourceIndexSignaturesAreRelatableToTargetIndexSignatures(source, target, false, this.subtypeCache, context, comparisonInfo);
-        }
-
-        public typeIsSubtypeOfFunction(source: PullTypeSymbol, context): boolean {
-
-            var callSignatures = source.getCallSignatures();
-
-            if (callSignatures.length) {
-                return true;
-            }
-
-            var constructSignatures = source.getConstructSignatures();
-
-            if (constructSignatures.length) {
-                return true;
-            }
-
-            if (this.cachedFunctionInterfaceType) {
-                return this.sourceIsSubtypeOfTarget(source, this.cachedFunctionInterfaceType, context);
-            }
-
-            return false;
-        }
-
-        private signatureGroupIsSubtypeOfTarget(sg1: PullSignatureSymbol[], sg2: PullSignatureSymbol[], context: PullTypeResolutionContext, comparisonInfo?: TypeComparisonInfo) {
-            return this.signatureGroupIsRelatableToTarget(sg1, sg2, false, this.subtypeCache, context, comparisonInfo);
-        }
-
-        public signatureIsSubtypeOfTarget(s1: PullSignatureSymbol, s2: PullSignatureSymbol, context: PullTypeResolutionContext, comparisonInfo?: TypeComparisonInfo) {
-            return this.signatureIsRelatableToTarget(s1, s2, false, this.subtypeCache, context, comparisonInfo);
-        }
-
-        public sourceIsAssignableToTarget(source: PullTypeSymbol, target: PullTypeSymbol, context: PullTypeResolutionContext, comparisonInfo?: TypeComparisonInfo, isInProvisionalResolution: boolean = false): boolean {
-            var cache = isInProvisionalResolution ? {} : this.assignableCache;
-            return this.sourceIsRelatableToTarget(source, target, true, cache, context, comparisonInfo);
-        }
-
-        private signatureGroupIsAssignableToTarget(sg1: PullSignatureSymbol[], sg2: PullSignatureSymbol[], context: PullTypeResolutionContext, comparisonInfo?: TypeComparisonInfo): boolean {
-            return this.signatureGroupIsRelatableToTarget(sg1, sg2, true, this.assignableCache, context, comparisonInfo);
-        }
-
-        public signatureIsAssignableToTarget(s1: PullSignatureSymbol, s2: PullSignatureSymbol, context: PullTypeResolutionContext, comparisonInfo?: TypeComparisonInfo): boolean {
-            return this.signatureIsRelatableToTarget(s1, s2, true, this.assignableCache, context, comparisonInfo);
-        }
-
-        private sourceIsRelatableToTarget(source: PullTypeSymbol, target: PullTypeSymbol, assignableTo: boolean, comparisonCache: any, context: PullTypeResolutionContext, comparisonInfo: TypeComparisonInfo): boolean {
-
-            // REVIEW: Does this check even matter?
-            //if (this.typesAreIdentical(source, target)) {
-            //    return true;
-            //}
-            if (source === target) {
-                return true;
-            }
-
-            // An error has already been reported in this case
-            if (!(source && target)) {
-                return true;
-            }
-
-            if (context.specializingToAny && (target.isTypeParameter() || source.isTypeParameter())) {
-                return true;
-<<<<<<< HEAD
-            } 
-=======
-            }
-
-            if (context.specializingToObject) {
-                if (target.isTypeParameter()) {
-                    target = this.cachedObjectInterfaceType;
-                }
-                if (source.isTypeParameter()) {
-                    target = this.cachedObjectInterfaceType;
-                }
-            }
->>>>>>> 8c051271
-
-            //source = this.substituteUpperBoundForType(source);
-            //target = this.substituteUpperBoundForType(target);
-
-            var sourceSubstitution: PullTypeSymbol = source;
-
-            // We substitute for the source in the following ways:
-            //  - When source is the primitive type Number, Boolean, or String, sourceSubstitution is the global interface type
-            //      'Number', 'Boolean', or 'String'
-            //  - When source is an enum type, sourceSubstitution is the global interface type 'Number'
-            //  - When source is a type parameter, sourceSubstituion is the constraint of that type parameter
-            if (source == this.semanticInfoChain.stringTypeSymbol && this.cachedStringInterfaceType) {
-                if (!this.cachedStringInterfaceType.isResolved()) {
-                    this.resolveDeclaredSymbol(this.cachedStringInterfaceType, null, context);
-                }
-                sourceSubstitution = this.cachedStringInterfaceType;
-            }
-            else if (source == this.semanticInfoChain.numberTypeSymbol && this.cachedNumberInterfaceType) {
-                if (!this.cachedNumberInterfaceType.isResolved()) {
-                    this.resolveDeclaredSymbol(this.cachedNumberInterfaceType, null, context);
-                }
-                sourceSubstitution = this.cachedNumberInterfaceType;
-            }
-            else if (source == this.semanticInfoChain.booleanTypeSymbol && this.cachedBooleanInterfaceType) {
-                if (!this.cachedBooleanInterfaceType.isResolved()) {
-                    this.resolveDeclaredSymbol(this.cachedBooleanInterfaceType, null, context);
-                }
-                sourceSubstitution = this.cachedBooleanInterfaceType;
-            }
-            else if (PullHelpers.symbolIsEnum(source) && this.cachedNumberInterfaceType) {
-                sourceSubstitution = this.cachedNumberInterfaceType;
-            }
-            else if (source.isTypeParameter()) {
-                sourceSubstitution = this.substituteUpperBoundForType(source);
-            }
-
-            var comboId = source.getSymbolID().toString() + "#" + target.getSymbolID().toString();
-
-            // In the case of a 'false', we want to short-circuit a recursive typecheck
-            if (comparisonCache[comboId] != undefined) {
-                return true;
-            }
-
-            // this is one difference between subtyping and assignment compatibility
-            if (assignableTo) {
-                if (this.isAnyOrEquivalent(source) || this.isAnyOrEquivalent(target)) {
-                    return true;
-                }
-
-                if (source === this.semanticInfoChain.stringTypeSymbol && target.isPrimitive() && (<PullPrimitiveTypeSymbol>target).isStringConstant()) {
-                    return comparisonInfo &&
-                        comparisonInfo.stringConstantVal &&
-                        (comparisonInfo.stringConstantVal.nodeType() === NodeType.StringLiteral) &&
-                        (stripQuotes((<StringLiteral>comparisonInfo.stringConstantVal).actualText) === stripQuotes(target.getName()));
-                }
-            }
-            else {
-                // This is one difference between assignment compatibility and subtyping
-                if (this.isAnyOrEquivalent(target)) {
-                    return true;
-                }
-
-                if (target === this.semanticInfoChain.stringTypeSymbol && source.isPrimitive() && (<PullPrimitiveTypeSymbol>source).isStringConstant()) {
-                    return true;
-                }
-            }
-
-            if (source.isPrimitive() && (<PullPrimitiveTypeSymbol>source).isStringConstant() && target.isPrimitive() && (<PullPrimitiveTypeSymbol>target).isStringConstant()) {
-                // Both are string constants
-                return TypeScript.stripQuotes(source.getName()) === TypeScript.stripQuotes(target.getName());
-            }
-
-            if (source === this.semanticInfoChain.undefinedTypeSymbol) {
-                return true;
-            }
-
-            if ((source === this.semanticInfoChain.nullTypeSymbol) && (target != this.semanticInfoChain.undefinedTypeSymbol && target != this.semanticInfoChain.voidTypeSymbol)) {
-                return true;
-            }
-
-            if (target == this.semanticInfoChain.voidTypeSymbol) {
-                if (source == this.semanticInfoChain.anyTypeSymbol || source == this.semanticInfoChain.undefinedTypeSymbol || source == this.semanticInfoChain.nullTypeSymbol) {
-                    return true;
-                }
-
-                return false;
-            }
-            else if (source == this.semanticInfoChain.voidTypeSymbol) {
-                if (target == this.semanticInfoChain.anyTypeSymbol) {
-                    return true;
-                }
-
-                return false;
-            }
-
-            if (target === this.semanticInfoChain.numberTypeSymbol && PullHelpers.symbolIsEnum(source)) {
-                return true;
-            }
-
-            // REVIEW: We allow this only for enum initialization purposes
-            if (source === this.semanticInfoChain.numberTypeSymbol && PullHelpers.symbolIsEnum(target)) {
-                return true;
-            }
-
-            if (PullHelpers.symbolIsEnum(target) && PullHelpers.symbolIsEnum(source)) {
-                return this.symbolsShareDeclaration(target, source);
-            }
-
-            if ((source.getKind() & PullElementKind.Enum) || (target.getKind() & PullElementKind.Enum)) {
-                return false;
-            }
-
-            if (source.isArray() && target.isArray()) {
-                comparisonCache[comboId] = false;
-                var ret = this.sourceIsRelatableToTarget(source.getElementType(), target.getElementType(), assignableTo, comparisonCache, context, comparisonInfo);
-                if (ret) {
-                    comparisonCache[comboId] = true;
-                }
-                else {
-                    comparisonCache[comboId] = undefined;
-                }
-
-                return ret;
-            }
-            else if (source.isArray() && target == this.cachedArrayInterfaceType) {
-                return true;
-            }
-            else if (target.isArray() && source == this.cachedArrayInterfaceType) {
-                return true;
-            }
-
-            // this check ensures that we only operate on object types from this point forward,
-            // since the checks involving primitives occurred above
-            if (source.isPrimitive() && target.isPrimitive()) {
-
-                // we already know that they're not the same, and that neither is 'any'
-                return false;
-            }
-            else if (source.isPrimitive() != target.isPrimitive()) {
-                if (target.isPrimitive()) {
-                    return false;
-                }
-            }
-
-            if (target.isTypeParameter()) {
-
-                // if the source is another type parameter (with no constraints), they can only be assignable if they share
-                // a declaration
-                if (source.isTypeParameter() && (source == sourceSubstitution)) {
-                    // We compare parent declarations instead of container symbols because type parameter symbols are shared
-                    // accross overload groups
-                    var targetParentDeclaration = target.getDeclarations()[0].getParentDecl();
-                    var sourceParentDeclaration = source.getDeclarations()[0].getParentDecl();
-
-                    if (targetParentDeclaration !== sourceParentDeclaration) {
-                        return this.symbolsShareDeclaration(target, source);
-                    }
-                    else {
-                        return true;
-                    }
-                }
-                else {
-                    // if the source is not another type parameter, and we're specializing at a constraint site, we consider the
-                    // target to be a subtype of its constraint
-                    if (context.isComparingSpecializedSignatures) {
-                        target = this.substituteUpperBoundForType(target);
-                    }
-                    else {
-                        return false;
-                    }
-                }
-            }
-
-            comparisonCache[comboId] = false;
-
-            if (sourceSubstitution.hasBase(target)) {
-                comparisonCache[comboId] = true;
-                return true;
-            }
-
-            if (this.cachedObjectInterfaceType && target === this.cachedObjectInterfaceType) {
-                return true;
-            }
-
-            if (this.cachedFunctionInterfaceType && (sourceSubstitution.getCallSignatures().length || sourceSubstitution.getConstructSignatures().length) && target === this.cachedFunctionInterfaceType) {
-                return true;
-            }
-
-            if (target.hasMembers() && !this.sourceMembersAreRelatableToTargetMembers(sourceSubstitution, target, assignableTo, comparisonCache, context, comparisonInfo)) {
-                comparisonCache[comboId] = undefined;
-                return false;
-            }
-
-            if (!this.sourceCallSignaturesAreRelatableToTargetCallSignatures(sourceSubstitution, target, assignableTo, comparisonCache, context, comparisonInfo)) {
-                comparisonCache[comboId] = undefined;
-                return false;
-            }
-
-            if (!this.sourceConstructSignaturesAreRelatableToTargetConstructSignatures(sourceSubstitution, target, assignableTo, comparisonCache, context, comparisonInfo)) {
-                comparisonCache[comboId] = undefined;
-                return false;
-            }
-
-            if (!this.sourceIndexSignaturesAreRelatableToTargetIndexSignatures(sourceSubstitution, target, assignableTo, comparisonCache, context, comparisonInfo)) {
-                comparisonCache[comboId] = undefined;
-                return false;
-            }
-
-            comparisonCache[comboId] = true;
-            return true;
-        }
-
-        private sourceMembersAreRelatableToTargetMembers(source: PullTypeSymbol, target: PullTypeSymbol, assignableTo: boolean,
-            comparisonCache: any, context: PullTypeResolutionContext, comparisonInfo: TypeComparisonInfo): boolean {
-            var targetProps = target.getAllMembers(PullElementKind.SomeValue, true);
-
-            for (var itargetProp = 0; itargetProp < targetProps.length; itargetProp++) {
-
-                var targetProp = targetProps[itargetProp];
-                var sourceProp = source.findMember(targetProp.getName());
-
-                if (!targetProp.isResolved()) {
-                    this.resolveDeclaredSymbol(targetProp, null, context);
-                }
-
-                var targetPropType = targetProp.getType();
-
-                if (!sourceProp) {
-                    // If it's not present on the type in question, look for the property on 'Object'
-                    if (this.cachedObjectInterfaceType) {
-                        sourceProp = this.cachedObjectInterfaceType.findMember(targetProp.getName());
-                    }
-
-                    if (!sourceProp) {
-                        // Now, the property was not found on Object, but the type in question is a function, look
-                        // for it on function
-                        if (this.cachedFunctionInterfaceType && (targetPropType.getCallSignatures().length || targetPropType.getConstructSignatures().length)) {
-                            sourceProp = this.cachedFunctionInterfaceType.findMember(targetProp.getName());
-                        }
-
-                        // finally, check to see if the property is optional
-                        if (!sourceProp) {
-                            if (!(targetProp.getIsOptional())) {
-                                if (comparisonInfo) { // only surface the first error
-                                    comparisonInfo.flags |= TypeRelationshipFlags.RequiredPropertyIsMissing;
-                                    comparisonInfo.addMessage(getDiagnosticMessage(DiagnosticCode.Type__0__is_missing_property__1__from_type__2_,
-                                        [source.toString(), targetProp.getScopedNameEx().toString(), target.toString()]));
-                                }
-                                return false;
-                            }
-                            continue;
-                        }
-                    }
-                }
-
-                if (!this.sourcePropertyIsRelatableToTargetProperty(source, target, sourceProp, targetProp, assignableTo,
-                    comparisonCache, context, comparisonInfo)) {
-                    return false;
-                }
-            }
-
-            return true;
-        }
-
-        private sourcePropertyIsRelatableToTargetProperty(source: PullTypeSymbol, target: PullTypeSymbol,
-            sourceProp: PullSymbol, targetProp: PullSymbol, assignableTo: boolean, comparisonCache: any,
-            context: PullTypeResolutionContext, comparisonInfo: TypeComparisonInfo): boolean {
-            var targetPropIsPrivate = targetProp.hasFlag(PullElementFlags.Private);
-            var sourcePropIsPrivate = sourceProp.hasFlag(PullElementFlags.Private);
-
-            // if visibility doesn't match, the types don't match
-            if (targetPropIsPrivate != sourcePropIsPrivate) {
-                if (comparisonInfo) { // only surface the first error
-                    if (targetPropIsPrivate) {
-                        // Overshadowing property in source that is already defined as private in target
-                        comparisonInfo.addMessage(getDiagnosticMessage(DiagnosticCode.Property__0__defined_as_public_in_type__1__is_defined_as_private_in_type__2_,
-                            [targetProp.getScopedNameEx().toString(), sourceProp.getContainer().toString(), targetProp.getContainer().toString()]));
-                    } else {
-                        // Public property of target is private in source
-                        comparisonInfo.addMessage(getDiagnosticMessage(DiagnosticCode.Property__0__defined_as_private_in_type__1__is_defined_as_public_in_type__2_,
-                            [targetProp.getScopedNameEx().toString(), sourceProp.getContainer().toString(), targetProp.getContainer().toString()]));
-                    }
-                    comparisonInfo.flags |= TypeRelationshipFlags.InconsistantPropertyAccesibility;
-                }
-                return false;
-            }
-            // if both are private members, test to ensure that they share a declaration
-            else if (sourcePropIsPrivate && targetPropIsPrivate) {
-                var targetDecl = targetProp.getDeclarations()[0];
-                var sourceDecl = sourceProp.getDeclarations()[0];
-
-                if (!targetDecl.isEqual(sourceDecl)) {
-                    // Both types define property with same name as private
-                    comparisonInfo.flags |= TypeRelationshipFlags.InconsistantPropertyAccesibility;
-                    comparisonInfo.addMessage(getDiagnosticMessage(DiagnosticCode.Types__0__and__1__define_property__2__as_private,
-                        [sourceProp.getContainer().toString(), targetProp.getContainer().toString(), targetProp.getScopedNameEx().toString()]));
-                    return false;
-                }
-            }
-
-            if (!sourceProp.isResolved()) {
-                this.resolveDeclaredSymbol(sourceProp, null, context);
-            }
-
-            var sourcePropType = sourceProp.getType();
-            var targetPropType = targetProp.getType();
-
-            // catch the mutually recursive or cached cases
-            if (targetPropType && sourcePropType && (comparisonCache[sourcePropType.getSymbolID().toString() + "#" + targetPropType.getSymbolID().toString()] != undefined)) {
-                return true;
-            }
-
-            var comparisonInfoPropertyTypeCheck: TypeComparisonInfo = null;
-            if (comparisonInfo && !comparisonInfo.onlyCaptureFirstError) {
-                comparisonInfoPropertyTypeCheck = new TypeComparisonInfo(comparisonInfo);
-            }
-            if (!this.sourceIsRelatableToTarget(sourcePropType, targetPropType, assignableTo, comparisonCache, context, comparisonInfoPropertyTypeCheck)) {
-                if (comparisonInfo) {
-                    comparisonInfo.flags |= TypeRelationshipFlags.IncompatiblePropertyTypes;
-                    var message: string;
-                    if (comparisonInfoPropertyTypeCheck && comparisonInfoPropertyTypeCheck.message) {
-                        message = getDiagnosticMessage(DiagnosticCode.Types_of_property__0__of_types__1__and__2__are_incompatible__NL__3,
-                            [targetProp.getScopedNameEx().toString(), source.toString(), target.toString(), comparisonInfoPropertyTypeCheck.message]);
-                    } else {
-                        message = getDiagnosticMessage(DiagnosticCode.Types_of_property__0__of_types__1__and__2__are_incompatible,
-                            [targetProp.getScopedNameEx().toString(), source.toString(), target.toString()]);
-                    }
-                    comparisonInfo.addMessage(message);
-                }
-
-                return false;
-            }
-
-            return true;
-        }
-
-        private sourceCallSignaturesAreRelatableToTargetCallSignatures(source: PullTypeSymbol, target: PullTypeSymbol,
-            assignableTo: boolean, comparisonCache: any, context: PullTypeResolutionContext,
-            comparisonInfo: TypeComparisonInfo): boolean {
-
-            var targetCallSigs = target.getCallSignatures();
-
-            // check signature groups
-            if (targetCallSigs.length) {
-                var comparisonInfoSignatuesTypeCheck: TypeComparisonInfo = null;
-                if (comparisonInfo && !comparisonInfo.onlyCaptureFirstError) {
-                    comparisonInfoSignatuesTypeCheck = new TypeComparisonInfo(comparisonInfo);
-                }
-
-                var sourceCallSigs = source.getCallSignatures();
-                if (!this.signatureGroupIsRelatableToTarget(sourceCallSigs, targetCallSigs, assignableTo, comparisonCache, context, comparisonInfoSignatuesTypeCheck)) {
-                    if (comparisonInfo) {
-                        var message: string;
-                        if (sourceCallSigs.length && targetCallSigs.length) {
-                            if (comparisonInfoSignatuesTypeCheck && comparisonInfoSignatuesTypeCheck.message) {
-                                message = getDiagnosticMessage(DiagnosticCode.Call_signatures_of_types__0__and__1__are_incompatible__NL__2,
-                                    [source.toString(), target.toString(), comparisonInfoSignatuesTypeCheck.message]);
-                            } else {
-                                message = getDiagnosticMessage(DiagnosticCode.Call_signatures_of_types__0__and__1__are_incompatible,
-                                    [source.toString(), target.toString()]);
-                            }
-                        } else {
-                            var hasSig = targetCallSigs.length ? target.toString() : source.toString();
-                            var lacksSig = !targetCallSigs.length ? target.toString() : source.toString();
-                            message = getDiagnosticMessage(DiagnosticCode.Type__0__requires_a_call_signature__but_Type__1__lacks_one, [hasSig, lacksSig]);
-                        }
-                        comparisonInfo.flags |= TypeRelationshipFlags.IncompatibleSignatures;
-                        comparisonInfo.addMessage(message);
-                    }
-                    return false;
-                }
-            }
-
-            return true;
-        }
-
-        private sourceConstructSignaturesAreRelatableToTargetConstructSignatures(source: PullTypeSymbol, target: PullTypeSymbol,
-            assignableTo: boolean, comparisonCache: any, context: PullTypeResolutionContext,
-            comparisonInfo: TypeComparisonInfo): boolean {
-
-            // check signature groups
-            var targetConstructSigs = target.getConstructSignatures();
-            if (targetConstructSigs.length) {
-                var comparisonInfoSignatuesTypeCheck: TypeComparisonInfo = null;
-                if (comparisonInfo && !comparisonInfo.onlyCaptureFirstError) {
-                    comparisonInfoSignatuesTypeCheck = new TypeComparisonInfo(comparisonInfo);
-                }
-
-                var sourceConstructSigs = source.getConstructSignatures();
-                if (!this.signatureGroupIsRelatableToTarget(sourceConstructSigs, targetConstructSigs, assignableTo, comparisonCache, context, comparisonInfoSignatuesTypeCheck)) {
-                    if (comparisonInfo) {
-                        var message: string;
-                        if (sourceConstructSigs.length && targetConstructSigs.length) {
-                            if (comparisonInfoSignatuesTypeCheck && comparisonInfoSignatuesTypeCheck.message) {
-                                message = getDiagnosticMessage(DiagnosticCode.Construct_signatures_of_types__0__and__1__are_incompatible__NL__2,
-                                    [source.toString(), target.toString(), comparisonInfoSignatuesTypeCheck.message]);
-                            } else {
-                                message = getDiagnosticMessage(DiagnosticCode.Construct_signatures_of_types__0__and__1__are_incompatible,
-                                    [source.toString(), target.toString()]);
-                            }
-                        } else {
-                            var hasSig = targetConstructSigs.length ? target.toString() : source.toString();
-                            var lacksSig = !targetConstructSigs.length ? target.toString() : source.toString();
-                            message = getDiagnosticMessage(DiagnosticCode.Type__0__requires_a_construct_signature__but_Type__1__lacks_one, [hasSig, lacksSig]);
-                        }
-                        comparisonInfo.flags |= TypeRelationshipFlags.IncompatibleSignatures;
-                        comparisonInfo.addMessage(message);
-                    }
-                    return false;
-                }
-            }
-
-            return true;
-        }
-
-        private sourceIndexSignaturesAreRelatableToTargetIndexSignatures(source: PullTypeSymbol, target: PullTypeSymbol,
-            assignableTo: boolean, comparisonCache: any, context: PullTypeResolutionContext,
-            comparisonInfo: TypeComparisonInfo): boolean {
-
-            var targetIndexSigs = target.getIndexSignatures();
-            
-            if (targetIndexSigs.length) {
-                var sourceIndexSigs = source.getIndexSignatures();
-                
-                var targetIndex = !targetIndexSigs.length && this.cachedObjectInterfaceType ? this.cachedObjectInterfaceType.getIndexSignatures() : targetIndexSigs;
-                var sourceIndex = !sourceIndexSigs.length && this.cachedObjectInterfaceType ? this.cachedObjectInterfaceType.getIndexSignatures() : sourceIndexSigs;
-                
-                var sourceStringSig: PullSignatureSymbol = null;
-                var sourceNumberSig: PullSignatureSymbol = null;
-                
-                var targetStringSig: PullSignatureSymbol = null;
-                var targetNumberSig: PullSignatureSymbol = null;
-                
-                var params: PullSymbol[];                
-
-                for (var i = 0; i < targetIndex.length; i++) {
-                    if (targetStringSig && targetNumberSig) {
-                        break;
-                    }
-
-                    params = targetIndex[i].getParameters();
-
-                    if (params.length) {
-                        if (!targetStringSig && params[0].getType() === this.semanticInfoChain.stringTypeSymbol) {
-                            targetStringSig = targetIndex[i];
-                            continue;
-                        }
-                        else if (!targetNumberSig && params[0].getType() === this.semanticInfoChain.numberTypeSymbol) {
-                            targetNumberSig = targetIndex[i];
-                            continue;
-                        }
-                    }
-                }
-
-                for (var i = 0; i < sourceIndex.length; i++) {
-                    if (sourceStringSig && sourceNumberSig) {
-                        break;
-                    }
-
-                    params = sourceIndex[i].getParameters();
-
-                    if (params.length) {
-                        if (!sourceStringSig && params[0].getType() === this.semanticInfoChain.stringTypeSymbol) {
-                            sourceStringSig = sourceIndex[i];
-                            continue;
-                        }
-                        else if (!sourceNumberSig && params[0].getType() === this.semanticInfoChain.numberTypeSymbol) {
-                            sourceNumberSig = sourceIndex[i];
-                            continue;
-                        }
-                    }
-                }
-
-                var comparable = true;
-                var comparisonInfoSignatuesTypeCheck: TypeComparisonInfo = null;
-                if (comparisonInfo && !comparisonInfo.onlyCaptureFirstError) {
-                    comparisonInfoSignatuesTypeCheck = new TypeComparisonInfo(comparisonInfo);
-                }
-
-                if (targetStringSig) {
-                    if (sourceStringSig) {
-                        comparable = this.signatureIsAssignableToTarget(sourceStringSig, targetStringSig, context, comparisonInfoSignatuesTypeCheck);
-                    }
-                    else {
-                        comparable = false;
-                    }
-                }
-
-                if (comparable && targetNumberSig) {
-                    if (sourceNumberSig) {
-                        comparable = this.signatureIsAssignableToTarget(sourceNumberSig, targetNumberSig, context, comparisonInfoSignatuesTypeCheck);
-                    }
-                    else if (sourceStringSig) {
-                        comparable = this.sourceIsAssignableToTarget(sourceStringSig.getReturnType(), targetNumberSig.getReturnType(), context, comparisonInfoSignatuesTypeCheck);
-                    }
-                    else {
-                        comparable = false;
-                    }
-                }
-
-                if (!comparable) {
-                    if (comparisonInfo) {
-                        var message: string;
-                        if (comparisonInfoSignatuesTypeCheck && comparisonInfoSignatuesTypeCheck.message) {
-                            message = getDiagnosticMessage(DiagnosticCode.Index_signatures_of_types__0__and__1__are_incompatible__NL__2,
-                                [source.toString(), target.toString(), comparisonInfoSignatuesTypeCheck.message]);
-                        } else {
-                            message = getDiagnosticMessage(DiagnosticCode.Index_signatures_of_types__0__and__1__are_incompatible,
-                                [source.toString(), target.toString()]);
-                        }
-                        comparisonInfo.flags |= TypeRelationshipFlags.IncompatibleSignatures;
-                        comparisonInfo.addMessage(message);
-                    }
-                    return false;
-                }
-            }
-
-            // if the target has a string signature, the source is object literal's type, the source's members must be comparable with it's return type
-            if (targetStringSig && !source.isNamedTypeSymbol() && source.hasMembers()) {
-                var targetReturnType = targetStringSig.getReturnType();
-                var sourceMembers = source.getMembers();
-
-                for (var i = 0; i < sourceMembers.length; i++) {
-                    if (!this.sourceIsRelatableToTarget(sourceMembers[i].getType(), targetReturnType, assignableTo, comparisonCache, context, comparisonInfo)) {
-                        return false;
-                    }
-                }
-            }
-
-            return true;
-        }
-
-        // REVIEW: TypeChanges: Return an error context object so the user can get better diagnostic info
-        private signatureGroupIsRelatableToTarget(sourceSG: PullSignatureSymbol[], targetSG: PullSignatureSymbol[], assignableTo: boolean, comparisonCache: any, context: PullTypeResolutionContext, comparisonInfo?: TypeComparisonInfo) {
-            if (sourceSG === targetSG) {
-                return true;
-            }
-
-            if (!(sourceSG.length && targetSG.length)) {
-                return false;
-            }
-
-            var mSig: PullSignatureSymbol = null;
-            var nSig: PullSignatureSymbol = null;
-            var foundMatch = false;
-
-            for (var iMSig = 0; iMSig < targetSG.length; iMSig++) {
-                mSig = targetSG[iMSig];
-
-                if (mSig.isStringConstantOverloadSignature()) {
-                    continue;
-                }
-
-                for (var iNSig = 0; iNSig < sourceSG.length; iNSig++) {
-                    nSig = sourceSG[iNSig];
-
-                    if (nSig.isStringConstantOverloadSignature()) {
-                        continue;
-                    }
-
-                    if (this.signatureIsRelatableToTarget(nSig, mSig, assignableTo, comparisonCache, context, comparisonInfo)) {
-                        foundMatch = true;
-                        break;
-                    }
-                }
-
-                if (foundMatch) {
-                    foundMatch = false;
-                    continue;
-                }
-                return false;
-            }
-
-            return true;
-        }
-
-        private signatureIsRelatableToTarget(sourceSig: PullSignatureSymbol, targetSig: PullSignatureSymbol, assignableTo: boolean, comparisonCache: any, context: PullTypeResolutionContext, comparisonInfo?: TypeComparisonInfo) {
-
-            if (sourceSig.isGeneric()) {
-                var typeParameters = sourceSig.getTypeParameters();
-
-                if (typeParameters.length) {
-                    var typeArguments: PullTypeSymbol[] = null;
-                    if (typeParameters.length < this.objectTypeArray.length) {
-                        typeArguments = this.objectTypeArray[typeParameters.length];
-                    }
-                    else {
-                        for (var i = 0; i < typeParameters.length; i++) {
-                            typeArguments[i] = this.cachedObjectInterfaceType;
-                        }
-                    }
-
-                    var substitutions = createSubstitutionMap({}, typeParameters, typeArguments);
-
-                    sourceSig = getSpecializedSignature(sourceSig, typeParameters, typeArguments, false, substitutions);
-                }
-            }
-
-            if (targetSig.isGeneric()) {
-                var typeParameters = targetSig.getTypeParameters();
-
-                if (typeParameters.length) {
-                    var typeArguments: PullTypeSymbol[] = null;
-                    if (typeParameters.length < this.objectTypeArray.length) {
-                        typeArguments = this.objectTypeArray[typeParameters.length];
-                    }
-                    else {
-                        for (var i = 0; i < typeParameters.length; i++) {
-                            typeArguments[i] = this.cachedObjectInterfaceType;
-                        }
-                    }
-
-                    var substitutions = createSubstitutionMap({}, typeParameters, typeArguments);
-
-                    targetSig = getSpecializedSignature(targetSig, typeParameters, typeArguments, false, substitutions);
-                }
-            }
-
-            var sourceParameters = sourceSig.getParameters();
-            var targetParameters = targetSig.getParameters();
-
-            if (!sourceParameters || !targetParameters) {
-                return false;
-            }
-
-            var targetVarArgCount = /*targetSig.hasVariableParamList() ? targetSig.getNonOptionalParameterCount() - 1 :*/ targetSig.getNonOptionalParameterCount();
-            var sourceVarArgCount = /*sourceSig.hasVariableParamList() ? sourceSig.getNonOptionalParameterCount() - 1 :*/ sourceSig.getNonOptionalParameterCount();
-
-            if (sourceVarArgCount > targetVarArgCount && !targetSig.hasVariableParamList()) {
-                if (comparisonInfo) {
-                    comparisonInfo.flags |= TypeRelationshipFlags.SourceSignatureHasTooManyParameters;
-                    comparisonInfo.addMessage(getDiagnosticMessage(DiagnosticCode.Call_signature_expects__0__or_fewer_parameters, [targetVarArgCount]));
-                }
-                return false;
-            }
-
-            var sourceReturnType = sourceSig.getReturnType();
-            var targetReturnType = targetSig.getReturnType();
-
-            if (sourceReturnType && sourceReturnType.isTypeParameter() && this.cachedObjectInterfaceType) {
-                sourceReturnType = this.cachedObjectInterfaceType;
-            }
-            if (targetReturnType && targetReturnType.isTypeParameter() && this.cachedObjectInterfaceType) {
-                targetReturnType = this.cachedObjectInterfaceType;
-            }
-
-            var prevSpecializingToObject = context.specializingToObject;
-            context.specializingToObject = true;
-
-            if (targetReturnType != this.semanticInfoChain.voidTypeSymbol) {
-                if (!this.sourceIsRelatableToTarget(sourceReturnType, targetReturnType, assignableTo, comparisonCache, context, comparisonInfo)) {
-                    if (comparisonInfo) {
-                        comparisonInfo.flags |= TypeRelationshipFlags.IncompatibleReturnTypes;
-                        // No need to print this one here - it's printed as part of the signature error in sourceIsRelatableToTarget
-                        //comparisonInfo.addMessage("Incompatible return types: '" + sourceReturnType.getTypeName() + "' and '" + targetReturnType.getTypeName() + "'");
-                    }
-                    context.specializingToObject = prevSpecializingToObject;
-                    return false;
-                }
-            }
-
-            // the clause 'sourceParameters.length > sourceVarArgCount' covers optional parameters, since even though the parameters are optional
-            // they need to agree with the target params
-            var len = (sourceVarArgCount < targetVarArgCount && (sourceSig.hasVariableParamList() || (sourceParameters.length > sourceVarArgCount))) ? targetVarArgCount : sourceVarArgCount;
-            var sourceParamType: PullTypeSymbol = null;
-            var targetParamType: PullTypeSymbol = null;
-            var sourceParamName = "";
-            var targetParamName = "";
-
-            for (var iSource = 0, iTarget = 0; iSource < len; iSource++ , iTarget++) {
-
-                if (iSource < sourceParameters.length && (!sourceSig.hasVariableParamList() || iSource < sourceVarArgCount)) {
-                    sourceParamType = sourceParameters[iSource].getType();
-                    sourceParamName = sourceParameters[iSource].getName();
-                }
-                else if (iSource === sourceVarArgCount) {
-                    sourceParamType = sourceParameters[iSource].getType();
-                    if (sourceParamType.isArray()) {
-                        sourceParamType = sourceParamType.getElementType();
-                    }
-                    sourceParamName = sourceParameters[iSource].getName();
-                }
-
-                if (iTarget < targetParameters.length && iTarget < targetVarArgCount) {
-                    targetParamType = targetParameters[iTarget].getType();
-                    targetParamName = targetParameters[iTarget].getName();
-                }
-                else if (targetSig.hasVariableParamList() && iTarget === targetVarArgCount) {
-                    targetParamType = targetParameters[iTarget].getType();
-
-                    if (targetParamType.isArray()) {
-                        targetParamType = targetParamType.getElementType();
-                    }
-                    targetParamName = targetParameters[iTarget].getName();
-                }
-
-                if (sourceParamType && sourceParamType.isTypeParameter() && this.cachedObjectInterfaceType) {
-                    sourceParamType = this.cachedObjectInterfaceType;
-                }
-                if (targetParamType && targetParamType.isTypeParameter() && this.cachedObjectInterfaceType) {
-                    targetParamType = this.cachedObjectInterfaceType;
-                }
-
-                if (!(this.sourceIsRelatableToTarget(sourceParamType, targetParamType, assignableTo, comparisonCache, context, comparisonInfo) ||
-                    this.sourceIsRelatableToTarget(targetParamType, sourceParamType, assignableTo, comparisonCache, context, comparisonInfo))) {
-
-                    if (comparisonInfo) {
-                        comparisonInfo.flags |= TypeRelationshipFlags.IncompatibleParameterTypes;
-                    }
-                        context.specializingToObject = prevSpecializingToObject;
-                    return false;
-                }
-            }
-            context.specializingToObject = prevSpecializingToObject;
-            return true;
-        }
-
-        // Overload resolution
-
-        private resolveOverloads(
-                application: AST, group: PullSignatureSymbol[],
-                enclosingDecl: PullDecl,
-                haveTypeArgumentsAtCallSite: boolean,
-                context: PullTypeResolutionContext,
-                diagnostics: Diagnostic[]): PullSignatureSymbol {
-            var rd = this.resolutionDataCache.getResolutionData();
-            var actuals = rd.actuals;
-            var exactCandidates = rd.exactCandidates;
-            var conversionCandidates = rd.conversionCandidates;
-            var candidate: PullSignatureSymbol = null;
-            var hasOverloads = group.length > 1;
-            var comparisonInfo = new TypeComparisonInfo();
-            var args: ASTList = null;
-            var target: AST = null;
-
-            if (application.nodeType() === NodeType.InvocationExpression || application.nodeType() === NodeType.ObjectCreationExpression) {
-                var callEx = <CallExpression>application;
-
-                args = callEx.arguments;
-                target = this.getLastIdentifierInTarget(callEx);
-
-                if (callEx.arguments) {
-                    var len = callEx.arguments.members.length;
-
-                    for (var i = 0; i < len; i++) {
-                        var argSym = this.resolveAST(callEx.arguments.members[i], false, enclosingDecl, context).symbol;
-                        actuals[i] = argSym.getType();
-                    }
-                }
-            }
-            else if (application.nodeType() === NodeType.ElementAccessExpression) {
-                var binExp = <BinaryExpression>application;
-                target = binExp.operand1;
-                args = new ASTList([binExp.operand2]);
-
-                var argSym = this.resolveAST(args.members[0], false, enclosingDecl, context).symbol;
-                actuals[0] = argSym.getType();
-            }
-
-            var signature: PullSignatureSymbol;
-            var returnType: PullTypeSymbol;
-            var candidateInfo: { sig: PullSignatureSymbol; ambiguous: boolean; };
-
-            for (var j = 0, groupLen = group.length; j < groupLen; j++) {
-                signature = group[j];
-                if ((hasOverloads && signature.isDefinition()) || (haveTypeArgumentsAtCallSite && !signature.isGeneric())) {
-                    continue;
-                }
-
-                returnType = signature.getReturnType();
-
-                this.getCandidateSignatures(signature, actuals, args, exactCandidates, conversionCandidates, enclosingDecl, context, comparisonInfo);
-            }
-            if (exactCandidates.length === 0) {
-                var applicableCandidates = this.getApplicableSignaturesFromCandidates(conversionCandidates, args, comparisonInfo, enclosingDecl, context);
-                if (applicableCandidates.length > 0) {
-                    candidateInfo = this.findMostApplicableSignature(applicableCandidates, args, enclosingDecl, context);
-                    //if (candidateInfo.ambiguous) {
-                    //    //this.errorReporter.simpleError(target, "Ambiguous call expression - could not choose overload");
-                    //    context.postError(application.minChar, application.getLength(), this.unitPath, "Ambiguous call expression - could not choose overload", enclosingDecl, true);
-                    //}
-                    candidate = candidateInfo.sig;
-                }
-                else {
-                    if (comparisonInfo.message) {
-                        diagnostics.push(context.postError(this.unitPath, target.minChar, target.getLength(),
-                            DiagnosticCode.Supplied_parameters_do_not_match_any_signature_of_call_target__NL__0, [comparisonInfo.message]));
-                    }
-                    else {
-                        diagnostics.push(context.postError(this.unitPath, target.minChar, target.getLength(),
-                            DiagnosticCode.Supplied_parameters_do_not_match_any_signature_of_call_target, null));
-                    }
-                }
-            }
-            else {
-                if (exactCandidates.length > 1) {
-                    var applicableSigs: PullApplicableSignature[] = [];
-                    for (var i = 0; i < exactCandidates.length; i++) {
-                        applicableSigs[i] = { signature: exactCandidates[i], hadProvisionalErrors: false };
-                    }
-                    candidateInfo = this.findMostApplicableSignature(applicableSigs, args, enclosingDecl, context);
-                    //if (candidateInfo.ambiguous) {
-                    //    //this.checker.errorReporter.simpleError(target, "Ambiguous call expression - could not choose overload");
-                    //    context.postError(application.minChar, application.getLength(), this.unitPath, "Ambiguous call expression - could not choose overload", enclosingDecl, true);
-                    //}
-                    candidate = candidateInfo.sig;
-                }
-                else {
-                    candidate = exactCandidates[0];
-                }
-            }
-
-            this.resolutionDataCache.returnResolutionData(rd);
-            return candidate;
-        }
-
-        private getLastIdentifierInTarget(callEx: ICallExpression): AST {
-            return (callEx.target.nodeType() === NodeType.MemberAccessExpression) ? (<BinaryExpression>callEx.target).operand2 : callEx.target;
-        }
-
-        private getCandidateSignatures(signature: PullSignatureSymbol, actuals: PullTypeSymbol[], args: ASTList, exactCandidates: PullSignatureSymbol[], conversionCandidates: PullSignatureSymbol[], enclosingDecl: PullDecl, context: PullTypeResolutionContext, comparisonInfo: TypeComparisonInfo): void {
-            var parameters = signature.getParameters();
-            var lowerBound = signature.getNonOptionalParameterCount(); // required parameters
-            var upperBound = parameters.length; // required and optional parameters
-            var formalLen = lowerBound;
-            var acceptable = false;
-
-            if ((actuals.length >= lowerBound) && (signature.hasVariableParamList() || actuals.length <= upperBound)) {
-                formalLen = (signature.hasVariableParamList() ? parameters.length : actuals.length);
-                acceptable = true;
-            }
-
-            var repeatType: PullTypeSymbol = null;
-
-            if (acceptable) {
-                // assumed structure here is checked when signature is formed
-                if (signature.hasVariableParamList()) {
-                    formalLen -= 1;
-                    repeatType = parameters[formalLen].getType();
-                    repeatType = repeatType.getElementType();
-                    acceptable = actuals.length >= (formalLen < lowerBound ? formalLen : lowerBound);
-                }
-                var len = actuals.length;
-
-                var exact = acceptable;
-                var convert = acceptable;
-
-                var typeA: PullTypeSymbol;
-                var typeB: PullTypeSymbol;
-
-                for (var i = 0; i < len; i++) {
-
-                    if (i < formalLen) {
-                        typeA = parameters[i].getType();
-                    }
-                    else {
-                        typeA = repeatType;
-                    }
-
-                    typeB = actuals[i];
-
-                    if (typeA && !typeA.isResolved()) {
-                        this.resolveDeclaredSymbol(typeA, enclosingDecl, context);
-                    }
-
-                    if (typeB && !typeB.isResolved()) {
-                        this.resolveDeclaredSymbol(typeB, enclosingDecl, context);
-                    }
-
-                    if (!typeA || !typeB || !(this.typesAreIdentical(typeA, typeB, args.members[i]))) {
-                        exact = false;
-                    }
-
-                    comparisonInfo.stringConstantVal = args.members[i];
-
-                    // is the argument assignable to the parameter?
-                    if (!this.sourceIsAssignableToTarget(typeB, typeA, context, comparisonInfo)) {
-                        convert = false;
-                    }
-
-                    comparisonInfo.stringConstantVal = null;
-
-                    if (!(exact || convert)) {
-                        break;
-                    }
-                }
-                if (exact) {
-                    exactCandidates[exactCandidates.length] = signature;
-                }
-                else if (convert && (exactCandidates.length === 0)) {
-                    conversionCandidates[conversionCandidates.length] = signature;
-                }
-            }
-        }
-
-        private getApplicableSignaturesFromCandidates(candidateSignatures: PullSignatureSymbol[],
-            args: ASTList,
-            comparisonInfo: TypeComparisonInfo,
-            enclosingDecl: PullDecl,
-            context: PullTypeResolutionContext): PullApplicableSignature[] {
-
-            var applicableSigs: PullApplicableSignature[] = [];
-            var memberType: PullTypeSymbol = null;
-            var miss = false;
-            var cxt: PullContextualTypeContext = null;
-            var hadProvisionalErrors = false;
-
-            var parameters: PullSymbol[];
-            var signature: PullSignatureSymbol;
-            var argSym: PullSymbol;
-
-            for (var i = 0; i < candidateSignatures.length; i++) {
-                miss = false;
-
-                signature = candidateSignatures[i];
-                parameters = signature.getParameters();
-
-                for (var j = 0; j < args.members.length; j++) {
-
-                    if (j >= parameters.length) {
-                        continue;
-                    }
-
-                    if (!parameters[j].isResolved()) {
-                        this.resolveDeclaredSymbol(parameters[j], enclosingDecl, context);
-                    }
-
-                    memberType = parameters[j].getType();
-
-                    // account for varargs
-                    if (signature.hasVariableParamList() && (j >= signature.getNonOptionalParameterCount()) && memberType.isArray()) {
-                        memberType = memberType.getElementType();
-                    }
-
-                    if (this.isAnyOrEquivalent(memberType)) {
-                        continue;
-                    }
-                    else if (args.members[j].nodeType() === NodeType.FunctionDeclaration) {
-
-                        if (this.cachedFunctionInterfaceType && memberType === this.cachedFunctionInterfaceType) {
-                            continue;
-                        }
-
-                        argSym = this.resolveFunctionExpression(<FunctionDeclaration>args.members[j], false, enclosingDecl, context);
-
-                        if (!this.canApplyContextualTypeToFunction(memberType, <FunctionDeclaration>args.members[j], true)) {
-                            // if it's just annotations that are blocking us, typecheck the function and add it to the list
-                            if (this.canApplyContextualTypeToFunction(memberType, <FunctionDeclaration>args.members[j], false)) {
-                                if (!this.sourceIsAssignableToTarget(argSym.getType(), memberType, context, comparisonInfo, /*isInProvisionalResolution*/ true)) {
-                                    break;
-                                }
-                            }
-                            else {
-                                break;
-                            }
-                        }
-                        else { // if it can be contextually typed, try it out...
-                            argSym.invalidate();
-                            context.pushContextualType(memberType, true, null);
-
-                            argSym = this.resolveFunctionExpression(<FunctionDeclaration>args.members[j], true, enclosingDecl, context);
-
-                            if (!this.sourceIsAssignableToTarget(argSym.getType(), memberType, context, comparisonInfo, /*isInProvisionalResolution*/ true)) {
-                                if (comparisonInfo) {
-                                    comparisonInfo.setMessage(getDiagnosticMessage(DiagnosticCode.Could_not_apply_type__0__to_argument__1__which_is_of_type__2_,
-                                        [memberType.toString(), (j + 1), argSym.getTypeName()]));
-                                }
-                                miss = true;
-                            }
-                            argSym.invalidate();
-                            cxt = context.popContextualType();
-                            hadProvisionalErrors = cxt.hadProvisionalErrors();
-
-                            //this.resetProvisionalErrors();
-                            if (miss) {
-                                break;
-                            }
-                        }
-                    }
-                    else if (args.members[j].nodeType() === NodeType.ObjectLiteralExpression) {
-                        // now actually attempt to typecheck as the contextual type
-                        if (this.cachedObjectInterfaceType && memberType === this.cachedObjectInterfaceType) {
-                            continue;
-                        }
-
-                        context.pushContextualType(memberType, true, null);
-                        argSym = this.resolveObjectLiteralExpression(args.members[j], true, enclosingDecl, context).symbol;
-
-                        if (!this.sourceIsAssignableToTarget(argSym.getType(), memberType, context, comparisonInfo, /*isInProvisionalResolution*/ true)) {
-                            if (comparisonInfo) {
-                                comparisonInfo.setMessage(getDiagnosticMessage(DiagnosticCode.Could_not_apply_type__0__to_argument__1__which_is_of_type__2_,
-                                    [memberType.toString(), (j + 1), argSym.getTypeName()]));
-                            }
-
-                            miss = true;
-                        }
-
-                        argSym.invalidate();
-                        cxt = context.popContextualType();
-                        hadProvisionalErrors = cxt.hadProvisionalErrors();
-
-                        //this.resetProvisionalErrors();
-                        if (miss) {
-                            break;
-                        }
-                    }
-                    else if (args.members[j].nodeType() === NodeType.ArrayLiteralExpression) {
-                        // attempt to contextually type the array literal
-                        if (this.cachedArrayInterfaceType && memberType === this.cachedArrayInterfaceType) {
-                            continue;
-                        }
-
-                        context.pushContextualType(memberType, true, null);
-                        var argSym = this.resolveArrayLiteralExpression(<UnaryExpression>args.members[j], true, enclosingDecl, context).symbol;
-
-                        if (!this.sourceIsAssignableToTarget(argSym.getType(), memberType, context, comparisonInfo, /*isInProvisionalResolution*/ true)) {
-                            if (comparisonInfo) {
-                                comparisonInfo.setMessage(getDiagnosticMessage(DiagnosticCode.Could_not_apply_type__0__to_argument__1__which_is_of_type__2_,
-                                    [memberType.toString(), (j + 1), argSym.getTypeName()]));
-                            }
-                            break;
-                        }
-
-                        argSym.invalidate();
-                        cxt = context.popContextualType();
-
-                        hadProvisionalErrors = cxt.hadProvisionalErrors();
-
-                        if (miss) {
-                            break;
-                        }
-                    }
-                }
-
-                if (j === args.members.length) {
-                    applicableSigs[applicableSigs.length] = { signature: candidateSignatures[i], hadProvisionalErrors: hadProvisionalErrors };
-                }
-
-                hadProvisionalErrors = false;
-            }
-
-            return applicableSigs;
-        }
-
-        private findMostApplicableSignature(signatures: PullApplicableSignature[], args: ASTList, enclosingDecl: PullDecl, context: PullTypeResolutionContext): { sig: PullSignatureSymbol; ambiguous: boolean; } {
-
-            if (signatures.length === 1) {
-                return { sig: signatures[0].signature, ambiguous: false };
-            }
-
-            var best: PullApplicableSignature = signatures[0];
-            var Q: PullApplicableSignature = null;
-
-            var AType: PullTypeSymbol = null;
-            var PType: PullTypeSymbol = null;
-            var QType: PullTypeSymbol = null;
-
-            var ambiguous = false;
-
-            var bestParams: PullSymbol[];
-            var qParams: PullSymbol[];
-
-            for (var qSig = 1; qSig < signatures.length; qSig++) {
-                Q = signatures[qSig];
-
-                // find the better conversion
-                for (var i = 0; args && i < args.members.length; i++) {
-
-                    var argSym = this.resolveAST(args.members[i], false, enclosingDecl, context).symbol;
-
-                    AType = argSym.getType();
-
-                    // invalidate the argument so that we may correctly resolve it later as part of the call expression
-                    argSym.invalidate();
-
-                    bestParams = best.signature.getParameters();
-                    qParams = Q.signature.getParameters();
-
-                    PType = i < bestParams.length ? bestParams[i].getType() : bestParams[bestParams.length - 1].getType().getElementType();
-                    QType = i < qParams.length ? qParams[i].getType() : qParams[qParams.length - 1].getType().getElementType();
-
-                    if (this.typesAreIdentical(PType, QType) && !(QType.isPrimitive() && (<PullPrimitiveTypeSymbol>QType).isStringConstant())) {
-                        continue;
-                    }
-                    else if (PType.isPrimitive() &&
-                        (<PullPrimitiveTypeSymbol>PType).isStringConstant() &&
-                        args.members[i].nodeType() === NodeType.StringLiteral &&
-                        stripQuotes((<StringLiteral>args.members[i]).actualText) === stripQuotes((<PullStringConstantTypeSymbol>PType).getName()))
-                    {
-                        break;
-                    }
-                    else if (QType.isPrimitive() &&
-                        (<PullPrimitiveTypeSymbol>QType).isStringConstant() &&
-                        args.members[i].nodeType() === NodeType.StringLiteral &&
-                        stripQuotes((<StringLiteral>args.members[i]).actualText) === stripQuotes((<PullStringConstantTypeSymbol>QType).getName()))
-                    {
-                        best = Q;
-                    }
-                    else if (this.typesAreIdentical(AType, PType)) {
-                        break;
-                    }
-                    else if (this.typesAreIdentical(AType, QType)) {
-                        best = Q;
-                        break;
-                    }
-                    else if (this.sourceIsSubtypeOfTarget(PType, QType, context)) {
-                        break;
-                    }
-                    else if (this.sourceIsSubtypeOfTarget(QType, PType, context)) {
-                        best = Q;
-                        break;
-                    }
-                    else if (Q.hadProvisionalErrors) {
-                        break;
-                    }
-                    else if (best.hadProvisionalErrors) {
-                        best = Q;
-                        break;
-                    }
-                }
-
-                if (!args || i === args.members.length) {
-                    var collection: IPullTypeCollection = {
-                        getLength: () => { return 2; } ,
-                        setTypeAtIndex: (index: number, type: PullTypeSymbol) => { } , // no contextual typing here, so no need to do anything
-                        getTypeAtIndex: (index: number) => { return index ? Q.signature.getReturnType() : best.signature.getReturnType(); } // we only want the "second" type - the "first" is skipped
-                    }
-                    var bct = this.findBestCommonType(best.signature.getReturnType(), null, collection, context);
-                    ambiguous = !bct;
-                }
-                else {
-                    ambiguous = false;
-                }
-            }
-
-            // double-check if the 
-
-            return { sig: best.signature, ambiguous: ambiguous };
-        }
-
-        private canApplyContextualTypeToFunction(candidateType: PullTypeSymbol, funcDecl: FunctionDeclaration, beStringent: boolean): boolean {
-
-            // in these cases, we do not attempt to apply a contextual type
-            //  RE: isInlineCallLiteral - if the call target is a function literal, we don't want to apply the target type
-            //  to its body - instead, it should be applied to its return type
-            if (funcDecl.isMethod() ||
-                beStringent && funcDecl.returnTypeAnnotation) {
-                return false;
-            }
-
-            beStringent = beStringent || (this.cachedFunctionInterfaceType === candidateType);
-
-            // At this point, if we're not being stringent, there's no need to check for multiple call sigs
-            // or count parameters - we just want to unblock typecheck
-            if (!beStringent) {
-                return true;
-            }
-
-            var signature = this.getSymbolAndDiagnosticsForAST(funcDecl).symbol.getType().getCallSignatures()[0];
-            var parameters = signature.getParameters();
-            var paramLen = parameters.length;
-
-            // Check that the argument declarations have no type annotations
-            for (var i = 0; i < paramLen; i++) {
-                var param = parameters[i];
-                var argDecl = <Parameter>this.getASTForSymbol(param);
-
-                // REVIEW: a valid typeExpr is a requirement for varargs,
-                // so we may want to revise our invariant
-                if (beStringent && argDecl.typeExpr) {
-                    return false;
-                }
-            }
-
-            if (candidateType.getConstructSignatures().length && candidateType.getCallSignatures().length) {
-                return false;
-            }
-
-            var candidateSigs = candidateType.getConstructSignatures().length ? candidateType.getConstructSignatures() : candidateType.getCallSignatures();
-
-            if (!candidateSigs || candidateSigs.length > 1) {
-                return false;
-            }
-
-            // if we're here, the contextual type can be applied to the function
-            return true;
-        }
-
-        private inferArgumentTypesForSignature(signature: PullSignatureSymbol, args: ASTList, comparisonInfo: TypeComparisonInfo, enclosingDecl: PullDecl, context: PullTypeResolutionContext): PullTypeSymbol[] {
-
-            var cxt: PullContextualTypeContext = null;
-            var hadProvisionalErrors = false;
-            var parameters = signature.getParameters();
-            var typeParameters = signature.getTypeParameters();
-            var argContext = new ArgumentInferenceContext();
-            //var anySig = this.specializeSignatureToAny(signature);
-            //var anyParameters = anySig.getParameters();
-            var parameterType: PullTypeSymbol = null;
-            //var anyParameterType: PullTypeSymbol = null;
-
-            // seed each type parameter with the undefined type, so that we can widen it to 'any'
-            // if no inferences can be made
-            for (var i = 0; i < typeParameters.length; i++) {
-                argContext.addInferenceRoot(typeParameters[i]);
-            }
-
-            var substitutions: any;
-            var inferenceCandidates: PullTypeSymbol[];
-            var inferenceCandidate: PullTypeSymbol;
-            var argSym: PullSymbol;
-            var argSymType: PullTypeSymbol;
-
-            for (var i = 0; i < args.members.length; i++) {
-
-                if (i >= parameters.length) {
-                    break;
-                }
-
-                parameterType = parameters[i].getType();
-                //anyParameterType = anyParameters[i].getType();
-
-                // account for varargs
-                if (signature.hasVariableParamList() && (i >= signature.getNonOptionalParameterCount() - 1) && parameterType.isArray()) {
-                    parameterType = parameterType.getElementType();
-                }
-
-                inferenceCandidates = argContext.getInferenceCandidates();
-                substitutions = {};
-
-                if (inferenceCandidates.length) {
-                    for (var j = 0; j < inferenceCandidates.length; j++) {
-
-                        argContext.resetRelationshipCache();
-
-                        inferenceCandidate = inferenceCandidates[j];
-
-                        substitutions = inferenceCandidates[j];
-
-                        context.pushContextualType(parameterType, true, substitutions);
-
-                        argSym = this.resolveAST(args.members[i], true, enclosingDecl, context).symbol;
-                        argSymType = argSym.getType();
-
-                        //var anyArgType = this.specializeTypeToAny(argSym.getType());
-
-                        //if (!this.sourceIsAssignableToTarget(anyArgType, anyParameterType, context)) {
-                        //    continue;
-                        //}
-
-                        this.relateTypeToTypeParameters(argSymType, parameterType, false, argContext, enclosingDecl, context);
-
-                        cxt = context.popContextualType();
-
-                        argSym.invalidate();
-
-                        hadProvisionalErrors = cxt.hadProvisionalErrors();
-                    }
-                }
-                else {
-                    context.pushContextualType(parameterType, true, {});
-                    argSym = this.resolveAST(args.members[i], true, enclosingDecl, context).symbol;
-                    argSymType = argSym.getType();
-
-                    //var anyArgType = this.specializeTypeToAny(argSym.getType());
-
-                    //if (!this.sourceIsAssignableToTarget(anyArgType, anyParameterType, context)) {
-                    //    continue;
-                    //}
-
-                    this.relateTypeToTypeParameters(argSymType, parameterType, false, argContext, enclosingDecl, context);
-
-                    cxt = context.popContextualType();
-
-                    argSym.invalidate();
-
-                    hadProvisionalErrors = cxt.hadProvisionalErrors();
-                }
-            }
-
-            hadProvisionalErrors = false;
-
-            var inferenceResults = argContext.inferArgumentTypes(this, context);
-
-            if (inferenceResults.unfit) {
-                return null;
-            }
-
-            var resultTypes: PullTypeSymbol[] = [];
-
-            // match inferred types in-order to type parameters
-            for (var i = 0; i < typeParameters.length; i++) {
-                for (var j = 0; j < inferenceResults.results.length; j++) {
-                    if (inferenceResults.results[j].param == typeParameters[i]) {
-                        resultTypes[resultTypes.length] = inferenceResults.results[j].type;
-                        break;
-                    }
-                }
-            }
-
-            if (!args.members.length && !resultTypes.length && typeParameters.length) {
-                for (var i = 0; i < typeParameters.length; i++) {
-                    resultTypes[resultTypes.length] = this.semanticInfoChain.anyTypeSymbol;
-                }
-            }
-            else if (resultTypes.length && resultTypes.length < typeParameters.length) {
-                for (var i = resultTypes.length; i < typeParameters.length; i++) {
-                    resultTypes[i] = this.semanticInfoChain.anyTypeSymbol;
-                }
-            }
-
-            return resultTypes;
-        }
-
-        private relateTypeToTypeParameters(expressionType: PullTypeSymbol,
-            parameterType: PullTypeSymbol,
-            shouldFix: boolean,
-            argContext: ArgumentInferenceContext,
-            enclosingDecl: PullDecl,
-            context: PullTypeResolutionContext): void {
-
-            if (!expressionType || !parameterType) {
-                return;
-            }
-
-            if (expressionType.isError()) {
-                expressionType = this.semanticInfoChain.anyTypeSymbol;
-            }
-
-            if (parameterType === expressionType) {
-                //if (parameterType.isTypeParameter() && shouldFix) {
-                //    argContext.addCandidateForInference(<PullTypeParameterSymbol>parameterType, this.semanticInfoChain.anyTypeSymbol, shouldFix);
-                //}
-                return;
-            }
-
-            if (parameterType.isTypeParameter()) {
-                if (expressionType.isGeneric() && !expressionType.isFixed()) {
-                    expressionType = this.specializeTypeToAny(expressionType);
-                }
-                argContext.addCandidateForInference(<PullTypeParameterSymbol>parameterType, expressionType, shouldFix);
-                return;
-            }
-
-<<<<<<< HEAD
-            // if the expression and parameter type, with type arguments of 'any', are not assignment compatible, ignore
-            //var anyExpressionType = this.specializeTypeToAny(expressionType);
-            //var anyParameterType = this.specializeTypeToAny(parameterType);
-            var prevContextIsSpecializingToAny = context.specializingToAny;
-            context.specializingToAny = true;
-            if (!this.sourceIsAssignableToTarget(expressionType, parameterType, context)) {
-                context.specializingToAny = prevContextIsSpecializingToAny;
-                return;
-            }
-            context.specializingToAny = prevContextIsSpecializingToAny;
-=======
-                // if the expression and parameter type, with type arguments of 'any', are not assignment compatible, ignore
-                //var anyExpressionType = this.specializeTypeToAny(expressionType, enclosingDecl, context);
-                //var anyParameterType = this.specializeTypeToAny(parameterType, enclosingDecl, context);
-
-                //if (!this.sourceIsAssignableToTarget(anyExpressionType, anyParameterType, context)) {
-                //    return;
-                //}
-                var prevSpecializingToAny = context.specializingToAny;
-                context.specializingToAny = true;
-
-                if (!this.sourceIsAssignableToTarget(expressionType, parameterType, context)) {
-                    context.specializingToAny = prevSpecializingToAny;
-                    return;
-                }
-                context.specializingToAny = prevSpecializingToAny;
->>>>>>> 8c051271
-
-            if (expressionType.isArray() && parameterType.isArray()) {
-                this.relateArrayTypeToTypeParameters(expressionType, parameterType, shouldFix, argContext, enclosingDecl, context);
-
-                return;
-            }
-
-            this.relateObjectTypeToTypeParameters(expressionType, parameterType, shouldFix, argContext, enclosingDecl, context);
-        }
-
-        private relateFunctionSignatureToTypeParameters(expressionSignature: PullSignatureSymbol,
-            parameterSignature: PullSignatureSymbol,
-            argContext: ArgumentInferenceContext,
-            enclosingDecl: PullDecl,
-            context: PullTypeResolutionContext): void {
-<<<<<<< HEAD
-=======
-            // Sub in 'any' for type parameters
-
-            //var anyExpressionSignature = this.specializeSignatureToAny(expressionSignature, enclosingDecl, context);
-            //var anyParamExpressionSignature = this.specializeSignatureToAny(parameterSignature, enclosingDecl, context);
-
-            //if (!this.signatureIsAssignableToTarget(anyExpressionSignature, anyParamExpressionSignature, context)) {
-            //    return;
-            //}
->>>>>>> 8c051271
-
-            var expressionParams = expressionSignature.getParameters();
-            var expressionReturnType = expressionSignature.getReturnType();
-
-            var parameterParams = parameterSignature.getParameters();
-            var parameterReturnType = parameterSignature.getReturnType();
-
-            var len = parameterParams.length < expressionParams.length ? parameterParams.length : expressionParams.length;
-
-            for (var i = 0; i < len; i++) {
-                this.relateTypeToTypeParameters(expressionParams[i].getType(), parameterParams[i].getType(), true, argContext, enclosingDecl, context);
-            }
-
-            this.relateTypeToTypeParameters(expressionReturnType, parameterReturnType, false, argContext, enclosingDecl, context);
-        }
-
-        private relateObjectTypeToTypeParameters(objectType: PullTypeSymbol,
-            parameterType: PullTypeSymbol,
-            shouldFix: boolean,
-            argContext: ArgumentInferenceContext,
-            enclosingDecl: PullDecl,
-            context: PullTypeResolutionContext): void {
-
-            var parameterTypeMembers = parameterType.getMembers();
-            var parameterSignatures: PullSignatureSymbol[];
-            var parameterSignature: PullSignatureSymbol;
-
-            var objectMember: PullSymbol;
-            var objectSignatures: PullSignatureSymbol[];
-
-
-            if (argContext.alreadyRelatingTypes(objectType, parameterType)) {
-                return;
-            }
-
-            var objectTypeArguments = objectType.getTypeArguments();
-            var parameterTypeParameters = parameterType.getTypeParameters();
-
-            if (objectTypeArguments && (objectTypeArguments.length === parameterTypeParameters.length)) {
-                for (var i = 0; i < objectTypeArguments.length; i++) {
-                    // PULLREVIEW: This may lead to duplicate inferences for type argument parameters, if the two are the same
-                    // (which could occur via mutually recursive method calls within a generic class declaration)
-                    argContext.addCandidateForInference(parameterTypeParameters[i], objectTypeArguments[i], shouldFix);
-                }
-            }
-
-            for (var i = 0; i < parameterTypeMembers.length; i++) {
-                objectMember = objectType.findMember(parameterTypeMembers[i].getName());
-
-                if (objectMember) {
-                    this.relateTypeToTypeParameters(objectMember.getType(), parameterTypeMembers[i].getType(), shouldFix, argContext, enclosingDecl, context);
-                }
-            }
-
-            parameterSignatures = parameterType.getCallSignatures();
-            objectSignatures = objectType.getCallSignatures();
-
-            for (var i = 0; i < parameterSignatures.length; i++) {
-                parameterSignature = parameterSignatures[i];
-
-                for (var j = 0; j < objectSignatures.length; j++) {
-                    this.relateFunctionSignatureToTypeParameters(objectSignatures[j], parameterSignature, argContext, enclosingDecl, context);
-                }
-            }
-
-            parameterSignatures = parameterType.getConstructSignatures();
-            objectSignatures = objectType.getConstructSignatures();
-
-            for (var i = 0; i < parameterSignatures.length; i++) {
-                parameterSignature = parameterSignatures[i];
-
-                for (var j = 0; j < objectSignatures.length; j++) {
-                    this.relateFunctionSignatureToTypeParameters(objectSignatures[j], parameterSignature, argContext, enclosingDecl, context);
-                }
-            }
-
-            parameterSignatures = parameterType.getIndexSignatures();
-            objectSignatures = objectType.getIndexSignatures();
-
-            for (var i = 0; i < parameterSignatures.length; i++) {
-                parameterSignature = parameterSignatures[i];
-
-                for (var j = 0; j < objectSignatures.length; j++) {
-                    this.relateFunctionSignatureToTypeParameters(objectSignatures[j], parameterSignature, argContext, enclosingDecl, context);
-                }
-            }
-        }
-
-        private relateArrayTypeToTypeParameters(argArrayType: PullTypeSymbol,
-            parameterArrayType: PullTypeSymbol,
-            shouldFix: boolean,
-            argContext: ArgumentInferenceContext,
-            enclosingDecl: PullDecl,
-            context: PullTypeResolutionContext): void {
-
-            var argElement = argArrayType.getElementType();
-            var paramElement = parameterArrayType.getElementType();
-
-            this.relateTypeToTypeParameters(argElement, paramElement, shouldFix, argContext, enclosingDecl, context);
-        }
-
-        public specializeTypeToAny(typeToSpecialize: PullTypeSymbol): PullTypeSymbol {
-
-            var typeArguments: PullTypeSymbol[] = null;
-            var typeParameters = typeToSpecialize.getTypeParameters();
-            var substitutions: any = {}
-
-            for (var i = 0; i < typeParameters.length; i++) {
-                substitutions[typeParameters[i].getSymbolID().toString()] = typeParameters[i];
-            }
-
-            if (typeParameters.length && typeParameters.length < this.anyTypeArray.length) {
-                typeArguments = this.anyTypeArray[typeParameters.length - 1];
-            }
-            else {
-                typeArguments = [];
-                for (var i = 0; i < typeParameters.length; i++) {
-                    typeArguments[typeArguments.length] = this.semanticInfoChain.anyTypeSymbol;
-                }
-                this.anyTypeArray[typeParameters.length - 1] = typeArguments;
-            }
-
-            return getSpecializedType(typeToSpecialize, typeParameters, typeArguments, false, substitutions, this.semanticInfoChain.anyTypeSymbol);
-        }
-
-        private specializeSignatureToAny(signatureToSpecialize: PullSignatureSymbol): PullSignatureSymbol {
-            var typeParameters = signatureToSpecialize.getTypeParameters();
-            var typeArguments: PullTypeSymbol[] = null;
-            var substitutions: any = {};
-
-            for (var i = 0; i < typeParameters.length; i++) {
-                substitutions[typeParameters[i].getSymbolID().toString()] = typeParameters[i];
-            }
-
-            if (typeParameters.length && typeParameters.length < this.anyTypeArray.length) {
-                typeArguments = this.anyTypeArray[typeParameters.length - 1];
-            }
-            else {
-                typeArguments = [];
-                for (var i = 0; i < typeParameters.length; i++) {
-                    typeArguments[typeArguments.length] = this.semanticInfoChain.anyTypeSymbol;
-                }
-                this.anyTypeArray[typeParameters.length - 1] = typeArguments;
-            }
-
-            // no need to worry about returning 'null', since 'any' satisfies all constraints
-            return getSpecializedSignature(signatureToSpecialize, typeParameters, typeArguments, false, substitutions, this.semanticInfoChain.anyTypeSymbol);
-        }
-    }
+// Copyright (c) Microsoft. All rights reserved. Licensed under the Apache License, Version 2.0. 
+// See LICENSE.txt in the project root for complete license information.
+
+///<reference path='..\typescript.ts' />
+
+module TypeScript {
+    export class SymbolAndDiagnostics<TSymbol extends PullSymbol> {
+        private static _empty = new SymbolAndDiagnostics(null, null, null);
+
+        constructor(public symbol: TSymbol,
+            public symbolAlias: TSymbol,
+            public diagnostics: Diagnostic[]) {
+        }
+
+        public static create<TSymbol extends PullSymbol>(symbol: TSymbol, diagnostics: Diagnostic[]): SymbolAndDiagnostics<TSymbol> {
+            return new SymbolAndDiagnostics<TSymbol>(symbol, null, diagnostics);
+        }
+
+        public static empty<TSymbol extends PullSymbol>(): SymbolAndDiagnostics<TSymbol> {
+            return <SymbolAndDiagnostics<TSymbol>>SymbolAndDiagnostics._empty;
+        }
+
+        public static fromSymbol<TSymbol extends PullSymbol>(symbol: TSymbol): SymbolAndDiagnostics<TSymbol> {
+            return new SymbolAndDiagnostics<TSymbol>(symbol, null, null);
+        }
+
+        public static fromAlias<TSymbol extends PullSymbol>(symbol: TSymbol, alias: TSymbol): SymbolAndDiagnostics<TSymbol> {
+            return new SymbolAndDiagnostics<TSymbol>(symbol, alias, null);
+        }
+
+        public addDiagnostic(diagnostic: Diagnostic): void {
+            Debug.assert(this !== SymbolAndDiagnostics._empty);
+
+            if (this.diagnostics === null) {
+                this.diagnostics = [];
+            }
+
+            this.diagnostics.push(diagnostic);
+        }
+
+        public withoutDiagnostics(): SymbolAndDiagnostics<TSymbol> {
+            if (!this.diagnostics) {
+                return this;
+            }
+
+            return SymbolAndDiagnostics.fromSymbol(this.symbol);
+        }
+    }
+
+    export interface IPullTypeCollection {
+        // returns null when types are exhausted
+        getLength(): number;
+        setTypeAtIndex(index: number, type: PullTypeSymbol): void;
+        getTypeAtIndex(index: number): PullTypeSymbol;
+    }
+
+    export interface IPullResolutionData {
+        actuals: PullTypeSymbol[];
+        exactCandidates: PullSignatureSymbol[];
+        conversionCandidates: PullSignatureSymbol[];
+
+        id: number;
+    }
+
+    export class PullResolutionDataCache {
+        private cacheSize = 16;
+        private rdCache: IPullResolutionData[] = [];
+        private nextUp: number = 0;
+
+        constructor() {
+            for (var i = 0; i < this.cacheSize; i++) {
+                this.rdCache[i] = {
+                    actuals: <PullTypeSymbol[]>[],
+                    exactCandidates: <PullSignatureSymbol[]>[],
+                    conversionCandidates: <PullSignatureSymbol[]>[],
+                    id: i
+                };
+            }
+        }
+
+        public getResolutionData(): IPullResolutionData {
+            var rd: IPullResolutionData = null;
+
+            if (this.nextUp < this.cacheSize) {
+                rd = this.rdCache[this.nextUp];
+            }
+
+            if (rd === null) {
+                this.cacheSize++;
+                rd = {
+                    actuals: <PullTypeSymbol[]>[],
+                    exactCandidates: <PullSignatureSymbol[]>[],
+                    conversionCandidates: <PullSignatureSymbol[]>[],
+                    id: this.cacheSize
+                };
+                this.rdCache[this.cacheSize] = rd;
+            }
+
+            // cache operates as a stack - RD is always served up in-order
+            this.nextUp++;
+
+            return rd;
+        }
+
+        public returnResolutionData(rd: IPullResolutionData) {
+            // Pop to save on array allocations, which are a bottleneck
+            // REVIEW: On some VMs, Array.pop doesn't always pop the last value in the array
+            rd.actuals.length = 0;
+            rd.exactCandidates.length = 0;
+            rd.conversionCandidates.length = 0;
+
+            this.nextUp = rd.id;
+        }
+    }
+
+    export interface PullApplicableSignature {
+        signature: PullSignatureSymbol;
+        hadProvisionalErrors: boolean;
+    }
+
+    export class PullAdditionalCallResolutionData {
+        public targetSymbol: PullSymbol = null;
+        public targetTypeSymbol: PullTypeSymbol = null;
+        public resolvedSignatures: PullSignatureSymbol[] = null;
+        public candidateSignature: PullSignatureSymbol = null;
+        public actualParametersContextTypeSymbols: PullTypeSymbol[] = null;
+    }
+
+    export class PullAdditionalObjectLiteralResolutionData {
+        public membersContextTypeSymbols: PullTypeSymbol[] = null;
+    }
+
+    // The resolver associates types with a given AST
+    export class PullTypeResolver {
+        private cachedArrayInterfaceType: PullTypeSymbol = null;
+        private cachedNumberInterfaceType: PullTypeSymbol = null;
+        private cachedStringInterfaceType: PullTypeSymbol = null;
+        private cachedBooleanInterfaceType: PullTypeSymbol = null;
+        private cachedObjectInterfaceType: PullTypeSymbol = null;
+        private cachedFunctionInterfaceType: PullTypeSymbol = null;
+        private cachedIArgumentsInterfaceType: PullTypeSymbol = null;
+        private cachedRegExpInterfaceType: PullTypeSymbol = null;
+
+        private cachedFunctionArgumentsSymbol: PullSymbol = null;
+
+        private assignableCache: any[] = <any>{};
+        private subtypeCache: any[] = <any>{};
+        private identicalCache: any[] = <any>{};
+
+        private resolutionDataCache = new PullResolutionDataCache();
+
+        private currentUnit: SemanticInfo = null;
+
+        private anyTypeArray: PullTypeSymbol[][] = null;
+        private objectTypeArray: PullTypeSymbol[][] = null;
+
+        constructor(private compilationSettings: CompilationSettings, public semanticInfoChain: SemanticInfoChain, private unitPath: string) {
+            this.cachedArrayInterfaceType = <PullTypeSymbol>this.getSymbolFromDeclPath("Array", [], PullElementKind.Interface);
+            
+            // we always want the array and object types to be handy - even if they're just synonyms for 'any'
+            if (!this.cachedArrayInterfaceType) {
+                this.cachedArrayInterfaceType = this.semanticInfoChain.anyTypeSymbol;
+            }
+            this.cachedObjectInterfaceType = <PullTypeSymbol>this.getSymbolFromDeclPath("Object", [], PullElementKind.Interface);
+            if (!this.cachedObjectInterfaceType) {
+                this.cachedObjectInterfaceType = this.semanticInfoChain.anyTypeSymbol;
+            }
+
+            this.cachedNumberInterfaceType = <PullTypeSymbol>this.getSymbolFromDeclPath("Number", [], PullElementKind.Interface);
+            this.cachedStringInterfaceType = <PullTypeSymbol>this.getSymbolFromDeclPath("String", [], PullElementKind.Interface);
+            this.cachedBooleanInterfaceType = <PullTypeSymbol>this.getSymbolFromDeclPath("Boolean", [], PullElementKind.Interface);
+
+            this.cachedFunctionInterfaceType = <PullTypeSymbol>this.getSymbolFromDeclPath("Function", [], PullElementKind.Interface);
+            this.cachedIArgumentsInterfaceType = <PullTypeSymbol>this.getSymbolFromDeclPath("IArguments", [], PullElementKind.Interface);
+            this.cachedRegExpInterfaceType = <PullTypeSymbol>this.getSymbolFromDeclPath("RegExp", [], PullElementKind.Interface);
+
+            this.cachedFunctionArgumentsSymbol = new PullSymbol("arguments", PullElementKind.Variable);
+            this.cachedFunctionArgumentsSymbol.setType(this.cachedIArgumentsInterfaceType ? this.cachedIArgumentsInterfaceType : this.semanticInfoChain.anyTypeSymbol);
+            this.cachedFunctionArgumentsSymbol.setResolved();
+            var functionArgumentsDecl = new PullDecl("arguments", "arguments", PullElementKind.Parameter, PullElementFlags.None, new TextSpan(0, 0), unitPath);
+            functionArgumentsDecl.setSymbol(this.cachedFunctionArgumentsSymbol);
+            this.cachedFunctionArgumentsSymbol.addDeclaration(functionArgumentsDecl);
+
+            this.anyTypeArray = [
+                [this.semanticInfoChain.anyTypeSymbol],
+                [this.semanticInfoChain.anyTypeSymbol, this.semanticInfoChain.anyTypeSymbol],
+                [this.semanticInfoChain.anyTypeSymbol, this.semanticInfoChain.anyTypeSymbol, this.semanticInfoChain.anyTypeSymbol],
+                [this.semanticInfoChain.anyTypeSymbol, this.semanticInfoChain.anyTypeSymbol, this.semanticInfoChain.anyTypeSymbol, this.semanticInfoChain.anyTypeSymbol]];
+            
+            this.objectTypeArray = [
+                [this.cachedObjectInterfaceType],
+                [this.cachedObjectInterfaceType, this.cachedObjectInterfaceType],
+                [this.cachedObjectInterfaceType, this.cachedObjectInterfaceType, this.cachedObjectInterfaceType],
+                [this.cachedObjectInterfaceType, this.cachedObjectInterfaceType, this.cachedObjectInterfaceType, this.cachedObjectInterfaceType]];
+
+            this.currentUnit = this.semanticInfoChain.getUnit(unitPath);
+        }
+
+        public getUnitPath() { return this.unitPath; }
+
+        public setUnitPath(unitPath: string) {
+            this.unitPath = unitPath;
+
+            this.currentUnit = this.semanticInfoChain.getUnit(unitPath);
+        }
+
+        public getDeclForAST(ast: AST): PullDecl {
+            return this.semanticInfoChain.getDeclForAST(ast, this.unitPath);
+        }
+
+        public getSymbolAndDiagnosticsForAST(ast: IAST): SymbolAndDiagnostics<PullSymbol> {
+            return this.semanticInfoChain.getSymbolAndDiagnosticsForAST(ast, this.unitPath);
+        }
+
+        private setSymbolAndDiagnosticsForAST(ast: AST, symbolAndDiagnostics: SymbolAndDiagnostics<PullSymbol>, context: PullTypeResolutionContext): void {
+            if (context && (context.inProvisionalResolution() || context.inSpecialization)) {
+                return;
+            }
+
+            this.semanticInfoChain.setSymbolAndDiagnosticsForAST(ast, symbolAndDiagnostics, this.unitPath);
+        }
+
+        public getASTForSymbol(symbol: PullSymbol): AST {
+            return this.semanticInfoChain.getASTForSymbol(symbol, this.unitPath);
+        }
+
+        public getASTForDecl(decl: PullDecl): AST {
+            return this.semanticInfoChain.getASTForDecl(decl);
+        }
+
+        public getCachedArrayType() {
+            return this.cachedArrayInterfaceType;
+        }
+
+        public getNewErrorTypeSymbol(diagnostic: SemanticDiagnostic): PullErrorTypeSymbol {
+            return new PullErrorTypeSymbol(diagnostic, this.semanticInfoChain.anyTypeSymbol);
+        }
+
+        // returns a list of decls leading up to decl, inclusive
+        // PULLTODO: Don't bother using spans - obtain cached Decls from syntax nodes
+        private getPathToDecl(decl: PullDecl): PullDecl[] {
+            if (!decl) {
+                return [];
+            }
+
+            var decls: PullDecl[] = decl.getParentPath();
+
+            if (decls) {
+                return decls;
+            }
+            else {
+                decls = [decl];
+            }
+
+            var parentDecl: PullDecl = decl.getParentDecl();
+
+            while (parentDecl) {
+                if (parentDecl && decls[decls.length - 1] != parentDecl && !(parentDecl.getKind() & PullElementKind.ObjectLiteral)) {
+                    decls[decls.length] = parentDecl;
+                }
+                parentDecl = parentDecl.getParentDecl();
+            }
+
+            decls = decls.reverse();
+
+            // PULLREVIEW: Only cache in batch compilation scenarios?
+            decl.setParentPath(decls);
+
+            return decls;
+        }
+
+        public getEnclosingDecl(decl: PullDecl): PullDecl {
+            var declPath = this.getPathToDecl(decl);
+
+            if (!declPath.length) {
+                return null;
+            }
+            else if (declPath.length > 1 && declPath[declPath.length - 1] === decl) {
+                return declPath[declPath.length - 2];
+            }
+            else {
+                return declPath[declPath.length - 1];
+            }
+        }
+
+        //  Given a path to a name, e.g. ["foo"] or ["Foo", "Baz", "bar"], find the associated symbol
+        private findSymbolForPath(pathToName: string[], enclosingDecl: PullDecl, declKind: PullElementKind): PullSymbol {
+            if (!pathToName.length) {
+                return null;
+            }
+
+            var symbolName = pathToName[pathToName.length - 1];
+            var contextDeclPath = this.getPathToDecl(enclosingDecl);
+
+            var contextSymbolPath: string[] = [];
+            var nestedSymbolPath: string[] = [];
+
+            // first, search within the given symbol path
+            // (copy path to name so as not to mutate the input array)
+            for (var i = 0; i < pathToName.length; i++) {
+                nestedSymbolPath[nestedSymbolPath.length] = pathToName[i];
+            }
+
+            var symbol: PullSymbol = null;
+
+            while (nestedSymbolPath.length >= 2) {
+                symbol = this.semanticInfoChain.findSymbol(nestedSymbolPath, declKind);
+
+                if (symbol) {
+                    return symbol;
+                }
+                nestedSymbolPath.length -= 2;
+                nestedSymbolPath[nestedSymbolPath.length] = symbolName;
+            }
+
+            // next, try the enclosing context
+            for (var i = 0; i < contextDeclPath.length; i++) {
+                contextSymbolPath[contextSymbolPath.length] = contextDeclPath[i].getName();
+            }
+
+            for (var i = 0; i < pathToName.length; i++) {
+                contextSymbolPath[contextSymbolPath.length] = pathToName[i];
+            }
+
+            while (contextSymbolPath.length >= 2) {
+                symbol = this.semanticInfoChain.findSymbol(contextSymbolPath, declKind);
+
+                if (symbol) {
+                    return symbol;
+                }
+                contextSymbolPath.length -= 2;
+                contextSymbolPath[contextSymbolPath.length] = symbolName;
+            }
+
+            // finally, try searching globally
+            symbol = this.semanticInfoChain.findSymbol([symbolName], declKind);
+
+            return symbol;
+        }
+
+        // search for an unqualified symbol name within a given decl path
+        private getSymbolFromDeclPath(symbolName: string, declPath: PullDecl[], declSearchKind: PullElementKind): PullSymbol {
+            var symbol: PullSymbol = null;
+
+            // search backwards through the decl list
+            //  - if the decl in question is a function, search its members
+            //  - if the decl in question is a module, search the decl then the symbol
+            //  - Otherwise, search globally
+
+            var decl: PullDecl = null;
+            var childDecls: PullDecl[];
+            var declSymbol: PullTypeSymbol = null;
+            var declMembers: PullSymbol[];
+            var pathDeclKind: PullElementKind;
+            var valDecl: PullDecl = null;
+            var kind: PullElementKind;
+            var instanceSymbol: PullSymbol = null;
+            var instanceType: PullTypeSymbol = null;
+
+            for (var i = declPath.length - 1; i >= 0; i--) {
+                decl = declPath[i];
+                pathDeclKind = decl.getKind();
+
+                if (decl.getFlags() & PullElementFlags.DeclaredInAWithBlock) {
+                    return this.semanticInfoChain.anyTypeSymbol;
+                }
+
+                if (pathDeclKind & (PullElementKind.Container | PullElementKind.DynamicModule)) {
+
+                    // first check locally
+                    childDecls = decl.searchChildDecls(symbolName, declSearchKind);
+
+                    if (childDecls.length) {
+                        return childDecls[0].getSymbol();
+                    }
+
+                    if (declSearchKind & PullElementKind.SomeValue) {
+
+                        childDecls = decl.searchChildDecls(symbolName, declSearchKind);
+
+                        if (childDecls.length) {
+                            valDecl = childDecls[0];
+
+                            if (valDecl) {
+                                return valDecl.getSymbol();
+                            }
+                        }
+
+                        // Maybe there's an import statement aliasing an initalized value?
+                        childDecls = decl.searchChildDecls(symbolName, PullElementKind.TypeAlias);
+
+                        if (childDecls.length) {
+                            var sym = childDecls[0].getSymbol();
+
+                            if (sym.isAlias()) {
+                                return sym;
+                            }
+                        }
+
+                        valDecl = decl.getValueDecl();
+
+                        if (valDecl) {
+                            decl = valDecl;
+                        }
+                    }
+
+                    // otherwise, check the members
+                    declSymbol = decl.getSymbol().getType();
+                    declMembers = declSymbol.getMembers();
+
+                    for (var j = 0; j < declMembers.length; j++) {
+                        // PULLTODO: declkind should equal declkind, or is it ok to just mask the value?
+                        if (declMembers[j].getName() === symbolName) {
+                            kind = declMembers[j].getKind();
+
+                            if ((kind & declSearchKind) != 0) {
+                                return declMembers[j];
+                            }
+                        }
+                    }
+
+                }
+                else if ((declSearchKind & (PullElementKind.SomeType | PullElementKind.SomeContainer)) || !(pathDeclKind & PullElementKind.Class)) {
+                    var candidateSymbol: PullSymbol = null;
+
+                    // If the decl is a function expression, we still want to check its children since it may be shadowed by one
+                    // of its parameters
+                    if (pathDeclKind === PullElementKind.FunctionExpression && symbolName === (<PullFunctionExpressionDecl>decl).getFunctionExpressionName()) {
+                        candidateSymbol = decl.getSymbol();
+                    }
+
+                    childDecls = decl.searchChildDecls(symbolName, declSearchKind);
+
+                    if (childDecls.length) {
+                        return childDecls[0].getSymbol();
+                    }
+
+                    if (candidateSymbol) {
+                        return candidateSymbol;
+                    }
+
+                    if (declSearchKind & PullElementKind.SomeValue) {
+                        childDecls = decl.searchChildDecls(symbolName, PullElementKind.TypeAlias);
+
+                        if (childDecls.length) {
+                            var sym = childDecls[0].getSymbol();
+
+                            if (sym.isAlias()) {
+                                return sym;
+                            }
+                        }
+                    }
+                }
+            }
+
+            // otherwise, search globally
+            symbol = this.semanticInfoChain.findSymbol([symbolName], declSearchKind);
+
+            return symbol;
+        }
+
+        private getVisibleSymbolsFromDeclPath(declPath: PullDecl[], declSearchKind: PullElementKind): PullSymbol[] {
+            var symbols: PullSymbol[] = [];
+            var decl: PullDecl = null;
+            var childDecls: PullDecl[];
+            var pathDeclKind: PullElementKind;
+            var parameters: PullTypeParameterSymbol[];
+
+            for (var i = declPath.length - 1; i >= 0; i--) {
+                decl = declPath[i];
+                pathDeclKind = decl.getKind();
+                var declSymbol = <PullTypeSymbol>decl.getSymbol();
+                var declKind = decl.getKind();
+
+                // First add locals
+                // Child decls of classes and interfaces are members, and should only be visible as members of 'this'
+                if (declKind !== PullElementKind.Class && declKind !== PullElementKind.Interface) {
+                    this.addSymbolsFromDecls(decl.getChildDecls(), declSearchKind, symbols);
+                }
+
+                switch (declKind) {
+                    case PullElementKind.Container:
+                    case PullElementKind.DynamicModule:
+                        // Add members
+                        var members: PullSymbol[] = [];
+                        if (declSymbol) {
+                            // Look up all symbols on the module type
+                            members = declSymbol.getMembers();
+                        }
+
+                        // Look up all symbols on the module instance type if it exists
+                        var instanceSymbol = (<PullContainerTypeSymbol > declSymbol).getInstanceSymbol();
+                        var searchTypeSymbol = instanceSymbol && instanceSymbol.getType();
+
+                        if (searchTypeSymbol) {
+                            members = members.concat(searchTypeSymbol.getMembers());
+                        }
+
+                        for (var j = 0; j < members.length; j++) {
+                            // PULLTODO: declkind should equal declkind, or is it ok to just mask the value?
+                            if ((members[j].getKind() & declSearchKind) != 0) {
+                                symbols.push(members[j]);
+                            }
+                        }
+
+                        break;
+
+                    case PullElementKind.Class:
+                    case PullElementKind.Interface:
+                        // Add generic types prameters
+                        if (declSymbol && declSymbol.isGeneric()) {
+                            parameters = declSymbol.getTypeParameters();
+                            for (var k = 0; k < parameters.length; k++) {
+                                symbols.push(parameters[k]);
+                            }
+                        }
+
+                        break;
+
+                    case PullElementKind.FunctionExpression:
+                        var functionExpressionName = (<PullFunctionExpressionDecl>decl).getFunctionExpressionName();
+                        if (declSymbol && functionExpressionName) {
+                            symbols.push(declSymbol);
+                        }
+                        // intentional fall through
+
+                    case PullElementKind.Function:
+                    case PullElementKind.ConstructorMethod:
+                    case PullElementKind.Method:
+                        if (declSymbol) {
+                            var functionType = declSymbol.getType();
+                            if (functionType.getHasGenericSignature()) {
+                                var signatures = (pathDeclKind === PullElementKind.ConstructorMethod) ? functionType.getConstructSignatures() : functionType.getCallSignatures();
+                                if (signatures && signatures.length) {
+                                    for (var j = 0; j < signatures.length; j++) {
+                                        var signature = signatures[j];
+                                        if (signature.isGeneric()) {
+                                            parameters = signature.getTypeParameters();
+                                            for (var k = 0; k < parameters.length; k++) {
+                                                symbols.push(parameters[k]);
+                                            }
+                                        }
+                                    }
+                                }
+                            }
+                        }
+
+                        break;
+                }
+            }
+
+            // Get the global symbols
+            var units = this.semanticInfoChain.units;
+
+            for (var i = 0, n = units.length; i < n; i++) {
+                var unit = units[i];
+                if (unit === this.currentUnit && declPath.length != 0) {
+                    // Current unit has already been processed. skip it.
+                    continue;
+                }
+                var topLevelDecls = unit.getTopLevelDecls();
+                if (topLevelDecls.length) {
+                    for (var j = 0, m = topLevelDecls.length; j < m; j++) {
+                        var topLevelDecl = topLevelDecls[j];
+                        if (topLevelDecl.getKind() === PullElementKind.Script || topLevelDecl.getKind() === PullElementKind.Global) {
+                            this.addSymbolsFromDecls(topLevelDecl.getChildDecls(), declSearchKind, symbols);
+                        }
+                    }
+                }
+            }
+
+            return symbols;
+        }
+
+        private addSymbolsFromDecls(decls: PullDecl[], declSearchKind: PullElementKind, symbols: PullSymbol[]): void {
+            if (decls.length) {
+                for (var i = 0, n = decls.length; i < n; i++) {
+                    if (decls[i].getKind() & declSearchKind) {
+                        var symbol = decls[i].getSymbol();
+                        if (symbol) {
+                            symbols.push(symbol);
+                        }
+                    }
+                }
+            }
+        }
+
+        public getVisibleSymbols(enclosingDecl: PullDecl, context: PullTypeResolutionContext): PullSymbol[] {
+
+            var declPath: PullDecl[] = enclosingDecl !== null ? this.getPathToDecl(enclosingDecl) : [];
+
+            if (enclosingDecl && !declPath.length) {
+                declPath = [enclosingDecl];
+            }
+
+            var declSearchKind: PullElementKind = PullElementKind.SomeType | PullElementKind.SomeContainer | PullElementKind.SomeValue;
+
+            return this.getVisibleSymbolsFromDeclPath(declPath, declSearchKind);
+        }
+
+        public getVisibleContextSymbols(enclosingDecl: PullDecl, context: PullTypeResolutionContext): PullSymbol[] {
+            var contextualTypeSymbol = context.getContextualType();
+            if (!contextualTypeSymbol || this.isAnyOrEquivalent(contextualTypeSymbol)) {
+                return null;
+            }
+
+            var declSearchKind: PullElementKind = PullElementKind.SomeType | PullElementKind.SomeContainer | PullElementKind.SomeValue;
+            var members: PullSymbol[] = contextualTypeSymbol.getAllMembers(declSearchKind, /*includePrivate*/ false);
+
+            return members;
+        }
+
+        public getVisibleMembersFromExpression(expression: AST, enclosingDecl: PullDecl, context: PullTypeResolutionContext): PullSymbol[]{
+            var prevCanUseTypeSymbol = context.canUseTypeSymbol;
+            context.canUseTypeSymbol = true;
+            var lhs = this.resolveAST(expression, false, enclosingDecl, context).symbol;
+            context.canUseTypeSymbol = prevCanUseTypeSymbol;
+            var lhsType = lhs.getType();
+
+            if (!lhsType) {
+                return null;
+            }
+
+            if (this.isAnyOrEquivalent(lhsType)) {
+                return null;
+            }
+
+            // Figure out if privates are available under the current scope
+            var includePrivate = false;
+            var containerSymbol = lhsType;
+            if (containerSymbol.getKind() === PullElementKind.ConstructorType) {
+                containerSymbol = containerSymbol.getConstructSignatures()[0].getReturnType();
+            }
+
+            if (containerSymbol && containerSymbol.isClass()) {
+                var declPath = this.getPathToDecl(enclosingDecl);
+                if (declPath && declPath.length) {
+                    var declarations = containerSymbol.getDeclarations();
+                    for (var i = 0, n = declarations.length; i < n; i++) {
+                        var declaration = declarations[i];
+                        if (declPath.indexOf(declaration) >= 0) {
+                            includePrivate = true;
+                            break;
+                        }
+                    }
+                }
+            }
+
+            var declSearchKind: PullElementKind = PullElementKind.SomeType | PullElementKind.SomeContainer | PullElementKind.SomeValue;
+
+            var members: PullSymbol[] = [];
+
+            // could be a type parameter with a contraint
+            if (lhsType.isTypeParameter()) {
+                var constraint = (<PullTypeParameterSymbol>lhsType).getConstraint();
+
+                if (constraint) {
+                    lhsType = constraint;
+                    members = lhsType.getAllMembers(declSearchKind, /*includePrivate*/ false);
+                }
+            }
+            else {
+                // could be an enum member
+                if (lhs.getKind() == PullElementKind.EnumMember) {
+                    lhsType = this.semanticInfoChain.numberTypeSymbol;
+                }
+
+                // could be a number
+                if (lhsType === this.semanticInfoChain.numberTypeSymbol && this.cachedNumberInterfaceType) {
+                    lhsType = this.cachedNumberInterfaceType;
+                }
+                // could be a string
+                else if (lhsType === this.semanticInfoChain.stringTypeSymbol && this.cachedStringInterfaceType) {
+                    lhsType = this.cachedStringInterfaceType;
+                }
+                // could be a boolean
+                else if (lhsType === this.semanticInfoChain.booleanTypeSymbol && this.cachedBooleanInterfaceType) {
+                    lhsType = this.cachedBooleanInterfaceType;
+                }
+
+                if (!lhsType.isResolved()) {
+                    var potentiallySpecializedType = <PullTypeSymbol>this.resolveDeclaredSymbol(lhsType, enclosingDecl, context);
+
+                    if (potentiallySpecializedType != lhsType) {
+                        if (!lhs.isType()) {
+                            context.setTypeInContext(lhs, potentiallySpecializedType);
+                        }
+
+                        lhsType = potentiallySpecializedType;
+                    }
+                }
+
+                members = lhsType.getAllMembers(declSearchKind, includePrivate);
+
+                if (lhsType.isContainer()) {
+                    var associatedInstance = (<PullContainerTypeSymbol>lhsType).getInstanceSymbol();
+                    if (associatedInstance) {
+                        var instanceType = associatedInstance.getType();
+                        var instanceMembers = instanceType.getAllMembers(declSearchKind, includePrivate);
+                        members = members.concat(instanceMembers);
+                    }
+                }
+                // Constructor types have a "prototype" property
+                else if (lhsType.isConstructor()) {
+                    var prototypeStr = "prototype";
+                    var prototypeSymbol = new PullSymbol(prototypeStr, PullElementKind.Property);
+                    var parentDecl = lhsType.getDeclarations()[0];
+                    var prototypeDecl = new PullDecl(prototypeStr, prototypeStr, parentDecl.getKind(), parentDecl.getFlags(), parentDecl.getSpan(), parentDecl.getScriptName());
+                    prototypeDecl.setParentDecl(parentDecl);
+                    prototypeSymbol.addDeclaration(prototypeDecl);
+                    // prototypeSymbol.setType(lhsType);
+                    members.push(prototypeSymbol);
+                }
+                else {
+                    var associatedContainerSymbol = lhsType.getAssociatedContainerType();
+                    if (associatedContainerSymbol) {
+                        var containerType = associatedContainerSymbol.getType();
+                        var containerMembers = containerType.getAllMembers(declSearchKind, includePrivate);
+                        members = members.concat(containerMembers);
+                    }
+                }
+            }
+
+            // could be a function symbol
+            if (lhsType.getCallSignatures().length && this.cachedFunctionInterfaceType) {
+                members = members.concat(this.cachedFunctionInterfaceType.getAllMembers(declSearchKind, /*includePrivate*/ false));
+            }
+
+            return members;
+        }
+
+        public isAnyOrEquivalent(type: PullTypeSymbol) {
+            return (type === this.semanticInfoChain.anyTypeSymbol) || type.isError();
+        }
+
+        public isNumberOrEquivalent(type: PullTypeSymbol) {
+            return (type === this.semanticInfoChain.numberTypeSymbol) || (this.cachedNumberInterfaceType && type === this.cachedNumberInterfaceType);
+        }
+
+        public isTypeArgumentOrWrapper(type: PullTypeSymbol) {
+            if (!type) {
+                return false;
+            }
+
+            if (!type.isGeneric()) {
+                return false;
+            }
+
+            if (type.isTypeParameter()) {
+                return true;
+            }
+
+            if (type.isArray()) {
+                return this.isTypeArgumentOrWrapper((<PullArrayTypeSymbol>type).getElementType());
+            }
+
+            var typeArguments = type.getTypeArguments();
+
+            if (typeArguments) {
+                for (var i = 0; i < typeArguments.length; i++) {
+                    if (this.isTypeArgumentOrWrapper(typeArguments[i])) {
+                        return true;
+                    }
+                }
+            }
+            else {
+                // if there are no type arguments, but the type is generic, we're just returning
+                // the unspecialized version of the type (e.g., via a recursive call)
+                return true;
+            }
+
+            return false;
+        }
+
+        public isArrayOrEquivalent(type: PullTypeSymbol) {
+            return type.isArray() || type == this.cachedArrayInterfaceType;
+        }
+
+        private findTypeSymbolForDynamicModule(idText: string, currentFileName: string, search: (id: string) => PullTypeSymbol): PullTypeSymbol {
+            var originalIdText = idText;
+            var symbol = search(idText);
+
+            if (symbol === null) {
+                // perhaps it's a dynamic module?
+                if (!symbol) {
+                    idText = swapQuotes(originalIdText);
+                    symbol = search(idText);
+                }
+
+                // Check the literal path first
+                if (!symbol) {
+                    idText = stripQuotes(originalIdText) + ".ts";
+                    symbol = search(idText);
+                }
+
+                if (!symbol) {
+                    idText = stripQuotes(originalIdText) + ".d.ts";
+                    symbol = search(idText);
+                }
+
+                // If the literal path doesn't work, begin the search
+                if (!symbol && !isRelative(originalIdText)) {
+                    // check the full path first, as this is the most likely scenario
+                    idText = originalIdText;
+
+                    var strippedIdText = stripQuotes(idText);
+
+                    // REVIEW: Technically, we shouldn't have to normalize here - we should normalize in addUnit.
+                    // Still, normalizing here alows any language services to be free of assumptions
+                    var path = getRootFilePath(switchToForwardSlashes(currentFileName));
+
+                    while (symbol === null && path != "") {
+                        idText = normalizePath(path + strippedIdText + ".ts");
+                        symbol = search(idText);
+
+                        // check for .d.ts
+                        if (symbol === null) {
+                            idText = changePathToDTS(idText);
+                            symbol = search(idText);
+                        }
+
+                        if (symbol === null) {
+                            if (path === '/') {
+                                path = '';
+                            } else {
+                                path = normalizePath(path + "..");
+                                path = path && path != '/' ? path + '/' : path;
+                            }
+                        }
+                    }
+                }
+            }
+
+            return symbol;
+        }
+
+        // PULLTODO: VERY IMPORTANT
+        // Right now, the assumption is that the declaration's parse tree is still in memory
+        // we need to add a cache-in/cache-out mechanism so that we can break the dependency on in-memory ASTs
+        public resolveDeclaredSymbol(symbol: PullSymbol, enclosingDecl: PullDecl, context: PullTypeResolutionContext): PullSymbol {
+            // This is called while we're resolving type references.  Make sure we're no longer
+            // considered to be in that state when we resolve the actual declaration.
+            var savedResolvingTypeReference = context.resolvingTypeReference;
+            context.resolvingTypeReference = false;
+
+            var result = this.resolveDeclaredSymbolWorker(symbol, enclosingDecl, context);
+            context.resolvingTypeReference = savedResolvingTypeReference;
+
+            return result;
+        }
+
+        private resolveDeclaredSymbolWorker(symbol: PullSymbol, enclosingDecl: PullDecl, context: PullTypeResolutionContext): PullSymbol {
+            if (!symbol || symbol.isResolved()) {
+                return symbol;
+            }
+
+            if (symbol.isResolving()) {
+                if (!symbol.currentlyBeingSpecialized()) {
+                    if (!symbol.isType()) {
+                        symbol.setType(this.semanticInfoChain.anyTypeSymbol);
+                    }
+
+                    return symbol;
+                }
+            }
+
+            var thisUnit = this.unitPath;
+
+            var decls = symbol.getDeclarations();
+
+            var ast: AST = null;
+
+            // We want to walk and resolve all associated decls, so we can catch
+            // cases like function overloads that may be spread across multiple
+            // logical declarations
+            for (var i = 0; i < decls.length; i++) {
+                var decl = decls[i];
+
+                ast = this.semanticInfoChain.getASTForDecl(decl);
+
+                // if it's an object literal member, just return the symbol and wait for
+                // the object lit to be resolved
+                if (!ast || ast.nodeType() === NodeType.Member) {
+
+                    // We'll return the cached results, and let the decl be corrected on the next invalidation
+                    this.setUnitPath(thisUnit);
+                    return symbol;
+                }
+
+                this.setUnitPath(decl.getScriptName());
+                this.resolveAST(ast, /*inContextuallyTypedAssignment*/false, enclosingDecl, context);
+            }
+
+            //var typeArgs = symbol.isType() ? (<PullTypeSymbol>symbol).getTypeArguments() : null;
+
+            //if (typeArgs && typeArgs.length) {
+            //    var typeParameters = (<PullTypeSymbol>symbol).getTypeParameters();
+            //    var typeCache: any = {}
+
+            //    for (var i = 0; i < typeParameters.length; i++) {
+            //        typeCache[typeParameters[i].getSymbolID().toString()] = typeArgs[i];
+            //    }
+
+            //    context.pushTypeSpecializationCache(typeCache);
+            //    var rootType = getRootType(symbol.getType());
+
+            //    var specializedSymbol = specializeType(rootType, typeArgs, this, enclosingDecl, context, ast);
+
+            //    context.popTypeSpecializationCache();
+
+            //    symbol = specializedSymbol;
+            //}
+
+            this.setUnitPath(thisUnit);
+
+            return symbol;
+        }
+
+        //
+        // Resolve a module declaration
+        //
+        //
+        private resolveModuleDeclaration(ast: ModuleDeclaration, context: PullTypeResolutionContext): PullTypeSymbol {
+            var containerSymbol = <PullContainerTypeSymbol>this.getSymbolAndDiagnosticsForAST(ast).symbol;
+
+            if (containerSymbol.isResolved()) {
+                return containerSymbol;
+            }
+
+            containerSymbol.setResolved();
+
+            var containerDecl = this.getDeclForAST(ast);
+
+            if (containerDecl.getKind() != PullElementKind.Enum) {
+
+                var instanceSymbol = containerSymbol.getInstanceSymbol();
+
+                // resolve the instance variable, if neccesary
+                if (instanceSymbol) {
+                    this.resolveDeclaredSymbol(instanceSymbol, containerDecl.getParentDecl(), context);
+                }
+            }
+
+            return containerSymbol;
+        }
+
+        public isTypeRefWithoutTypeArgs(typeRef: TypeReference) {
+            if (typeRef.nodeType() != NodeType.TypeRef) {
+                return false;
+            }
+            
+            if (typeRef.term.nodeType() == NodeType.Name) {
+                return true;
+            }
+            else if (typeRef.term.nodeType() == NodeType.MemberAccessExpression) {
+                var binex = <BinaryExpression>typeRef.term;
+
+                if (binex.operand2.nodeType() == NodeType.Name) {
+                    return true;
+                }
+            }
+
+            return false;
+        }
+
+        //
+        // Resolve a reference type (class or interface) type parameters, implements and extends clause, members, call, construct and index signatures
+        //
+        private resolveReferenceTypeDeclaration(typeDeclAST: TypeDeclaration, context: PullTypeResolutionContext): PullSymbol {
+            var typeDecl: PullDecl = this.getDeclForAST(typeDeclAST);
+            var enclosingDecl = this.getEnclosingDecl(typeDecl);
+            var typeDeclSymbol = <PullTypeSymbol>typeDecl.getSymbol();
+            var typeDeclIsClass = typeDeclAST.nodeType() === NodeType.ClassDeclaration;
+            var hasVisited = this.getSymbolAndDiagnosticsForAST(typeDeclAST) != null;
+            var extendedTypes: PullTypeSymbol[] = [];
+            var implementedTypes: PullTypeSymbol[] = [];
+
+            if ((typeDeclSymbol.isResolved() && hasVisited) || (typeDeclSymbol.isResolving() && !context.isInBaseTypeResolution())) {
+                return typeDeclSymbol;
+            }
+
+            var wasResolving = typeDeclSymbol.isResolving();
+            typeDeclSymbol.startResolving();
+
+            // Resolve Type Parameters
+
+            if (!typeDeclSymbol.isResolved()) {
+                var typeDeclTypeParameters = typeDeclSymbol.getTypeParameters();
+                for (var i = 0; i < typeDeclTypeParameters.length; i++) {
+                    this.resolveDeclaredSymbol(typeDeclTypeParameters[i], typeDecl, context);
+                }
+            }
+
+            var wasInBaseTypeResolution = context.startBaseTypeResolution();
+
+            // if it's a "split" interface type, we'll need to consider constituent extends lists separately
+            if (!typeDeclIsClass && !hasVisited && typeDeclSymbol.isResolved()) {
+                typeDeclSymbol.resetKnownBaseTypeCount();
+            }
+
+            // Extends list
+            if (typeDeclAST.extendsList) {
+                var savedIsResolvingClassExtendedType = context.isResolvingClassExtendedType;
+                if (typeDeclIsClass) {
+                    context.isResolvingClassExtendedType = true;
+                }
+
+                for (var i = typeDeclSymbol.getKnownBaseTypeCount(); i < typeDeclAST.extendsList.members.length; i = typeDeclSymbol.getKnownBaseTypeCount()) {
+                    typeDeclSymbol.incrementKnownBaseCount();
+                    var parentType = this.resolveTypeReference(new TypeReference(typeDeclAST.extendsList.members[i], 0), typeDecl, context).symbol;
+
+                    if (typeDeclSymbol.isValidBaseKind(parentType, true)) {
+                        var resolvedParentType = parentType;
+                        extendedTypes[extendedTypes.length] = parentType;
+                        if (parentType.isGeneric() && parentType.isResolved() && !parentType.getIsSpecialized()) {
+                            parentType = this.specializeTypeToAny(parentType);
+                            typeDecl.addDiagnostic(new Diagnostic(typeDecl.getScriptName(), typeDeclAST.minChar, typeDeclAST.getLength(), DiagnosticCode.Generic_type_references_must_include_all_type_arguments));
+                        }
+                        if (!typeDeclSymbol.hasBase(parentType)) {
+                            this.setSymbolAndDiagnosticsForAST(typeDeclAST.extendsList.members[i], SymbolAndDiagnostics.fromSymbol(resolvedParentType), context);
+                            typeDeclSymbol.addExtendedType(parentType);
+                        }
+                    }
+                }
+
+                context.isResolvingClassExtendedType = savedIsResolvingClassExtendedType;
+            }
+
+            // Remove any extends links that are not in the AST extendsList if this is the first pass after a re-bind
+            if (!typeDeclSymbol.isResolved() && !wasResolving) {
+                var baseTypeSymbols = typeDeclSymbol.getExtendedTypes();
+                for (var i = 0; i < baseTypeSymbols.length; i++) {
+                    var baseType = baseTypeSymbols[i];
+
+                    for (var j = 0; j < extendedTypes.length; j++) {
+                        if (baseType == extendedTypes[j]) {
+                            break;
+                        }
+                    }
+
+                    if (j == extendedTypes.length) {
+                        typeDeclSymbol.removeExtendedType(baseType);
+                    }
+                }
+            }
+
+            if (typeDeclAST.implementsList && typeDeclIsClass) {
+                var extendsCount = typeDeclAST.extendsList ? typeDeclAST.extendsList.members.length : 0;
+                for (var i = typeDeclSymbol.getKnownBaseTypeCount(); ((i - extendsCount) >= 0) && ((i - extendsCount) < typeDeclAST.implementsList.members.length); i = typeDeclSymbol.getKnownBaseTypeCount()) {
+                    typeDeclSymbol.incrementKnownBaseCount();
+                    var implementedType = this.resolveTypeReference(new TypeReference(typeDeclAST.implementsList.members[i - extendsCount], 0), typeDecl, context).symbol;
+
+                    if (typeDeclSymbol.isValidBaseKind(implementedType, false)) {
+                        var resolvedImplementedType = implementedType;
+                        implementedTypes[implementedTypes.length] = implementedType;
+                        if (implementedType.isGeneric() && implementedType.isResolved() && !implementedType.getIsSpecialized()) {
+                            implementedType = this.specializeTypeToAny(implementedType);
+                            typeDecl.addDiagnostic(new Diagnostic(typeDecl.getScriptName(), typeDeclAST.minChar, typeDeclAST.getLength(), DiagnosticCode.Generic_type_references_must_include_all_type_arguments));
+                            this.setSymbolAndDiagnosticsForAST(
+                                typeDeclAST.implementsList.members[i - extendsCount], SymbolAndDiagnostics.fromSymbol(implementedType), context);
+                            typeDeclSymbol.addImplementedType(implementedType);
+                        }
+                        else if (!typeDeclSymbol.hasBase(implementedType)) {
+                            this.setSymbolAndDiagnosticsForAST(
+                                typeDeclAST.implementsList.members[i - extendsCount], SymbolAndDiagnostics.fromSymbol(resolvedImplementedType), context);
+                            typeDeclSymbol.addImplementedType(implementedType);
+                        }
+                    }
+                }
+            }
+
+            // On the first pass after a re-binding, remove any stale implements links that are not in the AST implementsList
+            if (!typeDeclSymbol.isResolved() && !wasResolving) {
+                var baseTypeSymbols = typeDeclSymbol.getImplementedTypes();
+                for (var i = 0; i < baseTypeSymbols.length; i++) {
+                    var baseType = baseTypeSymbols[i];
+
+                    for (var j = 0; j < implementedTypes.length; j++) {
+                        if (baseType == implementedTypes[j]) {
+                            break;
+                        }
+                    }
+
+                    if (j == implementedTypes.length) {
+                        typeDeclSymbol.removeImplementedType(baseType);
+                    }
+                }
+            }
+
+            context.doneBaseTypeResolution(wasInBaseTypeResolution);
+            if (wasInBaseTypeResolution) {
+                // Do not resolve members as yet
+                return typeDeclSymbol;
+            }
+
+            if (!typeDeclSymbol.isResolved()) {
+                // Resolve members
+                var typeDeclMembers = typeDeclSymbol.getMembers();
+                for (var i = 0; i < typeDeclMembers.length; i++) {
+                    this.resolveDeclaredSymbol(typeDeclMembers[i], typeDecl, context);
+                }
+
+                if (!typeDeclIsClass) {
+                    // Resolve call, construct and index signatures
+                    var callSignatures = typeDeclSymbol.getCallSignatures();
+                    for (var i = 0; i < callSignatures.length; i++) {
+                        this.resolveDeclaredSymbol(callSignatures[i], typeDecl, context);
+                    }
+
+                    var constructSignatures = typeDeclSymbol.getConstructSignatures();
+                    for (var i = 0; i < constructSignatures.length; i++) {
+                        this.resolveDeclaredSymbol(constructSignatures[i], typeDecl, context);
+                    }
+
+                    var indexSignatures = typeDeclSymbol.getIndexSignatures();
+                    for (var i = 0; i < indexSignatures.length; i++) {
+                        this.resolveDeclaredSymbol(indexSignatures[i], typeDecl, context);
+                    }
+                }
+            }
+
+            this.setSymbolAndDiagnosticsForAST(typeDeclAST.name, SymbolAndDiagnostics.fromSymbol(typeDeclSymbol), context);
+            this.setSymbolAndDiagnosticsForAST(typeDeclAST, SymbolAndDiagnostics.fromSymbol(typeDeclSymbol), context);
+
+            typeDeclSymbol.setResolved();
+
+            return typeDeclSymbol;
+        }
+
+        //
+        // Resolve a class declaration
+        //
+        // A class's implements and extends lists are not pre-bound, so they must be bound here
+        // Once bound, we can add the parent type's members to the class
+        //
+        private resolveClassDeclaration(classDeclAST: ClassDeclaration, context: PullTypeResolutionContext): PullTypeSymbol {
+            var classDecl: PullDecl = this.getDeclForAST(classDeclAST);
+            var classDeclSymbol = <PullTypeSymbol>classDecl.getSymbol();
+            if (classDeclSymbol.isResolved()) {
+                return classDeclSymbol;
+            }
+
+            this.resolveReferenceTypeDeclaration(classDeclAST, context);
+
+            var constructorMethod = classDeclSymbol.getConstructorMethod();
+            var extendedTypes = classDeclSymbol.getExtendedTypes();
+            var parentType = extendedTypes.length ? extendedTypes[0] : null;
+
+            if (constructorMethod) {
+                var constructorTypeSymbol = constructorMethod.getType();
+
+                var constructSignatures = constructorTypeSymbol.getConstructSignatures();
+
+                if (!constructSignatures.length) {
+                    var constructorSignature: PullSignatureSymbol;
+
+                    // inherit parent's constructor signatures
+                    if (parentType) {
+                        var parentClass = <PullTypeSymbol>parentType;
+                        var parentConstructor = parentClass.getConstructorMethod();
+                        var parentConstructorType = parentConstructor.getType();
+                        var parentConstructSignatures = parentConstructorType.getConstructSignatures();
+
+                        var parentConstructSignature: PullSignatureSymbol;
+                        var parentParameters: PullSymbol[];
+                        for (var i = 0; i < parentConstructSignatures.length; i++) {
+                            // create a new signature for each parent constructor
+                            parentConstructSignature = parentConstructSignatures[i];
+                            parentParameters = parentConstructSignature.getParameters();
+
+                            constructorSignature = new PullSignatureSymbol(PullElementKind.ConstructSignature);
+
+                            if (parentConstructSignature.isDefinition()) {
+                                constructorSignature.setIsDefinition();
+                            }
+
+                            constructorSignature.setReturnType(classDeclSymbol);
+
+                            for (var j = 0; j < parentParameters.length; j++) {
+                                constructorSignature.addParameter(parentParameters[j], parentParameters[j].getIsOptional());
+                            }
+
+                            var typeParameters = constructorTypeSymbol.getTypeParameters();
+
+                            for (var j = 0; j < typeParameters.length; j++) {
+                                constructorSignature.addTypeParameter(typeParameters[j]);
+                            }
+
+                            constructorTypeSymbol.addConstructSignature(constructorSignature);
+                            constructorSignature.addDeclaration(classDecl);
+                        }
+                    }
+                    else { // PULLREVIEW: This likely won't execute, unless there's some serious out-of-order resolution issues
+                        constructorSignature = new PullSignatureSymbol(PullElementKind.ConstructSignature);
+                        constructorSignature.setReturnType(classDeclSymbol);
+                        constructorTypeSymbol.addConstructSignature(constructorSignature);
+                        constructorSignature.addDeclaration(classDecl);
+
+                        var typeParameters = constructorTypeSymbol.getTypeParameters();
+
+                        for (var i = 0; i < typeParameters.length; i++) {
+                            constructorSignature.addTypeParameter(typeParameters[i]);
+                        }
+                    }
+                }
+
+                if (!classDeclSymbol.isResolved()) {
+                    return classDeclSymbol;
+                }
+
+                var constructorMembers = constructorTypeSymbol.getMembers();
+
+                this.resolveDeclaredSymbol(constructorMethod, classDecl, context);
+
+                for (var i = 0; i < constructorMembers.length; i++) {
+                    this.resolveDeclaredSymbol(constructorMembers[i], classDecl, context);
+                }
+
+                if (parentType) {
+                    var parentConstructorSymbol = (<PullTypeSymbol>parentType).getConstructorMethod();
+                    var parentConstructorTypeSymbol = parentConstructorSymbol.getType();
+
+                    if (!constructorTypeSymbol.hasBase(parentConstructorTypeSymbol)) {
+                        constructorTypeSymbol.addExtendedType(parentConstructorTypeSymbol);
+                    }
+                }
+            }
+
+            return classDeclSymbol;
+        }
+
+        private resolveInterfaceDeclaration(interfaceDeclAST: TypeDeclaration, context: PullTypeResolutionContext): PullTypeSymbol {
+            var interfaceDecl: PullDecl = this.getDeclForAST(interfaceDeclAST);
+            var interfaceDeclSymbol = <PullTypeSymbol>interfaceDecl.getSymbol();
+
+            this.resolveReferenceTypeDeclaration(interfaceDeclAST, context);
+            return interfaceDeclSymbol;
+        }
+
+        private resolveImportDeclaration(importStatementAST: ImportDeclaration, context: PullTypeResolutionContext): PullTypeSymbol {
+            // internal or external? (Does it matter?)
+            var importDecl: PullDecl = this.getDeclForAST(importStatementAST);
+            var enclosingDecl = this.getEnclosingDecl(importDecl);
+            var importDeclSymbol = <PullTypeAliasSymbol>importDecl.getSymbol();
+
+            var aliasName = importStatementAST.id.text();
+            var aliasedType: PullTypeSymbol = null;
+
+            if (importDeclSymbol.isResolved()) {
+                return importDeclSymbol;
+            }
+
+            importDeclSymbol.startResolving();
+
+            // the alias name may be a string literal, in which case we'll need to convert it to a type
+            // reference
+            if (importStatementAST.alias.nodeType() === NodeType.TypeRef) { // dotted name
+                aliasedType = this.resolveTypeReference(<TypeReference>importStatementAST.alias, enclosingDecl, context).symbol;
+            }
+            else if (importStatementAST.alias.nodeType() === NodeType.Name) { // name or dynamic module name
+                var text = (<Identifier>importStatementAST.alias).actualText;
+
+                if (!isQuoted(text)) {
+                    aliasedType = this.resolveTypeReference(new TypeReference(importStatementAST.alias, 0), enclosingDecl, context).symbol;
+                }
+                else { // dynamic module name (string literal)
+                    var modPath = (<StringLiteral>importStatementAST.alias).actualText;
+                    var declPath = this.getPathToDecl(enclosingDecl);
+
+                    importStatementAST.isDynamicImport = true;
+
+                    aliasedType = this.findTypeSymbolForDynamicModule(modPath, importDecl.getScriptName(), (s: string) => <PullTypeSymbol>this.getSymbolFromDeclPath(s, declPath, PullElementKind.SomeContainer));
+
+                    if (aliasedType) {
+                        this.currentUnit.addDynamicModuleImport(importDeclSymbol);
+                    }
+                    else {
+                        importDecl.addDiagnostic(
+                            new SemanticDiagnostic(this.currentUnit.getPath(), importStatementAST.minChar, importStatementAST.getLength(), DiagnosticCode.Unable_to_resolve_external_module__0_, [text]));
+                        aliasedType = this.semanticInfoChain.anyTypeSymbol;
+                    }
+                }
+            }
+
+            if (aliasedType) {
+                if (!aliasedType.isContainer()) {
+                    importDecl.addDiagnostic(
+                        new Diagnostic(this.currentUnit.getPath(), importStatementAST.minChar, importStatementAST.getLength(), DiagnosticCode.Module_cannot_be_aliased_to_a_non_module_type));
+                    aliasedType = this.semanticInfoChain.anyTypeSymbol;
+                }
+                else if ((<PullContainerTypeSymbol>aliasedType).getExportAssignedValueSymbol()) {
+                    importDeclSymbol.setIsUsedAsValue();
+                }
+
+                importDeclSymbol.setAliasedType(aliasedType);
+                importDeclSymbol.setResolved();
+
+                // Import declaration isn't contextual so set the symbol and diagnostic message irrespective of the context
+                this.semanticInfoChain.setSymbolAndDiagnosticsForAST(importStatementAST.alias, SymbolAndDiagnostics.fromSymbol(aliasedType), this.unitPath);
+            }
+
+            return importDeclSymbol;
+        }
+
+        public resolveExportAssignmentStatement(exportAssignmentAST: ExportAssignment, enclosingDecl: PullDecl, context: PullTypeResolutionContext): SymbolAndDiagnostics<PullSymbol> {
+
+            // get the identifier text
+            var id = exportAssignmentAST.id.text();
+            var valueSymbol: PullSymbol = null;
+            var typeSymbol: PullSymbol = null;
+            var containerSymbol: PullSymbol = null;
+
+            var parentSymbol = enclosingDecl.getSymbol();
+
+            if (!parentSymbol.isType() && (<PullTypeSymbol>parentSymbol).isContainer()) {
+                // Error
+                // Export assignments may only be used at the top-level of external modules
+                enclosingDecl.addDiagnostic(
+                    new Diagnostic(enclosingDecl.getScriptName(), exportAssignmentAST.minChar, exportAssignmentAST.getLength(), DiagnosticCode.Export_assignments_may_only_be_used_in_External_modules));
+                return SymbolAndDiagnostics.fromSymbol(this.semanticInfoChain.anyTypeSymbol);
+            }
+
+            // The Identifier of an export assignment must name a variable, function, class, interface, 
+            // enum, or internal module declared at the top level in the external module.
+            // So look for the id only from this dynamic module
+            var declPath: PullDecl[] = enclosingDecl !== null ? [enclosingDecl] : [];
+            
+            containerSymbol = this.getSymbolFromDeclPath(id, declPath, PullElementKind.SomeContainer); 
+
+            var acceptableAlias = true;
+
+            if (containerSymbol) {
+                acceptableAlias = (containerSymbol.getKind() & PullElementKind.AcceptableAlias) != 0;
+            }
+
+            if (!acceptableAlias && containerSymbol && containerSymbol.getKind() == PullElementKind.TypeAlias) {
+                if (!containerSymbol.isResolved()) {
+                    this.resolveDeclaredSymbol(containerSymbol, enclosingDecl, context);
+                }
+                var aliasedType = (<PullTypeAliasSymbol>containerSymbol).getType();
+
+                // It's ok if the import statement aliases an internal module
+                if (aliasedType.getKind() != PullElementKind.DynamicModule) {
+                    acceptableAlias = true;
+                }
+                else {
+                    // If the import statement aliases an external module, see if there's an export assignment
+                    var aliasedAssignedValue = (<PullTypeAliasSymbol>containerSymbol).getExportAssignedValueSymbol();
+                    var aliasedAssignedType = (<PullTypeAliasSymbol>containerSymbol).getExportAssignedTypeSymbol();
+                    var aliasedAssignedContainer = (<PullTypeAliasSymbol>containerSymbol).getExportAssignedContainerSymbol();
+
+                    if (aliasedAssignedValue || aliasedAssignedType || aliasedAssignedContainer) {
+                        if (aliasedAssignedValue) {
+                            valueSymbol = aliasedAssignedValue;
+                        }
+                        if (aliasedAssignedType) {
+                            typeSymbol = aliasedAssignedType;
+                        }
+                        if (aliasedAssignedContainer) {
+                            containerSymbol = aliasedAssignedContainer;
+                        }
+                        acceptableAlias = true;
+                    }
+                }
+            }
+
+            // check for valid export assignment type (variable, function, class, interface, enum, internal module)
+            if (!acceptableAlias) {
+                // Error
+                // Export assignments may only be made with variables, functions, classes, interfaces, enums and internal modules
+                enclosingDecl.addDiagnostic(
+                    new Diagnostic(enclosingDecl.getScriptName(), exportAssignmentAST.minChar, exportAssignmentAST.getLength(), DiagnosticCode.Export_assignments_may_only_be_made_with_acceptable_kinds));
+                return SymbolAndDiagnostics.fromSymbol(this.semanticInfoChain.voidTypeSymbol);
+            }
+
+            // if we haven't already gotten a value or type from the alias, look for them now
+            if (!valueSymbol) {
+                valueSymbol = this.getSymbolFromDeclPath(id, declPath, PullElementKind.SomeValue);
+            }
+            if (!typeSymbol) {
+                typeSymbol = this.getSymbolFromDeclPath(id, declPath, PullElementKind.SomeType);
+            }
+
+            if (!valueSymbol && !typeSymbol && !containerSymbol) {
+                // Error
+                return SymbolAndDiagnostics.create(
+                    this.semanticInfoChain.voidTypeSymbol,
+                    [context.postError(enclosingDecl.getScriptName(), exportAssignmentAST.minChar, exportAssignmentAST.getLength(), DiagnosticCode.Could_not_find_symbol__0_, [id])]);
+            }
+
+            if (valueSymbol) {
+                if (!valueSymbol.isResolved()) {
+                    this.resolveDeclaredSymbol(valueSymbol, enclosingDecl, context);
+                }
+                (<PullContainerTypeSymbol>parentSymbol).setExportAssignedValueSymbol(valueSymbol);
+            }
+            if (typeSymbol) {
+                if (!typeSymbol.isResolved()) {
+                    this.resolveDeclaredSymbol(typeSymbol, enclosingDecl, context);
+                }
+
+                (<PullContainerTypeSymbol>parentSymbol).setExportAssignedTypeSymbol(<PullTypeSymbol>typeSymbol);
+            }
+            if (containerSymbol) {
+                if (!containerSymbol.isResolved()) {
+                    this.resolveDeclaredSymbol(containerSymbol, enclosingDecl, context);
+                }
+
+                (<PullContainerTypeSymbol>parentSymbol).setExportAssignedContainerSymbol(<PullContainerTypeSymbol>containerSymbol);
+            }
+
+            return SymbolAndDiagnostics.fromSymbol(this.semanticInfoChain.voidTypeSymbol);
+        }
+
+        public resolveFunctionTypeSignature(funcDeclAST: FunctionDeclaration, enclosingDecl: PullDecl, context: PullTypeResolutionContext): PullTypeSymbol {
+            var funcDeclSymbolAndDiagnostics = this.getSymbolAndDiagnosticsForAST(funcDeclAST);
+            var funcDeclSymbol = funcDeclSymbolAndDiagnostics && <PullTypeSymbol>funcDeclSymbolAndDiagnostics.symbol;
+
+            if (!funcDeclSymbol) {
+                var semanticInfo = this.semanticInfoChain.getUnit(this.unitPath);
+                var declCollectionContext = new DeclCollectionContext(semanticInfo);
+
+                declCollectionContext.scriptName = this.unitPath;
+
+                if (enclosingDecl) {
+                    declCollectionContext.pushParent(enclosingDecl);
+                }
+
+                getAstWalkerFactory().walk(funcDeclAST, preCollectDecls, postCollectDecls, null, declCollectionContext);
+
+                var functionDecl = this.getDeclForAST(funcDeclAST);
+
+                var binder = new PullSymbolBinder(this.compilationSettings, this.semanticInfoChain);
+                binder.setUnit(this.unitPath);
+                if (functionDecl.getKind() === PullElementKind.ConstructorType) {
+                    binder.bindConstructorTypeDeclarationToPullSymbol(functionDecl);
+                }
+                else {
+                    binder.bindFunctionTypeDeclarationToPullSymbol(functionDecl);
+                }
+
+                funcDeclSymbol = <PullTypeSymbol>functionDecl.getSymbol();
+            }
+
+            var signature = funcDeclSymbol.getKind() === PullElementKind.ConstructorType ? funcDeclSymbol.getConstructSignatures()[0] : funcDeclSymbol.getCallSignatures()[0];
+
+            // resolve the return type annotation
+            if (funcDeclAST.returnTypeAnnotation) {
+                var returnTypeSymbol = this.resolveTypeReference(<TypeReference>funcDeclAST.returnTypeAnnotation, enclosingDecl, context).symbol;
+
+                signature.setReturnType(returnTypeSymbol);
+
+                if (this.isTypeArgumentOrWrapper(returnTypeSymbol)) {
+                    signature.setHasGenericParameter();
+
+                    if (funcDeclSymbol) {
+                        funcDeclSymbol.getType().setHasGenericSignature();
+                    }
+                }
+            }
+            else {
+                signature.setReturnType(this.semanticInfoChain.anyTypeSymbol);
+            }
+
+            // link parameters and resolve their annotations
+            if (funcDeclAST.arguments) {
+                for (var i = 0; i < funcDeclAST.arguments.members.length; i++) {
+                    this.resolveFunctionTypeSignatureParameter(<Parameter>funcDeclAST.arguments.members[i], signature, enclosingDecl, context);
+                }
+            }
+
+            // Flag if one of the arguments has a generic parameter
+            if (funcDeclSymbol && signature.hasGenericParameter()) {
+                funcDeclSymbol.getType().setHasGenericSignature();
+            }
+
+            if (signature.hasGenericParameter()) {
+                // PULLREVIEW: This is split into a spearate if statement to make debugging slightly easier...
+                if (funcDeclSymbol) {
+                    funcDeclSymbol.getType().setHasGenericSignature();
+                }
+            }
+
+            funcDeclSymbol.setResolved();
+
+            return funcDeclSymbol;
+        }
+
+        private resolveFunctionTypeSignatureParameter(argDeclAST: Parameter, signature: PullSignatureSymbol, enclosingDecl: PullDecl, context: PullTypeResolutionContext) {
+            var paramSymbol = this.getSymbolAndDiagnosticsForAST(argDeclAST).symbol;
+
+            if (argDeclAST.typeExpr) {
+                var typeRef = this.resolveTypeReference(<TypeReference>argDeclAST.typeExpr, enclosingDecl, context).symbol;
+
+                if (paramSymbol.getIsVarArg() && !(typeRef.isArray() || typeRef == this.cachedArrayInterfaceType)) {
+                    var diagnostic = context.postError(this.unitPath, argDeclAST.minChar, argDeclAST.getLength(), DiagnosticCode.Rest_parameters_must_be_array_types, null, enclosingDecl);
+                    typeRef = this.getNewErrorTypeSymbol(diagnostic);
+                }
+
+                context.setTypeInContext(paramSymbol, typeRef);
+
+                // if the typeExprSymbol is generic, set the "hasGenericParameter" field on the enclosing signature
+                if (this.isTypeArgumentOrWrapper(typeRef)) {
+                    signature.setHasGenericParameter();
+                }
+            } // PULLTODO: default values?
+            else {
+                if (paramSymbol.getIsVarArg() && paramSymbol.getType()) {
+                    if (this.cachedArrayInterfaceType) {
+                        context.setTypeInContext(paramSymbol, createSpecializedType(this.cachedArrayInterfaceType, [paramSymbol.getType()], null));
+                    }
+                    else {
+                        context.setTypeInContext(paramSymbol, paramSymbol.getType());
+                    }
+                }
+                else {
+                    context.setTypeInContext(paramSymbol, this.semanticInfoChain.anyTypeSymbol);
+                }
+            }
+
+            paramSymbol.setResolved();
+        }
+
+        private resolveFunctionExpressionParameter(argDeclAST: Parameter, contextParam: PullSymbol, enclosingDecl: PullDecl, context: PullTypeResolutionContext) {
+            var paramSymbol = this.getSymbolAndDiagnosticsForAST(argDeclAST).symbol;
+
+            if (argDeclAST.typeExpr) {
+                var typeRef = this.resolveTypeReference(<TypeReference>argDeclAST.typeExpr, enclosingDecl, context).symbol;
+
+                if (paramSymbol.getIsVarArg() && !(typeRef.isArray() || typeRef == this.cachedArrayInterfaceType)) {
+                    var diagnostic = context.postError(this.unitPath, argDeclAST.minChar, argDeclAST.getLength(), DiagnosticCode.Rest_parameters_must_be_array_types, null, enclosingDecl);
+                    typeRef = this.getNewErrorTypeSymbol(diagnostic);
+                }
+
+                context.setTypeInContext(paramSymbol, typeRef);
+            } // PULLTODO: default values?
+            else {
+                if (paramSymbol.getIsVarArg() && paramSymbol.getType()) {
+                    if (this.cachedArrayInterfaceType) {
+                        context.setTypeInContext(paramSymbol, createSpecializedType(this.cachedArrayInterfaceType, [paramSymbol.getType()], null));
+                    }
+                    else {
+                        context.setTypeInContext(paramSymbol, paramSymbol.getType());
+                    }
+                }
+                else if (contextParam) {
+                    context.setTypeInContext(paramSymbol, contextParam.getType());
+                }
+                else {
+                    context.setTypeInContext(paramSymbol, this.semanticInfoChain.anyTypeSymbol);
+                }
+            }
+
+            paramSymbol.setResolved();
+        }
+
+        public resolveInterfaceTypeReference(interfaceDeclAST: InterfaceDeclaration, enclosingDecl: PullDecl, context: PullTypeResolutionContext): PullTypeSymbol {
+            var interfaceSymbolAndDiagnostics = this.getSymbolAndDiagnosticsForAST(interfaceDeclAST);
+            var interfaceSymbol = interfaceSymbolAndDiagnostics && <PullTypeSymbol>interfaceSymbolAndDiagnostics.symbol;
+
+            if (!interfaceSymbol) {
+                var semanticInfo = this.semanticInfoChain.getUnit(this.unitPath);
+                var declCollectionContext = new DeclCollectionContext(semanticInfo);
+
+                declCollectionContext.scriptName = this.unitPath;
+
+                if (enclosingDecl) {
+                    declCollectionContext.pushParent(enclosingDecl);
+                }
+
+                getAstWalkerFactory().walk(interfaceDeclAST, preCollectDecls, postCollectDecls, null, declCollectionContext);
+
+                var interfaceDecl = this.getDeclForAST(interfaceDeclAST);
+
+                var binder = new PullSymbolBinder(this.compilationSettings, this.semanticInfoChain);
+
+                binder.setUnit(this.unitPath);
+                binder.bindObjectTypeDeclarationToPullSymbol(interfaceDecl);
+
+                interfaceSymbol = <PullTypeSymbol>interfaceDecl.getSymbol();
+            }
+
+            if (interfaceDeclAST.members) {
+
+                var memberSymbol: PullSymbol = null;
+                var memberType: PullTypeSymbol = null;
+                var typeMembers = <ASTList> interfaceDeclAST.members;
+
+                for (var i = 0; i < typeMembers.members.length; i++) {
+                    memberSymbol = this.getSymbolAndDiagnosticsForAST(typeMembers.members[i]).symbol;
+
+                    this.resolveDeclaredSymbol(memberSymbol, enclosingDecl, context);
+
+                    memberType = memberSymbol.getType();
+
+                    if (memberType && memberType.isGeneric()) {
+                        interfaceSymbol.setHasGenericMember();
+                    }
+                }
+            }
+
+            interfaceSymbol.setResolved();
+
+            return interfaceSymbol;
+        }
+
+        public resolveTypeReference(typeRef: TypeReference, enclosingDecl: PullDecl, context: PullTypeResolutionContext): SymbolAndDiagnostics<PullTypeSymbol> {
+            if (typeRef === null) {
+                return null;
+            }
+
+            var symbolAndDiagnostics = <SymbolAndDiagnostics<PullTypeSymbol>>this.getSymbolAndDiagnosticsForAST(typeRef);
+            if (!symbolAndDiagnostics) {
+                symbolAndDiagnostics = this.computeTypeReferenceSymbol(typeRef, enclosingDecl, context);
+
+                if (!symbolAndDiagnostics.symbol.isGeneric()) {
+                    this.setSymbolAndDiagnosticsForAST(typeRef, symbolAndDiagnostics, context);
+                }
+            }
+
+            return symbolAndDiagnostics;
+        }
+
+        private computeTypeReferenceSymbol(typeRef: TypeReference, enclosingDecl: PullDecl, context: PullTypeResolutionContext): SymbolAndDiagnostics<PullTypeSymbol> {
+            // the type reference can be
+            // a name
+            // a function
+            // an interface
+            // a dotted name
+            // an array of any of the above
+
+            var typeDeclSymbol: PullTypeSymbol = null;
+            var diagnostic: SemanticDiagnostic = null;
+            var symbolAndDiagnostic: SymbolAndDiagnostics<PullTypeSymbol> = null;
+
+            // a name
+            if (typeRef.term.nodeType() === NodeType.Name) {
+                var prevResolvingTypeReference = context.resolvingTypeReference;
+                context.resolvingTypeReference = true;
+                symbolAndDiagnostic = this.resolveTypeNameExpression(<Identifier>typeRef.term, enclosingDecl, context);
+                typeDeclSymbol = <PullTypeSymbol>symbolAndDiagnostic.symbol;
+
+                context.resolvingTypeReference = prevResolvingTypeReference;
+            }
+            // a function
+            else if (typeRef.term.nodeType() === NodeType.FunctionDeclaration) {
+                typeDeclSymbol = this.resolveFunctionTypeSignature(<FunctionDeclaration>typeRef.term, enclosingDecl, context);
+            }
+            // an interface
+            else if (typeRef.term.nodeType() === NodeType.InterfaceDeclaration) {
+                typeDeclSymbol = this.resolveInterfaceTypeReference(<NamedDeclaration>typeRef.term, enclosingDecl, context);
+            }
+            else if (typeRef.term.nodeType() === NodeType.GenericType) {
+                symbolAndDiagnostic = this.resolveGenericTypeReference(<GenericType>typeRef.term, enclosingDecl, context);
+                typeDeclSymbol = <PullTypeSymbol>symbolAndDiagnostic.symbol;
+            }
+            // a dotted name
+            else if (typeRef.term.nodeType() === NodeType.MemberAccessExpression) {
+                // assemble the dotted name path
+                var dottedName = <BinaryExpression> typeRef.term;
+
+                // find the decl
+                prevResolvingTypeReference = context.resolvingTypeReference;
+                symbolAndDiagnostic = this.resolveDottedTypeNameExpression(dottedName, enclosingDecl, context);
+                typeDeclSymbol = <PullTypeSymbol>symbolAndDiagnostic.symbol;
+                context.resolvingTypeReference = prevResolvingTypeReference;
+            }
+            else if (typeRef.term.nodeType() === NodeType.StringLiteral) {
+                var stringConstantAST = <StringLiteral>typeRef.term;
+                typeDeclSymbol = new PullStringConstantTypeSymbol(stringConstantAST.actualText);
+                typeDeclSymbol.addDeclaration(new PullDecl(stringConstantAST.actualText, stringConstantAST.actualText,
+                    typeDeclSymbol.getKind(), null,
+                    new TextSpan(stringConstantAST.minChar, stringConstantAST.getLength()), enclosingDecl.getScriptName()));
+            }
+
+            if (!typeDeclSymbol) {
+                return SymbolAndDiagnostics.create(
+                    this.getNewErrorTypeSymbol(null),
+                    [context.postError(this.unitPath, typeRef.term.minChar, typeRef.term.getLength(), DiagnosticCode.Unable_to_resolve_type)]);
+            }
+
+            if (typeDeclSymbol.isError()) {
+                // TODO(cyrusn): We shouldn't be returning early here.  Even if we couldn't resolve 
+                // the type name, we still want to be able to create an array from it if it had
+                // array parameters.
+                // 
+                return SymbolAndDiagnostics.fromSymbol(typeDeclSymbol);
+            }
+
+            // an array of any of the above
+            if (typeRef.arrayCount) {
+
+                var arraySymbol: PullTypeSymbol = typeDeclSymbol.getArrayType();
+
+                // otherwise, create a new array symbol
+                if (!arraySymbol) {
+                    // for each member in the array interface symbol, substitute in the the typeDecl symbol for "_element"
+
+                    if (!this.cachedArrayInterfaceType) {
+                        this.cachedArrayInterfaceType = <PullTypeSymbol>this.getSymbolFromDeclPath("Array", this.getPathToDecl(enclosingDecl), PullElementKind.Interface);
+                    }
+
+                    if (this.cachedArrayInterfaceType && !this.cachedArrayInterfaceType.isResolved()) {
+                        this.resolveDeclaredSymbol(this.cachedArrayInterfaceType, enclosingDecl, context);
+                    }
+
+                    arraySymbol = createSpecializedType(this.cachedArrayInterfaceType, [typeDeclSymbol], null);
+
+                    if (!arraySymbol) {
+                        arraySymbol = this.semanticInfoChain.anyTypeSymbol;
+                    }
+                }
+
+                if (this.cachedArrayInterfaceType && typeRef.arrayCount > 1) {
+                    for (var arity = typeRef.arrayCount - 1; arity > 0; arity--) {
+                        var existingArraySymbol = arraySymbol.getArrayType();
+
+                        if (!existingArraySymbol) {
+                            arraySymbol = createSpecializedType(this.cachedArrayInterfaceType, [arraySymbol], null);
+                        }
+                        else {
+                            arraySymbol = existingArraySymbol;
+                        }
+                    }
+                }
+
+                typeDeclSymbol = arraySymbol;
+            }
+
+            return SymbolAndDiagnostics.fromSymbol(typeDeclSymbol);
+        }
+
+        // Also resolves parameter declarations
+        private resolveVariableDeclaration(varDecl: BoundDecl, context: PullTypeResolutionContext, enclosingDecl?: PullDecl): PullSymbol {
+
+            var decl: PullDecl = this.getDeclForAST(varDecl);
+            var declSymbol = decl.getSymbol();
+            var declParameterSymbol: PullSymbol = decl.getValueDecl() ? decl.getValueDecl().getSymbol() : null;
+
+            if (declSymbol.isResolved()) {
+                return declSymbol.getType();
+            }
+
+            if (declSymbol.isResolving()) {
+                // PULLTODO: Error or warning?
+                if (!context.inSpecialization) {
+                    declSymbol.setType(this.semanticInfoChain.anyTypeSymbol);
+                    declSymbol.setResolved();
+                    return declSymbol;//this.semanticInfoChain.anyTypeSymbol;
+                }
+            }
+
+            declSymbol.startResolving();
+
+            var wrapperDecl = this.getEnclosingDecl(decl);
+            wrapperDecl = wrapperDecl ? wrapperDecl : enclosingDecl;
+
+            var diagnostic: Diagnostic = null;
+
+            // Does this have a type expression? If so, that's the type
+            if (varDecl.typeExpr) {
+                var typeExprSymbol = this.resolveTypeReference(<TypeReference>varDecl.typeExpr, wrapperDecl, context).symbol;
+
+                if (!typeExprSymbol) {
+                    diagnostic = context.postError(this.unitPath, varDecl.minChar, varDecl.getLength(), DiagnosticCode.Unable_to_resolve_type_of__0_, [varDecl.id.actualText], decl);
+                    declSymbol.setType(this.getNewErrorTypeSymbol(diagnostic));
+
+                    if (declParameterSymbol) {
+                        context.setTypeInContext(declParameterSymbol, this.semanticInfoChain.anyTypeSymbol);
+                    }
+                }
+                else {
+
+                    if (typeExprSymbol.isNamedTypeSymbol() &&
+                        typeExprSymbol.isGeneric() &&
+                        !typeExprSymbol.isTypeParameter() &&
+                        typeExprSymbol.isResolved() &&
+                        !typeExprSymbol.getIsSpecialized() &&
+                        typeExprSymbol.getTypeParameters().length &&
+                        typeExprSymbol.getTypeArguments() == null &&
+                        this.isTypeRefWithoutTypeArgs(<TypeReference>varDecl.typeExpr)) {
+
+                        context.postError(this.unitPath, varDecl.typeExpr.minChar, varDecl.typeExpr.getLength(), DiagnosticCode.Generic_type_references_must_include_all_type_arguments, null, enclosingDecl, true);
+                        typeExprSymbol = this.specializeTypeToAny(typeExprSymbol);
+                    }
+
+                    // PULLREVIEW: If the type annotation is a container type, use the module instance type
+                    if (typeExprSymbol.isContainer()) {
+
+                        var exportedTypeSymbol = (<PullContainerTypeSymbol>typeExprSymbol).getExportAssignedTypeSymbol();
+
+                        if (exportedTypeSymbol) {
+                            typeExprSymbol = exportedTypeSymbol;
+                        }
+                        else {
+                            var instanceSymbol = (<PullContainerTypeSymbol>typeExprSymbol.getType()).getInstanceSymbol()
+
+                            if (!instanceSymbol || !PullHelpers.symbolIsEnum(instanceSymbol)) {
+                                typeExprSymbol = this.getNewErrorTypeSymbol(diagnostic);
+                            }
+                            else {
+                                typeExprSymbol = instanceSymbol.getType();
+                            }
+                        }
+                    }
+                    else if (declSymbol.getIsVarArg() && !(typeExprSymbol.isArray() || typeExprSymbol == this.cachedArrayInterfaceType) && this.cachedArrayInterfaceType) {
+                        var diagnostic = context.postError(this.unitPath, varDecl.minChar, varDecl.getLength(), DiagnosticCode.Rest_parameters_must_be_array_types, null, enclosingDecl);
+                        typeExprSymbol = this.getNewErrorTypeSymbol(diagnostic);
+                    }
+
+                    context.setTypeInContext(declSymbol, typeExprSymbol);
+
+                    if (declParameterSymbol) {
+                        declParameterSymbol.setType(typeExprSymbol);
+                    }
+
+                    // if the typeExprSymbol is generic, set the "hasGenericParameter" field on the enclosing signature
+                    // we filter out arrays, since for those we just want to know if their element type is a type parameter...
+                    if ((varDecl.nodeType() === NodeType.Parameter) && enclosingDecl && ((typeExprSymbol.isGeneric() && !typeExprSymbol.isArray()) || this.isTypeArgumentOrWrapper(typeExprSymbol))) {
+                        var signature = enclosingDecl.getSpecializingSignatureSymbol();
+
+                        if (signature) {
+                            signature.setHasGenericParameter();
+                        }
+                    }
+                }
+            }
+            // Does it have an initializer? If so, typecheck and use that
+            else if (varDecl.init) {
+                var initExprSymbolAndDiagnostics = this.resolveAST(varDecl.init, false, wrapperDecl, context);
+                var initExprSymbol = initExprSymbolAndDiagnostics && initExprSymbolAndDiagnostics.symbol;
+
+                if (!initExprSymbol) {
+                    diagnostic = context.postError(this.unitPath, varDecl.minChar, varDecl.getLength(), DiagnosticCode.Unable_to_resolve_type_of__0_, [varDecl.id.actualText], decl);
+
+                    context.setTypeInContext(declSymbol, this.getNewErrorTypeSymbol(diagnostic));
+
+                    if (declParameterSymbol) {
+                        context.setTypeInContext(declParameterSymbol, this.semanticInfoChain.anyTypeSymbol);
+                    }
+                }
+                else {
+
+                    context.setTypeInContext(declSymbol, this.widenType(initExprSymbol.getType()));
+                    initExprSymbol.addOutgoingLink(declSymbol, SymbolLinkKind.ProvidesInferredType);
+
+                    if (declParameterSymbol) {
+                        context.setTypeInContext(declParameterSymbol, initExprSymbol.getType());
+                        initExprSymbol.addOutgoingLink(declParameterSymbol, SymbolLinkKind.ProvidesInferredType);
+                    }
+                }
+            }
+            else if (declSymbol.getKind() === PullElementKind.Container) { // module instance value
+                instanceSymbol = (<PullContainerTypeSymbol>declSymbol).getInstanceSymbol();
+                var instanceType = instanceSymbol.getType();
+
+                if (instanceType) {
+                    context.setTypeInContext(declSymbol, instanceType);
+                }
+                else {
+                    context.setTypeInContext(declSymbol, this.semanticInfoChain.anyTypeSymbol);
+                }
+            }
+            //else if () {} // class instance value
+            // Otherwise, it's of type 'any'
+            else {
+                var defaultType = this.semanticInfoChain.anyTypeSymbol;
+
+                if (declSymbol.getIsVarArg() && this.cachedArrayInterfaceType) {
+                    defaultType = createSpecializedType(this.cachedArrayInterfaceType, [defaultType], null);
+                }
+
+                context.setTypeInContext(declSymbol, defaultType);
+
+                if (declParameterSymbol) {
+                    declParameterSymbol.setType(defaultType);
+                }
+            }
+
+            declSymbol.setResolved();
+
+            if (declParameterSymbol) {
+                declParameterSymbol.setResolved();
+            }
+
+            return declSymbol;
+        }
+
+        private resolveTypeParameterDeclaration(typeParameterAST: TypeParameter, context: PullTypeResolutionContext): PullTypeSymbol {
+            var typeParameterDecl = this.getDeclForAST(typeParameterAST);
+            var typeParameterSymbol = <PullTypeParameterSymbol>typeParameterDecl.getSymbol();
+
+            if (typeParameterSymbol.isResolved() || typeParameterSymbol.isResolving()) {
+                return typeParameterSymbol;
+            }
+
+            typeParameterSymbol.startResolving();
+
+            if (typeParameterAST.constraint) {
+                var enclosingDecl = this.getEnclosingDecl(typeParameterDecl);
+                var constraintTypeSymbol = this.resolveTypeReference(<TypeReference>typeParameterAST.constraint, enclosingDecl, context).symbol;
+
+                if (constraintTypeSymbol.isNamedTypeSymbol() &&
+                    constraintTypeSymbol.isGeneric() &&
+                    !constraintTypeSymbol.isTypeParameter() &&
+                    constraintTypeSymbol.getTypeParameters().length &&
+                    constraintTypeSymbol.getTypeArguments() == null &&
+                    constraintTypeSymbol.isResolved() &&
+                    this.isTypeRefWithoutTypeArgs(<TypeReference>typeParameterAST.constraint)) {
+
+                    context.postError(this.unitPath, typeParameterAST.constraint.minChar, typeParameterAST.constraint.getLength(), DiagnosticCode.Generic_type_references_must_include_all_type_arguments, null, enclosingDecl, true);
+                    constraintTypeSymbol = this.specializeTypeToAny(constraintTypeSymbol);
+                }
+
+                if (constraintTypeSymbol) {
+                    typeParameterSymbol.setConstraint(constraintTypeSymbol);
+                }
+            }
+
+            typeParameterSymbol.setResolved();
+
+            return typeParameterSymbol;
+        }
+
+        private resolveFunctionBodyReturnTypes(funcDeclAST: FunctionDeclaration, signature: PullSignatureSymbol, useContextualType: boolean, enclosingDecl: PullDecl, context: PullTypeResolutionContext) {
+            var returnStatements: {
+                returnStatement: ReturnStatement; enclosingDecl: PullDecl;
+            }[] = [];
+
+            var enclosingDeclStack: PullDecl[] = [enclosingDecl];
+
+            var preFindReturnExpressionTypes = (ast: AST, parent: AST, walker: IAstWalker) => {
+                var go = true;
+
+                switch (ast.nodeType()) {
+                    case NodeType.FunctionDeclaration:
+                        // don't recurse into a function decl - we don't want to confuse a nested
+                        // return type with the top-level function's return type
+                        go = false;
+                        break;
+
+                    case NodeType.ReturnStatement:
+                        var returnStatement: ReturnStatement = <ReturnStatement>ast;
+                        returnStatements[returnStatements.length] = { returnStatement: returnStatement, enclosingDecl: enclosingDeclStack[enclosingDeclStack.length - 1]};
+                        go = false;
+                        break;
+
+                    case NodeType.CatchClause:
+                    case NodeType.WithStatement:
+                        enclosingDeclStack[enclosingDeclStack.length] = this.getDeclForAST(ast);
+                        break;
+
+                    default:
+                        break;
+                }
+
+                walker.options.goChildren = go;
+
+                return ast;
+            }
+
+            var postFindReturnExpressionEnclosingDecls = function (ast: AST, parent: AST, walker: IAstWalker) {
+                switch (ast.nodeType()) {
+                    case NodeType.CatchClause:
+                    case NodeType.WithStatement:
+                        enclosingDeclStack.length--;
+                        break;
+                    default:
+                        break;
+                    }
+
+                walker.options.goChildren = true;
+
+                return ast;
+            }
+
+            getAstWalkerFactory().walk(funcDeclAST.block, preFindReturnExpressionTypes, postFindReturnExpressionEnclosingDecls);
+
+            if (!returnStatements.length) {
+                signature.setReturnType(this.semanticInfoChain.voidTypeSymbol);
+            }
+
+            else {
+                var returnExpressionSymbols: PullTypeSymbol[] = [];
+                var returnType: PullTypeSymbol;
+
+                for (var i = 0; i < returnStatements.length; i++) {
+                    if (returnStatements[i].returnStatement.returnExpression) {
+                        returnType = this.resolveAST(returnStatements[i].returnStatement.returnExpression, useContextualType, returnStatements[i].enclosingDecl, context).symbol.getType();
+
+                        if (returnType.isError()) {
+                            signature.setReturnType(returnType);
+                            return;
+                        }
+
+                        returnExpressionSymbols[returnExpressionSymbols.length] = returnType;
+                    }
+                }
+
+                if (!returnExpressionSymbols.length) {
+                    signature.setReturnType(this.semanticInfoChain.voidTypeSymbol);
+                }
+                else {
+
+                    // combine return expression types for best common type
+                    var collection: IPullTypeCollection = {
+                        getLength: () => { return returnExpressionSymbols.length; } ,
+                        setTypeAtIndex: (index: number, type: PullTypeSymbol) => { } ,
+                        getTypeAtIndex: (index: number) => {
+                            return returnExpressionSymbols[index].getType();
+                        }
+                    }
+
+                    returnType = this.findBestCommonType(returnExpressionSymbols[0], null, collection, context, new TypeComparisonInfo());
+
+                    if (useContextualType && returnType == this.semanticInfoChain.anyTypeSymbol) {
+                        var contextualType = context.getContextualType();
+
+                        if (contextualType) {
+                            returnType = contextualType;
+                        }
+                    }
+
+                    signature.setReturnType(returnType ? this.widenType(returnType) : this.semanticInfoChain.anyTypeSymbol);
+
+                    if (this.isTypeArgumentOrWrapper(returnType)) {
+                        var functionSymbol = this.semanticInfoChain.getSymbolAndDiagnosticsForAST(funcDeclAST, enclosingDecl.getScriptName());
+
+                        if (functionSymbol) {
+                            functionSymbol.symbol.getType().setHasGenericSignature();
+                        }
+                    }
+
+                    // link return expressions to signature type to denote inference
+                    for (var i = 0; i < returnExpressionSymbols.length; i++) {
+                        returnExpressionSymbols[i].addOutgoingLink(signature, SymbolLinkKind.ProvidesInferredType);
+                    }
+                }
+            }
+        }
+
+        private resolveFunctionDeclaration(funcDeclAST: FunctionDeclaration, context: PullTypeResolutionContext): PullSymbol {
+
+            var funcDecl: PullDecl = this.getDeclForAST(funcDeclAST);
+
+            var funcSymbol = <PullTypeSymbol>funcDecl.getSymbol();
+
+            var signature: PullSignatureSymbol = funcDecl.getSpecializingSignatureSymbol();
+
+            var hadError = false;
+
+            var isConstructor = funcDeclAST.isConstructor || hasFlag(funcDeclAST.getFunctionFlags(), FunctionFlags.ConstructMember);
+
+            if (signature) {
+
+                if (signature.isResolved()) {
+                    return funcSymbol;
+                }
+
+                if (isConstructor && !signature.isResolving()) {
+                    var classAST = funcDeclAST.classDecl;
+
+                    if (classAST) {
+                        var classDecl = this.getDeclForAST(classAST);
+                        var classSymbol = classDecl.getSymbol();
+
+                        if (!classSymbol.isResolved() && !classSymbol.isResolving()) {
+                            this.resolveDeclaredSymbol(classSymbol, this.getEnclosingDecl(classDecl), context);
+                        }
+                    }
+                }
+
+                var diagnostic: SemanticDiagnostic;
+
+                if (signature.isResolving()) {
+
+                    // try to set the return type, even though we may be lacking in some information
+                    if (funcDeclAST.returnTypeAnnotation) {
+                        var returnTypeSymbol = this.resolveTypeReference(<TypeReference>funcDeclAST.returnTypeAnnotation, funcDecl, context).symbol;
+                        if (!returnTypeSymbol) {
+                            diagnostic = context.postError(this.unitPath, funcDeclAST.returnTypeAnnotation.minChar, funcDeclAST.returnTypeAnnotation.getLength(), DiagnosticCode.Cannot_resolve_return_type_reference, null, funcDecl);
+                            signature.setReturnType(this.getNewErrorTypeSymbol(diagnostic));
+                            hadError = true;
+                        } else {
+                            if (this.isTypeArgumentOrWrapper(returnTypeSymbol)) {
+                                signature.setHasGenericParameter();
+                                if (funcSymbol) {
+                                    funcSymbol.getType().setHasGenericSignature();
+                                }
+                            }
+                            signature.setReturnType(returnTypeSymbol);
+
+                            if (isConstructor && returnTypeSymbol === this.semanticInfoChain.voidTypeSymbol) {
+                                context.postError(this.unitPath, funcDeclAST.minChar, funcDeclAST.getLength(), DiagnosticCode.Constructors_cannot_have_a_return_type_of__void_, null, funcDecl, true);
+                            }
+                        }
+                    }
+                    else {
+                        signature.setReturnType(this.semanticInfoChain.anyTypeSymbol);
+                    }
+
+                    signature.setResolved();
+                    return funcSymbol;
+                }
+
+                signature.startResolving();
+
+                if (funcDeclAST.typeArguments) {
+                    for (var i = 0; i < funcDeclAST.typeArguments.members.length; i++) {
+                        this.resolveTypeParameterDeclaration(<TypeParameter>funcDeclAST.typeArguments.members[i], context);
+                    }
+                }
+
+                // resolve parameter type annotations as necessary
+                if (funcDeclAST.arguments) {
+                    for (var i = 0; i < funcDeclAST.arguments.members.length; i++) {
+                        this.resolveVariableDeclaration(<BoundDecl>funcDeclAST.arguments.members[i], context, funcDecl);
+                    }
+                }
+
+                if (signature.isGeneric()) {
+                    // PULLREVIEW: This is split into a spearate if statement to make debugging slightly easier...
+                    if (funcSymbol) {
+                        funcSymbol.getType().setHasGenericSignature();
+                    }
+                }
+
+                // resolve the return type annotation
+                if (funcDeclAST.returnTypeAnnotation) {
+
+                    // We may have a return type from a previous resolution - if the function's generic,
+                    // we can reuse it
+                    var prevReturnTypeSymbol = signature.getReturnType();
+
+                    // use the funcDecl for the enclosing decl, since we want to pick up any type parameters 
+                    // on the function when resolving the return type
+                    returnTypeSymbol = this.resolveTypeReference(<TypeReference>funcDeclAST.returnTypeAnnotation, funcDecl, context).symbol;
+
+                    if (!returnTypeSymbol) {
+                        diagnostic = context.postError(this.unitPath, funcDeclAST.returnTypeAnnotation.minChar, funcDeclAST.returnTypeAnnotation.getLength(), DiagnosticCode.Cannot_resolve_return_type_reference, null, funcDecl);
+                        signature.setReturnType(this.getNewErrorTypeSymbol(diagnostic));
+
+                        hadError = true;
+                    }
+                    else if (!(this.isTypeArgumentOrWrapper(returnTypeSymbol) && prevReturnTypeSymbol && !this.isTypeArgumentOrWrapper(prevReturnTypeSymbol))) {
+                        if (this.isTypeArgumentOrWrapper(returnTypeSymbol)) {
+                            signature.setHasGenericParameter();
+
+                            if (funcSymbol) {
+                                funcSymbol.getType().setHasGenericSignature();
+                            }
+                        }
+
+                        signature.setReturnType(returnTypeSymbol);
+
+                        if (isConstructor && returnTypeSymbol === this.semanticInfoChain.voidTypeSymbol) {
+                            context.postError(this.unitPath, funcDeclAST.minChar, funcDeclAST.getLength(), DiagnosticCode.Constructors_cannot_have_a_return_type_of__void_, null, funcDecl, true);
+                        }
+                    }
+                }
+                // if there's no return-type annotation
+                //     - if it's not a definition signature, set the return type to 'any'
+                //     - if it's a definition sigature, take the best common type of all return expressions
+                //     - if it's a constructor, we set the return type link during binding
+                else if (!funcDeclAST.isConstructor) {
+                    if (funcDeclAST.isSignature()) {
+                        signature.setReturnType(this.semanticInfoChain.anyTypeSymbol);
+                    }
+                    else {
+                        this.resolveFunctionBodyReturnTypes(funcDeclAST, signature, false, funcDecl, context);
+                    }
+                }
+
+                if (!hadError) {
+                    signature.setResolved();
+                }
+            }
+
+            // don't resolve anything here that's not relevant to the type of the function!
+
+            return funcSymbol;
+        }
+
+        private resolveGetAccessorDeclaration(funcDeclAST: FunctionDeclaration, context: PullTypeResolutionContext): PullSymbol {
+
+            var funcDecl: PullDecl = this.getDeclForAST(funcDeclAST);
+            var accessorSymbol = <PullAccessorSymbol> funcDecl.getSymbol();
+
+            var getterSymbol = accessorSymbol.getGetter();
+            var getterTypeSymbol = <PullTypeSymbol>getterSymbol.getType();
+
+            var signature: PullSignatureSymbol = getterTypeSymbol.getCallSignatures()[0];
+
+            var hadError = false;
+            var diagnostic: SemanticDiagnostic;
+
+            if (signature) {
+
+                if (signature.isResolved()) {
+                    return accessorSymbol;
+                }
+
+                if (signature.isResolving()) {
+                    // PULLTODO: Error or warning?
+                    signature.setReturnType(this.semanticInfoChain.anyTypeSymbol);
+                    signature.setResolved();
+
+                    return accessorSymbol;
+                }
+
+                signature.startResolving();
+
+                // resolve parameter type annotations as necessary
+                if (funcDeclAST.arguments) {
+                    for (var i = 0; i < funcDeclAST.arguments.members.length; i++) {
+                        this.resolveVariableDeclaration(<BoundDecl>funcDeclAST.arguments.members[i], context, funcDecl);
+                    }
+                }
+
+                if (signature.hasGenericParameter()) {
+                    // PULLREVIEW: This is split into a spearate if statement to make debugging slightly easier...
+                    if (getterSymbol) {
+                        getterTypeSymbol.setHasGenericSignature();
+                    }
+                }
+
+                // resolve the return type annotation
+                if (funcDeclAST.returnTypeAnnotation) {
+                    // use the funcDecl for the enclosing decl, since we want to pick up any type parameters 
+                    // on the function when resolving the return type
+                    var returnTypeSymbol = this.resolveTypeReference(<TypeReference>funcDeclAST.returnTypeAnnotation, funcDecl, context).symbol;
+
+                    if (!returnTypeSymbol) {
+                        diagnostic = context.postError(this.unitPath, funcDeclAST.returnTypeAnnotation.minChar, funcDeclAST.returnTypeAnnotation.getLength(), DiagnosticCode.Cannot_resolve_return_type_reference, null, funcDecl);
+                        signature.setReturnType(this.getNewErrorTypeSymbol(diagnostic));
+
+                        hadError = true;
+                    }
+                    else {
+
+                        if (this.isTypeArgumentOrWrapper(returnTypeSymbol)) {
+                            signature.setHasGenericParameter();
+
+                            if (getterSymbol) {
+                                getterTypeSymbol.setHasGenericSignature();
+                            }
+                        }
+
+                        signature.setReturnType(returnTypeSymbol);
+                    }
+                }
+
+                // if there's no return-type annotation
+                //     - if it's not a definition signature, set the return type to 'any'
+                //     - if it's a definition sigature, take the best common type of all return expressions
+                else {
+                    if (funcDeclAST.isSignature()) {
+                        signature.setReturnType(this.semanticInfoChain.anyTypeSymbol);
+                    }
+                    else {
+                        this.resolveFunctionBodyReturnTypes(funcDeclAST, signature, false, funcDecl, context);
+                    }
+                }
+
+
+                if (!hadError) {
+                    signature.setResolved();
+                }
+            }
+
+            var accessorType = signature.getReturnType();
+
+            var setter = accessorSymbol.getSetter();
+
+            if (setter) {
+                var setterType = setter.getType();
+                var setterSig = setterType.getCallSignatures()[0];
+
+                if (setterSig.isResolved()) {
+                    // compare setter parameter type and getter return type
+                    var setterParameters = setterSig.getParameters();
+
+                    if (setterParameters.length) {
+                        var setterParameter = setterParameters[0];
+                        var setterParameterType = setterParameter.getType();
+
+                        if (!this.typesAreIdentical(accessorType, setterParameterType)) {
+                            diagnostic = context.postError(this.unitPath, funcDeclAST.minChar, funcDeclAST.getLength(), DiagnosticCode._get__and__set__accessor_must_have_the_same_type, null, this.getEnclosingDecl(funcDecl));
+                            accessorSymbol.setType(this.getNewErrorTypeSymbol(diagnostic));
+                        }
+                    }
+                }
+                else {
+                    accessorSymbol.setType(accessorType);
+                }
+
+            }
+            else {
+                accessorSymbol.setType(accessorType);
+            }
+
+            return accessorSymbol;
+        }
+
+        private resolveSetAccessorDeclaration(funcDeclAST: FunctionDeclaration, context: PullTypeResolutionContext): PullSymbol {
+
+            var funcDecl: PullDecl = this.getDeclForAST(funcDeclAST);
+            var accessorSymbol = <PullAccessorSymbol> funcDecl.getSymbol();
+
+            var setterSymbol = accessorSymbol.getSetter();
+            var setterTypeSymbol = <PullTypeSymbol>setterSymbol.getType();
+
+            var signature: PullSignatureSymbol = setterTypeSymbol.getCallSignatures()[0];
+
+            var hadError = false;
+
+            if (signature) {
+
+                if (signature.isResolved()) {
+                    return accessorSymbol;
+                }
+
+                if (signature.isResolving()) {
+                    // PULLTODO: Error or warning?
+                    signature.setReturnType(this.semanticInfoChain.anyTypeSymbol);
+                    signature.setResolved();
+
+                    return accessorSymbol;
+                }
+
+                signature.startResolving();
+
+                // resolve parameter type annotations as necessary
+                if (funcDeclAST.arguments) {
+                    for (var i = 0; i < funcDeclAST.arguments.members.length; i++) {
+                        this.resolveVariableDeclaration(<BoundDecl>funcDeclAST.arguments.members[i], context, funcDecl);
+                    }
+                }
+
+                if (signature.hasGenericParameter()) {
+                    // PULLREVIEW: This is split into a spearate if statement to make debugging slightly easier...
+                    if (setterSymbol) {
+                        setterTypeSymbol.setHasGenericSignature();
+                    }
+                }
+
+                if (!hadError) {
+                    signature.setResolved();
+                }
+            }
+
+            var parameters = signature.getParameters();
+
+            var getter = accessorSymbol.getGetter();
+
+            var accessorType = parameters.length ? parameters[0].getType() : getter ? getter.getType() : this.semanticInfoChain.undefinedTypeSymbol;
+
+            if (getter) {
+                var getterType = getter.getType();
+                var getterSig = getterType.getCallSignatures()[0];
+
+                if (accessorType == this.semanticInfoChain.undefinedTypeSymbol) {
+                    accessorType = getterType;
+                }
+
+                if (getterSig.isResolved()) {
+                    // compare setter parameter type and getter return type
+                    var getterReturnType = getterSig.getReturnType();
+
+                    if (!this.typesAreIdentical(accessorType, getterReturnType)) {
+                        if (this.isAnyOrEquivalent(accessorType)) {
+                            accessorSymbol.setType(getterReturnType);
+                            if (!accessorType.isError()) {
+                                parameters[0].setType(getterReturnType);
+                            }
+                        }
+                        else {
+                            var diagnostic = context.postError(this.unitPath, funcDeclAST.minChar, funcDeclAST.getLength(), DiagnosticCode._get__and__set__accessor_must_have_the_same_type, null, this.getEnclosingDecl(funcDecl));
+                            accessorSymbol.setType(this.getNewErrorTypeSymbol(diagnostic));
+                        }
+                    }
+                }
+                else {
+                    accessorSymbol.setType(accessorType);
+                }
+            }
+            else {
+                accessorSymbol.setType(accessorType);
+            }
+
+            return accessorSymbol;
+        }
+
+        // Expression resolution
+
+        public resolveAST(ast: AST, inContextuallyTypedAssignment: boolean, enclosingDecl: PullDecl, context: PullTypeResolutionContext): SymbolAndDiagnostics<PullSymbol> {
+            switch (ast.nodeType()) {
+                case NodeType.CatchClause:
+                case NodeType.WithStatement:
+                case NodeType.Script:
+                    return SymbolAndDiagnostics.fromSymbol(null);
+
+                case NodeType.ModuleDeclaration:
+                    return SymbolAndDiagnostics.fromSymbol(this.resolveModuleDeclaration(<ModuleDeclaration>ast, context));
+
+                case NodeType.InterfaceDeclaration:
+                    return SymbolAndDiagnostics.fromSymbol(this.resolveInterfaceDeclaration(<TypeDeclaration>ast, context));
+
+                case NodeType.ClassDeclaration:
+                    return SymbolAndDiagnostics.fromSymbol(this.resolveClassDeclaration(<ClassDeclaration>ast, context));
+
+                case NodeType.VariableDeclarator:
+                case NodeType.Parameter:
+                    return SymbolAndDiagnostics.fromSymbol(this.resolveVariableDeclaration(<BoundDecl>ast, context, enclosingDecl));
+
+                case NodeType.TypeParameter:
+                    return SymbolAndDiagnostics.fromSymbol(this.resolveTypeParameterDeclaration(<TypeParameter>ast, context));
+
+                case NodeType.ImportDeclaration:
+                    return SymbolAndDiagnostics.fromSymbol(this.resolveImportDeclaration(<ImportDeclaration>ast, context));
+
+                case NodeType.ObjectLiteralExpression:
+                    return this.resolveObjectLiteralExpression(ast, inContextuallyTypedAssignment, enclosingDecl, context);
+
+                case NodeType.GenericType:
+                    return this.resolveGenericTypeReference(<GenericType>ast, enclosingDecl, context);
+
+                case NodeType.Name:
+                    if (context.resolvingTypeReference) {
+                        return this.resolveTypeNameExpression(<Identifier>ast, enclosingDecl, context);
+                    }
+                    else {
+                        return this.resolveNameExpression(<Identifier>ast, enclosingDecl, context);
+                    }
+
+                case NodeType.MemberAccessExpression:
+                    if (context.resolvingTypeReference) {
+                        return this.resolveDottedTypeNameExpression(<BinaryExpression>ast, enclosingDecl, context);
+                    }
+                    else {
+                        return this.resolveDottedNameExpression(<BinaryExpression>ast, enclosingDecl, context);
+                    }
+
+                case NodeType.GenericType:
+                    return this.resolveGenericTypeReference(<GenericType>ast, enclosingDecl, context);
+
+                case NodeType.FunctionDeclaration:
+                    {
+                        var funcDecl = <FunctionDeclaration>ast;
+
+                        if (funcDecl.isGetAccessor()) {
+                            return SymbolAndDiagnostics.fromSymbol(this.resolveGetAccessorDeclaration(funcDecl, context));
+                        }
+                        else if (funcDecl.isSetAccessor()) {
+                            return SymbolAndDiagnostics.fromSymbol(this.resolveSetAccessorDeclaration(funcDecl, context));
+                        }
+                        else if (inContextuallyTypedAssignment ||
+                            (funcDecl.getFunctionFlags() & FunctionFlags.IsFunctionExpression) ||
+                            (funcDecl.getFunctionFlags() & FunctionFlags.IsFatArrowFunction) ||
+                            (funcDecl.getFunctionFlags() & FunctionFlags.IsFunctionProperty)) {
+                            return SymbolAndDiagnostics.fromSymbol(this.resolveFunctionExpression(funcDecl, inContextuallyTypedAssignment, enclosingDecl, context));
+                        }
+                        else {
+                            return SymbolAndDiagnostics.fromSymbol(this.resolveFunctionDeclaration(funcDecl, context));
+                        }
+                    }
+
+                case NodeType.ArrayLiteralExpression:
+                    return this.resolveArrayLiteralExpression(<UnaryExpression>ast, inContextuallyTypedAssignment, enclosingDecl, context);
+
+                case NodeType.ThisExpression:
+                    return this.resolveThisExpression(ast, enclosingDecl, context);
+
+                case NodeType.SuperExpression:
+                    return this.resolveSuperExpression(ast, enclosingDecl, context);
+
+                case NodeType.InvocationExpression:
+                    return this.resolveInvocationExpression(<InvocationExpression>ast, inContextuallyTypedAssignment, enclosingDecl, context);
+
+                case NodeType.ObjectCreationExpression:
+                    return this.resolveObjectCreationExpression(<ObjectCreationExpression>ast, inContextuallyTypedAssignment, enclosingDecl, context);
+
+                case NodeType.CastExpression:
+                    return this.resolveTypeAssertionExpression(<UnaryExpression>ast, inContextuallyTypedAssignment, enclosingDecl, context);
+
+                case NodeType.TypeRef:
+                    return this.resolveTypeReference(<TypeReference>ast, enclosingDecl, context);
+
+                case NodeType.ExportAssignment:
+                    return this.resolveExportAssignmentStatement(<ExportAssignment>ast, enclosingDecl, context);
+
+                // primitives
+                case NodeType.NumericLiteral:
+                    return SymbolAndDiagnostics.fromSymbol(this.semanticInfoChain.numberTypeSymbol);
+                case NodeType.StringLiteral:
+                    return SymbolAndDiagnostics.fromSymbol(this.semanticInfoChain.stringTypeSymbol);
+                case NodeType.NullLiteral:
+                    return SymbolAndDiagnostics.fromSymbol(this.semanticInfoChain.nullTypeSymbol);
+                case NodeType.TrueLiteral:
+                case NodeType.FalseLiteral:
+                    return SymbolAndDiagnostics.fromSymbol(this.semanticInfoChain.booleanTypeSymbol);
+                case NodeType.VoidExpression:
+                    return SymbolAndDiagnostics.fromSymbol(this.semanticInfoChain.voidTypeSymbol);
+
+                // assignment
+                case NodeType.AssignmentExpression:
+                    return this.resolveAssignmentStatement(<BinaryExpression>ast, inContextuallyTypedAssignment, enclosingDecl, context);
+
+                // boolean operations
+                case NodeType.LogicalNotExpression:
+                case NodeType.NotEqualsWithTypeConversionExpression:
+                case NodeType.EqualsWithTypeConversionExpression:
+                case NodeType.EqualsExpression:
+                case NodeType.NotEqualsExpression:
+                case NodeType.LessThanExpression:
+                case NodeType.LessThanOrEqualExpression:
+                case NodeType.GreaterThanOrEqualExpression:
+                case NodeType.GreaterThanExpression:
+                    return SymbolAndDiagnostics.fromSymbol(this.semanticInfoChain.booleanTypeSymbol);
+
+                case NodeType.AddExpression:
+                case NodeType.AddAssignmentExpression:
+                    return this.resolveArithmeticExpression(<BinaryExpression>ast, inContextuallyTypedAssignment, enclosingDecl, context);
+
+                case NodeType.SubtractAssignmentExpression:
+                case NodeType.MultiplyAssignmentExpression:
+                case NodeType.DivideAssignmentExpression:
+                case NodeType.ModuloAssignmentExpression:
+                case NodeType.OrAssignmentExpression:
+                case NodeType.AndAssignmentExpression:
+
+                case NodeType.BitwiseNotExpression:
+                case NodeType.SubtractExpression:
+                case NodeType.MultiplyExpression:
+                case NodeType.DivideExpression:
+                case NodeType.ModuloExpression:
+                case NodeType.BitwiseOrExpression:
+                case NodeType.BitwiseAndExpression:
+                case NodeType.PlusExpression:
+                case NodeType.NegateExpression:
+                case NodeType.PostIncrementExpression:
+                case NodeType.PreIncrementExpression:
+                case NodeType.PostDecrementExpression:
+                case NodeType.PreDecrementExpression:
+                    return SymbolAndDiagnostics.fromSymbol(this.semanticInfoChain.numberTypeSymbol);
+
+                case NodeType.LeftShiftExpression:
+                case NodeType.SignedRightShiftExpression:
+                case NodeType.UnsignedRightShiftExpression:
+                case NodeType.LeftShiftAssignmentExpression:
+                case NodeType.SignedRightShiftAssignmentExpression:
+                case NodeType.UnsignedRightShiftAssignmentExpression:
+                    return SymbolAndDiagnostics.fromSymbol(this.semanticInfoChain.numberTypeSymbol);
+
+                case NodeType.ElementAccessExpression:
+                    return this.resolveIndexExpression(<BinaryExpression>ast, inContextuallyTypedAssignment, enclosingDecl, context);
+
+                case NodeType.LogicalOrExpression:
+                    return this.resolveLogicalOrExpression(<BinaryExpression>ast, inContextuallyTypedAssignment, enclosingDecl, context);
+
+                case NodeType.LogicalAndExpression:
+                    return this.resolveLogicalAndExpression(<BinaryExpression>ast, inContextuallyTypedAssignment, enclosingDecl, context);
+
+                case NodeType.TypeOfExpression:
+                    return SymbolAndDiagnostics.fromSymbol(this.semanticInfoChain.stringTypeSymbol);
+
+                case NodeType.ThrowStatement:
+                    return SymbolAndDiagnostics.fromSymbol(this.semanticInfoChain.voidTypeSymbol);
+
+                case NodeType.DeleteExpression:
+                    return SymbolAndDiagnostics.fromSymbol(this.semanticInfoChain.booleanTypeSymbol);
+
+                case NodeType.ConditionalExpression:
+                    return this.resolveConditionalExpression(<ConditionalExpression>ast, enclosingDecl, context);
+
+                case NodeType.RegularExpressionLiteral:
+                    return this.resolveRegularExpressionLiteral();
+
+                case NodeType.ParenthesizedExpression:
+                    return this.resolveParenthesizedExpression(<ParenthesizedExpression>ast, enclosingDecl, context);
+
+                case NodeType.ExpressionStatement:
+                    return this.resolveExpressionStatement(<ExpressionStatement>ast, inContextuallyTypedAssignment, enclosingDecl, context);
+
+                case NodeType.InstanceOfExpression:
+                    return SymbolAndDiagnostics.fromSymbol(this.semanticInfoChain.booleanTypeSymbol);
+            }
+
+            return SymbolAndDiagnostics.fromSymbol(this.semanticInfoChain.anyTypeSymbol);
+        }
+
+        private resolveRegularExpressionLiteral(): SymbolAndDiagnostics<PullTypeSymbol> {
+            if (this.cachedRegExpInterfaceType) {
+                return SymbolAndDiagnostics.fromSymbol(this.cachedRegExpInterfaceType);
+            }
+            else {
+                return SymbolAndDiagnostics.fromSymbol(this.semanticInfoChain.anyTypeSymbol);
+            }
+        }
+
+        private isNameOrMemberAccessExpression(ast: AST): boolean {
+
+            var checkAST = ast;
+
+            while (checkAST) {
+                if (checkAST.nodeType() === NodeType.ExpressionStatement) {
+                    checkAST = (<ExpressionStatement>checkAST).expression;
+                }
+                else if (checkAST.nodeType() === NodeType.ParenthesizedExpression) {
+                    checkAST = (<ParenthesizedExpression>checkAST).expression;
+                }
+                else if (checkAST.nodeType() === NodeType.Name) {
+                    return true;
+                }
+                else if (checkAST.nodeType() === NodeType.MemberAccessExpression) {
+                    return true;
+                }
+                else {
+                    return false;
+                }
+            }
+        }
+
+        private resolveNameSymbol(nameSymbol: PullSymbol, context: PullTypeResolutionContext) {
+            if (nameSymbol &&
+                !context.canUseTypeSymbol && 
+                nameSymbol != this.semanticInfoChain.undefinedTypeSymbol &&
+                nameSymbol != this.semanticInfoChain.nullTypeSymbol &&
+                (nameSymbol.isPrimitive() || !(nameSymbol.getKind() & TypeScript.PullElementKind.SomeValue))) {
+                    nameSymbol = null;
+            }
+
+            return nameSymbol
+        }
+
+        public resolveNameExpression(nameAST: Identifier, enclosingDecl: PullDecl, context: PullTypeResolutionContext): SymbolAndDiagnostics<PullSymbol> {
+            var nameSymbolAndDiagnostics = this.getSymbolAndDiagnosticsForAST(nameAST);
+            var foundCached = nameSymbolAndDiagnostics != null;
+
+            if (!foundCached) {
+                nameSymbolAndDiagnostics = this.computeNameExpression(nameAST, enclosingDecl, context);
+            }
+
+            var nameSymbol = nameSymbolAndDiagnostics.symbol;
+            if (!nameSymbol.isResolved()) {
+                this.resolveDeclaredSymbol(nameSymbol, enclosingDecl, context);
+            }
+
+            // We don't want to cache symbols of type 'any', in case we need to contextually
+            // type the symbols again later on
+            if (!foundCached && !this.isAnyOrEquivalent(nameSymbol.getType())) {
+                this.setSymbolAndDiagnosticsForAST(nameAST, nameSymbolAndDiagnostics, context);
+            }
+
+            return nameSymbolAndDiagnostics;
+        }
+
+        private computeNameExpression(nameAST: Identifier, enclosingDecl: PullDecl, context: PullTypeResolutionContext): SymbolAndDiagnostics<PullSymbol> {
+            if (nameAST.isMissing()) {
+                return SymbolAndDiagnostics.fromSymbol(this.semanticInfoChain.anyTypeSymbol);
+            }
+
+            var id = nameAST.text();
+
+            var declPath: PullDecl[] = enclosingDecl !== null ? this.getPathToDecl(enclosingDecl) : [];
+
+            if (enclosingDecl && !declPath.length) {
+                declPath = [enclosingDecl];
+            }
+
+            var aliasSymbol: PullSymbol = null;
+            var nameSymbol = this.getSymbolFromDeclPath(id, declPath, PullElementKind.SomeValue);
+
+            if (!nameSymbol && id === "arguments" && enclosingDecl && (enclosingDecl.getKind() & PullElementKind.SomeFunction)) {
+                nameSymbol = this.cachedFunctionArgumentsSymbol;
+
+                if (this.cachedIArgumentsInterfaceType && !this.cachedIArgumentsInterfaceType.isResolved()) {
+                    this.resolveDeclaredSymbol(this.cachedIArgumentsInterfaceType, enclosingDecl, context);
+                }
+            }
+
+            if (!nameSymbol) {
+                return SymbolAndDiagnostics.create(
+                    this.getNewErrorTypeSymbol(null),
+                    [context.postError(this.unitPath, nameAST.minChar, nameAST.getLength(), DiagnosticCode.Could_not_find_symbol__0_, [nameAST.actualText])]);
+            }
+
+            if (nameSymbol.isType() && nameSymbol.isAlias()) {
+                aliasSymbol = nameSymbol;
+
+                (<PullTypeAliasSymbol>aliasSymbol).setIsUsedAsValue();
+
+                if (!nameSymbol.isResolved()) {
+                    this.resolveDeclaredSymbol(nameSymbol, enclosingDecl, context);
+                }
+
+                var exportAssignmentSymbol = (<PullTypeAliasSymbol>nameSymbol).getExportAssignedValueSymbol();
+
+                if (exportAssignmentSymbol) {
+                    nameSymbol = exportAssignmentSymbol;
+                }
+                else {
+                    aliasSymbol = null;
+                }
+            }
+
+            return SymbolAndDiagnostics.fromAlias(nameSymbol, aliasSymbol);
+        }
+
+        public resolveDottedNameExpression(dottedNameAST: BinaryExpression, enclosingDecl: PullDecl, context: PullTypeResolutionContext): SymbolAndDiagnostics<PullSymbol> {
+            var symbolAndDiagnostics = this.getSymbolAndDiagnosticsForAST(dottedNameAST);
+            var foundCached = symbolAndDiagnostics != null;
+
+            if (!foundCached) {
+                symbolAndDiagnostics = this.computeDottedNameExpressionSymbol(dottedNameAST, enclosingDecl, context);
+            }
+
+            var symbol = symbolAndDiagnostics && symbolAndDiagnostics.symbol;
+            if (symbol && !symbol.isResolved()) {
+                this.resolveDeclaredSymbol(symbol, enclosingDecl, context);
+            }
+
+            // Associate the result with both the dotted expression and the name on the right.
+            // TODO(cyrusn): We should not be associating the result with anything but the node
+            // passed in.  A higher layer should be responsible for mapping between nodes.
+            // Also, we don't want to cache symbols of type 'any', in case we need to contextually
+            // type the symbols again later on
+            if (!foundCached && !this.isAnyOrEquivalent(symbol.getType())) {
+                this.setSymbolAndDiagnosticsForAST(dottedNameAST, symbolAndDiagnostics, context);
+                this.setSymbolAndDiagnosticsForAST(dottedNameAST.operand2, symbolAndDiagnostics, context);
+            }
+
+            return symbolAndDiagnostics;
+        }
+
+        public isPrototypeMember(dottedNameAST: BinaryExpression, enclosingDecl: PullDecl, context: PullTypeResolutionContext): boolean {
+            var rhsName = (<Identifier>dottedNameAST.operand2).text();
+            if (rhsName === "prototype") {
+                var prevCanUseTypeSymbol = context.canUseTypeSymbol;
+                context.canUseTypeSymbol = true;
+                var lhsType = this.resolveAST(dottedNameAST.operand1, /*inContextuallyTypedAssignment*/false, enclosingDecl, context).symbol.getType();
+                context.canUseTypeSymbol = prevCanUseTypeSymbol;
+
+                if (lhsType) {
+                    if (lhsType.isClass() || lhsType.isConstructor()) {
+                        return true;
+                    }
+                    else {
+                        var classInstanceType = lhsType.getAssociatedContainerType();
+
+                        if (classInstanceType && classInstanceType.isClass()) {
+                            return true;
+                        }
+                    }
+                }
+            }
+
+            return false;
+        }
+
+        private computeDottedNameExpressionSymbol(dottedNameAST: BinaryExpression, enclosingDecl: PullDecl, context: PullTypeResolutionContext): SymbolAndDiagnostics<PullSymbol> {
+            if ((<Identifier>dottedNameAST.operand2).isMissing()) {
+                return SymbolAndDiagnostics.fromSymbol(this.semanticInfoChain.anyTypeSymbol);
+            }
+
+            // assemble the dotted name path
+            var rhsName = (<Identifier>dottedNameAST.operand2).text();
+            var prevCanUseTypeSymbol = context.canUseTypeSymbol;
+            context.canUseTypeSymbol = true;
+            var lhs = this.resolveAST(dottedNameAST.operand1, /*inContextuallyTypedAssignment*/false, enclosingDecl, context).symbol;
+            context.canUseTypeSymbol = prevCanUseTypeSymbol;
+            var lhsType = lhs.getType();
+
+            if (lhs.isAlias()) {
+                (<PullTypeAliasSymbol>lhs).setIsUsedAsValue();
+            }
+
+            if (this.isAnyOrEquivalent(lhsType)) {
+                return SymbolAndDiagnostics.fromSymbol(lhsType);
+            }
+
+            if (!lhsType) {
+                return SymbolAndDiagnostics.create(
+                    this.getNewErrorTypeSymbol(null),
+                    [context.postError(this.unitPath, dottedNameAST.operand2.minChar, dottedNameAST.operand2.getLength(), DiagnosticCode.Could_not_find_enclosing_symbol_for_dotted_name__0_, [(<Identifier>dottedNameAST.operand2).actualText])]);
+            }
+
+            if ((lhsType === this.semanticInfoChain.numberTypeSymbol || (lhs.getKind() == PullElementKind.EnumMember)) && this.cachedNumberInterfaceType) {
+                lhsType = this.cachedNumberInterfaceType;
+            }
+            else if (lhsType === this.semanticInfoChain.stringTypeSymbol && this.cachedStringInterfaceType) {
+                lhsType = this.cachedStringInterfaceType;
+            }
+            else if (lhsType === this.semanticInfoChain.booleanTypeSymbol && this.cachedBooleanInterfaceType) {
+                lhsType = this.cachedBooleanInterfaceType;
+            }
+
+            if (!lhsType.isResolved()) {
+                var potentiallySpecializedType = <PullTypeSymbol>this.resolveDeclaredSymbol(lhsType, enclosingDecl, context);
+
+                if (potentiallySpecializedType != lhsType) {
+                    if (!lhs.isType()) {
+                        context.setTypeInContext(lhs, potentiallySpecializedType);
+                    }
+
+                    lhsType = potentiallySpecializedType;
+                }
+            }
+
+            if (lhsType.isContainer() && !lhsType.isAlias()) {
+                // we're searching in the value space, so we should try to use the
+                // instance value type
+                var instanceSymbol = (<PullContainerTypeSymbol>lhsType).getInstanceSymbol();
+
+                if (instanceSymbol) {
+                    lhsType = instanceSymbol.getType();
+                }
+            }
+
+            if (this.isPrototypeMember(dottedNameAST, enclosingDecl, context)) {
+                if (lhsType.isClass()) {
+                    return SymbolAndDiagnostics.fromSymbol(lhsType);
+                }
+                else {
+                    var classInstanceType = lhsType.getAssociatedContainerType();
+
+                    if (classInstanceType && classInstanceType.isClass()) {
+                        return SymbolAndDiagnostics.fromSymbol(classInstanceType);
+                    }
+                }
+            }
+
+            // now for the name...
+            // For classes, check the statics first below
+            var nameSymbol: PullSymbol = null;
+            if (!(lhs.isType() && (<PullTypeSymbol>lhs).isClass() && this.isNameOrMemberAccessExpression(dottedNameAST.operand1)) && !nameSymbol) {
+                nameSymbol = lhsType.findMember(rhsName);
+                nameSymbol = this.resolveNameSymbol(nameSymbol, context);
+            }
+
+            if (!nameSymbol) {
+                // could be a static
+                if (lhsType.isClass()) {
+                    var staticType = (<PullTypeSymbol>lhsType).getConstructorMethod().getType();
+
+                    nameSymbol = staticType.findMember(rhsName);
+
+                    if (!nameSymbol) {
+                        nameSymbol = lhsType.findMember(rhsName);
+                    }
+                }
+                // could be a function symbol
+                else if ((lhsType.getCallSignatures().length || lhsType.getConstructSignatures().length) && this.cachedFunctionInterfaceType) {
+                    nameSymbol = this.cachedFunctionInterfaceType.findMember(rhsName);
+                }
+                // could be a type parameter with a contraint
+                else if (lhsType.isTypeParameter()) {
+                    var constraint = (<PullTypeParameterSymbol>lhsType).getConstraint();
+
+                    if (constraint) {
+                        nameSymbol = constraint.findMember(rhsName);
+                    }
+                }
+                else if (lhsType.isContainer()) {
+                    var containerType = <PullContainerTypeSymbol>(lhsType.isAlias() ? (<PullTypeAliasSymbol>lhsType).getType() : lhsType);
+                    var associatedInstance = containerType.getInstanceSymbol();
+
+                    if (associatedInstance) {
+                        var instanceType = associatedInstance.getType();
+
+                        nameSymbol = instanceType.findMember(rhsName);
+                    }
+                }
+                // could be a module instance
+                else {
+                    var associatedType = lhsType.getAssociatedContainerType();
+
+                    if (associatedType) {
+                        nameSymbol = associatedType.findMember(rhsName);
+                    }
+                }
+
+                nameSymbol = this.resolveNameSymbol(nameSymbol, context);
+
+                // could be an object member
+                if (!nameSymbol && !lhsType.isPrimitive() && this.cachedObjectInterfaceType) {
+                    nameSymbol = this.cachedObjectInterfaceType.findMember(rhsName);
+                }
+
+                if (!nameSymbol) {
+                    return SymbolAndDiagnostics.create(
+                        this.getNewErrorTypeSymbol(null),
+                        [context.postError(this.unitPath, dottedNameAST.operand2.minChar, dottedNameAST.operand2.getLength(), DiagnosticCode.The_property__0__does_not_exist_on_value_of_type__1__, [(<Identifier>dottedNameAST.operand2).actualText, lhsType.getDisplayName()])]);
+                }
+            }
+
+            return SymbolAndDiagnostics.fromSymbol(nameSymbol);
+        }
+
+        public resolveTypeNameExpression(nameAST: Identifier, enclosingDecl: PullDecl, context: PullTypeResolutionContext): SymbolAndDiagnostics<PullTypeSymbol> {
+            var typeNameSymbolAndDiagnostics = <SymbolAndDiagnostics<PullTypeSymbol>>this.getSymbolAndDiagnosticsForAST(nameAST);
+
+            // TODO(cyrusn): We really shouldn't be checking "isType" here.  However, we currently
+            // have a bug where some part of the system calls resolveNameExpression on this node
+            // and we cache the wrong thing.  We need to add appropriate checks to ensure that
+            // resolveNameExpression is never called on a node that we should be calling 
+            // resolveTypeNameExpression (and vice versa).
+            if (!typeNameSymbolAndDiagnostics || !typeNameSymbolAndDiagnostics.symbol.isType()) {
+                typeNameSymbolAndDiagnostics = this.computeTypeNameExpression(nameAST, enclosingDecl, context);
+                this.setSymbolAndDiagnosticsForAST(nameAST, typeNameSymbolAndDiagnostics, context);
+            }
+
+            var typeNameSymbol = typeNameSymbolAndDiagnostics && typeNameSymbolAndDiagnostics.symbol;
+            if (!typeNameSymbol.isResolved()) {
+                this.resolveDeclaredSymbol(typeNameSymbol, enclosingDecl, context);
+            }
+
+            if (typeNameSymbol && !(typeNameSymbol.isTypeParameter() && (<PullTypeParameterSymbol>typeNameSymbol).isFunctionTypeParameter() && context.isSpecializingSignatureAtCallSite  && !context.isSpecializingConstructorMethod)) {
+                var substitution = context.findSpecializationForType(typeNameSymbol);
+
+                if (typeNameSymbol.isTypeParameter() && (substitution != typeNameSymbol)) {
+                    if (shouldSpecializeTypeParameterForTypeParameter(<PullTypeParameterSymbol>substitution, <PullTypeParameterSymbol>typeNameSymbol)) {
+                        typeNameSymbol = substitution;
+                    }
+                }
+
+                if (typeNameSymbol != typeNameSymbolAndDiagnostics.symbol) {
+                    return SymbolAndDiagnostics.fromSymbol(typeNameSymbol);
+                }
+            }            
+
+            return typeNameSymbolAndDiagnostics;
+        }
+
+        private computeTypeNameExpression(nameAST: Identifier, enclosingDecl: PullDecl, context: PullTypeResolutionContext): SymbolAndDiagnostics<PullTypeSymbol> {
+            if (nameAST.isMissing()) {
+                return SymbolAndDiagnostics.fromSymbol(this.semanticInfoChain.anyTypeSymbol);
+            }
+
+            var id = nameAST.text();
+
+            // if it's a known primitive name, cheat
+            if (id === "any") {
+                return SymbolAndDiagnostics.fromSymbol(this.semanticInfoChain.anyTypeSymbol);
+            }
+            else if (id === "string") {
+                return SymbolAndDiagnostics.fromSymbol(this.semanticInfoChain.stringTypeSymbol);
+            }
+            else if (id === "number") {
+                return SymbolAndDiagnostics.fromSymbol(this.semanticInfoChain.numberTypeSymbol);
+            }
+            else if (id === "bool") {
+                // Warn for using bool
+                if (this.compilationSettings.disallowBool && !this.currentUnit.getProperties().unitContainsBool) {
+                    this.currentUnit.getProperties().unitContainsBool = true;
+                    return SymbolAndDiagnostics.create(
+                        this.semanticInfoChain.booleanTypeSymbol,
+                        [context.postError(this.unitPath, nameAST.minChar, nameAST.getLength(), DiagnosticCode.Use_of_deprecated__bool__type__Use__boolean__instead)]);
+                }
+                else {
+                    return SymbolAndDiagnostics.fromSymbol(this.semanticInfoChain.booleanTypeSymbol);
+                }
+            }
+            else if (id === "boolean") {
+                return SymbolAndDiagnostics.fromSymbol(this.semanticInfoChain.booleanTypeSymbol);
+            }
+            else if (id === "void") {
+                return SymbolAndDiagnostics.fromSymbol(this.semanticInfoChain.voidTypeSymbol);
+            }
+            else {
+                var declPath: PullDecl[] = enclosingDecl !== null ? this.getPathToDecl(enclosingDecl) : [];
+
+                if (enclosingDecl && !declPath.length) {
+                    declPath = [enclosingDecl];
+                }
+
+                // If we're resolving a dotted type name, every dotted name but the last will be a container type, so we'll search those
+                // first if need be, and then fall back to type names.  Otherwise, only fall back to searching for a container symbol if
+                // we're *not* resolving a container type name, since we don't want to look up container symbols from a strictly type position
+                var kindToCheckFirst = context.resolvingNamespaceMemberAccess ? PullElementKind.SomeContainer : PullElementKind.SomeType;
+                var kindToCheckSecond = context.resolvingNamespaceMemberAccess ? PullElementKind.SomeType : PullElementKind.SomeContainer;
+                
+                var typeNameSymbol = <PullTypeSymbol>this.getSymbolFromDeclPath(id, declPath, kindToCheckFirst);
+
+                if (!typeNameSymbol && !context.resolvingNamespaceMemberAccess) {
+                    typeNameSymbol = <PullTypeSymbol>this.getSymbolFromDeclPath(id, declPath, kindToCheckSecond);
+                }
+
+                if (!typeNameSymbol) {
+                    return SymbolAndDiagnostics.create(
+                        this.getNewErrorTypeSymbol(null),
+                        [context.postError(this.unitPath, nameAST.minChar, nameAST.getLength(), DiagnosticCode.Could_not_find_symbol__0_, [nameAST.actualText])]);
+                }
+
+                if (typeNameSymbol.isAlias()) {
+
+                    if (!typeNameSymbol.isResolved()) {
+                        var savedResolvingNamespaceMemberAccess = context.resolvingNamespaceMemberAccess;
+                        context.resolvingNamespaceMemberAccess = false;
+                        this.resolveDeclaredSymbol(typeNameSymbol, enclosingDecl, context);
+                        context.resolvingNamespaceMemberAccess = savedResolvingNamespaceMemberAccess;
+                    }
+
+                    var exportAssignmentSymbol = (<PullTypeAliasSymbol>typeNameSymbol).getExportAssignedTypeSymbol();
+
+                    if (exportAssignmentSymbol) {
+                        typeNameSymbol = exportAssignmentSymbol;
+                    }
+                }
+
+                if (typeNameSymbol.isTypeParameter()) {
+                    if (enclosingDecl && (enclosingDecl.getKind() & PullElementKind.SomeFunction) && (enclosingDecl.getFlags() & PullElementFlags.Static)) {
+                        var parentDecl = typeNameSymbol.getDeclarations()[0].getParentDecl();
+
+                        if (parentDecl.getKind() == PullElementKind.Class) {
+                            return SymbolAndDiagnostics.create(
+                                this.getNewErrorTypeSymbol(null),
+                                [context.postError(this.unitPath, nameAST.minChar, nameAST.getLength(), DiagnosticCode.Static_methods_cannot_reference_class_type_parameters)]);
+                        }
+                    }
+                }
+            }
+
+            return SymbolAndDiagnostics.fromSymbol(typeNameSymbol);
+        }
+
+        private addDiagnostic(diagnostics: Diagnostic[], diagnostic: Diagnostic): Diagnostic[] {
+            if (!diagnostics) {
+                diagnostics = [];
+            }
+
+            diagnostics.push(diagnostic);
+            return diagnostics;
+        }
+
+        //private resolveGenericTypeReference(genericTypeAST: GenericType, enclosingDecl: PullDecl, context: PullTypeResolutionContext): SymbolAndDiagnostics<PullTypeSymbol> {
+        //    var symbolAndDiagnostics = <SymbolAndDiagnostics<PullTypeSymbol>>this.getSymbolAndDiagnosticsForAST(genericTypeAST);
+        //    if (!symbolAndDiagnostics) {
+        //        symbolAndDiagnostics = this.computeGenericTypeReference(genericTypeAST, enclosingDecl, context);
+        //        this.setSymbolAndDiagnosticsForAST(genericTypeAST, symbolAndDiagnostics, context);
+        //    }
+
+        //    return symbolAndDiagnostics;
+        //}
+
+        private resolveGenericTypeReference(genericTypeAST: GenericType, enclosingDecl: PullDecl, context: PullTypeResolutionContext): SymbolAndDiagnostics<PullTypeSymbol> {
+            var savedResolvingTypeReference = context.resolvingTypeReference;
+            context.resolvingTypeReference = true;
+            var genericTypeSymbol = this.resolveAST(genericTypeAST.name, false, enclosingDecl, context).symbol.getType();
+            context.resolvingTypeReference = savedResolvingTypeReference;
+
+            if (genericTypeSymbol.isError()) {
+                return SymbolAndDiagnostics.fromSymbol(genericTypeSymbol);
+            }
+
+            if (!genericTypeSymbol.isResolving() && !genericTypeSymbol.isResolved()) {
+                this.resolveDeclaredSymbol(genericTypeSymbol, enclosingDecl, context);
+            }
+
+            // specialize the type arguments
+            var typeArgs: PullTypeSymbol[] = [];
+
+            if (!context.isResolvingTypeArguments(genericTypeAST)) {
+                context.startResolvingTypeArguments(genericTypeAST);
+
+                if (genericTypeAST.typeArguments && genericTypeAST.typeArguments.members.length) {
+                    for (var i = 0; i < genericTypeAST.typeArguments.members.length; i++) {
+                        var typeArg = this.resolveTypeReference(<TypeReference>genericTypeAST.typeArguments.members[i], enclosingDecl, context).symbol;
+                        typeArgs[i] = context.findSpecializationForType(typeArg);
+                    }
+                }
+
+                context.doneResolvingTypeArguments();
+            }
+
+            var typeParameters = genericTypeSymbol.getTypeParameters();
+
+            if (typeArgs.length && typeArgs.length != typeParameters.length) {
+                return SymbolAndDiagnostics.create(
+                    this.getNewErrorTypeSymbol(null),
+                    [context.postError(this.unitPath, genericTypeAST.minChar, genericTypeAST.getLength(), DiagnosticCode.Generic_type__0__requires_1_type_argument_s_, [genericTypeSymbol.toString(), genericTypeSymbol.getTypeParameters().length])]);
+            }
+
+            var specializedSymbol = createSpecializedType(genericTypeSymbol, typeArgs, null);//new PullSpecializedTypeSymbol(genericTypeSymbol, typeArgs, null);//specializeType(genericTypeSymbol, typeArgs, this, enclosingDecl, context, genericTypeAST);
+
+            // check constraints, if appropriate
+            var typeConstraint: PullTypeSymbol = null;
+            var upperBound: PullTypeSymbol = null;
+            var diagnostics: Diagnostic[] = null;
+
+            for (var iArg = 0; (iArg < typeArgs.length) && (iArg < typeParameters.length); iArg++) {
+                typeArg = typeArgs[iArg];
+                typeConstraint = typeParameters[iArg].getConstraint();
+
+                // test specialization type for assignment compatibility with the constraint
+                if (typeConstraint) {
+
+                    if (typeConstraint.isTypeParameter()) {
+                        for (var j = 0; j < typeParameters.length && j < typeArgs.length; j++) {
+                            if (typeParameters[j] == typeConstraint) {
+                                typeConstraint = typeArgs[j];
+                            }
+                        }
+                    }
+
+                    if (typeArg.isTypeParameter()) {
+                        upperBound = (<PullTypeParameterSymbol>typeArg).getConstraint();
+
+                        if (upperBound) {
+                            typeArg = upperBound;
+                        }
+                    }
+
+                    if (typeArg.isResolving()) {
+                        return SymbolAndDiagnostics.fromSymbol(specializedSymbol);
+                    }
+                    if (!this.sourceIsAssignableToTarget(typeArg, typeConstraint, context)) {
+                        diagnostics = this.addDiagnostic(diagnostics,
+                            context.postError(this.unitPath, genericTypeAST.minChar, genericTypeAST.getLength(), DiagnosticCode.Type__0__does_not_satisfy_the_constraint__1__for_type_parameter__2_, [typeArg.toString(true), typeConstraint.toString(true), typeParameters[iArg].toString(true)]));
+                    }
+                }
+            }
+
+            return SymbolAndDiagnostics.create(specializedSymbol, diagnostics);
+        }
+
+        private resolveDottedTypeNameExpression(dottedNameAST: BinaryExpression, enclosingDecl: PullDecl, context: PullTypeResolutionContext): SymbolAndDiagnostics<PullTypeSymbol> {
+            var symbolAndDiagnostics = <SymbolAndDiagnostics<PullTypeSymbol>>this.getSymbolAndDiagnosticsForAST(dottedNameAST);
+            if (!symbolAndDiagnostics) {
+                symbolAndDiagnostics = this.computeDottedTypeNameExpression(dottedNameAST, enclosingDecl, context);
+                this.setSymbolAndDiagnosticsForAST(dottedNameAST, symbolAndDiagnostics, context);
+            }
+
+            var symbol = symbolAndDiagnostics.symbol;
+            if (!symbol.isResolved()) {
+                this.resolveDeclaredSymbol(symbol, enclosingDecl, context);
+            }
+
+            return symbolAndDiagnostics;
+        }
+
+        private computeDottedTypeNameExpression(dottedNameAST: BinaryExpression, enclosingDecl: PullDecl, context: PullTypeResolutionContext): SymbolAndDiagnostics<PullTypeSymbol> {
+            if ((<Identifier>dottedNameAST.operand2).isMissing()) {
+                return SymbolAndDiagnostics.fromSymbol(this.semanticInfoChain.anyTypeSymbol);
+            }
+
+            // assemble the dotted name path
+            var rhsName = (<Identifier>dottedNameAST.operand2).text();
+
+            // TODO(cyrusn): Setting this context value should not be necessary.  We could have only
+            // gotten into this code path if it was already set.
+            var savedResolvingTypeReference = context.resolvingTypeReference;
+            var savedResolvingNamespaceMemberAccess = context.resolvingNamespaceMemberAccess;
+            context.resolvingNamespaceMemberAccess = true;
+            context.resolvingTypeReference = true;
+            var lhs = this.resolveAST(dottedNameAST.operand1, false, enclosingDecl, context).symbol;
+            context.resolvingTypeReference = savedResolvingTypeReference;
+            context.resolvingNamespaceMemberAccess = savedResolvingNamespaceMemberAccess;
+
+            var lhsType = lhs.getType();
+
+            if (context.isResolvingClassExtendedType) {
+                if (lhs.isAlias()) {
+                    (<PullTypeAliasSymbol>lhs).setIsUsedAsValue();
+                }
+            }
+
+            if (this.isAnyOrEquivalent(lhsType)) {
+                return SymbolAndDiagnostics.fromSymbol(lhsType);
+            }
+
+            if (!lhsType) {
+                return SymbolAndDiagnostics.create(
+                    this.getNewErrorTypeSymbol(null),
+                    [context.postError(this.unitPath, dottedNameAST.operand2.minChar, dottedNameAST.operand2.getLength(), DiagnosticCode.Could_not_find_enclosing_symbol_for_dotted_name__0_, [(<Identifier>dottedNameAST.operand2).actualText])]);
+            }
+
+            // now for the name...
+            var childTypeSymbol = lhsType.findNestedType(rhsName);
+
+            // if the lhs exports a container type, but not a type, we should check the container type
+            if (!childTypeSymbol && lhsType.isContainer()) {
+                var exportedContainer = (<PullContainerTypeSymbol>lhsType).getExportAssignedContainerSymbol();
+
+                if (exportedContainer) {
+                    childTypeSymbol = exportedContainer.findNestedType(rhsName);
+                }
+            }
+
+            // If the name is expressed as a dotted name within the parent type,
+            // then it will be considered a contained member, so back up to the nearest
+            // enclosing symbol and look there
+            if (!childTypeSymbol && enclosingDecl) {
+                var parentDecl = enclosingDecl;
+
+                while (parentDecl) {
+                    if (parentDecl.getKind() & PullElementKind.SomeContainer) {
+                        break;
+                    }
+
+                    parentDecl = parentDecl.getParentDecl();
+                }
+
+                if (parentDecl) {
+                    var enclosingSymbolType = parentDecl.getSymbol().getType();
+
+                    if (enclosingSymbolType === lhsType) {
+                        childTypeSymbol = <PullTypeSymbol>lhsType.findContainedMember(rhsName);
+                    }
+                }
+            }
+
+            if (!childTypeSymbol) {
+                return SymbolAndDiagnostics.create(
+                    this.getNewErrorTypeSymbol(null),
+                    [context.postError(this.unitPath, dottedNameAST.operand2.minChar, dottedNameAST.operand2.getLength(), DiagnosticCode.The_property__0__does_not_exist_on_value_of_type__1__, [(<Identifier>dottedNameAST.operand2).actualText, lhsType.getName()])]);
+            }
+
+            return SymbolAndDiagnostics.fromSymbol(childTypeSymbol);
+        }
+
+        private resolveFunctionExpression(funcDeclAST: FunctionDeclaration, inContextuallyTypedAssignment: boolean, enclosingDecl: PullDecl, context: PullTypeResolutionContext): PullSymbol {
+
+            var functionDecl = this.getDeclForAST(funcDeclAST);
+            var funcDeclSymbol: PullSymbol = null;
+
+            if (functionDecl) {
+                funcDeclSymbol = functionDecl.getSymbol();
+                if (funcDeclSymbol.isResolved()) {
+                    return funcDeclSymbol;
+                }
+            }
+
+            // if we have an assigning AST with a type, and the funcDecl has no parameter types or return type annotation
+            // we'll contextually type it
+            // otherwise, just process it as a normal function declaration
+
+            var shouldContextuallyType = inContextuallyTypedAssignment;
+
+            var assigningFunctionTypeSymbol: PullTypeSymbol = null;
+            var assigningFunctionSignature: PullSignatureSymbol = null;
+
+            if (funcDeclAST.returnTypeAnnotation) {
+                shouldContextuallyType = false;
+            }
+
+            if (shouldContextuallyType && funcDeclAST.arguments) {
+
+                for (var i = 0; i < funcDeclAST.arguments.members.length; i++) {
+                    if ((<Parameter>funcDeclAST.arguments.members[i]).typeExpr) {
+                        shouldContextuallyType = false;
+                        break;
+                    }
+                }
+            }
+
+            if (shouldContextuallyType) {
+
+                assigningFunctionTypeSymbol = <PullTypeSymbol>context.getContextualType();
+
+                if (assigningFunctionTypeSymbol) {
+                    this.resolveDeclaredSymbol(assigningFunctionTypeSymbol, enclosingDecl, context);
+
+                    if (assigningFunctionTypeSymbol) {
+                        assigningFunctionSignature = assigningFunctionTypeSymbol.getCallSignatures()[0];
+                    }
+                }
+            }
+
+            // create a new function decl and symbol
+
+            if (!funcDeclSymbol) {
+                var semanticInfo = this.semanticInfoChain.getUnit(this.unitPath);
+                var declCollectionContext = new DeclCollectionContext(semanticInfo);
+
+                declCollectionContext.scriptName = this.unitPath;
+
+                if (enclosingDecl) {
+                    declCollectionContext.pushParent(enclosingDecl);
+                }
+
+                getAstWalkerFactory().walk(funcDeclAST, preCollectDecls, postCollectDecls, null, declCollectionContext);
+
+                functionDecl = this.getDeclForAST(funcDeclAST);
+
+                var binder = new PullSymbolBinder(this.compilationSettings, this.semanticInfoChain);
+                binder.setUnit(this.unitPath);
+                binder.bindFunctionExpressionToPullSymbol(functionDecl);
+
+                funcDeclSymbol = <PullTypeSymbol>functionDecl.getSymbol();
+            }
+
+            var signature = funcDeclSymbol.getType().getCallSignatures()[0];
+
+            // link parameters and resolve their annotations
+            if (funcDeclAST.arguments) {
+
+                var contextParams: PullSymbol[] = [];
+                var contextParam: PullSymbol = null;
+
+                if (assigningFunctionSignature) {
+                    contextParams = assigningFunctionSignature.getParameters();
+                }
+
+                for (var i = 0; i < funcDeclAST.arguments.members.length; i++) {
+
+                    if ((i < contextParams.length) && !contextParams[i].getIsVarArg()) {
+                        contextParam = contextParams[i];
+                    }
+                    else if (contextParams.length && contextParams[contextParams.length - 1].getIsVarArg()) {
+                        contextParam = (<PullArrayTypeSymbol>contextParams[contextParams.length - 1].getType()).getElementType();
+                    }
+
+                    // use the function decl as the enclosing decl, so as to properly resolve type parameters
+                    this.resolveFunctionExpressionParameter(<Parameter>funcDeclAST.arguments.members[i], contextParam, functionDecl, context);
+                }
+            }
+
+            // resolve the return type annotation
+            if (funcDeclAST.returnTypeAnnotation) {
+                var returnTypeSymbol = this.resolveTypeReference(<TypeReference>funcDeclAST.returnTypeAnnotation, functionDecl, context).symbol;
+
+                signature.setReturnType(returnTypeSymbol);
+
+            }
+            else {
+                if (assigningFunctionSignature) {
+                    var returnType = assigningFunctionSignature.getReturnType();
+
+                    if (returnType) {
+                        context.pushContextualType(returnType, context.inProvisionalResolution(), null);
+                        //signature.setReturnType(returnType);
+                        this.resolveFunctionBodyReturnTypes(funcDeclAST, signature, true, functionDecl, context);
+                        context.popContextualType();
+                    }
+                    else {
+                        signature.setReturnType(this.semanticInfoChain.anyTypeSymbol);
+                    }
+                }
+                else {
+                    this.resolveFunctionBodyReturnTypes(funcDeclAST, signature, false, functionDecl, context);
+                }
+            }
+
+            // set contextual type link
+            if (assigningFunctionTypeSymbol) {
+                funcDeclSymbol.addOutgoingLink(assigningFunctionTypeSymbol, SymbolLinkKind.ContextuallyTypedAs);
+            }
+
+            funcDeclSymbol.setResolved();
+
+            return funcDeclSymbol;
+        }
+
+        private resolveThisExpression(ast: AST, enclosingDecl: PullDecl, context: PullTypeResolutionContext): SymbolAndDiagnostics<PullSymbol> {
+            var symbolAndDiagnostics = this.getSymbolAndDiagnosticsForAST(ast);
+
+            if (!symbolAndDiagnostics) {
+                symbolAndDiagnostics = this.computeThisExpressionSymbol(ast, enclosingDecl, context);
+                this.setSymbolAndDiagnosticsForAST(ast, symbolAndDiagnostics, context);
+            }
+
+            return symbolAndDiagnostics;
+        }
+
+        private computeThisExpressionSymbol(ast: IAST, enclosingDecl: PullDecl, context: PullTypeResolutionContext): SymbolAndDiagnostics<PullSymbol> {
+            if (enclosingDecl) {
+                var enclosingDeclKind = enclosingDecl.getKind();
+                var diagnostics: Diagnostic[];
+
+                if (enclosingDeclKind === PullElementKind.Container) { // Dynamic modules are ok, though
+                    return SymbolAndDiagnostics.create(
+                        this.getNewErrorTypeSymbol(null),
+                        [context.postError(this.currentUnit.getPath(), ast.minChar, ast.getLength(), DiagnosticCode._this__cannot_be_referenced_within_module_bodies)]);
+                }
+                else if (!(enclosingDeclKind & (PullElementKind.SomeFunction | PullElementKind.Script | PullElementKind.SomeBlock))) {
+                    return SymbolAndDiagnostics.create(
+                        this.getNewErrorTypeSymbol(null),
+                        [context.postError(this.currentUnit.getPath(), ast.minChar, ast.getLength(), DiagnosticCode._this__must_only_be_used_inside_a_function_or_script_context)]);
+                }
+                else {
+                    var declPath: PullDecl[] = this.getPathToDecl(enclosingDecl);
+
+                    // work back up the decl path, until you can find a class
+                    // PULLTODO: Obviously not completely correct, but this sufficiently unblocks testing of the pull model.
+                    // PULLTODO: Why is this 'obviously not completely correct'.  
+                    if (declPath.length) {
+                        for (var i = declPath.length - 1; i >= 0; i--) {
+                            var decl = declPath[i];
+                            var declKind = decl.getKind();
+                            var declFlags = decl.getFlags();
+
+                            if (declFlags & PullElementFlags.Static) {
+                                break;
+                            }
+                            else if (declKind === PullElementKind.FunctionExpression && !hasFlag(declFlags, PullElementFlags.FatArrow)) {
+                                break;
+                            }
+                            else if (declKind === PullElementKind.Function) {
+                                break;
+                            }
+                            else if (declKind === PullElementKind.Class) {
+                                var classSymbol = <PullTypeSymbol>decl.getSymbol();
+                                return SymbolAndDiagnostics.fromSymbol(classSymbol);
+                            }
+                        }
+                    }
+                }
+            }
+
+            return SymbolAndDiagnostics.fromSymbol(this.semanticInfoChain.anyTypeSymbol);
+        }
+
+        // PULLTODO: Optimization: cache this for a given decl path
+        private resolveSuperExpression(ast: IAST, enclosingDecl: PullDecl, context: PullTypeResolutionContext): SymbolAndDiagnostics<PullSymbol> {
+            if (!enclosingDecl) {
+                return SymbolAndDiagnostics.fromSymbol(this.semanticInfoChain.anyTypeSymbol);
+            }
+
+            var declPath: PullDecl[] = enclosingDecl !== null ? this.getPathToDecl(enclosingDecl) : [];
+            var classSymbol: PullTypeSymbol = null;
+
+            // work back up the decl path, until you can find a class
+            if (declPath.length) {
+                for (var i = declPath.length - 1; i >= 0; i--) {
+                    var decl = declPath[i];
+                    var declFlags = decl.getFlags();
+
+                    if (decl.getKind() === PullElementKind.FunctionExpression &&
+                        !(declFlags & PullElementFlags.FatArrow)) {
+
+                        break;
+                    }
+                    else if (declFlags & PullElementFlags.Static) {
+                        break;
+                    }
+                    else if (decl.getKind() === PullElementKind.Class) {
+                        classSymbol = <PullTypeSymbol>decl.getSymbol();
+
+                        break;
+                    }
+                }
+            }
+
+            if (classSymbol) {
+                var parents = classSymbol.getExtendedTypes();
+
+                if (parents.length) {
+                    return SymbolAndDiagnostics.fromSymbol(parents[0]);
+                }
+            }
+
+            return SymbolAndDiagnostics.fromSymbol(this.semanticInfoChain.anyTypeSymbol);
+        }
+
+        public resolveObjectLiteralExpression(expressionAST: AST, inContextuallyTypedAssignment: boolean, enclosingDecl: PullDecl, context: PullTypeResolutionContext, additionalResults?: PullAdditionalObjectLiteralResolutionData): SymbolAndDiagnostics<PullSymbol> {
+            var symbolAndDiagnostics = this.getSymbolAndDiagnosticsForAST(expressionAST);
+
+            if (!symbolAndDiagnostics || additionalResults) {
+                symbolAndDiagnostics = this.computeObjectLiteralExpression(expressionAST, inContextuallyTypedAssignment, enclosingDecl, context, additionalResults);
+                this.setSymbolAndDiagnosticsForAST(expressionAST, symbolAndDiagnostics, context);
+            }
+
+            return symbolAndDiagnostics;
+        }
+
+        // if there's no type annotation on the assigning AST, we need to create a type from each binary expression
+        // in the object literal
+        private computeObjectLiteralExpression(expressionAST: IAST, inContextuallyTypedAssignment: boolean, enclosingDecl: PullDecl, context: PullTypeResolutionContext, additionalResults?: PullAdditionalObjectLiteralResolutionData): SymbolAndDiagnostics<PullSymbol> {
+            // PULLTODO: Create a decl for the object literal
+
+            // walk the members of the object literal,
+            // create fields for each based on the value assigned in
+            var objectLitAST = <UnaryExpression>expressionAST;
+            var span = TextSpan.fromBounds(objectLitAST.minChar, objectLitAST.limChar);
+
+            var objectLitDecl = new PullDecl("", "", PullElementKind.ObjectLiteral, PullElementFlags.None, span, this.unitPath);
+
+            if (enclosingDecl) {
+                objectLitDecl.setParentDecl(enclosingDecl);
+            }
+
+            this.currentUnit.setDeclForAST(objectLitAST, objectLitDecl);
+            this.currentUnit.setASTForDecl(objectLitDecl, objectLitAST);
+
+            var typeSymbol = new PullTypeSymbol("", PullElementKind.Interface);
+            typeSymbol.addDeclaration(objectLitDecl);
+            objectLitDecl.setSymbol(typeSymbol);
+
+            var memberDecls = <ASTList>objectLitAST.operand;
+
+            var contextualType: PullTypeSymbol = null;
+
+            if (inContextuallyTypedAssignment) {
+                contextualType = context.getContextualType();
+
+                this.resolveDeclaredSymbol(contextualType, enclosingDecl, context);
+            }
+
+            if (memberDecls) {
+                var binex: BinaryExpression;
+                var memberSymbol: PullSymbol;
+                var assigningSymbol: PullSymbol = null;
+                var acceptedContextualType = false;
+
+                if (additionalResults) {
+                    additionalResults.membersContextTypeSymbols = [];
+                }
+
+                for (var i = 0, len = memberDecls.members.length; i < len; i++) {
+                    binex = <BinaryExpression>memberDecls.members[i];
+
+                    var id = binex.operand1;
+                    var text: string;
+                    var actualText: string;
+
+                    if (id.nodeType() === NodeType.Name) {
+                        actualText = (<Identifier>id).actualText;
+                        text = (<Identifier>id).text();
+                    }
+                    else if (id.nodeType() === NodeType.StringLiteral) {
+                        actualText = (<StringLiteral>id).actualText;
+                        text = (<StringLiteral>id).text();
+                    }
+                    else {
+                        // TODO: no error for this?  What if it's a numeric literal?
+                        return SymbolAndDiagnostics.fromSymbol(this.semanticInfoChain.anyTypeSymbol);
+                    }
+
+                    // PULLTODO: Collect these at decl collection time, add them to the var decl
+                    span = TextSpan.fromBounds(binex.minChar, binex.limChar);
+
+                    var decl = new PullDecl(text, actualText, PullElementKind.Property, PullElementFlags.Public, span, this.unitPath);
+
+                    objectLitDecl.addChildDecl(decl);
+                    decl.setParentDecl(objectLitDecl);
+
+                    this.semanticInfoChain.getUnit(this.unitPath).setDeclForAST(binex, decl);
+                    this.semanticInfoChain.getUnit(this.unitPath).setASTForDecl(decl, binex);
+
+                    memberSymbol = new PullSymbol(text, PullElementKind.Property);
+
+                    memberSymbol.addDeclaration(decl);
+                    decl.setSymbol(memberSymbol);
+
+                    if (contextualType) {
+                        assigningSymbol = contextualType.findMember(text);
+
+                        if (assigningSymbol) {
+
+                            this.resolveDeclaredSymbol(assigningSymbol, enclosingDecl, context);
+
+                            context.pushContextualType(assigningSymbol.getType(), context.inProvisionalResolution(), null);
+
+                            acceptedContextualType = true;
+
+                            if (additionalResults) {
+                                additionalResults.membersContextTypeSymbols[i] = assigningSymbol.getType();
+                            }
+                        }
+                    }
+
+                    // if operand 2 is a getter or a setter, we need to resolve it properly
+                    if (binex.operand2.nodeType() === NodeType.FunctionDeclaration) {
+                        var funcDeclAST = <FunctionDeclaration>binex.operand2;
+
+                        if (funcDeclAST.isAccessor()) {
+                            var semanticInfo = this.semanticInfoChain.getUnit(this.unitPath);
+                            var declCollectionContext = new DeclCollectionContext(semanticInfo);
+
+                            declCollectionContext.scriptName = this.unitPath;
+
+                            declCollectionContext.pushParent(objectLitDecl);
+
+                            getAstWalkerFactory().walk(funcDeclAST, preCollectDecls, postCollectDecls, null, declCollectionContext);
+
+                            var functionDecl = this.getDeclForAST(funcDeclAST);
+
+                            var binder = new PullSymbolBinder(this.compilationSettings, this.semanticInfoChain);
+                            binder.setUnit(this.unitPath);
+                            binder.pushParent(typeSymbol, objectLitDecl);
+
+                            if (funcDeclAST.isGetAccessor()) {
+                                binder.bindGetAccessorDeclarationToPullSymbol(functionDecl);
+                            }
+                            else {
+                                binder.bindSetAccessorDeclarationToPullSymbol(functionDecl);
+                            }
+                        }
+                    }
+
+                    var memberExprType = this.resolveAST(binex.operand2, assigningSymbol != null, enclosingDecl, context).symbol;
+
+                    if (acceptedContextualType) {
+                        context.popContextualType();
+                        acceptedContextualType = false;
+                    }
+
+                    context.setTypeInContext(memberSymbol, memberExprType.getType());
+
+                    memberSymbol.setResolved();
+
+                    this.setSymbolAndDiagnosticsForAST(binex.operand1, SymbolAndDiagnostics.fromSymbol(memberSymbol), context);
+
+                    typeSymbol.addMember(memberSymbol, SymbolLinkKind.PublicMember);
+                }
+            }
+
+            typeSymbol.setResolved();
+            return SymbolAndDiagnostics.fromSymbol(typeSymbol);
+        }
+
+        private resolveArrayLiteralExpression(arrayLit: UnaryExpression, inContextuallyTypedAssignment, enclosingDecl: PullDecl, context: PullTypeResolutionContext): SymbolAndDiagnostics<PullSymbol> {
+            var symbolAndDiagnostics = this.getSymbolAndDiagnosticsForAST(arrayLit);
+            if (!symbolAndDiagnostics) {
+                symbolAndDiagnostics = this.computeArrayLiteralExpressionSymbol(arrayLit, inContextuallyTypedAssignment, enclosingDecl, context);
+                this.setSymbolAndDiagnosticsForAST(arrayLit, symbolAndDiagnostics, context);
+            }
+
+            return symbolAndDiagnostics;
+        }
+
+        private computeArrayLiteralExpressionSymbol(arrayLit: UnaryExpression, inContextuallyTypedAssignment, enclosingDecl: PullDecl, context: PullTypeResolutionContext): SymbolAndDiagnostics<PullSymbol> {
+            var elements = <ASTList>arrayLit.operand;
+            var elementType = this.semanticInfoChain.anyTypeSymbol;
+            var elementTypes: PullTypeSymbol[] = [];
+            var comparisonInfo = new TypeComparisonInfo();
+            var contextualElementType: PullTypeSymbol = null;
+            comparisonInfo.onlyCaptureFirstError = true;
+
+            // if the target type is an array type, extract the element type
+            if (inContextuallyTypedAssignment) {
+                var contextualType = context.getContextualType();
+
+                this.resolveDeclaredSymbol(contextualType, enclosingDecl, context);
+
+                if (contextualType && contextualType.isArray()) {
+                    contextualElementType = contextualType.getElementType();
+                }
+            }
+
+            // Resolve element types
+            if (elements) {
+                if (inContextuallyTypedAssignment) {
+                    context.pushContextualType(contextualElementType, context.inProvisionalResolution(), null);
+                }
+
+                for (var i = 0; i < elements.members.length; i++) {
+                    elementTypes[elementTypes.length] = this.resolveAST(elements.members[i], inContextuallyTypedAssignment, enclosingDecl, context).symbol.getType();
+                }
+
+                if (inContextuallyTypedAssignment) {
+                    context.popContextualType();
+                }
+            }
+
+            // Find the elment type
+            if (contextualElementType && !contextualElementType.isTypeParameter()) {
+                // If there is a contextual type, assume the elemet type is the contextual type, this also applies for zero-length array litrals
+                elementType = contextualElementType;
+
+                // verify that this assumption is correct
+                for (var i = 0; i < elementTypes.length; i++) {
+                    var comparisonInfo = new TypeComparisonInfo();
+                    var currentElementType = elementTypes[i];
+                    var currentElementAST = elements.members[i];
+                    if (!this.sourceIsAssignableToTarget(currentElementType, contextualElementType, context, comparisonInfo)) {
+                        var message: Diagnostic;
+                        if (comparisonInfo.message) {
+                            message = context.postError(this.getUnitPath(), currentElementAST.minChar, currentElementAST.getLength(), DiagnosticCode.Cannot_convert__0__to__1__NL__2, [currentElementType.toString(), contextualElementType.toString(), comparisonInfo.message]);
+                        } else {
+                            message = context.postError(this.getUnitPath(), currentElementAST.minChar, currentElementAST.getLength(), DiagnosticCode.Cannot_convert__0__to__1_, [currentElementType.toString(), contextualElementType.toString()]);
+                        }
+
+                        return SymbolAndDiagnostics.create(this.getNewErrorTypeSymbol(null), [message]);
+                    }
+                }
+            }
+            else {
+                // If there is no contextual type to apply attempt to find the best common type
+                if (elementTypes.length) {
+                    elementType = elementTypes[0];
+                }
+
+                var collection: IPullTypeCollection = {
+                    getLength: () => { return elements.members.length; },
+                    setTypeAtIndex: (index: number, type: PullTypeSymbol) => { elementTypes[index] = type; },
+                    getTypeAtIndex: (index: number) => { return elementTypes[index]; }
+                };
+
+                elementType = this.findBestCommonType(elementType, null, collection, context, comparisonInfo);
+
+                // if the array type is the undefined type, we should widen it to any
+                // if it's of the null type, only widen it if it's not in a nested array element, so as not to 
+                // short-circuit any checks for the best common type
+                if (elementType === this.semanticInfoChain.undefinedTypeSymbol || elementType === this.semanticInfoChain.nullTypeSymbol) {
+                    elementType = this.semanticInfoChain.anyTypeSymbol;
+                }
+
+                if (!elementType) {
+                    elementType = this.semanticInfoChain.anyTypeSymbol;
+                }
+                else if (contextualType && !contextualType.isTypeParameter()) {
+                    // for the case of zero-length 'any' arrays, we still want to set the contextual type, if   
+                    // need be   
+                    if (this.sourceIsAssignableToTarget(elementType, contextualType, context)) {
+                        elementType = contextualType;
+                    }
+                }  
+
+            }
+
+            var arraySymbol = elementType.getArrayType();
+
+            // ...But in case we haven't...
+            if (!arraySymbol) {
+
+                if (!this.cachedArrayInterfaceType) {
+                    this.cachedArrayInterfaceType = <PullTypeSymbol>this.getSymbolFromDeclPath("Array", this.getPathToDecl(enclosingDecl), PullElementKind.Interface);
+                }
+
+                if (this.cachedArrayInterfaceType && !this.cachedArrayInterfaceType.isResolved()) {
+                    this.resolveDeclaredSymbol(this.cachedArrayInterfaceType, enclosingDecl, context);
+                }
+
+                arraySymbol = createSpecializedType(this.cachedArrayInterfaceType, [elementType], null);
+
+                if (!arraySymbol) {
+                    arraySymbol = this.semanticInfoChain.anyTypeSymbol;
+                }
+            }
+
+            return SymbolAndDiagnostics.fromSymbol(arraySymbol);
+        }
+
+        private resolveIndexExpression(callEx: BinaryExpression, inContextuallyTypedAssignment: boolean, enclosingDecl: PullDecl, context: PullTypeResolutionContext): SymbolAndDiagnostics<PullSymbol> {
+            var symbolAndDiagnostics = this.getSymbolAndDiagnosticsForAST(callEx);
+            if (!symbolAndDiagnostics) {
+                symbolAndDiagnostics = this.computeIndexExpressionSymbol(callEx, inContextuallyTypedAssignment, enclosingDecl, context);
+                this.setSymbolAndDiagnosticsForAST(callEx, symbolAndDiagnostics, context);
+            }
+
+            return symbolAndDiagnostics;
+        }
+
+        private computeIndexExpressionSymbol(callEx: BinaryExpression, inContextuallyTypedAssignment: boolean, enclosingDecl: PullDecl, context: PullTypeResolutionContext): SymbolAndDiagnostics<PullSymbol> {
+            // resolve the target
+            var targetSymbol = this.resolveAST(callEx.operand1, inContextuallyTypedAssignment, enclosingDecl, context).symbol;
+
+            var targetTypeSymbol = targetSymbol.getType();
+
+            if (this.isAnyOrEquivalent(targetTypeSymbol)) {
+                return SymbolAndDiagnostics.fromSymbol(targetTypeSymbol);
+            }
+
+            var elementType = targetTypeSymbol.getElementType();
+
+            var indexType = this.resolveAST(callEx.operand2, inContextuallyTypedAssignment, enclosingDecl, context).symbol.getType();
+
+            var isNumberIndex = indexType === this.semanticInfoChain.numberTypeSymbol || PullHelpers.symbolIsEnum(indexType);
+
+            if (elementType && isNumberIndex) {
+                return SymbolAndDiagnostics.fromSymbol(elementType);
+            }
+
+            // if the index expression is a string literal or a numberic literal and the object expression has
+            // a property with that name,  the property access is the type of that property
+            if (callEx.operand2.nodeType() === NodeType.StringLiteral || callEx.operand2.nodeType() === NodeType.NumericLiteral) {
+                var memberName = callEx.operand2.nodeType() === NodeType.StringLiteral ? (<StringLiteral>callEx.operand2).actualText :
+                    quoteStr((<NumberLiteral>callEx.operand2).value.toString());
+
+                var member = targetTypeSymbol.findMember(memberName);
+
+                if (member) {
+                    return SymbolAndDiagnostics.fromSymbol(member.getType());
+                }
+            }
+
+            var signatures = targetTypeSymbol.getIndexSignatures();
+
+            var stringSignature: PullSignatureSymbol = null;
+            var numberSignature: PullSignatureSymbol = null;
+            var signature: PullSignatureSymbol = null;
+            var paramSymbols: PullSymbol[];
+            var paramType: PullTypeSymbol;
+
+            for (var i = 0; i < signatures.length; i++) {
+                if (stringSignature && numberSignature) {
+                    break;
+                }
+
+                signature = signatures[i];
+
+                paramSymbols = signature.getParameters();
+
+                if (paramSymbols.length) {
+                    paramType = paramSymbols[0].getType();
+
+                    if (paramType === this.semanticInfoChain.stringTypeSymbol) {
+                        stringSignature = signatures[i];
+                        continue;
+                    }
+                    else if (paramType === this.semanticInfoChain.numberTypeSymbol || paramType.getKind() === PullElementKind.Enum) {
+                        numberSignature = signatures[i];
+                        continue;
+                    }
+                }
+            }
+
+            // otherwise, if the object expression has a numeric index signature and the index expression is
+            // of type Any, the Number primitive type or an enum type, the property access is of the type of that index
+            // signature
+            if (numberSignature && (isNumberIndex || indexType === this.semanticInfoChain.anyTypeSymbol)) {
+                var returnType = numberSignature.getReturnType();
+
+                if (!returnType) {
+                    returnType = this.semanticInfoChain.anyTypeSymbol;
+                }
+
+                return SymbolAndDiagnostics.fromSymbol(returnType);
+            }
+            // otherwise, if the object expression has a string index signature and the index expression is
+            // of type Any, the String or Number primitive type or an enum type, the property access of the type of
+            // that index signature
+            else if (stringSignature && (isNumberIndex || indexType === this.semanticInfoChain.anyTypeSymbol || indexType === this.semanticInfoChain.stringTypeSymbol)) {
+                var returnType = stringSignature.getReturnType();
+
+                if (!returnType) {
+                    returnType = this.semanticInfoChain.anyTypeSymbol;
+                }
+
+                return SymbolAndDiagnostics.fromSymbol(returnType);
+            }
+            // otherwise, if indexExpr is of type Any, the String or Number primitive type or an enum type,
+            // the property access is of type Any
+            else if (isNumberIndex || indexType === this.semanticInfoChain.anyTypeSymbol || indexType === this.semanticInfoChain.stringTypeSymbol) {
+                var returnType = this.semanticInfoChain.anyTypeSymbol;
+                return SymbolAndDiagnostics.fromSymbol(returnType);
+            }
+            // otherwise, the property acess is invalid and a compile-time error occurs
+            else {
+                return SymbolAndDiagnostics.create(
+                    this.getNewErrorTypeSymbol(null),
+                    [context.postError(this.getUnitPath(), callEx.minChar, callEx.getLength(), DiagnosticCode.Value_of_type__0__is_not_indexable_by_type__1_, [targetTypeSymbol.toString(false), indexType.toString(false)])]);
+            }
+        }
+
+        private resolveBitwiseOperator(expressionAST: AST, inContextuallyTypedAssignment: boolean, enclosingDecl: PullDecl, context: PullTypeResolutionContext): PullSymbol {
+
+            var binex = <BinaryExpression>expressionAST;
+
+            var leftType = <PullTypeSymbol>this.resolveAST(binex.operand1, inContextuallyTypedAssignment, enclosingDecl, context).symbol.getType();
+            var rightType = <PullTypeSymbol>this.resolveAST(binex.operand2, inContextuallyTypedAssignment, enclosingDecl, context).symbol.getType();
+
+            if (this.sourceIsSubtypeOfTarget(leftType, this.semanticInfoChain.numberTypeSymbol, context) &&
+                this.sourceIsSubtypeOfTarget(rightType, this.semanticInfoChain.numberTypeSymbol, context)) {
+
+                return this.semanticInfoChain.numberTypeSymbol;
+            }
+            else if ((leftType === this.semanticInfoChain.booleanTypeSymbol) &&
+                (rightType === this.semanticInfoChain.booleanTypeSymbol)) {
+
+                return this.semanticInfoChain.booleanTypeSymbol;
+            }
+            else if (this.isAnyOrEquivalent(leftType)) {
+                if ((this.isAnyOrEquivalent(rightType) ||
+                    (rightType === this.semanticInfoChain.numberTypeSymbol) ||
+                    (rightType === this.semanticInfoChain.booleanTypeSymbol))) {
+
+                    return this.semanticInfoChain.anyTypeSymbol;
+                }
+            }
+            else if (this.isAnyOrEquivalent(rightType)) {
+                if ((leftType === this.semanticInfoChain.numberTypeSymbol) ||
+                    (leftType === this.semanticInfoChain.booleanTypeSymbol)) {
+
+                    return this.semanticInfoChain.anyTypeSymbol;
+                }
+            }
+
+            return this.semanticInfoChain.anyTypeSymbol;
+        }
+
+        private resolveArithmeticExpression(binex: BinaryExpression, inContextuallyTypedAssignment: boolean, enclosingDecl: PullDecl, context: PullTypeResolutionContext): SymbolAndDiagnostics<PullSymbol> {
+            var leftType = <PullTypeSymbol>this.resolveAST(binex.operand1, inContextuallyTypedAssignment, enclosingDecl, context).symbol.getType();
+            var rightType = <PullTypeSymbol>this.resolveAST(binex.operand2, inContextuallyTypedAssignment, enclosingDecl, context).symbol.getType();
+
+            // PULLREVIEW: Eh?  I've preserved the logic from the current implementation, but it could use cleaning up
+            if (this.isNullOrUndefinedType(leftType)) {
+                leftType = rightType;
+            }
+            if (this.isNullOrUndefinedType(rightType)) {
+                rightType = leftType;
+            }
+
+            leftType = this.widenType(leftType);
+            rightType = this.widenType(rightType);
+
+            if (binex.nodeType() === NodeType.AddExpression || binex.nodeType() === NodeType.AddAssignmentExpression) {
+                if (leftType === this.semanticInfoChain.stringTypeSymbol || rightType === this.semanticInfoChain.stringTypeSymbol) {
+                    return SymbolAndDiagnostics.fromSymbol(this.semanticInfoChain.stringTypeSymbol);
+                }
+                else if (leftType === this.semanticInfoChain.numberTypeSymbol && rightType === this.semanticInfoChain.numberTypeSymbol) {
+                    return SymbolAndDiagnostics.fromSymbol(this.semanticInfoChain.numberTypeSymbol);
+                }
+                else if (this.sourceIsSubtypeOfTarget(leftType, this.semanticInfoChain.numberTypeSymbol, context) && this.sourceIsSubtypeOfTarget(rightType, this.semanticInfoChain.numberTypeSymbol, context)) {
+                    return SymbolAndDiagnostics.fromSymbol(this.semanticInfoChain.numberTypeSymbol);
+                }
+                else {
+                    // could be an error
+                    return SymbolAndDiagnostics.fromSymbol(this.semanticInfoChain.anyTypeSymbol);
+                }
+            }
+            else {
+                if (leftType === this.semanticInfoChain.numberTypeSymbol && rightType === this.semanticInfoChain.numberTypeSymbol) {
+                    return SymbolAndDiagnostics.fromSymbol(this.semanticInfoChain.numberTypeSymbol);
+                }
+                else if (this.sourceIsSubtypeOfTarget(leftType, this.semanticInfoChain.numberTypeSymbol, context) && this.sourceIsSubtypeOfTarget(rightType, this.semanticInfoChain.numberTypeSymbol, context)) {
+                    return SymbolAndDiagnostics.fromSymbol(this.semanticInfoChain.numberTypeSymbol);
+                }
+                else if (this.isAnyOrEquivalent(leftType) || this.isAnyOrEquivalent(rightType)) {
+                    return SymbolAndDiagnostics.fromSymbol(this.semanticInfoChain.numberTypeSymbol);
+                }
+                else {
+                    // error
+                    return SymbolAndDiagnostics.fromSymbol(this.semanticInfoChain.anyTypeSymbol);
+                }
+            }
+        }
+
+        private resolveLogicalOrExpression(binex: BinaryExpression, inContextuallyTypedAssignment: boolean, enclosingDecl: PullDecl, context: PullTypeResolutionContext): SymbolAndDiagnostics<PullSymbol> {
+            var symbolAndDiagnostics = this.getSymbolAndDiagnosticsForAST(binex);
+            if (!symbolAndDiagnostics) {
+                symbolAndDiagnostics = this.computeLogicalOrExpressionSymbol(binex, inContextuallyTypedAssignment, enclosingDecl, context);
+                this.setSymbolAndDiagnosticsForAST(binex, symbolAndDiagnostics, context);
+            }
+
+            return symbolAndDiagnostics;
+        }
+
+        private computeLogicalOrExpressionSymbol(binex: BinaryExpression, inContextuallyTypedAssignment: boolean, enclosingDecl: PullDecl, context: PullTypeResolutionContext): SymbolAndDiagnostics<PullSymbol> {
+            var leftType = <PullTypeSymbol>this.resolveAST(binex.operand1, inContextuallyTypedAssignment, enclosingDecl, context).symbol.getType();
+            var rightType = <PullTypeSymbol>this.resolveAST(binex.operand2, inContextuallyTypedAssignment, enclosingDecl, context).symbol.getType();
+
+            if (this.isAnyOrEquivalent(leftType) || this.isAnyOrEquivalent(rightType)) {
+                return SymbolAndDiagnostics.fromSymbol(this.semanticInfoChain.anyTypeSymbol);
+            }
+            else if (leftType === this.semanticInfoChain.booleanTypeSymbol) {
+                if (rightType === this.semanticInfoChain.booleanTypeSymbol) {
+                    return SymbolAndDiagnostics.fromSymbol(this.semanticInfoChain.booleanTypeSymbol);
+                }
+                else {
+                    return SymbolAndDiagnostics.fromSymbol(this.semanticInfoChain.anyTypeSymbol);
+                }
+            }
+            else if (leftType === this.semanticInfoChain.numberTypeSymbol) {
+                if (rightType === this.semanticInfoChain.numberTypeSymbol) {
+                    return SymbolAndDiagnostics.fromSymbol(this.semanticInfoChain.numberTypeSymbol);
+                }
+                else {
+                    return SymbolAndDiagnostics.fromSymbol(this.semanticInfoChain.anyTypeSymbol);
+                }
+            }
+            else if (leftType === this.semanticInfoChain.stringTypeSymbol) {
+                if (rightType === this.semanticInfoChain.stringTypeSymbol) {
+                    return SymbolAndDiagnostics.fromSymbol(this.semanticInfoChain.stringTypeSymbol);
+                }
+                else {
+                    return SymbolAndDiagnostics.fromSymbol(this.semanticInfoChain.anyTypeSymbol);
+                }
+            }
+            else if (this.sourceIsSubtypeOfTarget(leftType, rightType, context)) {
+                return SymbolAndDiagnostics.fromSymbol(rightType);
+            }
+            else if (this.sourceIsSubtypeOfTarget(rightType, leftType, context)) {
+                return SymbolAndDiagnostics.fromSymbol(leftType);
+            }
+
+            return SymbolAndDiagnostics.fromSymbol(this.semanticInfoChain.anyTypeSymbol);
+        }
+
+        private resolveLogicalAndExpression(binex: BinaryExpression, inContextuallyTypedAssignment: boolean, enclosingDecl: PullDecl, context: PullTypeResolutionContext): SymbolAndDiagnostics<PullSymbol> {
+            return SymbolAndDiagnostics.fromSymbol(this.resolveAST(binex.operand2, inContextuallyTypedAssignment, enclosingDecl, context).symbol.getType());
+        }
+
+        private resolveConditionalExpression(trinex: ConditionalExpression, enclosingDecl: PullDecl, context: PullTypeResolutionContext): SymbolAndDiagnostics<PullSymbol> {
+            var symbolAndDiagnostics = this.getSymbolAndDiagnosticsForAST(trinex);
+            if (!symbolAndDiagnostics) {
+                symbolAndDiagnostics = this.computeConditionalExpressionSymbol(trinex, enclosingDecl, context);
+                this.setSymbolAndDiagnosticsForAST(trinex, symbolAndDiagnostics, context);
+            }
+
+            return symbolAndDiagnostics;
+        }
+
+        private computeConditionalExpressionSymbol(trinex: ConditionalExpression, enclosingDecl: PullDecl, context: PullTypeResolutionContext): SymbolAndDiagnostics<PullSymbol> {
+            var leftType = this.resolveAST(trinex.operand2, false, enclosingDecl, context).symbol.getType();
+            var rightType = this.resolveAST(trinex.operand3, false, enclosingDecl, context).symbol.getType();
+
+            var symbol: PullSymbol = null;
+            if (this.typesAreIdentical(leftType, rightType)) {
+                symbol = leftType;
+            }
+            else if (this.sourceIsSubtypeOfTarget(leftType, rightType, context) || this.sourceIsSubtypeOfTarget(rightType, leftType, context)) {
+                var collection: IPullTypeCollection = {
+                    getLength: () => { return 2; },
+                    setTypeAtIndex: (index: number, type: PullTypeSymbol) => { }, // no contextual typing here, so no need to do anything
+                    getTypeAtIndex: (index: number) => { return rightType; } // we only want the "second" type - the "first" is skipped
+                }
+
+                var bestCommonType = this.findBestCommonType(leftType, null, collection, context);
+
+                if (bestCommonType) {
+                    symbol = bestCommonType;
+                }
+            }
+
+            if (!symbol) {
+                return SymbolAndDiagnostics.create(
+                    this.getNewErrorTypeSymbol(null),
+                    [context.postError(this.getUnitPath(), trinex.minChar, trinex.getLength(), DiagnosticCode.Type_of_conditional_expression_cannot_be_determined__Best_common_type_could_not_be_found_between__0__and__1_, [leftType.toString(false), rightType.toString(false)])]);
+            }
+
+            return SymbolAndDiagnostics.fromSymbol(symbol);
+        }
+
+        private resolveParenthesizedExpression(ast: ParenthesizedExpression, enclosingDecl: PullDecl, context: PullTypeResolutionContext): SymbolAndDiagnostics<PullSymbol> {
+            // Note: we don't want to consider errors at a lower node to also be happening at this
+            // node.  If we did that, then we'd end up reporting an error multiple times in type check.
+            // First as we hit this node, then as we hit the lower node that actually produced the
+            // error.
+            return this.resolveAST(ast.expression, false, enclosingDecl, context).withoutDiagnostics();
+        }
+
+        private resolveExpressionStatement(ast: ExpressionStatement, inContextuallyTypedAssignment: boolean, enclosingDecl: PullDecl, context: PullTypeResolutionContext): SymbolAndDiagnostics<PullSymbol> {
+            // Note: we don't want to consider errors at a lower node to also be happening at this
+            // node.  If we did that, then we'd end up reporting an error multiple times in type check.
+            // First as we hit this node, then as we hit the lower node that actually produced the
+            // error.
+            return this.resolveAST(ast.expression, inContextuallyTypedAssignment, enclosingDecl, context).withoutDiagnostics();
+        }
+
+        public resolveInvocationExpression(callEx: InvocationExpression, inContextuallyTypedAssignment: boolean, enclosingDecl: PullDecl, context: PullTypeResolutionContext, additionalResults?: PullAdditionalCallResolutionData): SymbolAndDiagnostics<PullSymbol> {
+            if (additionalResults) {
+                return this.computeInvocationExpressionSymbol(callEx, inContextuallyTypedAssignment, enclosingDecl, context, additionalResults);
+            }
+
+            var symbolAndDiagnostics = this.getSymbolAndDiagnosticsForAST(callEx);
+
+            if (!symbolAndDiagnostics || !symbolAndDiagnostics.symbol.isResolved()) {
+                symbolAndDiagnostics = this.computeInvocationExpressionSymbol(callEx, inContextuallyTypedAssignment, enclosingDecl, context, null);
+                this.setSymbolAndDiagnosticsForAST(callEx, symbolAndDiagnostics, context);
+            }
+
+            return symbolAndDiagnostics;
+        }
+
+        public computeInvocationExpressionSymbol(callEx: InvocationExpression, inContextuallyTypedAssignment: boolean, enclosingDecl: PullDecl, context: PullTypeResolutionContext, additionalResults?: PullAdditionalCallResolutionData): SymbolAndDiagnostics<PullSymbol> {
+            // resolve the target
+            var targetSymbol = this.resolveAST(callEx.target, inContextuallyTypedAssignment, enclosingDecl, context).symbol;
+            var targetAST = this.getLastIdentifierInTarget(callEx);
+
+            // don't be fooled
+            //if (target === this.semanticInfoChain.anyTypeSymbol) {
+            //    diagnostic = context.postError(callEx.minChar, callEx.getLength(), this.unitPath, "Invalid call expression", enclosingDecl);
+            //    return this.getNewErrorTypeSymbol(diagnostic); 
+            //}
+
+            var targetTypeSymbol = targetSymbol.getType();
+            if (this.isAnyOrEquivalent(targetTypeSymbol)) {
+
+                if (callEx.typeArguments) {
+                    return SymbolAndDiagnostics.create(
+                        this.getNewErrorTypeSymbol(null),
+                        [context.postError(this.unitPath, targetAST.minChar, targetAST.getLength(), DiagnosticCode.Untyped_function_calls_may_not_accept_type_arguments)]);
+                }
+
+                return SymbolAndDiagnostics.fromSymbol(this.semanticInfoChain.anyTypeSymbol);
+            }
+            
+            var diagnostics: Diagnostic[] = [];
+            var isSuperCall = false;
+
+            if (callEx.target.nodeType() === NodeType.SuperExpression) {
+                isSuperCall = true;
+
+                if (targetTypeSymbol.isClass()) {
+                    targetSymbol = (<PullTypeSymbol>targetTypeSymbol).getConstructorMethod();
+                    targetTypeSymbol = targetSymbol.getType();
+                }
+                else {
+                    diagnostics = this.addDiagnostic(diagnostics,
+                        context.postError(this.unitPath, targetAST.minChar, targetAST.getLength(), DiagnosticCode.Calls_to__super__are_only_valid_inside_a_class));
+                    return SymbolAndDiagnostics.create(this.getNewErrorTypeSymbol(null), diagnostics);
+                }
+            }
+
+            var signatures = isSuperCall ? (<PullTypeSymbol>targetTypeSymbol).getConstructSignatures() : (<PullFunctionTypeSymbol>targetTypeSymbol).getCallSignatures();
+
+            if (!signatures.length && (targetTypeSymbol.getKind() == PullElementKind.ConstructorType)) {
+                diagnostics = this.addDiagnostic(diagnostics,
+                    context.postError(this.unitPath, targetAST.minChar, targetAST.getLength(), DiagnosticCode.Value_of_type__0__is_not_callable__Did_you_mean_to_include__new___, [targetTypeSymbol.toString()]));
+            }
+
+            var typeArgs: PullTypeSymbol[] = null;
+            var typeReplacementMap: any = null;
+            var couldNotFindGenericOverload = false;
+            var couldNotAssignToConstraint: boolean;
+
+            // resolve the type arguments, specializing if necessary
+            if (callEx.typeArguments) {
+
+                // specialize the type arguments
+                typeArgs = [];
+
+                if (callEx.typeArguments && callEx.typeArguments.members.length) {
+                    for (var i = 0; i < callEx.typeArguments.members.length; i++) {
+                        var typeArg = this.resolveTypeReference(<TypeReference>callEx.typeArguments.members[i], enclosingDecl, context).symbol;
+                        typeArgs[i] = context.findSpecializationForType(typeArg);
+                    }
+                }
+            }
+            else if (isSuperCall && targetTypeSymbol.isGeneric()) {
+                typeArgs = targetTypeSymbol.getTypeArguments();
+            }
+
+            // next, walk the available signatures
+            // if any are generic, and we don't have type arguments, try to infer
+            // otherwise, try to specialize to the type arguments above
+            if (targetTypeSymbol.isGeneric()) {
+
+                var resolvedSignatures: PullSignatureSymbol[] = [];
+                var inferredTypeArgs: PullTypeSymbol[];
+                var specializedSignature: PullSignatureSymbol;
+                var typeParameters: PullTypeParameterSymbol[];
+                var typeConstraint: PullTypeSymbol = null;
+                var prevSpecializingToAny = context.specializingToAny;
+                var prevSpecializing: boolean = context.isSpecializingSignatureAtCallSite;
+                var beforeResolutionSignatures = signatures;
+                var triedToInferTypeArgs: boolean;
+
+                for (var i = 0; i < signatures.length; i++) {
+                    typeParameters = signatures[i].getTypeParameters();
+                    couldNotAssignToConstraint = false;
+                    triedToInferTypeArgs = false;
+
+                    if (signatures[i].isGeneric() && typeParameters.length) {
+                        if (typeArgs) {
+                            inferredTypeArgs = typeArgs;
+                        }
+                        else if (callEx.arguments) {
+                            inferredTypeArgs = this.inferArgumentTypesForSignature(signatures[i], callEx.arguments, new TypeComparisonInfo(), enclosingDecl, context);
+                            triedToInferTypeArgs = true;
+                        }
+
+                        // if we could infer Args, or we have type arguments, then attempt to specialize the signature
+                        if (inferredTypeArgs) {
+
+                            typeReplacementMap = {};
+
+                            if (inferredTypeArgs.length) {
+
+                                if (inferredTypeArgs.length != typeParameters.length) {
+                                    continue;
+                                }
+
+                                for (var j = 0; j < typeParameters.length; j++) {
+                                    typeReplacementMap[typeParameters[j].getSymbolID().toString()] = inferredTypeArgs[j];
+                                }
+                                for (var j = 0; j < typeParameters.length; j++) {
+                                    typeConstraint = typeParameters[j].getConstraint();
+
+                                    // test specialization type for assignment compatibility with the constraint
+                                    if (typeConstraint) {
+                                        if (typeConstraint.isTypeParameter()) {
+                                            for (var k = 0; k < typeParameters.length && k < inferredTypeArgs.length; k++) {
+                                                if (typeParameters[k] == typeConstraint) {
+                                                    typeConstraint = inferredTypeArgs[k];
+                                                }
+                                            }
+                                        }
+                                        //if (typeConstraint.isTypeParameter()) {
+                                        //    context.pushTypeSpecializationCache(typeReplacementMap);
+                                        //    typeConstraint = specializeType(typeConstraint, null, this, enclosingDecl, context);  //<PullTypeSymbol>this.resolveDeclaredSymbol(typeConstraint, enclosingDecl, context);
+                                        //    context.popTypeSpecializationCache();
+                                        //}
+                                        context.isComparingSpecializedSignatures = true;
+                                        if (!this.sourceIsAssignableToTarget(inferredTypeArgs[j], typeConstraint, context)) {
+                                            diagnostics = this.addDiagnostic(diagnostics,
+                                                context.postError(this.unitPath, targetAST.minChar, targetAST.getLength(), DiagnosticCode.Type__0__does_not_satisfy_the_constraint__1__for_type_parameter__2_, [inferredTypeArgs[j].toString(true), typeConstraint.toString(true), typeParameters[j].toString(true)]));
+                                            couldNotAssignToConstraint = true;
+                                        }
+                                        context.isComparingSpecializedSignatures = false;
+
+                                        if (couldNotAssignToConstraint) {
+                                            break;
+                                        }
+                                    }
+                                }
+                            }
+                            else {
+
+                                // if we tried to infer type arguments but could not, this overload should not be considered to be a candidate
+                                if (triedToInferTypeArgs) {
+
+                                    if (signatures[i].parametersAreFixed()) {
+                                        if (signatures[i].hasGenericParameter()) {
+                                            context.specializingToAny = true;
+                                        }
+                                        else {
+                                            resolvedSignatures[resolvedSignatures.length] = signatures[i];
+                                        }
+                                    }
+                                    else {
+                                        continue;
+                                    }
+                                }
+
+                                context.specializingToAny = true;
+                            }
+
+                            if (couldNotAssignToConstraint) {
+                                continue;
+                            }
+
+                            context.isSpecializingSignatureAtCallSite = true;
+                            specializedSignature = getSpecializedSignature(signatures[i], signatures[i].getTypeParameters(), inferredTypeArgs, true, typeReplacementMap);//specializeSignature(signatures[i], false, typeReplacementMap, inferredTypeArgs, this, enclosingDecl, context);
+                            
+                            context.isSpecializingSignatureAtCallSite = prevSpecializing;
+                            context.specializingToAny = prevSpecializingToAny;
+
+                            if (specializedSignature) {
+                                resolvedSignatures[resolvedSignatures.length] = specializedSignature;
+                            }
+                        }
+                    }
+                    else {
+                        if (!(callEx.typeArguments && callEx.typeArguments.members.length)) {
+                            resolvedSignatures[resolvedSignatures.length] = signatures[i];
+                        }
+                    }
+                }
+                // PULLTODO: Try to avoid copying here...
+
+                if (signatures.length && !resolvedSignatures.length) {
+                    couldNotFindGenericOverload = true;
+                }
+
+                signatures = resolvedSignatures;
+            }
+            
+            // the target should be a function
+            //if (!targetTypeSymbol.isType()) {
+            //    this.log("Attempting to call a non-function symbol");
+            //    return this.semanticInfoChain.anyTypeSymbol;
+            //}
+            var errorCondition: PullSymbol = null;
+
+            if (!signatures.length) {
+                if (additionalResults) {
+                    additionalResults.targetSymbol = targetSymbol;
+                    additionalResults.targetTypeSymbol = targetTypeSymbol;
+                    additionalResults.resolvedSignatures = beforeResolutionSignatures;
+                    additionalResults.candidateSignature = beforeResolutionSignatures && beforeResolutionSignatures.length ? beforeResolutionSignatures[0] : null;
+
+                    additionalResults.actualParametersContextTypeSymbols = actualParametersContextTypeSymbols;
+                }
+
+                if (!couldNotFindGenericOverload) {
+
+                    // if there are no call signatures, but the target is a subtype of 'Function', return 'any'
+                    if (this.cachedFunctionInterfaceType && this.sourceIsSubtypeOfTarget(targetTypeSymbol, this.cachedFunctionInterfaceType, context)) {
+                        return SymbolAndDiagnostics.create(this.semanticInfoChain.anyTypeSymbol, diagnostics);
+                    }
+
+                    diagnostics = this.addDiagnostic(diagnostics, context.postError(this.unitPath, callEx.minChar, callEx.getLength(), DiagnosticCode.Unable_to_invoke_type_with_no_call_signatures));
+                    errorCondition = this.getNewErrorTypeSymbol(null);
+                }
+                else {
+                    diagnostics = this.addDiagnostic(diagnostics, context.postError(this.unitPath, callEx.minChar, callEx.getLength(), DiagnosticCode.Could_not_select_overload_for__call__expression));
+                    errorCondition = this.getNewErrorTypeSymbol(null);
+                }
+
+                return SymbolAndDiagnostics.create(errorCondition, diagnostics);
+            }
+
+            var signature = this.resolveOverloads(callEx, signatures, enclosingDecl, callEx.typeArguments != null, context, diagnostics);
+            var useBeforeResolutionSignatures = signature == null;
+            
+            if (!signature) {
+                diagnostics = this.addDiagnostic(diagnostics,
+                    context.postError(this.unitPath, targetAST.minChar, targetAST.getLength(), DiagnosticCode.Could_not_select_overload_for__call__expression));
+
+                // Remember the error state
+                errorCondition = this.getNewErrorTypeSymbol(null);
+
+                if (!signatures.length) {
+                    return SymbolAndDiagnostics.create(errorCondition, diagnostics);
+                }
+
+                // Attempt to recover from the error condition
+                // First, pick the first signature as the candidate signature
+                signature = signatures[0];
+
+                // Second, clear any state left from overload resolution in preparation of contextual typing
+                if (callEx.arguments) {
+                    for (var k = 0, n = callEx.arguments.members.length; k < n; k++) {
+                        var arg = callEx.arguments.members[k];
+                        var argSymbolAndDiagnostics = this.getSymbolAndDiagnosticsForAST(arg);
+                        var argSymbol = argSymbolAndDiagnostics && argSymbolAndDiagnostics.symbol;
+
+                        if (argSymbol) {
+                            var argType = argSymbol.getType();
+                            if (arg.nodeType() === NodeType.FunctionDeclaration) {
+                                if (!this.canApplyContextualTypeToFunction(argType, <FunctionDeclaration>arg, true)) {
+                                    continue;
+                                }
+                            }
+
+                            argSymbol.invalidate();
+                        }
+                    }
+                }
+            }
+
+            if (!signature.isGeneric() && callEx.typeArguments) {
+                diagnostics = this.addDiagnostic(diagnostics,
+                    context.postError(this.unitPath, targetAST.minChar, targetAST.getLength(), DiagnosticCode.Non_generic_functions_may_not_accept_type_arguments));
+            }
+
+            var returnType = signature.getReturnType();
+
+            // contextually type arguments
+            var actualParametersContextTypeSymbols: PullTypeSymbol[] = [];
+            if (callEx.arguments) {
+                var len = callEx.arguments.members.length;
+                var params = signature.getParameters();
+                var contextualType: PullTypeSymbol = null;
+                var signatureDecl = signature.getDeclarations()[0];
+
+                for (var i = 0; i < len; i++) {
+                    // account for varargs
+                    if (params.length) {
+                        if (i < params.length - 1 || (i < params.length && !signature.hasVariableParamList())) {
+                            if (typeReplacementMap) {
+                                context.pushTypeSpecializationCache(typeReplacementMap);
+                            }
+                            this.resolveDeclaredSymbol(params[i], signatureDecl, context);
+                            if (typeReplacementMap) {
+                                context.popTypeSpecializationCache();
+                            }
+                            contextualType = params[i].getType();
+                        }
+                        else if (signature.hasVariableParamList()) {
+                            contextualType = params[params.length - 1].getType();
+                            if (contextualType.isArray()) {
+                                contextualType = contextualType.getElementType();
+                            }
+                        }
+                    }
+
+                    if (contextualType) {
+                        context.pushContextualType(contextualType, context.inProvisionalResolution(), null);
+                        actualParametersContextTypeSymbols[i] = contextualType;
+                    }
+
+                    this.resolveAST(callEx.arguments.members[i], contextualType != null, enclosingDecl, context);
+
+                    if (contextualType) {
+                        context.popContextualType();
+                        contextualType = null;
+                    }
+                }
+            }
+
+            // Store any additional resolution results if needed before we return
+            if (additionalResults) {
+                additionalResults.targetSymbol = targetSymbol;
+                additionalResults.targetTypeSymbol = targetTypeSymbol;
+                if (useBeforeResolutionSignatures && beforeResolutionSignatures) {
+                    additionalResults.resolvedSignatures = beforeResolutionSignatures;
+                    additionalResults.candidateSignature = beforeResolutionSignatures[0];
+
+                } else {
+                    additionalResults.resolvedSignatures = signatures;
+                    additionalResults.candidateSignature = signature;
+                }
+                additionalResults.actualParametersContextTypeSymbols = actualParametersContextTypeSymbols;
+            }
+
+            if (errorCondition) {
+                return SymbolAndDiagnostics.create(errorCondition, diagnostics);
+            }
+
+            if (!returnType) {
+                returnType = this.semanticInfoChain.anyTypeSymbol;
+            }
+
+            return SymbolAndDiagnostics.fromSymbol(returnType);
+        }
+
+        public resolveObjectCreationExpression(callEx: ObjectCreationExpression, inContextuallyTypedAssignment: boolean, enclosingDecl: PullDecl, context: PullTypeResolutionContext, additionalResults?: PullAdditionalCallResolutionData): SymbolAndDiagnostics<PullSymbol> {
+            if (additionalResults) {
+                return this.computeObjectCreationExpressionSymbol(callEx, inContextuallyTypedAssignment, enclosingDecl, context, additionalResults);
+            }
+
+            var symbolAndDiagnostics = this.getSymbolAndDiagnosticsForAST(callEx);
+            if (!symbolAndDiagnostics || !symbolAndDiagnostics.symbol.isResolved()) {
+
+                symbolAndDiagnostics = this.computeObjectCreationExpressionSymbol(callEx, inContextuallyTypedAssignment, enclosingDecl, context, null);
+                this.setSymbolAndDiagnosticsForAST(callEx, symbolAndDiagnostics, context);
+            }
+
+            return symbolAndDiagnostics;
+        }
+
+        public computeObjectCreationExpressionSymbol(callEx: ObjectCreationExpression, inContextuallyTypedAssignment: boolean, enclosingDecl: PullDecl, context: PullTypeResolutionContext, additionalResults?: PullAdditionalCallResolutionData): SymbolAndDiagnostics<PullSymbol> {
+            var returnType: PullTypeSymbol = null;
+
+            // resolve the target
+            var targetSymbol = this.resolveAST(callEx.target, inContextuallyTypedAssignment, enclosingDecl, context).symbol;
+            var targetTypeSymbol = targetSymbol.isType() ? <PullTypeSymbol>targetSymbol : targetSymbol.getType();
+
+            var targetAST = this.getLastIdentifierInTarget(callEx);
+
+            // PULLREVIEW: In the case of a generic instantiation of a class type,
+            // we'll have gotten a 'GenericType' node, which will be resolved as the class type and not
+            // the constructor type.  In this case, set the targetTypeSymbol to the constructor type
+            if (targetTypeSymbol.isClass()) {
+                targetTypeSymbol = (<PullTypeSymbol>targetTypeSymbol).getConstructorMethod().getType();
+            }
+
+            var constructSignatures = targetTypeSymbol.getConstructSignatures();
+
+            var typeArgs: PullTypeSymbol[] = null;
+            var typeReplacementMap: any = null;
+            var usedCallSignaturesInstead = false;
+            var couldNotAssignToConstraint: boolean;
+
+            if (this.isAnyOrEquivalent(targetTypeSymbol)) {
+                return SymbolAndDiagnostics.fromSymbol(targetTypeSymbol);
+            }
+
+            if (!constructSignatures.length) {
+                constructSignatures = targetTypeSymbol.getCallSignatures();
+                usedCallSignaturesInstead = true;
+            }
+
+            var diagnostics: Diagnostic[] = [];
+            if (constructSignatures.length) {
+                // resolve the type arguments, specializing if necessary
+                if (callEx.typeArguments) {
+                    // specialize the type arguments
+                    typeArgs = [];
+
+                    if (callEx.typeArguments && callEx.typeArguments.members.length) {
+                        for (var i = 0; i < callEx.typeArguments.members.length; i++) {
+                            var typeArg = this.resolveTypeReference(<TypeReference>callEx.typeArguments.members[i], enclosingDecl, context).symbol;
+                            typeArgs[i] = context.findSpecializationForType(typeArg);                            
+                        }
+                    }
+                }
+
+                // next, walk the available signatures
+                // if any are generic, and we don't have type arguments, try to infer
+                // otherwise, try to specialize to the type arguments above
+                if (targetTypeSymbol.isGeneric()) {
+                    var resolvedSignatures: PullSignatureSymbol[] = [];
+                    var inferredTypeArgs: PullTypeSymbol[];
+                    var specializedSignature: PullSignatureSymbol;
+                    var typeParameters: PullTypeParameterSymbol[];
+                    var typeConstraint: PullTypeSymbol = null;
+                    var prevSpecializingToAny = context.specializingToAny;
+                    var prevIsSpecializing = context.isSpecializingSignatureAtCallSite = true;
+                    var triedToInferTypeArgs: boolean;
+
+                    for (var i = 0; i < constructSignatures.length; i++) {
+                        couldNotAssignToConstraint = false;
+
+                        if (constructSignatures[i].isGeneric()) {
+                            if (typeArgs) {
+                                inferredTypeArgs = typeArgs;
+                            }
+                            else if (callEx.arguments) {
+                                inferredTypeArgs = this.inferArgumentTypesForSignature(constructSignatures[i], callEx.arguments, new TypeComparisonInfo(), enclosingDecl, context);
+                                triedToInferTypeArgs = true;
+                            }
+
+                            // if we could infer Args, or we have type arguments, then attempt to specialize the signature
+                            if (inferredTypeArgs) {
+                                typeParameters = constructSignatures[i].getTypeParameters();
+
+                                typeReplacementMap = {};
+
+                                if (inferredTypeArgs.length) {
+
+                                    if (inferredTypeArgs.length < typeParameters.length) {
+                                        continue;
+                                    }
+
+                                    for (var j = 0; j < typeParameters.length; j++) {
+                                        typeReplacementMap[typeParameters[j].getSymbolID().toString()] = inferredTypeArgs[j];
+                                    }
+                                    for (var j = 0; j < typeParameters.length; j++) {
+                                        typeConstraint = typeParameters[j].getConstraint();
+
+                                        // test specialization type for assignment compatibility with the constraint
+                                        if (typeConstraint) {
+                                            if (typeConstraint.isTypeParameter()) {
+                                                for (var k = 0; k < typeParameters.length && k < inferredTypeArgs.length; k++) {
+                                                    if (typeParameters[k] == typeConstraint) {
+                                                        typeConstraint = inferredTypeArgs[k];
+                                                    }
+                                                }
+                                            }
+                                            //if (typeConstraint.isTypeParameter()) {
+                                            //    context.pushTypeSpecializationCache(typeReplacementMap);
+                                            //    typeConstraint = specializeType(typeConstraint, null, this, enclosingDecl, context);
+                                            //    context.popTypeSpecializationCache();
+                                            //}
+
+                                            context.isComparingSpecializedSignatures = true;
+                                            if (!this.sourceIsAssignableToTarget(inferredTypeArgs[j], typeConstraint, context)) {
+                                                diagnostics = this.addDiagnostic(diagnostics,
+                                                    context.postError(this.unitPath, targetAST.minChar, targetAST.getLength(), DiagnosticCode.Type__0__does_not_satisfy_the_constraint__1__for_type_parameter__2_, [inferredTypeArgs[j].toString(true), typeConstraint.toString(true), typeParameters[j].toString(true)]));
+                                                couldNotAssignToConstraint = true;
+                                            }
+                                            context.isComparingSpecializedSignatures = false;
+
+                                            if (couldNotAssignToConstraint) {
+                                                break;
+                                            }
+
+                                        }
+                                    }
+                                }
+                                else {
+
+                                    if (triedToInferTypeArgs) {
+
+                                        if (constructSignatures[i].parametersAreFixed()) {
+                                            if (constructSignatures[i].hasGenericParameter()) {
+                                                context.specializingToAny = true;
+                                            }
+                                            else {
+                                                resolvedSignatures[resolvedSignatures.length] = constructSignatures[i];
+                                            }
+                                        }
+                                        else {
+                                            continue;
+                                        }
+                                    }
+
+                                    context.specializingToAny = true;
+                                }
+
+                                if (couldNotAssignToConstraint) {
+                                    continue;
+                                }
+
+                                context.isSpecializingSignatureAtCallSite = true;
+                                specializedSignature = getSpecializedSignature(constructSignatures[i], constructSignatures[i].getTypeParameters(), inferredTypeArgs, true, typeReplacementMap);//specializeSignature(constructSignatures[i], false, typeReplacementMap, inferredTypeArgs, this, enclosingDecl, context);
+
+                                context.specializingToAny = prevSpecializingToAny;
+                                context.isSpecializingSignatureAtCallSite = prevIsSpecializing;
+
+                                if (specializedSignature) {
+                                    resolvedSignatures[resolvedSignatures.length] = specializedSignature;
+                                }
+                            }
+                        }
+                        else {
+                            if (!(callEx.typeArguments && callEx.typeArguments.members.length)) {
+                                resolvedSignatures[resolvedSignatures.length] = constructSignatures[i];
+                            }
+                        }
+                    }
+
+                    // PULLTODO: Try to avoid copying here...
+                    constructSignatures = resolvedSignatures;
+                }
+
+                // the target should be a function
+                //if (!targetSymbol.isType()) {
+                //    this.log("Attempting to call a non-function symbol");
+                //    return this.semanticInfoChain.anyTypeSymbol;
+                //}
+
+                var signature = this.resolveOverloads(callEx, constructSignatures, enclosingDecl, callEx.typeArguments != null, context, diagnostics);
+
+                // Store any additional resolution results if needed before we return
+                if (additionalResults) {
+                    additionalResults.targetSymbol = targetSymbol;
+                    additionalResults.targetTypeSymbol = targetTypeSymbol;
+                    additionalResults.resolvedSignatures = constructSignatures;
+                    additionalResults.candidateSignature = signature;
+                    additionalResults.actualParametersContextTypeSymbols = [];
+                }
+
+                if (!constructSignatures.length && diagnostics) {
+                    var result = this.getNewErrorTypeSymbol(null);
+                    return SymbolAndDiagnostics.create(result, diagnostics);
+                }
+
+                var errorCondition: PullSymbol = null;
+
+                // if we haven't been able to choose an overload, default to the first one
+                if (!signature) {
+                    diagnostics = this.addDiagnostic(diagnostics,
+                        context.postError(this.unitPath, targetAST.minChar, targetAST.getLength(), DiagnosticCode.Could_not_select_overload_for__new__expression));
+
+                    // Remember the error
+                    errorCondition = this.getNewErrorTypeSymbol(null);
+
+                    if (!constructSignatures.length) {
+                        return SymbolAndDiagnostics.create(errorCondition, diagnostics);
+                    }
+
+                    // First, pick the first signature as the candidate signature
+                    signature = constructSignatures[0];
+
+                    // Second, clear any state left from overload resolution in preparation of contextual typing
+                    if (callEx.arguments) {
+                        for (var k = 0, n = callEx.arguments.members.length; k < n; k++) {
+                            var arg = callEx.arguments.members[k];
+                            var argSymbolAndDiagnostics = this.getSymbolAndDiagnosticsForAST(arg);
+                            var argSymbol = argSymbolAndDiagnostics && argSymbolAndDiagnostics.symbol;
+
+                            if (argSymbol) {
+                                var argType = argSymbol.getType();
+                                if (arg.nodeType() === NodeType.FunctionDeclaration) {
+                                    if (!this.canApplyContextualTypeToFunction(argType, <FunctionDeclaration>arg, true)) {
+                                        continue;
+                                    }
+                                }
+
+                                argSymbol.invalidate();
+                            }
+                        }
+                    }
+                }
+
+                returnType = signature.getReturnType();
+
+                // if it's a default constructor, and we have a type argument, we need to specialize
+                if (returnType && !signature.isGeneric() && returnType.isGeneric() && !returnType.getIsSpecialized()) {
+                    if (typeArgs && typeArgs.length) {
+                        returnType = createSpecializedType(returnType, typeArgs, null);// specializeType(returnType, typeArgs, this, enclosingDecl, context, callEx);
+                    }
+                    else {
+                        returnType = this.specializeTypeToAny(returnType);
+                    }
+                }
+
+                if (usedCallSignaturesInstead) {
+                    if (returnType != this.semanticInfoChain.voidTypeSymbol) {
+                        diagnostics = this.addDiagnostic(diagnostics,
+                            context.postError(this.unitPath, targetAST.minChar, targetAST.getLength(), DiagnosticCode.Call_signatures_used_in_a__new__expression_must_have_a__void__return_type));
+                        return SymbolAndDiagnostics.create(this.getNewErrorTypeSymbol(null), diagnostics);
+                    }
+                    else {
+                        returnType = this.semanticInfoChain.anyTypeSymbol;
+                    }
+                }
+
+                if (!returnType) {
+                    returnType = signature.getReturnType();
+
+                    if (!returnType) {
+                        returnType = targetTypeSymbol;
+                    }
+                }
+
+                // contextually type arguments
+                var actualParametersContextTypeSymbols: PullTypeSymbol[] = [];
+                if (callEx.arguments) {
+                    var len = callEx.arguments.members.length;
+                    var params = signature.getParameters();
+                    var contextualType: PullTypeSymbol = null;
+                    var signatureDecl = signature.getDeclarations()[0];
+
+                    for (var i = 0; i < len; i++) {
+
+                        if (params.length) {
+                            if (i < params.length - 1 || (i < params.length && !signature.hasVariableParamList())) {
+                                if (typeReplacementMap) {
+                                    context.pushTypeSpecializationCache(typeReplacementMap);
+                                }
+                                this.resolveDeclaredSymbol(params[i], signatureDecl, context);
+                                if (typeReplacementMap) {
+                                    context.popTypeSpecializationCache();
+                                }
+                                contextualType = params[i].getType();
+                            }
+                            else if (signature.hasVariableParamList()) {
+                                contextualType = params[params.length - 1].getType();
+                                if (contextualType.isArray()) {
+                                    contextualType = contextualType.getElementType();
+                                }
+                            }
+                        }
+
+                        if (contextualType) {
+                            context.pushContextualType(contextualType, context.inProvisionalResolution(), null);
+                            actualParametersContextTypeSymbols[i] = contextualType;
+                        }
+
+                        this.resolveAST(callEx.arguments.members[i], contextualType != null, enclosingDecl, context);
+
+                        if (contextualType) {
+                            context.popContextualType();
+                            contextualType = null;
+                        }
+                    }
+                }
+
+                // Store any additional resolution results if needed before we return
+                if (additionalResults) {
+                    additionalResults.targetSymbol = targetSymbol;
+                    additionalResults.targetTypeSymbol = targetTypeSymbol;
+                    additionalResults.resolvedSignatures = constructSignatures;
+                    additionalResults.candidateSignature = signature;
+                    additionalResults.actualParametersContextTypeSymbols = actualParametersContextTypeSymbols;
+                }
+
+                if (errorCondition) {
+                    return SymbolAndDiagnostics.create(errorCondition, diagnostics);
+                }
+
+                if (!returnType) {
+                    returnType = this.semanticInfoChain.anyTypeSymbol;
+                }
+
+                return SymbolAndDiagnostics.fromSymbol(returnType);
+            }
+            else if (targetTypeSymbol.isClass()) {
+                // implicit constructor
+                return SymbolAndDiagnostics.fromSymbol(returnType);
+            }
+
+            diagnostics = this.addDiagnostic(diagnostics,
+                context.postError(this.unitPath, targetAST.minChar, targetAST.getLength(), DiagnosticCode.Invalid__new__expression));
+
+            return SymbolAndDiagnostics.create(this.getNewErrorTypeSymbol(null), diagnostics);
+        }
+
+        public resolveTypeAssertionExpression(assertionExpression: UnaryExpression, inContextuallyTypedAssignment: boolean, enclosingDecl: PullDecl, context: PullTypeResolutionContext): SymbolAndDiagnostics<PullTypeSymbol> {
+            return this.resolveTypeReference(assertionExpression.castTerm, enclosingDecl, context).withoutDiagnostics();
+        }
+
+        private resolveAssignmentStatement(binex: BinaryExpression, inContextuallyTypedAssignment: boolean, enclosingDecl: PullDecl, context: PullTypeResolutionContext): SymbolAndDiagnostics<PullSymbol> {
+            var symbolAndDiagnostics = this.getSymbolAndDiagnosticsForAST(binex);
+
+            if (!symbolAndDiagnostics) {
+                symbolAndDiagnostics = this.computeAssignmentStatementSymbol(binex, inContextuallyTypedAssignment, enclosingDecl, context);
+                this.setSymbolAndDiagnosticsForAST(binex, symbolAndDiagnostics, context);
+            }
+
+            return symbolAndDiagnostics;
+        }
+
+        private computeAssignmentStatementSymbol(binex: BinaryExpression, inContextuallyTypedAssignment: boolean, enclosingDecl: PullDecl, context: PullTypeResolutionContext): SymbolAndDiagnostics<PullSymbol> {
+            var leftType = this.resolveAST(binex.operand1, inContextuallyTypedAssignment, enclosingDecl, context).symbol.getType();
+
+            context.pushContextualType(leftType, context.inProvisionalResolution(), null);
+            this.resolveAST(binex.operand2, true, enclosingDecl, context);
+            context.popContextualType();
+
+            return SymbolAndDiagnostics.fromSymbol(leftType);
+        }
+
+        public resolveBoundDecls(decl: PullDecl, context: PullTypeResolutionContext): void {
+
+            if (!decl) {
+                return;
+            }
+
+            switch (decl.getKind()) {
+                case PullElementKind.Script:
+                    var childDecls = decl.getChildDecls();
+                    for (var i = 0; i < childDecls.length; i++) {
+                        this.resolveBoundDecls(childDecls[i], context);
+                    }
+                    break;
+                case PullElementKind.DynamicModule:
+                case PullElementKind.Container:
+                    var moduleDecl = <ModuleDeclaration>this.semanticInfoChain.getASTForDecl(decl);
+                    this.resolveModuleDeclaration(moduleDecl, context);
+                    break;
+                case PullElementKind.Interface:
+                    // case PullElementKind.ObjectType:
+                    var interfaceDecl = <TypeDeclaration>this.semanticInfoChain.getASTForDecl(decl);
+                    this.resolveInterfaceDeclaration(interfaceDecl, context);
+                    break;
+                case PullElementKind.Class:
+                    var classDecl = <ClassDeclaration>this.semanticInfoChain.getASTForDecl(decl);
+                    this.resolveClassDeclaration(classDecl, context);
+                    break;
+                case PullElementKind.Method:
+                case PullElementKind.Function:
+                    var funcDecl = <FunctionDeclaration>this.semanticInfoChain.getASTForDecl(decl);
+                    this.resolveFunctionDeclaration(funcDecl, context);
+                    break;
+                case PullElementKind.GetAccessor:
+                    funcDecl = <FunctionDeclaration>this.semanticInfoChain.getASTForDecl(decl);
+                    this.resolveGetAccessorDeclaration(funcDecl, context);
+                    break;
+                case PullElementKind.SetAccessor:
+                    funcDecl = <FunctionDeclaration>this.semanticInfoChain.getASTForDecl(decl);
+                    this.resolveSetAccessorDeclaration(funcDecl, context);
+                    break;
+                case PullElementKind.Property:
+                case PullElementKind.Variable:
+                case PullElementKind.Parameter:
+                    var varDecl = <BoundDecl>this.semanticInfoChain.getASTForDecl(decl);
+
+                    // varDecl may be null if we're dealing with an implicit variable created for a class,
+                    // module or enum
+                    if (varDecl) {
+                        this.resolveVariableDeclaration(varDecl, context);
+                    }
+                    break;
+            }
+        }
+
+        // type relationships
+
+        private mergeOrdered(a: PullTypeSymbol, b: PullTypeSymbol, context: PullTypeResolutionContext, comparisonInfo?: TypeComparisonInfo): PullTypeSymbol {
+            if (this.isAnyOrEquivalent(a) || this.isAnyOrEquivalent(b)) {
+                return this.semanticInfoChain.anyTypeSymbol;
+            }
+            else if (a === b) {
+                return a;
+            }
+            else if ((b === this.semanticInfoChain.nullTypeSymbol) && a != this.semanticInfoChain.nullTypeSymbol) {
+                return a;
+            }
+            else if ((a === this.semanticInfoChain.nullTypeSymbol) && (b != this.semanticInfoChain.nullTypeSymbol)) {
+                return b;
+            }
+            else if ((a === this.semanticInfoChain.voidTypeSymbol) && (b === this.semanticInfoChain.voidTypeSymbol || b === this.semanticInfoChain.undefinedTypeSymbol || b === this.semanticInfoChain.nullTypeSymbol)) {
+                return a;
+            }
+            else if ((a === this.semanticInfoChain.voidTypeSymbol) && (b === this.semanticInfoChain.anyTypeSymbol)) {
+                return b;
+            }
+            else if ((b === this.semanticInfoChain.undefinedTypeSymbol) && a != this.semanticInfoChain.voidTypeSymbol) {
+                return a;
+            }
+            else if ((a === this.semanticInfoChain.undefinedTypeSymbol) && (b != this.semanticInfoChain.undefinedTypeSymbol)) {
+                return b;
+            }
+            else if (a.isTypeParameter() && !b.isTypeParameter()) {
+                return b;
+            }
+            else if (!a.isTypeParameter() && b.isTypeParameter()) {
+                return a;
+            }
+            else if (a.isArray() && b.isArray()) {
+                if (a.getElementType() === b.getElementType()) {
+                    return a;
+                }
+                else {
+                    var mergedET = this.mergeOrdered(a.getElementType(), b.getElementType(), context, comparisonInfo);
+                    if (mergedET) {
+                        var mergedArrayType = mergedET.getArrayType();
+
+                        if (!mergedArrayType) {
+                            mergedArrayType = createSpecializedType(this.cachedArrayInterfaceType, [mergedET], null);
+                        }
+
+                        return mergedArrayType;
+                    }
+                }
+            }
+            else if (this.sourceIsSubtypeOfTarget(a, b, context, comparisonInfo)) {
+                return b;
+            }
+            else if (this.sourceIsSubtypeOfTarget(b, a, context, comparisonInfo)) {
+                return a;
+            }
+
+            return null;
+        }
+
+        public widenType(type: PullTypeSymbol): PullTypeSymbol {
+            if (type === this.semanticInfoChain.undefinedTypeSymbol ||
+                type === this.semanticInfoChain.nullTypeSymbol ||
+                type.isError()) {
+
+                return this.semanticInfoChain.anyTypeSymbol;
+            }
+
+            return type;
+        }
+
+        private isNullOrUndefinedType(type: PullTypeSymbol) {
+            return type === this.semanticInfoChain.nullTypeSymbol ||
+                type === this.semanticInfoChain.undefinedTypeSymbol;
+        }
+
+        private canApplyContextualType(type: PullTypeSymbol) {
+
+            if (!type) {
+                return true;
+            }
+
+            var kind = type.getKind();
+
+            if ((kind & PullElementKind.ObjectType) != 0) {
+                return true;
+            }
+            if ((kind & PullElementKind.Interface) != 0) {
+                return true;
+            }
+            else if ((kind & PullElementKind.SomeFunction) != 0) {
+                return this.canApplyContextualTypeToFunction(type, <FunctionDeclaration>this.semanticInfoChain.getASTForDecl(type.getDeclarations[0]), true);
+            }
+            else if ((kind & PullElementKind.Array) != 0) {
+                return true;
+            }
+            else if (type == this.semanticInfoChain.anyTypeSymbol || kind != PullElementKind.Primitive) {
+                return true;
+            }
+
+            return false;
+        }
+
+        public findBestCommonType(initialType: PullTypeSymbol, targetType: PullTypeSymbol, collection: IPullTypeCollection, context: PullTypeResolutionContext, comparisonInfo?: TypeComparisonInfo) {
+            var len = collection.getLength();
+            var nlastChecked = 0;
+            var bestCommonType = initialType;
+
+            if (targetType && this.canApplyContextualType(bestCommonType)) {
+                if (bestCommonType) {
+                    bestCommonType = this.mergeOrdered(bestCommonType, targetType, context);
+                }
+                else {
+                    bestCommonType = targetType
+                }
+            }
+
+            // it's important that we set the convergence type here, and not in the loop,
+            // since the first element considered may be the contextual type
+            var convergenceType: PullTypeSymbol = bestCommonType;
+
+            while (nlastChecked < len) {
+
+                for (var i = 0; i < len; i++) {
+
+                    // no use in comparing a type against itself
+                    if (i === nlastChecked) {
+                        continue;
+                    }
+
+                    if (convergenceType && (bestCommonType = this.mergeOrdered(convergenceType, collection.getTypeAtIndex(i), context, comparisonInfo))) {
+                        convergenceType = bestCommonType;
+                    }
+
+                    if (bestCommonType === null || this.isAnyOrEquivalent(bestCommonType)) {
+                        break;
+                    }
+                    // set the element type to the target type
+                    // If the contextual type is a type parameter, but the BCT is not, we won't set the BCT
+                    // to the contextual type, so as not to short-circuit type argument inference calculations
+                    else if (targetType && !(bestCommonType.isTypeParameter() || targetType.isTypeParameter())) {
+                        collection.setTypeAtIndex(i, targetType);
+                    }
+                }
+
+                // use the type if we've agreed upon it
+                if (convergenceType && bestCommonType) {
+                    break;
+                }
+
+                nlastChecked++;
+                if (nlastChecked < len) {
+                    convergenceType = collection.getTypeAtIndex(nlastChecked);
+                }
+            }
+
+            if (!bestCommonType) {
+                // if no best common type can be determined, use "{}"
+                var emptyTypeDecl = new PullDecl("{}", "{}", PullElementKind.ObjectType, PullElementFlags.None, new TextSpan(0, 0), this.currentUnit.getPath());
+                var emptyType = new PullTypeSymbol("{}", PullElementKind.ObjectType);
+
+                emptyTypeDecl.setSymbol(emptyType);
+                emptyType.addDeclaration(emptyTypeDecl);
+
+                bestCommonType = emptyType;                
+            }
+
+            return bestCommonType
+        }
+
+        // Type Identity
+
+        public typesAreIdentical(t1: PullTypeSymbol, t2: PullTypeSymbol, val?: AST) {
+
+            // This clause will cover both primitive types (since the type objects are shared),
+            // as well as shared brands
+            if (t1 === t2) {
+                return true;
+            }
+
+            if (!t1 || !t2) {
+                return false;
+            }
+
+            if (val && t1.isPrimitive() && (<PullPrimitiveTypeSymbol>t1).isStringConstant() && t2 === this.semanticInfoChain.stringTypeSymbol) {
+                return (val.nodeType() === NodeType.StringLiteral) && (stripQuotes((<StringLiteral>val).actualText) === stripQuotes(t1.getName()));
+            }
+
+            if (val && t2.isPrimitive() && (<PullPrimitiveTypeSymbol>t2).isStringConstant() && t2 === this.semanticInfoChain.stringTypeSymbol) {
+                return (val.nodeType() === NodeType.StringLiteral) && (stripQuotes((<StringLiteral>val).actualText) === stripQuotes(t2.getName()));
+            }
+
+            if (t1.isPrimitive() && (<PullPrimitiveTypeSymbol>t1).isStringConstant() && t2.isPrimitive() && (<PullPrimitiveTypeSymbol>t2).isStringConstant()) {
+                // Both are string constants
+                return TypeScript.stripQuotes(t1.getName()) === TypeScript.stripQuotes(t2.getName());
+            }
+
+            if (t1.isPrimitive() || t2.isPrimitive()) {
+                return false;
+            }
+
+            if (t1.isClass()) {
+                return false;
+            }
+
+            if (t1.isError() && t2.isError()) {
+                return true;
+            }
+
+            if (t1.isTypeParameter()) {
+
+                if (!t2.isTypeParameter()) {
+                    return false;
+                }
+
+                // We compare parent declarations instead of container symbols because type parameter symbols are shared
+                // accross overload groups
+                var t1ParentDeclaration = t1.getDeclarations()[0].getParentDecl();
+                var t2ParentDeclaration = t2.getDeclarations()[0].getParentDecl();
+
+                if (t1ParentDeclaration === t2ParentDeclaration) {
+                    return this.symbolsShareDeclaration(t1, t2);
+                }
+                else {
+                    return true;
+                }
+            }
+
+            var comboId = t2.getSymbolID().toString() + "#" + t1.getSymbolID().toString();
+
+            if (this.identicalCache[comboId] != undefined) {
+                return true;
+            }
+
+            // If one is an enum, and they're not the same type, they're not identical
+            if ((t1.getKind() & PullElementKind.Enum) || (t2.getKind() & PullElementKind.Enum)) {
+                return t1.getAssociatedContainerType() === t2 || t2.getAssociatedContainerType() === t1;
+            }
+
+            if (t1.isArray() || t2.isArray()) {
+                if (!(t1.isArray() && t2.isArray())) {
+                    return false;
+                }
+                this.identicalCache[comboId] = false;
+                var ret = this.typesAreIdentical(t1.getElementType(), t2.getElementType());
+                if (ret) {
+                    this.identicalCache[comboId] = true;
+                }
+                else {
+                    this.identicalCache[comboId] = undefined;
+                }
+
+                return ret;
+            }
+
+            if (t1.isPrimitive() != t2.isPrimitive()) {
+                return false;
+            }
+
+            this.identicalCache[comboId] = false;
+
+            // properties are identical in name, optionality, and type
+            if (t1.hasMembers() && t2.hasMembers()) {
+                var t1Members = t1.getMembers();
+                var t2Members = t2.getMembers();
+
+                if (t1Members.length != t2Members.length) {
+                    this.identicalCache[comboId] = undefined;
+                    return false;
+                }
+
+                var t1MemberSymbol: PullSymbol = null;
+                var t2MemberSymbol: PullSymbol = null;
+
+                var t1MemberType: PullTypeSymbol = null;
+                var t2MemberType: PullTypeSymbol = null;
+
+                for (var iMember = 0; iMember < t1Members.length; iMember++) {
+
+                    t1MemberSymbol = t1Members[iMember];
+                    t2MemberSymbol = t2.findMember(t1MemberSymbol.getName());
+
+                    if (!t2MemberSymbol || (t1MemberSymbol.getIsOptional() != t2MemberSymbol.getIsOptional())) {
+                        this.identicalCache[comboId] = undefined;
+                        return false;
+                    }
+
+                    t1MemberType = t1MemberSymbol.getType();
+                    t2MemberType = t2MemberSymbol.getType();
+
+                    // catch the mutually recursive or cached cases
+                    if (t1MemberType && t2MemberType && (this.identicalCache[t2MemberType.getSymbolID().toString() + "#" + t1MemberType.getSymbolID().toString()] != undefined)) {
+                        continue;
+                    }
+
+                    if (!this.typesAreIdentical(t1MemberType, t2MemberType)) {
+                        this.identicalCache[comboId] = undefined;
+                        return false;
+                    }
+                }
+            }
+            else if (t1.hasMembers() || t2.hasMembers()) {
+                this.identicalCache[comboId] = undefined;
+                return false;
+            }
+
+            var t1CallSigs = t1.getCallSignatures();
+            var t2CallSigs = t2.getCallSignatures();
+
+            var t1ConstructSigs = t1.getConstructSignatures();
+            var t2ConstructSigs = t2.getConstructSignatures();
+
+            var t1IndexSigs = t1.getIndexSignatures();
+            var t2IndexSigs = t2.getIndexSignatures();
+
+            if (!this.signatureGroupsAreIdentical(t1CallSigs, t2CallSigs)) {
+                this.identicalCache[comboId] = undefined;
+                return false;
+            }
+
+            if (!this.signatureGroupsAreIdentical(t1ConstructSigs, t2ConstructSigs)) {
+                this.identicalCache[comboId] = undefined;
+                return false;
+            }
+
+            if (!this.signatureGroupsAreIdentical(t1IndexSigs, t2IndexSigs)) {
+                this.identicalCache[comboId] = undefined;
+                return false;
+            }
+
+            this.identicalCache[comboId] = true;
+            return true;
+        }
+
+        private signatureGroupsAreIdentical(sg1: PullSignatureSymbol[], sg2: PullSignatureSymbol[]) {
+
+            // covers the null case
+            if (sg1 === sg2) {
+                return true;
+            }
+
+            // covers the mixed-null case
+            if (!sg1 || !sg2) {
+                return false;
+            }
+
+            if (sg1.length != sg2.length) {
+                return false;
+            }
+
+            var sig1: PullSignatureSymbol = null;
+            var sig2: PullSignatureSymbol = null;
+            var sigsMatch = false;
+
+            // The signatures in the signature group may not be ordered...
+            // REVIEW: Should definition signatures be required to be identical as well?
+            for (var iSig1 = 0; iSig1 < sg1.length; iSig1++) {
+                sig1 = sg1[iSig1];
+
+                for (var iSig2 = 0; iSig2 < sg2.length; iSig2++) {
+                    sig2 = sg2[iSig2];
+
+                    if (this.signaturesAreIdentical(sig1, sig2)) {
+                        sigsMatch = true;
+                        break;
+                    }
+                }
+
+                if (sigsMatch) {
+                    sigsMatch = false;
+                    continue;
+                }
+
+                // no match found for a specific signature
+                return false;
+            }
+
+            return true;
+        }
+
+        public signaturesAreIdentical(s1: PullSignatureSymbol, s2: PullSignatureSymbol) {
+
+            if (s1.hasVariableParamList() != s2.hasVariableParamList()) {
+                return false;
+            }
+
+            if (s1.getNonOptionalParameterCount() != s2.getNonOptionalParameterCount()) {
+                return false;
+            }
+
+            if (s1.getTypeParameters().length != s2.getTypeParameters().length) {
+                return false;
+            }
+
+            var s1Params = s1.getParameters();
+            var s2Params = s2.getParameters();
+
+            if (s1Params.length != s2Params.length) {
+                return false;
+            }
+
+            if (!this.typesAreIdentical(s1.getReturnType(), s2.getReturnType())) {
+                return false;
+            }
+
+            for (var iParam = 0; iParam < s1Params.length; iParam++) {
+                if (!this.typesAreIdentical(s1Params[iParam].getType(), s2Params[iParam].getType())) {
+                    return false;
+                }
+            }
+
+            return true;
+        }
+
+        // Assignment Compatibility and Subtyping
+
+        private substituteUpperBoundForType(type: PullTypeSymbol) {
+            if (!type || !type.isTypeParameter()) {
+                return type;
+            }
+
+            var constraint = (<PullTypeParameterSymbol>type).getConstraint();
+
+            if (constraint) {
+                return this.substituteUpperBoundForType(constraint);
+            }
+
+            if (this.cachedObjectInterfaceType) {
+                return this.cachedObjectInterfaceType;
+            }
+
+            return type;
+        }
+
+        private symbolsShareDeclaration(symbol1: PullSymbol, symbol2: PullSymbol) {
+            var decls1 = symbol1.getDeclarations();
+            var decls2 = symbol2.getDeclarations();
+
+            if (decls1.length && decls2.length) {
+                return decls1[0].isEqual(decls2[0]);
+            }
+
+            return false;
+        }
+
+        public sourceIsSubtypeOfTarget(source: PullTypeSymbol, target: PullTypeSymbol, context: PullTypeResolutionContext, comparisonInfo?: TypeComparisonInfo) {
+            return this.sourceIsRelatableToTarget(source, target, false, this.subtypeCache, context, comparisonInfo);
+        }
+
+        public sourceMembersAreSubtypeOfTargetMembers(source: PullTypeSymbol, target: PullTypeSymbol, context: PullTypeResolutionContext, comparisonInfo?: TypeComparisonInfo) {
+            return this.sourceMembersAreRelatableToTargetMembers(source, target, false, this.subtypeCache, context, comparisonInfo);
+        }
+
+        public sourcePropertyIsSubtypeOfTargetProperty(source: PullTypeSymbol, target: PullTypeSymbol,
+            sourceProp: PullSymbol, targetProp: PullSymbol, context: PullTypeResolutionContext,
+            comparisonInfo?: TypeComparisonInfo) {
+            return this.sourcePropertyIsRelatableToTargetProperty(source, target, sourceProp, targetProp,
+                false, this.subtypeCache, context, comparisonInfo);
+        }
+
+        public sourceCallSignaturesAreSubtypeOfTargetCallSignatures(source: PullTypeSymbol, target: PullTypeSymbol,
+            context: PullTypeResolutionContext, comparisonInfo?: TypeComparisonInfo) {
+            return this.sourceCallSignaturesAreRelatableToTargetCallSignatures(source, target, false, this.subtypeCache, context, comparisonInfo);
+        }
+
+        public sourceConstructSignaturesAreSubtypeOfTargetConstructSignatures(source: PullTypeSymbol, target: PullTypeSymbol,
+            context: PullTypeResolutionContext, comparisonInfo?: TypeComparisonInfo) {
+            return this.sourceConstructSignaturesAreRelatableToTargetConstructSignatures(source, target, false, this.subtypeCache, context, comparisonInfo);
+        }
+
+        public sourceIndexSignaturesAreSubtypeOfTargetIndexSignatures(source: PullTypeSymbol, target: PullTypeSymbol,
+            context: PullTypeResolutionContext, comparisonInfo?: TypeComparisonInfo) {
+            return this.sourceIndexSignaturesAreRelatableToTargetIndexSignatures(source, target, false, this.subtypeCache, context, comparisonInfo);
+        }
+
+        public typeIsSubtypeOfFunction(source: PullTypeSymbol, context): boolean {
+
+            var callSignatures = source.getCallSignatures();
+
+            if (callSignatures.length) {
+                return true;
+            }
+
+            var constructSignatures = source.getConstructSignatures();
+
+            if (constructSignatures.length) {
+                return true;
+            }
+
+            if (this.cachedFunctionInterfaceType) {
+                return this.sourceIsSubtypeOfTarget(source, this.cachedFunctionInterfaceType, context);
+            }
+
+            return false;
+        }
+
+        private signatureGroupIsSubtypeOfTarget(sg1: PullSignatureSymbol[], sg2: PullSignatureSymbol[], context: PullTypeResolutionContext, comparisonInfo?: TypeComparisonInfo) {
+            return this.signatureGroupIsRelatableToTarget(sg1, sg2, false, this.subtypeCache, context, comparisonInfo);
+        }
+
+        public signatureIsSubtypeOfTarget(s1: PullSignatureSymbol, s2: PullSignatureSymbol, context: PullTypeResolutionContext, comparisonInfo?: TypeComparisonInfo) {
+            return this.signatureIsRelatableToTarget(s1, s2, false, this.subtypeCache, context, comparisonInfo);
+        }
+
+        public sourceIsAssignableToTarget(source: PullTypeSymbol, target: PullTypeSymbol, context: PullTypeResolutionContext, comparisonInfo?: TypeComparisonInfo, isInProvisionalResolution: boolean = false): boolean {
+            var cache = isInProvisionalResolution ? {} : this.assignableCache;
+            return this.sourceIsRelatableToTarget(source, target, true, cache, context, comparisonInfo);
+        }
+
+        private signatureGroupIsAssignableToTarget(sg1: PullSignatureSymbol[], sg2: PullSignatureSymbol[], context: PullTypeResolutionContext, comparisonInfo?: TypeComparisonInfo): boolean {
+            return this.signatureGroupIsRelatableToTarget(sg1, sg2, true, this.assignableCache, context, comparisonInfo);
+        }
+
+        public signatureIsAssignableToTarget(s1: PullSignatureSymbol, s2: PullSignatureSymbol, context: PullTypeResolutionContext, comparisonInfo?: TypeComparisonInfo): boolean {
+            return this.signatureIsRelatableToTarget(s1, s2, true, this.assignableCache, context, comparisonInfo);
+        }
+
+        private sourceIsRelatableToTarget(source: PullTypeSymbol, target: PullTypeSymbol, assignableTo: boolean, comparisonCache: any, context: PullTypeResolutionContext, comparisonInfo: TypeComparisonInfo): boolean {
+
+            // REVIEW: Does this check even matter?
+            //if (this.typesAreIdentical(source, target)) {
+            //    return true;
+            //}
+            if (source === target) {
+                return true;
+            }
+
+            // An error has already been reported in this case
+            if (!(source && target)) {
+                return true;
+            }
+
+            if (context.specializingToAny && (target.isTypeParameter() || source.isTypeParameter())) {
+                return true;
+            } 
+
+            //source = this.substituteUpperBoundForType(source);
+            //target = this.substituteUpperBoundForType(target);
+
+            var sourceSubstitution: PullTypeSymbol = source;
+
+            // We substitute for the source in the following ways:
+            //  - When source is the primitive type Number, Boolean, or String, sourceSubstitution is the global interface type
+            //      'Number', 'Boolean', or 'String'
+            //  - When source is an enum type, sourceSubstitution is the global interface type 'Number'
+            //  - When source is a type parameter, sourceSubstituion is the constraint of that type parameter
+            if (source == this.semanticInfoChain.stringTypeSymbol && this.cachedStringInterfaceType) {
+                if (!this.cachedStringInterfaceType.isResolved()) {
+                    this.resolveDeclaredSymbol(this.cachedStringInterfaceType, null, context);
+                }
+                sourceSubstitution = this.cachedStringInterfaceType;
+            }
+            else if (source == this.semanticInfoChain.numberTypeSymbol && this.cachedNumberInterfaceType) {
+                if (!this.cachedNumberInterfaceType.isResolved()) {
+                    this.resolveDeclaredSymbol(this.cachedNumberInterfaceType, null, context);
+                }
+                sourceSubstitution = this.cachedNumberInterfaceType;
+            }
+            else if (source == this.semanticInfoChain.booleanTypeSymbol && this.cachedBooleanInterfaceType) {
+                if (!this.cachedBooleanInterfaceType.isResolved()) {
+                    this.resolveDeclaredSymbol(this.cachedBooleanInterfaceType, null, context);
+                }
+                sourceSubstitution = this.cachedBooleanInterfaceType;
+            }
+            else if (PullHelpers.symbolIsEnum(source) && this.cachedNumberInterfaceType) {
+                sourceSubstitution = this.cachedNumberInterfaceType;
+            }
+            else if (source.isTypeParameter()) {
+                sourceSubstitution = this.substituteUpperBoundForType(source);
+            }
+
+            var comboId = source.getSymbolID().toString() + "#" + target.getSymbolID().toString();
+
+            // In the case of a 'false', we want to short-circuit a recursive typecheck
+            if (comparisonCache[comboId] != undefined) {
+                return true;
+            }
+
+            // this is one difference between subtyping and assignment compatibility
+            if (assignableTo) {
+                if (this.isAnyOrEquivalent(source) || this.isAnyOrEquivalent(target)) {
+                    return true;
+                }
+
+                if (source === this.semanticInfoChain.stringTypeSymbol && target.isPrimitive() && (<PullPrimitiveTypeSymbol>target).isStringConstant()) {
+                    return comparisonInfo &&
+                        comparisonInfo.stringConstantVal &&
+                        (comparisonInfo.stringConstantVal.nodeType() === NodeType.StringLiteral) &&
+                        (stripQuotes((<StringLiteral>comparisonInfo.stringConstantVal).actualText) === stripQuotes(target.getName()));
+                }
+            }
+            else {
+                // This is one difference between assignment compatibility and subtyping
+                if (this.isAnyOrEquivalent(target)) {
+                    return true;
+                }
+
+                if (target === this.semanticInfoChain.stringTypeSymbol && source.isPrimitive() && (<PullPrimitiveTypeSymbol>source).isStringConstant()) {
+                    return true;
+                }
+            }
+
+            if (source.isPrimitive() && (<PullPrimitiveTypeSymbol>source).isStringConstant() && target.isPrimitive() && (<PullPrimitiveTypeSymbol>target).isStringConstant()) {
+                // Both are string constants
+                return TypeScript.stripQuotes(source.getName()) === TypeScript.stripQuotes(target.getName());
+            }
+
+            if (source === this.semanticInfoChain.undefinedTypeSymbol) {
+                return true;
+            }
+
+            if ((source === this.semanticInfoChain.nullTypeSymbol) && (target != this.semanticInfoChain.undefinedTypeSymbol && target != this.semanticInfoChain.voidTypeSymbol)) {
+                return true;
+            }
+
+            if (target == this.semanticInfoChain.voidTypeSymbol) {
+                if (source == this.semanticInfoChain.anyTypeSymbol || source == this.semanticInfoChain.undefinedTypeSymbol || source == this.semanticInfoChain.nullTypeSymbol) {
+                    return true;
+                }
+
+                return false;
+            }
+            else if (source == this.semanticInfoChain.voidTypeSymbol) {
+                if (target == this.semanticInfoChain.anyTypeSymbol) {
+                    return true;
+                }
+
+                return false;
+            }
+
+            if (target === this.semanticInfoChain.numberTypeSymbol && PullHelpers.symbolIsEnum(source)) {
+                return true;
+            }
+
+            // REVIEW: We allow this only for enum initialization purposes
+            if (source === this.semanticInfoChain.numberTypeSymbol && PullHelpers.symbolIsEnum(target)) {
+                return true;
+            }
+
+            if (PullHelpers.symbolIsEnum(target) && PullHelpers.symbolIsEnum(source)) {
+                return this.symbolsShareDeclaration(target, source);
+            }
+
+            if ((source.getKind() & PullElementKind.Enum) || (target.getKind() & PullElementKind.Enum)) {
+                return false;
+            }
+
+            if (source.isArray() && target.isArray()) {
+                comparisonCache[comboId] = false;
+                var ret = this.sourceIsRelatableToTarget(source.getElementType(), target.getElementType(), assignableTo, comparisonCache, context, comparisonInfo);
+                if (ret) {
+                    comparisonCache[comboId] = true;
+                }
+                else {
+                    comparisonCache[comboId] = undefined;
+                }
+
+                return ret;
+            }
+            else if (source.isArray() && target == this.cachedArrayInterfaceType) {
+                return true;
+            }
+            else if (target.isArray() && source == this.cachedArrayInterfaceType) {
+                return true;
+            }
+
+            // this check ensures that we only operate on object types from this point forward,
+            // since the checks involving primitives occurred above
+            if (source.isPrimitive() && target.isPrimitive()) {
+
+                // we already know that they're not the same, and that neither is 'any'
+                return false;
+            }
+            else if (source.isPrimitive() != target.isPrimitive()) {
+                if (target.isPrimitive()) {
+                    return false;
+                }
+            }
+
+            if (target.isTypeParameter()) {
+
+                // if the source is another type parameter (with no constraints), they can only be assignable if they share
+                // a declaration
+                if (source.isTypeParameter() && (source == sourceSubstitution)) {
+                    // We compare parent declarations instead of container symbols because type parameter symbols are shared
+                    // accross overload groups
+                    var targetParentDeclaration = target.getDeclarations()[0].getParentDecl();
+                    var sourceParentDeclaration = source.getDeclarations()[0].getParentDecl();
+
+                    if (targetParentDeclaration !== sourceParentDeclaration) {
+                        return this.symbolsShareDeclaration(target, source);
+                    }
+                    else {
+                        return true;
+                    }
+                }
+                else {
+                    // if the source is not another type parameter, and we're specializing at a constraint site, we consider the
+                    // target to be a subtype of its constraint
+                    if (context.isComparingSpecializedSignatures) {
+                        target = this.substituteUpperBoundForType(target);
+                    }
+                    else {
+                        return false;
+                    }
+                }
+            }
+
+            comparisonCache[comboId] = false;
+
+            if (sourceSubstitution.hasBase(target)) {
+                comparisonCache[comboId] = true;
+                return true;
+            }
+
+            if (this.cachedObjectInterfaceType && target === this.cachedObjectInterfaceType) {
+                return true;
+            }
+
+            if (this.cachedFunctionInterfaceType && (sourceSubstitution.getCallSignatures().length || sourceSubstitution.getConstructSignatures().length) && target === this.cachedFunctionInterfaceType) {
+                return true;
+            }
+
+            if (target.hasMembers() && !this.sourceMembersAreRelatableToTargetMembers(sourceSubstitution, target, assignableTo, comparisonCache, context, comparisonInfo)) {
+                comparisonCache[comboId] = undefined;
+                return false;
+            }
+
+            if (!this.sourceCallSignaturesAreRelatableToTargetCallSignatures(sourceSubstitution, target, assignableTo, comparisonCache, context, comparisonInfo)) {
+                comparisonCache[comboId] = undefined;
+                return false;
+            }
+
+            if (!this.sourceConstructSignaturesAreRelatableToTargetConstructSignatures(sourceSubstitution, target, assignableTo, comparisonCache, context, comparisonInfo)) {
+                comparisonCache[comboId] = undefined;
+                return false;
+            }
+
+            if (!this.sourceIndexSignaturesAreRelatableToTargetIndexSignatures(sourceSubstitution, target, assignableTo, comparisonCache, context, comparisonInfo)) {
+                comparisonCache[comboId] = undefined;
+                return false;
+            }
+
+            comparisonCache[comboId] = true;
+            return true;
+        }
+
+        private sourceMembersAreRelatableToTargetMembers(source: PullTypeSymbol, target: PullTypeSymbol, assignableTo: boolean,
+            comparisonCache: any, context: PullTypeResolutionContext, comparisonInfo: TypeComparisonInfo): boolean {
+            var targetProps = target.getAllMembers(PullElementKind.SomeValue, true);
+
+            for (var itargetProp = 0; itargetProp < targetProps.length; itargetProp++) {
+
+                var targetProp = targetProps[itargetProp];
+                var sourceProp = source.findMember(targetProp.getName());
+
+                if (!targetProp.isResolved()) {
+                    this.resolveDeclaredSymbol(targetProp, null, context);
+                }
+
+                var targetPropType = targetProp.getType();
+
+                if (!sourceProp) {
+                    // If it's not present on the type in question, look for the property on 'Object'
+                    if (this.cachedObjectInterfaceType) {
+                        sourceProp = this.cachedObjectInterfaceType.findMember(targetProp.getName());
+                    }
+
+                    if (!sourceProp) {
+                        // Now, the property was not found on Object, but the type in question is a function, look
+                        // for it on function
+                        if (this.cachedFunctionInterfaceType && (targetPropType.getCallSignatures().length || targetPropType.getConstructSignatures().length)) {
+                            sourceProp = this.cachedFunctionInterfaceType.findMember(targetProp.getName());
+                        }
+
+                        // finally, check to see if the property is optional
+                        if (!sourceProp) {
+                            if (!(targetProp.getIsOptional())) {
+                                if (comparisonInfo) { // only surface the first error
+                                    comparisonInfo.flags |= TypeRelationshipFlags.RequiredPropertyIsMissing;
+                                    comparisonInfo.addMessage(getDiagnosticMessage(DiagnosticCode.Type__0__is_missing_property__1__from_type__2_,
+                                        [source.toString(), targetProp.getScopedNameEx().toString(), target.toString()]));
+                                }
+                                return false;
+                            }
+                            continue;
+                        }
+                    }
+                }
+
+                if (!this.sourcePropertyIsRelatableToTargetProperty(source, target, sourceProp, targetProp, assignableTo,
+                    comparisonCache, context, comparisonInfo)) {
+                    return false;
+                }
+            }
+
+            return true;
+        }
+
+        private sourcePropertyIsRelatableToTargetProperty(source: PullTypeSymbol, target: PullTypeSymbol,
+            sourceProp: PullSymbol, targetProp: PullSymbol, assignableTo: boolean, comparisonCache: any,
+            context: PullTypeResolutionContext, comparisonInfo: TypeComparisonInfo): boolean {
+            var targetPropIsPrivate = targetProp.hasFlag(PullElementFlags.Private);
+            var sourcePropIsPrivate = sourceProp.hasFlag(PullElementFlags.Private);
+
+            // if visibility doesn't match, the types don't match
+            if (targetPropIsPrivate != sourcePropIsPrivate) {
+                if (comparisonInfo) { // only surface the first error
+                    if (targetPropIsPrivate) {
+                        // Overshadowing property in source that is already defined as private in target
+                        comparisonInfo.addMessage(getDiagnosticMessage(DiagnosticCode.Property__0__defined_as_public_in_type__1__is_defined_as_private_in_type__2_,
+                            [targetProp.getScopedNameEx().toString(), sourceProp.getContainer().toString(), targetProp.getContainer().toString()]));
+                    } else {
+                        // Public property of target is private in source
+                        comparisonInfo.addMessage(getDiagnosticMessage(DiagnosticCode.Property__0__defined_as_private_in_type__1__is_defined_as_public_in_type__2_,
+                            [targetProp.getScopedNameEx().toString(), sourceProp.getContainer().toString(), targetProp.getContainer().toString()]));
+                    }
+                    comparisonInfo.flags |= TypeRelationshipFlags.InconsistantPropertyAccesibility;
+                }
+                return false;
+            }
+            // if both are private members, test to ensure that they share a declaration
+            else if (sourcePropIsPrivate && targetPropIsPrivate) {
+                var targetDecl = targetProp.getDeclarations()[0];
+                var sourceDecl = sourceProp.getDeclarations()[0];
+
+                if (!targetDecl.isEqual(sourceDecl)) {
+                    // Both types define property with same name as private
+                    comparisonInfo.flags |= TypeRelationshipFlags.InconsistantPropertyAccesibility;
+                    comparisonInfo.addMessage(getDiagnosticMessage(DiagnosticCode.Types__0__and__1__define_property__2__as_private,
+                        [sourceProp.getContainer().toString(), targetProp.getContainer().toString(), targetProp.getScopedNameEx().toString()]));
+                    return false;
+                }
+            }
+
+            if (!sourceProp.isResolved()) {
+                this.resolveDeclaredSymbol(sourceProp, null, context);
+            }
+
+            var sourcePropType = sourceProp.getType();
+            var targetPropType = targetProp.getType();
+
+            // catch the mutually recursive or cached cases
+            if (targetPropType && sourcePropType && (comparisonCache[sourcePropType.getSymbolID().toString() + "#" + targetPropType.getSymbolID().toString()] != undefined)) {
+                return true;
+            }
+
+            var comparisonInfoPropertyTypeCheck: TypeComparisonInfo = null;
+            if (comparisonInfo && !comparisonInfo.onlyCaptureFirstError) {
+                comparisonInfoPropertyTypeCheck = new TypeComparisonInfo(comparisonInfo);
+            }
+            if (!this.sourceIsRelatableToTarget(sourcePropType, targetPropType, assignableTo, comparisonCache, context, comparisonInfoPropertyTypeCheck)) {
+                if (comparisonInfo) {
+                    comparisonInfo.flags |= TypeRelationshipFlags.IncompatiblePropertyTypes;
+                    var message: string;
+                    if (comparisonInfoPropertyTypeCheck && comparisonInfoPropertyTypeCheck.message) {
+                        message = getDiagnosticMessage(DiagnosticCode.Types_of_property__0__of_types__1__and__2__are_incompatible__NL__3,
+                            [targetProp.getScopedNameEx().toString(), source.toString(), target.toString(), comparisonInfoPropertyTypeCheck.message]);
+                    } else {
+                        message = getDiagnosticMessage(DiagnosticCode.Types_of_property__0__of_types__1__and__2__are_incompatible,
+                            [targetProp.getScopedNameEx().toString(), source.toString(), target.toString()]);
+                    }
+                    comparisonInfo.addMessage(message);
+                }
+
+                return false;
+            }
+
+            return true;
+        }
+
+        private sourceCallSignaturesAreRelatableToTargetCallSignatures(source: PullTypeSymbol, target: PullTypeSymbol,
+            assignableTo: boolean, comparisonCache: any, context: PullTypeResolutionContext,
+            comparisonInfo: TypeComparisonInfo): boolean {
+
+            var targetCallSigs = target.getCallSignatures();
+
+            // check signature groups
+            if (targetCallSigs.length) {
+                var comparisonInfoSignatuesTypeCheck: TypeComparisonInfo = null;
+                if (comparisonInfo && !comparisonInfo.onlyCaptureFirstError) {
+                    comparisonInfoSignatuesTypeCheck = new TypeComparisonInfo(comparisonInfo);
+                }
+
+                var sourceCallSigs = source.getCallSignatures();
+                if (!this.signatureGroupIsRelatableToTarget(sourceCallSigs, targetCallSigs, assignableTo, comparisonCache, context, comparisonInfoSignatuesTypeCheck)) {
+                    if (comparisonInfo) {
+                        var message: string;
+                        if (sourceCallSigs.length && targetCallSigs.length) {
+                            if (comparisonInfoSignatuesTypeCheck && comparisonInfoSignatuesTypeCheck.message) {
+                                message = getDiagnosticMessage(DiagnosticCode.Call_signatures_of_types__0__and__1__are_incompatible__NL__2,
+                                    [source.toString(), target.toString(), comparisonInfoSignatuesTypeCheck.message]);
+                            } else {
+                                message = getDiagnosticMessage(DiagnosticCode.Call_signatures_of_types__0__and__1__are_incompatible,
+                                    [source.toString(), target.toString()]);
+                            }
+                        } else {
+                            var hasSig = targetCallSigs.length ? target.toString() : source.toString();
+                            var lacksSig = !targetCallSigs.length ? target.toString() : source.toString();
+                            message = getDiagnosticMessage(DiagnosticCode.Type__0__requires_a_call_signature__but_Type__1__lacks_one, [hasSig, lacksSig]);
+                        }
+                        comparisonInfo.flags |= TypeRelationshipFlags.IncompatibleSignatures;
+                        comparisonInfo.addMessage(message);
+                    }
+                    return false;
+                }
+            }
+
+            return true;
+        }
+
+        private sourceConstructSignaturesAreRelatableToTargetConstructSignatures(source: PullTypeSymbol, target: PullTypeSymbol,
+            assignableTo: boolean, comparisonCache: any, context: PullTypeResolutionContext,
+            comparisonInfo: TypeComparisonInfo): boolean {
+
+            // check signature groups
+            var targetConstructSigs = target.getConstructSignatures();
+            if (targetConstructSigs.length) {
+                var comparisonInfoSignatuesTypeCheck: TypeComparisonInfo = null;
+                if (comparisonInfo && !comparisonInfo.onlyCaptureFirstError) {
+                    comparisonInfoSignatuesTypeCheck = new TypeComparisonInfo(comparisonInfo);
+                }
+
+                var sourceConstructSigs = source.getConstructSignatures();
+                if (!this.signatureGroupIsRelatableToTarget(sourceConstructSigs, targetConstructSigs, assignableTo, comparisonCache, context, comparisonInfoSignatuesTypeCheck)) {
+                    if (comparisonInfo) {
+                        var message: string;
+                        if (sourceConstructSigs.length && targetConstructSigs.length) {
+                            if (comparisonInfoSignatuesTypeCheck && comparisonInfoSignatuesTypeCheck.message) {
+                                message = getDiagnosticMessage(DiagnosticCode.Construct_signatures_of_types__0__and__1__are_incompatible__NL__2,
+                                    [source.toString(), target.toString(), comparisonInfoSignatuesTypeCheck.message]);
+                            } else {
+                                message = getDiagnosticMessage(DiagnosticCode.Construct_signatures_of_types__0__and__1__are_incompatible,
+                                    [source.toString(), target.toString()]);
+                            }
+                        } else {
+                            var hasSig = targetConstructSigs.length ? target.toString() : source.toString();
+                            var lacksSig = !targetConstructSigs.length ? target.toString() : source.toString();
+                            message = getDiagnosticMessage(DiagnosticCode.Type__0__requires_a_construct_signature__but_Type__1__lacks_one, [hasSig, lacksSig]);
+                        }
+                        comparisonInfo.flags |= TypeRelationshipFlags.IncompatibleSignatures;
+                        comparisonInfo.addMessage(message);
+                    }
+                    return false;
+                }
+            }
+
+            return true;
+        }
+
+        private sourceIndexSignaturesAreRelatableToTargetIndexSignatures(source: PullTypeSymbol, target: PullTypeSymbol,
+            assignableTo: boolean, comparisonCache: any, context: PullTypeResolutionContext,
+            comparisonInfo: TypeComparisonInfo): boolean {
+
+            var targetIndexSigs = target.getIndexSignatures();
+            
+            if (targetIndexSigs.length) {
+                var sourceIndexSigs = source.getIndexSignatures();
+                
+                var targetIndex = !targetIndexSigs.length && this.cachedObjectInterfaceType ? this.cachedObjectInterfaceType.getIndexSignatures() : targetIndexSigs;
+                var sourceIndex = !sourceIndexSigs.length && this.cachedObjectInterfaceType ? this.cachedObjectInterfaceType.getIndexSignatures() : sourceIndexSigs;
+                
+                var sourceStringSig: PullSignatureSymbol = null;
+                var sourceNumberSig: PullSignatureSymbol = null;
+                
+                var targetStringSig: PullSignatureSymbol = null;
+                var targetNumberSig: PullSignatureSymbol = null;
+                
+                var params: PullSymbol[];                
+
+                for (var i = 0; i < targetIndex.length; i++) {
+                    if (targetStringSig && targetNumberSig) {
+                        break;
+                    }
+
+                    params = targetIndex[i].getParameters();
+
+                    if (params.length) {
+                        if (!targetStringSig && params[0].getType() === this.semanticInfoChain.stringTypeSymbol) {
+                            targetStringSig = targetIndex[i];
+                            continue;
+                        }
+                        else if (!targetNumberSig && params[0].getType() === this.semanticInfoChain.numberTypeSymbol) {
+                            targetNumberSig = targetIndex[i];
+                            continue;
+                        }
+                    }
+                }
+
+                for (var i = 0; i < sourceIndex.length; i++) {
+                    if (sourceStringSig && sourceNumberSig) {
+                        break;
+                    }
+
+                    params = sourceIndex[i].getParameters();
+
+                    if (params.length) {
+                        if (!sourceStringSig && params[0].getType() === this.semanticInfoChain.stringTypeSymbol) {
+                            sourceStringSig = sourceIndex[i];
+                            continue;
+                        }
+                        else if (!sourceNumberSig && params[0].getType() === this.semanticInfoChain.numberTypeSymbol) {
+                            sourceNumberSig = sourceIndex[i];
+                            continue;
+                        }
+                    }
+                }
+
+                var comparable = true;
+                var comparisonInfoSignatuesTypeCheck: TypeComparisonInfo = null;
+                if (comparisonInfo && !comparisonInfo.onlyCaptureFirstError) {
+                    comparisonInfoSignatuesTypeCheck = new TypeComparisonInfo(comparisonInfo);
+                }
+
+                if (targetStringSig) {
+                    if (sourceStringSig) {
+                        comparable = this.signatureIsAssignableToTarget(sourceStringSig, targetStringSig, context, comparisonInfoSignatuesTypeCheck);
+                    }
+                    else {
+                        comparable = false;
+                    }
+                }
+
+                if (comparable && targetNumberSig) {
+                    if (sourceNumberSig) {
+                        comparable = this.signatureIsAssignableToTarget(sourceNumberSig, targetNumberSig, context, comparisonInfoSignatuesTypeCheck);
+                    }
+                    else if (sourceStringSig) {
+                        comparable = this.sourceIsAssignableToTarget(sourceStringSig.getReturnType(), targetNumberSig.getReturnType(), context, comparisonInfoSignatuesTypeCheck);
+                    }
+                    else {
+                        comparable = false;
+                    }
+                }
+
+                if (!comparable) {
+                    if (comparisonInfo) {
+                        var message: string;
+                        if (comparisonInfoSignatuesTypeCheck && comparisonInfoSignatuesTypeCheck.message) {
+                            message = getDiagnosticMessage(DiagnosticCode.Index_signatures_of_types__0__and__1__are_incompatible__NL__2,
+                                [source.toString(), target.toString(), comparisonInfoSignatuesTypeCheck.message]);
+                        } else {
+                            message = getDiagnosticMessage(DiagnosticCode.Index_signatures_of_types__0__and__1__are_incompatible,
+                                [source.toString(), target.toString()]);
+                        }
+                        comparisonInfo.flags |= TypeRelationshipFlags.IncompatibleSignatures;
+                        comparisonInfo.addMessage(message);
+                    }
+                    return false;
+                }
+            }
+
+            // if the target has a string signature, the source is object literal's type, the source's members must be comparable with it's return type
+            if (targetStringSig && !source.isNamedTypeSymbol() && source.hasMembers()) {
+                var targetReturnType = targetStringSig.getReturnType();
+                var sourceMembers = source.getMembers();
+
+                for (var i = 0; i < sourceMembers.length; i++) {
+                    if (!this.sourceIsRelatableToTarget(sourceMembers[i].getType(), targetReturnType, assignableTo, comparisonCache, context, comparisonInfo)) {
+                        return false;
+                    }
+                }
+            }
+
+            return true;
+        }
+
+        // REVIEW: TypeChanges: Return an error context object so the user can get better diagnostic info
+        private signatureGroupIsRelatableToTarget(sourceSG: PullSignatureSymbol[], targetSG: PullSignatureSymbol[], assignableTo: boolean, comparisonCache: any, context: PullTypeResolutionContext, comparisonInfo?: TypeComparisonInfo) {
+            if (sourceSG === targetSG) {
+                return true;
+            }
+
+            if (!(sourceSG.length && targetSG.length)) {
+                return false;
+            }
+
+            var mSig: PullSignatureSymbol = null;
+            var nSig: PullSignatureSymbol = null;
+            var foundMatch = false;
+
+            for (var iMSig = 0; iMSig < targetSG.length; iMSig++) {
+                mSig = targetSG[iMSig];
+
+                if (mSig.isStringConstantOverloadSignature()) {
+                    continue;
+                }
+
+                for (var iNSig = 0; iNSig < sourceSG.length; iNSig++) {
+                    nSig = sourceSG[iNSig];
+
+                    if (nSig.isStringConstantOverloadSignature()) {
+                        continue;
+                    }
+
+                    if (this.signatureIsRelatableToTarget(nSig, mSig, assignableTo, comparisonCache, context, comparisonInfo)) {
+                        foundMatch = true;
+                        break;
+                    }
+                }
+
+                if (foundMatch) {
+                    foundMatch = false;
+                    continue;
+                }
+                return false;
+            }
+
+            return true;
+        }
+
+        private signatureIsRelatableToTarget(sourceSig: PullSignatureSymbol, targetSig: PullSignatureSymbol, assignableTo: boolean, comparisonCache: any, context: PullTypeResolutionContext, comparisonInfo?: TypeComparisonInfo) {
+
+            if (sourceSig.isGeneric()) {
+                var typeParameters = sourceSig.getTypeParameters();
+
+                if (typeParameters.length) {
+                    var typeArguments: PullTypeSymbol[] = null;
+                    if (typeParameters.length < this.objectTypeArray.length) {
+                        typeArguments = this.objectTypeArray[typeParameters.length];
+                    }
+                    else {
+                        for (var i = 0; i < typeParameters.length; i++) {
+                            typeArguments[i] = this.cachedObjectInterfaceType;
+                        }
+                    }
+
+                    var substitutions = createSubstitutionMap({}, typeParameters, typeArguments);
+
+                    sourceSig = getSpecializedSignature(sourceSig, typeParameters, typeArguments, false, substitutions);
+                }
+            }
+
+            if (targetSig.isGeneric()) {
+                var typeParameters = targetSig.getTypeParameters();
+
+                if (typeParameters.length) {
+                    var typeArguments: PullTypeSymbol[] = null;
+                    if (typeParameters.length < this.objectTypeArray.length) {
+                        typeArguments = this.objectTypeArray[typeParameters.length];
+                    }
+                    else {
+                        for (var i = 0; i < typeParameters.length; i++) {
+                            typeArguments[i] = this.cachedObjectInterfaceType;
+                        }
+                    }
+
+                    var substitutions = createSubstitutionMap({}, typeParameters, typeArguments);
+
+                    targetSig = getSpecializedSignature(targetSig, typeParameters, typeArguments, false, substitutions);
+                }
+            }
+
+            var sourceParameters = sourceSig.getParameters();
+            var targetParameters = targetSig.getParameters();
+
+            if (!sourceParameters || !targetParameters) {
+                return false;
+            }
+
+            var targetVarArgCount = /*targetSig.hasVariableParamList() ? targetSig.getNonOptionalParameterCount() - 1 :*/ targetSig.getNonOptionalParameterCount();
+            var sourceVarArgCount = /*sourceSig.hasVariableParamList() ? sourceSig.getNonOptionalParameterCount() - 1 :*/ sourceSig.getNonOptionalParameterCount();
+
+            if (sourceVarArgCount > targetVarArgCount && !targetSig.hasVariableParamList()) {
+                if (comparisonInfo) {
+                    comparisonInfo.flags |= TypeRelationshipFlags.SourceSignatureHasTooManyParameters;
+                    comparisonInfo.addMessage(getDiagnosticMessage(DiagnosticCode.Call_signature_expects__0__or_fewer_parameters, [targetVarArgCount]));
+                }
+                return false;
+            }
+
+            var sourceReturnType = sourceSig.getReturnType();
+            var targetReturnType = targetSig.getReturnType();
+
+            if (sourceReturnType && sourceReturnType.isTypeParameter() && this.cachedObjectInterfaceType) {
+                sourceReturnType = this.cachedObjectInterfaceType;
+            }
+            if (targetReturnType && targetReturnType.isTypeParameter() && this.cachedObjectInterfaceType) {
+                targetReturnType = this.cachedObjectInterfaceType;
+            }
+
+            var prevSpecializingToObject = context.specializingToObject;
+            context.specializingToObject = true;
+
+            if (targetReturnType != this.semanticInfoChain.voidTypeSymbol) {
+                if (!this.sourceIsRelatableToTarget(sourceReturnType, targetReturnType, assignableTo, comparisonCache, context, comparisonInfo)) {
+                    if (comparisonInfo) {
+                        comparisonInfo.flags |= TypeRelationshipFlags.IncompatibleReturnTypes;
+                        // No need to print this one here - it's printed as part of the signature error in sourceIsRelatableToTarget
+                        //comparisonInfo.addMessage("Incompatible return types: '" + sourceReturnType.getTypeName() + "' and '" + targetReturnType.getTypeName() + "'");
+                    }
+                    context.specializingToObject = prevSpecializingToObject;
+                    return false;
+                }
+            }
+
+            // the clause 'sourceParameters.length > sourceVarArgCount' covers optional parameters, since even though the parameters are optional
+            // they need to agree with the target params
+            var len = (sourceVarArgCount < targetVarArgCount && (sourceSig.hasVariableParamList() || (sourceParameters.length > sourceVarArgCount))) ? targetVarArgCount : sourceVarArgCount;
+            var sourceParamType: PullTypeSymbol = null;
+            var targetParamType: PullTypeSymbol = null;
+            var sourceParamName = "";
+            var targetParamName = "";
+
+            for (var iSource = 0, iTarget = 0; iSource < len; iSource++ , iTarget++) {
+
+                if (iSource < sourceParameters.length && (!sourceSig.hasVariableParamList() || iSource < sourceVarArgCount)) {
+                    sourceParamType = sourceParameters[iSource].getType();
+                    sourceParamName = sourceParameters[iSource].getName();
+                }
+                else if (iSource === sourceVarArgCount) {
+                    sourceParamType = sourceParameters[iSource].getType();
+                    if (sourceParamType.isArray()) {
+                        sourceParamType = sourceParamType.getElementType();
+                    }
+                    sourceParamName = sourceParameters[iSource].getName();
+                }
+
+                if (iTarget < targetParameters.length && iTarget < targetVarArgCount) {
+                    targetParamType = targetParameters[iTarget].getType();
+                    targetParamName = targetParameters[iTarget].getName();
+                }
+                else if (targetSig.hasVariableParamList() && iTarget === targetVarArgCount) {
+                    targetParamType = targetParameters[iTarget].getType();
+
+                    if (targetParamType.isArray()) {
+                        targetParamType = targetParamType.getElementType();
+                    }
+                    targetParamName = targetParameters[iTarget].getName();
+                }
+
+                if (sourceParamType && sourceParamType.isTypeParameter() && this.cachedObjectInterfaceType) {
+                    sourceParamType = this.cachedObjectInterfaceType;
+                }
+                if (targetParamType && targetParamType.isTypeParameter() && this.cachedObjectInterfaceType) {
+                    targetParamType = this.cachedObjectInterfaceType;
+                }
+
+                if (!(this.sourceIsRelatableToTarget(sourceParamType, targetParamType, assignableTo, comparisonCache, context, comparisonInfo) ||
+                    this.sourceIsRelatableToTarget(targetParamType, sourceParamType, assignableTo, comparisonCache, context, comparisonInfo))) {
+
+                    if (comparisonInfo) {
+                        comparisonInfo.flags |= TypeRelationshipFlags.IncompatibleParameterTypes;
+                    }
+                        context.specializingToObject = prevSpecializingToObject;
+                    return false;
+                }
+            }
+            context.specializingToObject = prevSpecializingToObject;
+            return true;
+        }
+
+        // Overload resolution
+
+        private resolveOverloads(
+                application: AST, group: PullSignatureSymbol[],
+                enclosingDecl: PullDecl,
+                haveTypeArgumentsAtCallSite: boolean,
+                context: PullTypeResolutionContext,
+                diagnostics: Diagnostic[]): PullSignatureSymbol {
+            var rd = this.resolutionDataCache.getResolutionData();
+            var actuals = rd.actuals;
+            var exactCandidates = rd.exactCandidates;
+            var conversionCandidates = rd.conversionCandidates;
+            var candidate: PullSignatureSymbol = null;
+            var hasOverloads = group.length > 1;
+            var comparisonInfo = new TypeComparisonInfo();
+            var args: ASTList = null;
+            var target: AST = null;
+
+            if (application.nodeType() === NodeType.InvocationExpression || application.nodeType() === NodeType.ObjectCreationExpression) {
+                var callEx = <CallExpression>application;
+
+                args = callEx.arguments;
+                target = this.getLastIdentifierInTarget(callEx);
+
+                if (callEx.arguments) {
+                    var len = callEx.arguments.members.length;
+
+                    for (var i = 0; i < len; i++) {
+                        var argSym = this.resolveAST(callEx.arguments.members[i], false, enclosingDecl, context).symbol;
+                        actuals[i] = argSym.getType();
+                    }
+                }
+            }
+            else if (application.nodeType() === NodeType.ElementAccessExpression) {
+                var binExp = <BinaryExpression>application;
+                target = binExp.operand1;
+                args = new ASTList([binExp.operand2]);
+
+                var argSym = this.resolveAST(args.members[0], false, enclosingDecl, context).symbol;
+                actuals[0] = argSym.getType();
+            }
+
+            var signature: PullSignatureSymbol;
+            var returnType: PullTypeSymbol;
+            var candidateInfo: { sig: PullSignatureSymbol; ambiguous: boolean; };
+
+            for (var j = 0, groupLen = group.length; j < groupLen; j++) {
+                signature = group[j];
+                if ((hasOverloads && signature.isDefinition()) || (haveTypeArgumentsAtCallSite && !signature.isGeneric())) {
+                    continue;
+                }
+
+                returnType = signature.getReturnType();
+
+                this.getCandidateSignatures(signature, actuals, args, exactCandidates, conversionCandidates, enclosingDecl, context, comparisonInfo);
+            }
+            if (exactCandidates.length === 0) {
+                var applicableCandidates = this.getApplicableSignaturesFromCandidates(conversionCandidates, args, comparisonInfo, enclosingDecl, context);
+                if (applicableCandidates.length > 0) {
+                    candidateInfo = this.findMostApplicableSignature(applicableCandidates, args, enclosingDecl, context);
+                    //if (candidateInfo.ambiguous) {
+                    //    //this.errorReporter.simpleError(target, "Ambiguous call expression - could not choose overload");
+                    //    context.postError(application.minChar, application.getLength(), this.unitPath, "Ambiguous call expression - could not choose overload", enclosingDecl, true);
+                    //}
+                    candidate = candidateInfo.sig;
+                }
+                else {
+                    if (comparisonInfo.message) {
+                        diagnostics.push(context.postError(this.unitPath, target.minChar, target.getLength(),
+                            DiagnosticCode.Supplied_parameters_do_not_match_any_signature_of_call_target__NL__0, [comparisonInfo.message]));
+                    }
+                    else {
+                        diagnostics.push(context.postError(this.unitPath, target.minChar, target.getLength(),
+                            DiagnosticCode.Supplied_parameters_do_not_match_any_signature_of_call_target, null));
+                    }
+                }
+            }
+            else {
+                if (exactCandidates.length > 1) {
+                    var applicableSigs: PullApplicableSignature[] = [];
+                    for (var i = 0; i < exactCandidates.length; i++) {
+                        applicableSigs[i] = { signature: exactCandidates[i], hadProvisionalErrors: false };
+                    }
+                    candidateInfo = this.findMostApplicableSignature(applicableSigs, args, enclosingDecl, context);
+                    //if (candidateInfo.ambiguous) {
+                    //    //this.checker.errorReporter.simpleError(target, "Ambiguous call expression - could not choose overload");
+                    //    context.postError(application.minChar, application.getLength(), this.unitPath, "Ambiguous call expression - could not choose overload", enclosingDecl, true);
+                    //}
+                    candidate = candidateInfo.sig;
+                }
+                else {
+                    candidate = exactCandidates[0];
+                }
+            }
+
+            this.resolutionDataCache.returnResolutionData(rd);
+            return candidate;
+        }
+
+        private getLastIdentifierInTarget(callEx: ICallExpression): AST {
+            return (callEx.target.nodeType() === NodeType.MemberAccessExpression) ? (<BinaryExpression>callEx.target).operand2 : callEx.target;
+        }
+
+        private getCandidateSignatures(signature: PullSignatureSymbol, actuals: PullTypeSymbol[], args: ASTList, exactCandidates: PullSignatureSymbol[], conversionCandidates: PullSignatureSymbol[], enclosingDecl: PullDecl, context: PullTypeResolutionContext, comparisonInfo: TypeComparisonInfo): void {
+            var parameters = signature.getParameters();
+            var lowerBound = signature.getNonOptionalParameterCount(); // required parameters
+            var upperBound = parameters.length; // required and optional parameters
+            var formalLen = lowerBound;
+            var acceptable = false;
+
+            if ((actuals.length >= lowerBound) && (signature.hasVariableParamList() || actuals.length <= upperBound)) {
+                formalLen = (signature.hasVariableParamList() ? parameters.length : actuals.length);
+                acceptable = true;
+            }
+
+            var repeatType: PullTypeSymbol = null;
+
+            if (acceptable) {
+                // assumed structure here is checked when signature is formed
+                if (signature.hasVariableParamList()) {
+                    formalLen -= 1;
+                    repeatType = parameters[formalLen].getType();
+                    repeatType = repeatType.getElementType();
+                    acceptable = actuals.length >= (formalLen < lowerBound ? formalLen : lowerBound);
+                }
+                var len = actuals.length;
+
+                var exact = acceptable;
+                var convert = acceptable;
+
+                var typeA: PullTypeSymbol;
+                var typeB: PullTypeSymbol;
+
+                for (var i = 0; i < len; i++) {
+
+                    if (i < formalLen) {
+                        typeA = parameters[i].getType();
+                    }
+                    else {
+                        typeA = repeatType;
+                    }
+
+                    typeB = actuals[i];
+
+                    if (typeA && !typeA.isResolved()) {
+                        this.resolveDeclaredSymbol(typeA, enclosingDecl, context);
+                    }
+
+                    if (typeB && !typeB.isResolved()) {
+                        this.resolveDeclaredSymbol(typeB, enclosingDecl, context);
+                    }
+
+                    if (!typeA || !typeB || !(this.typesAreIdentical(typeA, typeB, args.members[i]))) {
+                        exact = false;
+                    }
+
+                    comparisonInfo.stringConstantVal = args.members[i];
+
+                    // is the argument assignable to the parameter?
+                    if (!this.sourceIsAssignableToTarget(typeB, typeA, context, comparisonInfo)) {
+                        convert = false;
+                    }
+
+                    comparisonInfo.stringConstantVal = null;
+
+                    if (!(exact || convert)) {
+                        break;
+                    }
+                }
+                if (exact) {
+                    exactCandidates[exactCandidates.length] = signature;
+                }
+                else if (convert && (exactCandidates.length === 0)) {
+                    conversionCandidates[conversionCandidates.length] = signature;
+                }
+            }
+        }
+
+        private getApplicableSignaturesFromCandidates(candidateSignatures: PullSignatureSymbol[],
+            args: ASTList,
+            comparisonInfo: TypeComparisonInfo,
+            enclosingDecl: PullDecl,
+            context: PullTypeResolutionContext): PullApplicableSignature[] {
+
+            var applicableSigs: PullApplicableSignature[] = [];
+            var memberType: PullTypeSymbol = null;
+            var miss = false;
+            var cxt: PullContextualTypeContext = null;
+            var hadProvisionalErrors = false;
+
+            var parameters: PullSymbol[];
+            var signature: PullSignatureSymbol;
+            var argSym: PullSymbol;
+
+            for (var i = 0; i < candidateSignatures.length; i++) {
+                miss = false;
+
+                signature = candidateSignatures[i];
+                parameters = signature.getParameters();
+
+                for (var j = 0; j < args.members.length; j++) {
+
+                    if (j >= parameters.length) {
+                        continue;
+                    }
+
+                    if (!parameters[j].isResolved()) {
+                        this.resolveDeclaredSymbol(parameters[j], enclosingDecl, context);
+                    }
+
+                    memberType = parameters[j].getType();
+
+                    // account for varargs
+                    if (signature.hasVariableParamList() && (j >= signature.getNonOptionalParameterCount()) && memberType.isArray()) {
+                        memberType = memberType.getElementType();
+                    }
+
+                    if (this.isAnyOrEquivalent(memberType)) {
+                        continue;
+                    }
+                    else if (args.members[j].nodeType() === NodeType.FunctionDeclaration) {
+
+                        if (this.cachedFunctionInterfaceType && memberType === this.cachedFunctionInterfaceType) {
+                            continue;
+                        }
+
+                        argSym = this.resolveFunctionExpression(<FunctionDeclaration>args.members[j], false, enclosingDecl, context);
+
+                        if (!this.canApplyContextualTypeToFunction(memberType, <FunctionDeclaration>args.members[j], true)) {
+                            // if it's just annotations that are blocking us, typecheck the function and add it to the list
+                            if (this.canApplyContextualTypeToFunction(memberType, <FunctionDeclaration>args.members[j], false)) {
+                                if (!this.sourceIsAssignableToTarget(argSym.getType(), memberType, context, comparisonInfo, /*isInProvisionalResolution*/ true)) {
+                                    break;
+                                }
+                            }
+                            else {
+                                break;
+                            }
+                        }
+                        else { // if it can be contextually typed, try it out...
+                            argSym.invalidate();
+                            context.pushContextualType(memberType, true, null);
+
+                            argSym = this.resolveFunctionExpression(<FunctionDeclaration>args.members[j], true, enclosingDecl, context);
+
+                            if (!this.sourceIsAssignableToTarget(argSym.getType(), memberType, context, comparisonInfo, /*isInProvisionalResolution*/ true)) {
+                                if (comparisonInfo) {
+                                    comparisonInfo.setMessage(getDiagnosticMessage(DiagnosticCode.Could_not_apply_type__0__to_argument__1__which_is_of_type__2_,
+                                        [memberType.toString(), (j + 1), argSym.getTypeName()]));
+                                }
+                                miss = true;
+                            }
+                            argSym.invalidate();
+                            cxt = context.popContextualType();
+                            hadProvisionalErrors = cxt.hadProvisionalErrors();
+
+                            //this.resetProvisionalErrors();
+                            if (miss) {
+                                break;
+                            }
+                        }
+                    }
+                    else if (args.members[j].nodeType() === NodeType.ObjectLiteralExpression) {
+                        // now actually attempt to typecheck as the contextual type
+                        if (this.cachedObjectInterfaceType && memberType === this.cachedObjectInterfaceType) {
+                            continue;
+                        }
+
+                        context.pushContextualType(memberType, true, null);
+                        argSym = this.resolveObjectLiteralExpression(args.members[j], true, enclosingDecl, context).symbol;
+
+                        if (!this.sourceIsAssignableToTarget(argSym.getType(), memberType, context, comparisonInfo, /*isInProvisionalResolution*/ true)) {
+                            if (comparisonInfo) {
+                                comparisonInfo.setMessage(getDiagnosticMessage(DiagnosticCode.Could_not_apply_type__0__to_argument__1__which_is_of_type__2_,
+                                    [memberType.toString(), (j + 1), argSym.getTypeName()]));
+                            }
+
+                            miss = true;
+                        }
+
+                        argSym.invalidate();
+                        cxt = context.popContextualType();
+                        hadProvisionalErrors = cxt.hadProvisionalErrors();
+
+                        //this.resetProvisionalErrors();
+                        if (miss) {
+                            break;
+                        }
+                    }
+                    else if (args.members[j].nodeType() === NodeType.ArrayLiteralExpression) {
+                        // attempt to contextually type the array literal
+                        if (this.cachedArrayInterfaceType && memberType === this.cachedArrayInterfaceType) {
+                            continue;
+                        }
+
+                        context.pushContextualType(memberType, true, null);
+                        var argSym = this.resolveArrayLiteralExpression(<UnaryExpression>args.members[j], true, enclosingDecl, context).symbol;
+
+                        if (!this.sourceIsAssignableToTarget(argSym.getType(), memberType, context, comparisonInfo, /*isInProvisionalResolution*/ true)) {
+                            if (comparisonInfo) {
+                                comparisonInfo.setMessage(getDiagnosticMessage(DiagnosticCode.Could_not_apply_type__0__to_argument__1__which_is_of_type__2_,
+                                    [memberType.toString(), (j + 1), argSym.getTypeName()]));
+                            }
+                            break;
+                        }
+
+                        argSym.invalidate();
+                        cxt = context.popContextualType();
+
+                        hadProvisionalErrors = cxt.hadProvisionalErrors();
+
+                        if (miss) {
+                            break;
+                        }
+                    }
+                }
+
+                if (j === args.members.length) {
+                    applicableSigs[applicableSigs.length] = { signature: candidateSignatures[i], hadProvisionalErrors: hadProvisionalErrors };
+                }
+
+                hadProvisionalErrors = false;
+            }
+
+            return applicableSigs;
+        }
+
+        private findMostApplicableSignature(signatures: PullApplicableSignature[], args: ASTList, enclosingDecl: PullDecl, context: PullTypeResolutionContext): { sig: PullSignatureSymbol; ambiguous: boolean; } {
+
+            if (signatures.length === 1) {
+                return { sig: signatures[0].signature, ambiguous: false };
+            }
+
+            var best: PullApplicableSignature = signatures[0];
+            var Q: PullApplicableSignature = null;
+
+            var AType: PullTypeSymbol = null;
+            var PType: PullTypeSymbol = null;
+            var QType: PullTypeSymbol = null;
+
+            var ambiguous = false;
+
+            var bestParams: PullSymbol[];
+            var qParams: PullSymbol[];
+
+            for (var qSig = 1; qSig < signatures.length; qSig++) {
+                Q = signatures[qSig];
+
+                // find the better conversion
+                for (var i = 0; args && i < args.members.length; i++) {
+
+                    var argSym = this.resolveAST(args.members[i], false, enclosingDecl, context).symbol;
+
+                    AType = argSym.getType();
+
+                    // invalidate the argument so that we may correctly resolve it later as part of the call expression
+                    argSym.invalidate();
+
+                    bestParams = best.signature.getParameters();
+                    qParams = Q.signature.getParameters();
+
+                    PType = i < bestParams.length ? bestParams[i].getType() : bestParams[bestParams.length - 1].getType().getElementType();
+                    QType = i < qParams.length ? qParams[i].getType() : qParams[qParams.length - 1].getType().getElementType();
+
+                    if (this.typesAreIdentical(PType, QType) && !(QType.isPrimitive() && (<PullPrimitiveTypeSymbol>QType).isStringConstant())) {
+                        continue;
+                    }
+                    else if (PType.isPrimitive() &&
+                        (<PullPrimitiveTypeSymbol>PType).isStringConstant() &&
+                        args.members[i].nodeType() === NodeType.StringLiteral &&
+                        stripQuotes((<StringLiteral>args.members[i]).actualText) === stripQuotes((<PullStringConstantTypeSymbol>PType).getName()))
+                    {
+                        break;
+                    }
+                    else if (QType.isPrimitive() &&
+                        (<PullPrimitiveTypeSymbol>QType).isStringConstant() &&
+                        args.members[i].nodeType() === NodeType.StringLiteral &&
+                        stripQuotes((<StringLiteral>args.members[i]).actualText) === stripQuotes((<PullStringConstantTypeSymbol>QType).getName()))
+                    {
+                        best = Q;
+                    }
+                    else if (this.typesAreIdentical(AType, PType)) {
+                        break;
+                    }
+                    else if (this.typesAreIdentical(AType, QType)) {
+                        best = Q;
+                        break;
+                    }
+                    else if (this.sourceIsSubtypeOfTarget(PType, QType, context)) {
+                        break;
+                    }
+                    else if (this.sourceIsSubtypeOfTarget(QType, PType, context)) {
+                        best = Q;
+                        break;
+                    }
+                    else if (Q.hadProvisionalErrors) {
+                        break;
+                    }
+                    else if (best.hadProvisionalErrors) {
+                        best = Q;
+                        break;
+                    }
+                }
+
+                if (!args || i === args.members.length) {
+                    var collection: IPullTypeCollection = {
+                        getLength: () => { return 2; } ,
+                        setTypeAtIndex: (index: number, type: PullTypeSymbol) => { } , // no contextual typing here, so no need to do anything
+                        getTypeAtIndex: (index: number) => { return index ? Q.signature.getReturnType() : best.signature.getReturnType(); } // we only want the "second" type - the "first" is skipped
+                    }
+                    var bct = this.findBestCommonType(best.signature.getReturnType(), null, collection, context);
+                    ambiguous = !bct;
+                }
+                else {
+                    ambiguous = false;
+                }
+            }
+
+            // double-check if the 
+
+            return { sig: best.signature, ambiguous: ambiguous };
+        }
+
+        private canApplyContextualTypeToFunction(candidateType: PullTypeSymbol, funcDecl: FunctionDeclaration, beStringent: boolean): boolean {
+
+            // in these cases, we do not attempt to apply a contextual type
+            //  RE: isInlineCallLiteral - if the call target is a function literal, we don't want to apply the target type
+            //  to its body - instead, it should be applied to its return type
+            if (funcDecl.isMethod() ||
+                beStringent && funcDecl.returnTypeAnnotation) {
+                return false;
+            }
+
+            beStringent = beStringent || (this.cachedFunctionInterfaceType === candidateType);
+
+            // At this point, if we're not being stringent, there's no need to check for multiple call sigs
+            // or count parameters - we just want to unblock typecheck
+            if (!beStringent) {
+                return true;
+            }
+
+            var signature = this.getSymbolAndDiagnosticsForAST(funcDecl).symbol.getType().getCallSignatures()[0];
+            var parameters = signature.getParameters();
+            var paramLen = parameters.length;
+
+            // Check that the argument declarations have no type annotations
+            for (var i = 0; i < paramLen; i++) {
+                var param = parameters[i];
+                var argDecl = <Parameter>this.getASTForSymbol(param);
+
+                // REVIEW: a valid typeExpr is a requirement for varargs,
+                // so we may want to revise our invariant
+                if (beStringent && argDecl.typeExpr) {
+                    return false;
+                }
+            }
+
+            if (candidateType.getConstructSignatures().length && candidateType.getCallSignatures().length) {
+                return false;
+            }
+
+            var candidateSigs = candidateType.getConstructSignatures().length ? candidateType.getConstructSignatures() : candidateType.getCallSignatures();
+
+            if (!candidateSigs || candidateSigs.length > 1) {
+                return false;
+            }
+
+            // if we're here, the contextual type can be applied to the function
+            return true;
+        }
+
+        private inferArgumentTypesForSignature(signature: PullSignatureSymbol, args: ASTList, comparisonInfo: TypeComparisonInfo, enclosingDecl: PullDecl, context: PullTypeResolutionContext): PullTypeSymbol[] {
+
+            var cxt: PullContextualTypeContext = null;
+            var hadProvisionalErrors = false;
+            var parameters = signature.getParameters();
+            var typeParameters = signature.getTypeParameters();
+            var argContext = new ArgumentInferenceContext();
+            //var anySig = this.specializeSignatureToAny(signature);
+            //var anyParameters = anySig.getParameters();
+            var parameterType: PullTypeSymbol = null;
+            //var anyParameterType: PullTypeSymbol = null;
+
+            // seed each type parameter with the undefined type, so that we can widen it to 'any'
+            // if no inferences can be made
+            for (var i = 0; i < typeParameters.length; i++) {
+                argContext.addInferenceRoot(typeParameters[i]);
+            }
+
+            var substitutions: any;
+            var inferenceCandidates: PullTypeSymbol[];
+            var inferenceCandidate: PullTypeSymbol;
+            var argSym: PullSymbol;
+            var argSymType: PullTypeSymbol;
+
+            for (var i = 0; i < args.members.length; i++) {
+
+                if (i >= parameters.length) {
+                    break;
+                }
+
+                parameterType = parameters[i].getType();
+                //anyParameterType = anyParameters[i].getType();
+
+                // account for varargs
+                if (signature.hasVariableParamList() && (i >= signature.getNonOptionalParameterCount() - 1) && parameterType.isArray()) {
+                    parameterType = parameterType.getElementType();
+                }
+
+                inferenceCandidates = argContext.getInferenceCandidates();
+                substitutions = {};
+
+                if (inferenceCandidates.length) {
+                    for (var j = 0; j < inferenceCandidates.length; j++) {
+
+                        argContext.resetRelationshipCache();
+
+                        inferenceCandidate = inferenceCandidates[j];
+
+                        substitutions = inferenceCandidates[j];
+
+                        context.pushContextualType(parameterType, true, substitutions);
+
+                        argSym = this.resolveAST(args.members[i], true, enclosingDecl, context).symbol;
+                        argSymType = argSym.getType();
+
+                        //var anyArgType = this.specializeTypeToAny(argSym.getType());
+
+                        //if (!this.sourceIsAssignableToTarget(anyArgType, anyParameterType, context)) {
+                        //    continue;
+                        //}
+
+                        this.relateTypeToTypeParameters(argSymType, parameterType, false, argContext, enclosingDecl, context);
+
+                        cxt = context.popContextualType();
+
+                        argSym.invalidate();
+
+                        hadProvisionalErrors = cxt.hadProvisionalErrors();
+                    }
+                }
+                else {
+                    context.pushContextualType(parameterType, true, {});
+                    argSym = this.resolveAST(args.members[i], true, enclosingDecl, context).symbol;
+                    argSymType = argSym.getType();
+
+                    //var anyArgType = this.specializeTypeToAny(argSym.getType());
+
+                    //if (!this.sourceIsAssignableToTarget(anyArgType, anyParameterType, context)) {
+                    //    continue;
+                    //}
+
+                    this.relateTypeToTypeParameters(argSymType, parameterType, false, argContext, enclosingDecl, context);
+
+                    cxt = context.popContextualType();
+
+                    argSym.invalidate();
+
+                    hadProvisionalErrors = cxt.hadProvisionalErrors();
+                }
+            }
+
+            hadProvisionalErrors = false;
+
+            var inferenceResults = argContext.inferArgumentTypes(this, context);
+
+            if (inferenceResults.unfit) {
+                return null;
+            }
+
+            var resultTypes: PullTypeSymbol[] = [];
+
+            // match inferred types in-order to type parameters
+            for (var i = 0; i < typeParameters.length; i++) {
+                for (var j = 0; j < inferenceResults.results.length; j++) {
+                    if (inferenceResults.results[j].param == typeParameters[i]) {
+                        resultTypes[resultTypes.length] = inferenceResults.results[j].type;
+                        break;
+                    }
+                }
+            }
+
+            if (!args.members.length && !resultTypes.length && typeParameters.length) {
+                for (var i = 0; i < typeParameters.length; i++) {
+                    resultTypes[resultTypes.length] = this.semanticInfoChain.anyTypeSymbol;
+                }
+            }
+            else if (resultTypes.length && resultTypes.length < typeParameters.length) {
+                for (var i = resultTypes.length; i < typeParameters.length; i++) {
+                    resultTypes[i] = this.semanticInfoChain.anyTypeSymbol;
+                }
+            }
+
+            return resultTypes;
+        }
+
+        private relateTypeToTypeParameters(expressionType: PullTypeSymbol,
+            parameterType: PullTypeSymbol,
+            shouldFix: boolean,
+            argContext: ArgumentInferenceContext,
+            enclosingDecl: PullDecl,
+            context: PullTypeResolutionContext): void {
+
+            if (!expressionType || !parameterType) {
+                return;
+            }
+
+            if (expressionType.isError()) {
+                expressionType = this.semanticInfoChain.anyTypeSymbol;
+            }
+
+            if (parameterType === expressionType) {
+                //if (parameterType.isTypeParameter() && shouldFix) {
+                //    argContext.addCandidateForInference(<PullTypeParameterSymbol>parameterType, this.semanticInfoChain.anyTypeSymbol, shouldFix);
+                //}
+                return;
+            }
+
+            if (parameterType.isTypeParameter()) {
+                if (expressionType.isGeneric() && !expressionType.isFixed()) {
+                    expressionType = this.specializeTypeToAny(expressionType);
+                }
+                argContext.addCandidateForInference(<PullTypeParameterSymbol>parameterType, expressionType, shouldFix);
+                return;
+            }
+
+            // if the expression and parameter type, with type arguments of 'any', are not assignment compatible, ignore
+            //var anyExpressionType = this.specializeTypeToAny(expressionType);
+            //var anyParameterType = this.specializeTypeToAny(parameterType);
+            var prevContextIsSpecializingToAny = context.specializingToAny;
+            context.specializingToAny = true;
+            if (!this.sourceIsAssignableToTarget(expressionType, parameterType, context)) {
+                context.specializingToAny = prevContextIsSpecializingToAny;
+                return;
+            }
+            context.specializingToAny = prevContextIsSpecializingToAny;
+
+            if (expressionType.isArray() && parameterType.isArray()) {
+                this.relateArrayTypeToTypeParameters(expressionType, parameterType, shouldFix, argContext, enclosingDecl, context);
+
+                return;
+            }
+
+            this.relateObjectTypeToTypeParameters(expressionType, parameterType, shouldFix, argContext, enclosingDecl, context);
+        }
+
+        private relateFunctionSignatureToTypeParameters(expressionSignature: PullSignatureSymbol,
+            parameterSignature: PullSignatureSymbol,
+            argContext: ArgumentInferenceContext,
+            enclosingDecl: PullDecl,
+            context: PullTypeResolutionContext): void {
+
+            var expressionParams = expressionSignature.getParameters();
+            var expressionReturnType = expressionSignature.getReturnType();
+
+            var parameterParams = parameterSignature.getParameters();
+            var parameterReturnType = parameterSignature.getReturnType();
+
+            var len = parameterParams.length < expressionParams.length ? parameterParams.length : expressionParams.length;
+
+            for (var i = 0; i < len; i++) {
+                this.relateTypeToTypeParameters(expressionParams[i].getType(), parameterParams[i].getType(), true, argContext, enclosingDecl, context);
+            }
+
+            this.relateTypeToTypeParameters(expressionReturnType, parameterReturnType, false, argContext, enclosingDecl, context);
+        }
+
+        private relateObjectTypeToTypeParameters(objectType: PullTypeSymbol,
+            parameterType: PullTypeSymbol,
+            shouldFix: boolean,
+            argContext: ArgumentInferenceContext,
+            enclosingDecl: PullDecl,
+            context: PullTypeResolutionContext): void {
+
+            var parameterTypeMembers = parameterType.getMembers();
+            var parameterSignatures: PullSignatureSymbol[];
+            var parameterSignature: PullSignatureSymbol;
+
+            var objectMember: PullSymbol;
+            var objectSignatures: PullSignatureSymbol[];
+
+
+            if (argContext.alreadyRelatingTypes(objectType, parameterType)) {
+                return;
+            }
+
+            var objectTypeArguments = objectType.getTypeArguments();
+            var parameterTypeParameters = parameterType.getTypeParameters();
+
+            if (objectTypeArguments && (objectTypeArguments.length === parameterTypeParameters.length)) {
+                for (var i = 0; i < objectTypeArguments.length; i++) {
+                    // PULLREVIEW: This may lead to duplicate inferences for type argument parameters, if the two are the same
+                    // (which could occur via mutually recursive method calls within a generic class declaration)
+                    argContext.addCandidateForInference(parameterTypeParameters[i], objectTypeArguments[i], shouldFix);
+                }
+            }
+
+            for (var i = 0; i < parameterTypeMembers.length; i++) {
+                objectMember = objectType.findMember(parameterTypeMembers[i].getName());
+
+                if (objectMember) {
+                    this.relateTypeToTypeParameters(objectMember.getType(), parameterTypeMembers[i].getType(), shouldFix, argContext, enclosingDecl, context);
+                }
+            }
+
+            parameterSignatures = parameterType.getCallSignatures();
+            objectSignatures = objectType.getCallSignatures();
+
+            for (var i = 0; i < parameterSignatures.length; i++) {
+                parameterSignature = parameterSignatures[i];
+
+                for (var j = 0; j < objectSignatures.length; j++) {
+                    this.relateFunctionSignatureToTypeParameters(objectSignatures[j], parameterSignature, argContext, enclosingDecl, context);
+                }
+            }
+
+            parameterSignatures = parameterType.getConstructSignatures();
+            objectSignatures = objectType.getConstructSignatures();
+
+            for (var i = 0; i < parameterSignatures.length; i++) {
+                parameterSignature = parameterSignatures[i];
+
+                for (var j = 0; j < objectSignatures.length; j++) {
+                    this.relateFunctionSignatureToTypeParameters(objectSignatures[j], parameterSignature, argContext, enclosingDecl, context);
+                }
+            }
+
+            parameterSignatures = parameterType.getIndexSignatures();
+            objectSignatures = objectType.getIndexSignatures();
+
+            for (var i = 0; i < parameterSignatures.length; i++) {
+                parameterSignature = parameterSignatures[i];
+
+                for (var j = 0; j < objectSignatures.length; j++) {
+                    this.relateFunctionSignatureToTypeParameters(objectSignatures[j], parameterSignature, argContext, enclosingDecl, context);
+                }
+            }
+        }
+
+        private relateArrayTypeToTypeParameters(argArrayType: PullTypeSymbol,
+            parameterArrayType: PullTypeSymbol,
+            shouldFix: boolean,
+            argContext: ArgumentInferenceContext,
+            enclosingDecl: PullDecl,
+            context: PullTypeResolutionContext): void {
+
+            var argElement = argArrayType.getElementType();
+            var paramElement = parameterArrayType.getElementType();
+
+            this.relateTypeToTypeParameters(argElement, paramElement, shouldFix, argContext, enclosingDecl, context);
+        }
+
+        public specializeTypeToAny(typeToSpecialize: PullTypeSymbol): PullTypeSymbol {
+
+            var typeArguments: PullTypeSymbol[] = null;
+            var typeParameters = typeToSpecialize.getTypeParameters();
+            var substitutions: any = {}
+
+            for (var i = 0; i < typeParameters.length; i++) {
+                substitutions[typeParameters[i].getSymbolID().toString()] = typeParameters[i];
+            }
+
+            if (typeParameters.length && typeParameters.length < this.anyTypeArray.length) {
+                typeArguments = this.anyTypeArray[typeParameters.length - 1];
+            }
+            else {
+                typeArguments = [];
+                for (var i = 0; i < typeParameters.length; i++) {
+                    typeArguments[typeArguments.length] = this.semanticInfoChain.anyTypeSymbol;
+                }
+                this.anyTypeArray[typeParameters.length - 1] = typeArguments;
+            }
+
+            return getSpecializedType(typeToSpecialize, typeParameters, typeArguments, false, substitutions, this.semanticInfoChain.anyTypeSymbol);
+        }
+
+        private specializeSignatureToAny(signatureToSpecialize: PullSignatureSymbol): PullSignatureSymbol {
+            var typeParameters = signatureToSpecialize.getTypeParameters();
+            var typeArguments: PullTypeSymbol[] = null;
+            var substitutions: any = {};
+
+            for (var i = 0; i < typeParameters.length; i++) {
+                substitutions[typeParameters[i].getSymbolID().toString()] = typeParameters[i];
+            }
+
+            if (typeParameters.length && typeParameters.length < this.anyTypeArray.length) {
+                typeArguments = this.anyTypeArray[typeParameters.length - 1];
+            }
+            else {
+                typeArguments = [];
+                for (var i = 0; i < typeParameters.length; i++) {
+                    typeArguments[typeArguments.length] = this.semanticInfoChain.anyTypeSymbol;
+                }
+                this.anyTypeArray[typeParameters.length - 1] = typeArguments;
+            }
+
+            // no need to worry about returning 'null', since 'any' satisfies all constraints
+            return getSpecializedSignature(signatureToSpecialize, typeParameters, typeArguments, false, substitutions, this.semanticInfoChain.anyTypeSymbol);
+        }
+    }
 }