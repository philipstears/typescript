// Copyright (c) Microsoft. All rights reserved. Licensed under the Apache License, Version 2.0. 
// See LICENSE.txt in the project root for complete license information.

///<reference path='..\references.ts' />

module TypeScript {
    export var pullSymbolID = 0;
    export var sentinelEmptyArray: any[] = [];

    export class PullSymbol {

        // private state
        public pullSymbolID = pullSymbolID++;

        public name: string;

        public kind: PullElementKind;

        private _container: PullTypeSymbol = null;
        public type: PullTypeSymbol = null;

        // We cache the declarations to improve look-up speed
        // (but we re-create on edits because deletion from the linked list is
        // much faster)
        private _declarations: PullDecl[] = null;

        public isResolved = false;

        public isOptional = false;

        public inResolution = false;

        private isSynthesized = false;

        public isVarArg = false;

        private rootSymbol: PullSymbol = null;

        private _enclosingSignature: PullSignatureSymbol = null;
        private _docComments: string = null;

        public isPrinting = false;

        public isAny(): boolean {
            return false;
        }

        public isType() {
            return (this.kind & PullElementKind.SomeType) !== 0;
        }

        public isTypeReference() { return false; }

        public isSignature() {
            return (this.kind & PullElementKind.SomeSignature) !== 0;
        }

        public isArrayNamedTypeReference() {
            return false;
        }

        public isPrimitive() {
            return this.kind === PullElementKind.Primitive;
        }

        public isAccessor() {
            return false;
        }

        public isError() {
            return false;
        }

        public isInterface() {
            return this.kind === PullElementKind.Interface;
        }

        public isMethod() {
            return this.kind === PullElementKind.Method;
        }

        public isProperty() {
            return this.kind === PullElementKind.Property;
        }

        public isAlias() { return false; }

        public isContainer() { return false; }

        constructor(name: string, declKind: PullElementKind) {
            this.name = name;
            this.kind = declKind;
        }

        // Finds alias if present representing this symbol
        private findAliasedType(scopeSymbol: PullSymbol, skipScopeSymbolAliasesLookIn?: boolean, lookIntoOnlyExportedAlias?: boolean, aliasSymbols: PullTypeAliasSymbol[]= [], visitedScopeDeclarations: PullDecl[]= []): PullTypeAliasSymbol[] {
            var scopeDeclarations = scopeSymbol.getDeclarations();
            var scopeSymbolAliasesToLookIn: PullTypeAliasSymbol[] = [];

            for (var i = 0; i < scopeDeclarations.length; i++) {
                var scopeDecl = scopeDeclarations[i];
                if (!ArrayUtilities.contains(visitedScopeDeclarations, scopeDecl)) {
                    visitedScopeDeclarations.push(scopeDecl);

                    var childDecls = scopeDecl.getChildDecls();
                    for (var j = 0; j < childDecls.length; j++) {
                        var childDecl = childDecls[j];
                        if (childDecl.kind === PullElementKind.TypeAlias &&
                            (!lookIntoOnlyExportedAlias || (childDecl.flags & PullElementFlags.Exported))) {
                            var symbol = <PullTypeAliasSymbol>childDecl.getSymbol();

                            if (PullContainerSymbol.usedAsSymbol(symbol, this) || // this is symbol is used as this alias
                                (this.rootSymbol && PullContainerSymbol.usedAsSymbol(symbol, this.rootSymbol))) { // the root symbol of the alias is used as import symbol
                                aliasSymbols.push(symbol);
                                return aliasSymbols;
                            }

                            if (!skipScopeSymbolAliasesLookIn && this.isExternalModuleReferenceAlias(symbol) &&
                                (!symbol.assignedContainer().hasExportAssignment() ||
                                (symbol.assignedContainer().getExportAssignedContainerSymbol() && symbol.assignedContainer().getExportAssignedContainerSymbol().kind === PullElementKind.DynamicModule))) {// It is a dynamic module)) {
                                scopeSymbolAliasesToLookIn.push(symbol);
                            }
                        }
                    }
                }
            }

            // Didnt find alias in the declarations, look for them in the externalImport declarations of dynamic modules
            for (var i = 0; i < scopeSymbolAliasesToLookIn.length; i++) {
                var scopeSymbolAlias = scopeSymbolAliasesToLookIn[i];

                aliasSymbols.push(scopeSymbolAlias);
                var result = this.findAliasedType(
                    scopeSymbolAlias.assignedContainer().hasExportAssignment() ? scopeSymbolAlias.assignedContainer().getExportAssignedContainerSymbol() : scopeSymbolAlias.assignedContainer(),
                /*skipScopeSymbolAliasesLookIn*/ false, /*lookIntoOnlyExportedAlias*/ true, aliasSymbols, visitedScopeDeclarations);
                if (result) {
                    return result;
                }

                aliasSymbols.pop();
            }

            return null;
        }

        // Gets alias with external module reference if present representing this symbol
        public getExternalAliasedSymbols(scopeSymbol: PullSymbol) {
            if (!scopeSymbol) {
                return null;
            }

            var scopePath = scopeSymbol.pathToRoot();
            if (scopePath.length && scopePath[scopePath.length - 1].kind === PullElementKind.DynamicModule) {
                var symbols = this.findAliasedType(scopePath[scopePath.length - 1]);
                return symbols;
            }

            return null;
        }

        private isExternalModuleReferenceAlias(aliasSymbol: PullTypeAliasSymbol) {
            if (aliasSymbol) {
                // Has value symbol
                if (aliasSymbol.assignedValue()) {
                    return false;
                }

                // Has type that is not same as container
                if (aliasSymbol.assignedType() && aliasSymbol.assignedType() !== aliasSymbol.assignedContainer()) {
                    return false;
                }

                // Its internal module
                if (aliasSymbol.assignedContainer() && aliasSymbol.assignedContainer().kind !== PullElementKind.DynamicModule) {
                    return false;
                }

                return true;
            }

            return false;
        }

        // Gets exported alias with internal module reference if present representing this symbol
        private getExportedInternalAliasSymbol(scopeSymbol: PullSymbol) {
            if (scopeSymbol) {
                if (this.kind !== PullElementKind.TypeAlias) {
                    var scopePath = scopeSymbol.pathToRoot();
                    for (var i = 0; i < scopePath.length; i++) {
                        var internalAliases = this.findAliasedType(scopeSymbol, /*skipScopeSymbolAliasesLookIn*/ true, /*lookIntoOnlyExportedAlias*/ true);
                        if (internalAliases) {
                            Debug.assert(internalAliases.length === 1);
                            return internalAliases[0];
                        }
                    }
                }
            }

            return null;
        }

        // Get alias Name using the name getter methods
        public getAliasSymbolName(
            scopeSymbol: PullSymbol,
            aliasNameGetter: (symbol: PullTypeAliasSymbol) => string, // get the name for the alias
            aliasPartsNameGetter: (symbol: PullTypeAliasSymbol) => string, // get the name of parts of the alias
            skipInternalAlias?: boolean): string {
            if (!skipInternalAlias) {
                var internalAlias = this.getExportedInternalAliasSymbol(scopeSymbol);
                if (internalAlias) {
                    return aliasNameGetter(internalAlias);
                }
            }

            var externalAliases = this.getExternalAliasedSymbols(scopeSymbol);
            // Use only alias symbols to the dynamic module
            if (externalAliases && this.isExternalModuleReferenceAlias(externalAliases[externalAliases.length - 1])) {
                var aliasFullName = "";
                for (var i = 1, symbolsLen = externalAliases.length; i < symbolsLen; i++) {
                    aliasFullName = aliasFullName + "." + aliasPartsNameGetter(externalAliases[i]);
                }
                return aliasNameGetter(externalAliases[0]) + aliasFullName;
            }

            return null;
        }

        public _getResolver(): PullTypeResolver {
            Debug.assert(this._declarations && this._declarations.length > 0);
            return this._declarations[0].semanticInfoChain().getResolver();
        }

        public _resolveDeclaredSymbol() {
            return this._getResolver().resolveDeclaredSymbol(this);
        }

        /** Use getName for type checking purposes, and getDisplayName to report an error or display info to the user.
         * They will differ when the identifier is an escaped unicode character or the identifier "__proto__".
         */
        public getName(scopeSymbol?: PullSymbol, useConstraintInName?: boolean): string {
            var aliasName = this.getAliasSymbolName(scopeSymbol, (symbol) => symbol.getName(scopeSymbol, useConstraintInName), (symbol) => symbol.getName());
            return aliasName || this.name;
        }

        public getDisplayName(scopeSymbol?: PullSymbol, useConstraintInName?: boolean, skipInternalAliasName?: boolean): string {
            var aliasDisplayName = this.getAliasSymbolName(scopeSymbol,
                (symbol) => symbol.getDisplayName(scopeSymbol, useConstraintInName),
                (symbol) => symbol.getDisplayName(), skipInternalAliasName);
            if (aliasDisplayName) {
                return aliasDisplayName;
            }

            // Get the actual name associated with a declaration for this symbol
            var decls = this.getDeclarations();
            var name = decls.length && decls[0].getDisplayName();

            // In case the decl does not have a name like in the case of named function expression
            return (name && name.length) ? name : this.name;
        }

        public getIsSpecialized() { return false; }

        public getRootSymbol() {
            if (!this.rootSymbol) {
                return this;
            }
            return this.rootSymbol;
        }
        public setRootSymbol(symbol: PullSymbol) { this.rootSymbol = symbol; }

        public setIsSynthesized(value = true) {
            this.isSynthesized = value;
        }

        public getIsSynthesized() { return this.isSynthesized; }

        public setEnclosingSignature(signature: PullSignatureSymbol) {
            this._enclosingSignature = signature;
        }

        public getEnclosingSignature(): PullSignatureSymbol {
            return this._enclosingSignature;
        }

        // declaration methods
        public addDeclaration(decl: PullDecl) {
            Debug.assert(!!decl);

            if (this.rootSymbol) {
                return;
            }

            if (!this._declarations) {
                this._declarations = [decl];
            }
            else {
                this._declarations[this._declarations.length] = decl;
            }
        }

        public getDeclarations(): PullDecl[] {
            if (this.rootSymbol) {
                return this.rootSymbol.getDeclarations();
            }

            if (!this._declarations) {
                this._declarations = [];
            }

            return this._declarations;
        }

        public hasDeclaration(decl: PullDecl): boolean {
            if (!this._declarations) {
                return false;
            }

            return ArrayUtilities.any(this._declarations, eachDecl => eachDecl === decl);
        }

        // link methods

        public setContainer(containerSymbol: PullTypeSymbol) {
            if (this.rootSymbol) {
                return;
            }

            this._container = containerSymbol;
        }

        public getContainer(): PullTypeSymbol {
            if (this.rootSymbol) {
                return this.rootSymbol.getContainer();
            }

            return this._container;
        }

        public setResolved() {
            this.isResolved = true;
            this.inResolution = false;
        }

        public startResolving() {
            this.inResolution = true;
        }

        public setUnresolved() {
            this.isResolved = false;
            this.inResolution = false;
        }

        public anyDeclHasFlag(flag: PullElementFlags): boolean {
            var declarations = this.getDeclarations();
            for (var i = 0, n = declarations.length; i < n; i++) {
                if (hasFlag(declarations[i].flags, flag)) {
                    return true;
                }
            }
            return false;
        }

        public allDeclsHaveFlag(flag: PullElementFlags): boolean {
            var declarations = this.getDeclarations();
            for (var i = 0, n = declarations.length; i < n; i++) {
                if (!hasFlag(declarations[i].flags, flag)) {
                    return false;
                }
            }
            return true;
        }

        public pathToRoot() {
            var path: PullSymbol[] = [];
            var node = this;
            while (node) {
                if (node.isType()) {
                    var associatedContainerSymbol = (<PullTypeSymbol>node).getAssociatedContainerType();
                    if (associatedContainerSymbol) {
                        node = associatedContainerSymbol;
                    }
                }
                path[path.length] = node;
                var nodeKind = node.kind;
                if (nodeKind === PullElementKind.Parameter) {
                    break;
                }
                else {
                    node = node.getContainer();
                }
            }
            return path;
        }

        public findCommonAncestorPath(b: PullSymbol): PullSymbol[] {
            var aPath = this.pathToRoot();
            if (aPath.length === 1) {
                // Global symbol
                return aPath;
            }

            var bPath: PullSymbol[];
            if (b) {
                bPath = b.pathToRoot();
            }
            else {
                return aPath;
            }

            var commonNodeIndex = -1;
            for (var i = 0, aLen = aPath.length; i < aLen; i++) {
                var aNode = aPath[i];
                for (var j = 0, bLen = bPath.length; j < bLen; j++) {
                    var bNode = bPath[j];
                    if (aNode === bNode) {
                        var aDecl: PullDecl = null;
                        if (i > 0) {
                            var decls = aPath[i - 1].getDeclarations();
                            if (decls.length) {
                                aDecl = decls[0].getParentDecl();
                            }
                        }
                        var bDecl: PullDecl = null;
                        if (j > 0) {
                            var decls = bPath[j - 1].getDeclarations();
                            if (decls.length) {
                                bDecl = decls[0].getParentDecl();
                            }
                        }
                        if (!aDecl || !bDecl || aDecl === bDecl) {
                            commonNodeIndex = i;
                            break;
                        }
                    }
                }
                if (commonNodeIndex >= 0) {
                    break;
                }
            }

            if (commonNodeIndex >= 0) {
                return aPath.slice(0, commonNodeIndex);
            }
            else {
                return aPath;
            }
        }

        public toString(scopeSymbol?: PullSymbol, useConstraintInName?: boolean) {
            var str = this.getNameAndTypeName(scopeSymbol);
            return str;
        }

        public getNamePartForFullName() {
            return this.getDisplayName(null /*scopeSymbol*/, true /*useConstraintInName*/);
        }

        public fullName(scopeSymbol?: PullSymbol): string {
            var path = this.pathToRoot();
            var fullName = "";

            var aliasFullName = this.getAliasSymbolName(scopeSymbol, (symbol) => symbol.fullName(scopeSymbol), (symbol) => symbol.getNamePartForFullName());
            if (aliasFullName) {
                return aliasFullName;
            }

            for (var i = 1; i < path.length; i++) {
                var aliasFullName = path[i].getAliasSymbolName(scopeSymbol, (symbol) => symbol.fullName(scopeSymbol), (symbol) => symbol.getNamePartForFullName());
                if (aliasFullName) {
                    fullName = aliasFullName + "." + fullName;
                    break;
                }

                var scopedName = path[i].getNamePartForFullName();
                if (path[i].kind === PullElementKind.DynamicModule && !isQuoted(scopedName)) {
                    // Same file as dynamic module - do not include this name
                    break;
                }

                if (scopedName === "") {
                    // If the item does not have a name, stop enumarting them, e.g. Object literal
                    break;
                }

                fullName = scopedName + "." + fullName;
            }

            fullName = fullName + this.getNamePartForFullName();
            return fullName;
        }

        public getScopedName(scopeSymbol?: PullSymbol, skipTypeParametersInName?: boolean, useConstraintInName?: boolean, skipInternalAliasName?: boolean): string {
            var path = this.findCommonAncestorPath(scopeSymbol);
            var fullName = "";

            var aliasFullName = this.getAliasSymbolName(scopeSymbol, (symbol) => symbol.getScopedName(scopeSymbol, skipTypeParametersInName, useConstraintInName, skipInternalAliasName),
                (symbol) => symbol.getNamePartForFullName(), skipInternalAliasName);
            if (aliasFullName) {
                return aliasFullName;
            }

            for (var i = 1; i < path.length; i++) {
                var kind = path[i].kind;
                if (kind === PullElementKind.Container || kind === PullElementKind.DynamicModule) {
                    var aliasFullName = path[i].getAliasSymbolName(scopeSymbol, (symbol) => symbol.getScopedName(scopeSymbol, skipTypeParametersInName, /*useConstraintInName*/ false, skipInternalAliasName),
                        (symbol) => symbol.getNamePartForFullName(), skipInternalAliasName);
                    if (aliasFullName) {
                        fullName = aliasFullName + "." + fullName;
                        break;
                    }

                    if (kind === PullElementKind.Container) {
                        fullName = path[i].getDisplayName() + "." + fullName;
                    }
                    else {
                        // Dynamic module 
                        var displayName = path[i].getDisplayName();
                        if (isQuoted(displayName)) {
                            fullName = displayName + "." + fullName;
                        }
                        break;
                    }
                }
                else {
                    // Any other type of container is not part of the name
                    break;
                }
            }
            fullName = fullName + this.getDisplayName(scopeSymbol, useConstraintInName, skipInternalAliasName);
            return fullName;
        }

        public getScopedNameEx(scopeSymbol?: PullSymbol, skipTypeParametersInName?: boolean, useConstraintInName?: boolean, getPrettyTypeName?: boolean, getTypeParamMarkerInfo?: boolean, skipInternalAliasName?: boolean) {
            var name = this.getScopedName(scopeSymbol, skipTypeParametersInName, useConstraintInName, skipInternalAliasName);
            return MemberName.create(name);
        }

        public getTypeName(scopeSymbol?: PullSymbol, getPrettyTypeName?: boolean) {
            var memberName = this.getTypeNameEx(scopeSymbol, getPrettyTypeName);
            return memberName.toString();
        }

        public getTypeNameEx(scopeSymbol?: PullSymbol, getPrettyTypeName?: boolean) {
            var type = this.type;
            if (type) {
                var memberName: MemberName = getPrettyTypeName ? this.getTypeNameForFunctionSignature("", scopeSymbol, getPrettyTypeName) : null;
                if (!memberName) {
                    memberName = type.getScopedNameEx(scopeSymbol, /*skipTypeParametersInName*/ false, /*useConstraintInName:*/ true, getPrettyTypeName);
                }

                return memberName;
            }
            return MemberName.create("");
        }

        private getTypeNameForFunctionSignature(prefix: string, scopeSymbol?: PullSymbol, getPrettyTypeName?: boolean) {
            var type = this.type;
            if (type && !type.isNamedTypeSymbol() && this.kind !== PullElementKind.Property && this.kind !== PullElementKind.Variable && this.kind !== PullElementKind.Parameter) {
                var signatures = type.getCallSignatures();
                if (signatures.length === 1 || (getPrettyTypeName && signatures.length)) {
                    var typeName = new MemberNameArray();
                    var signatureName = PullSignatureSymbol.getSignaturesTypeNameEx(signatures, prefix, /*shortform*/ false, /*brackets*/ false, scopeSymbol, getPrettyTypeName);
                    typeName.addAll(signatureName);
                    return typeName;
                }
            }

            return null;
        }

        public getNameAndTypeName(scopeSymbol?: PullSymbol) {
            var nameAndTypeName = this.getNameAndTypeNameEx(scopeSymbol);
            return nameAndTypeName.toString();
        }

        public getNameAndTypeNameEx(scopeSymbol?: PullSymbol) {
            var type = this.type;
            var nameStr = this.getDisplayName(scopeSymbol);
            if (type) {
                nameStr = nameStr + (this.isOptional ? "?" : "");
                var memberName: MemberName = this.getTypeNameForFunctionSignature(nameStr, scopeSymbol);
                if (!memberName) {
                    var typeNameEx = type.getScopedNameEx(scopeSymbol);
                    memberName = MemberName.create(typeNameEx, nameStr + ": ", "");
                }
                return memberName;
            }
            return MemberName.create(nameStr);
        }

        static getTypeParameterString(typars: PullTypeSymbol[], scopeSymbol?: PullSymbol, useContraintInName?: boolean) {
            return PullSymbol.getTypeParameterStringEx(typars, scopeSymbol, /*getTypeParamMarkerInfo:*/ undefined, useContraintInName).toString();
        }

        static getTypeParameterStringEx(typeParameters: PullTypeSymbol[], scopeSymbol?: PullSymbol, getTypeParamMarkerInfo?: boolean, useContraintInName?: boolean) {
            var builder = new MemberNameArray();
            builder.prefix = "";

            if (typeParameters && typeParameters.length) {
                builder.add(MemberName.create("<"));

                for (var i = 0; i < typeParameters.length; i++) {
                    if (i) {
                        builder.add(MemberName.create(", "));
                    }

                    if (getTypeParamMarkerInfo) {
                        builder.add(new MemberName());
                    }

                    builder.add(typeParameters[i].getScopedNameEx(scopeSymbol, /*skipTypeParametersInName*/ false, useContraintInName));

                    if (getTypeParamMarkerInfo) {
                        builder.add(new MemberName());
                    }
                }

                builder.add(MemberName.create(">"));
            }

            return builder;
        }

        static getIsExternallyVisible(symbol: PullSymbol, fromIsExternallyVisibleSymbol: PullSymbol, inIsExternallyVisibleSymbols: PullSymbol[]) {
            if (inIsExternallyVisibleSymbols) {
                for (var i = 0; i < inIsExternallyVisibleSymbols.length; i++) {
                    if (inIsExternallyVisibleSymbols[i] === symbol) {
                        return true;
                    }
                }
            }
            else {
                inIsExternallyVisibleSymbols = [];
            }

            if (fromIsExternallyVisibleSymbol === symbol) {
                return true;
            }

            inIsExternallyVisibleSymbols.push(fromIsExternallyVisibleSymbol);

            var result = symbol.isExternallyVisible(inIsExternallyVisibleSymbols);

            Debug.assert(ArrayUtilities.last(inIsExternallyVisibleSymbols) === fromIsExternallyVisibleSymbol);
            inIsExternallyVisibleSymbols.pop();

            return result;
        }

        public isExternallyVisible(inIsExternallyVisibleSymbols?: PullSymbol[]): boolean {
            // Primitive
            var kind = this.kind;
            if (kind === PullElementKind.Primitive) {
                return true;
            }

            if (this.rootSymbol) {
                return PullSymbol.getIsExternallyVisible(this.rootSymbol, this, inIsExternallyVisibleSymbols);
            }

            // Type - use container to determine privacy info
            if (this.isType()) {
                var associatedContainerSymbol = (<PullTypeSymbol>this).getAssociatedContainerType();
                if (associatedContainerSymbol) {
                    return PullSymbol.getIsExternallyVisible(associatedContainerSymbol, this, inIsExternallyVisibleSymbols);
                }
            }

            // Private member
            if (this.anyDeclHasFlag(PullElementFlags.Private)) {
                return false;
            }

            // If the container for this symbol is null, then this symbol is visible
            var container = this.getContainer();
            if (container === null) {
                var decls = this.getDeclarations();
                if (decls.length) {
                    var parentDecl = decls[0].getParentDecl();
                    if (parentDecl) {
                        var parentSymbol = parentDecl.getSymbol();
                        if (!parentSymbol || parentDecl.kind === PullElementKind.Script) {
                            return true;
                        }

                        return PullSymbol.getIsExternallyVisible(parentSymbol, this, inIsExternallyVisibleSymbols);
                    }
                }

                return true;
            }

            // If export assignment check if this is the symbol that is exported
            if (container.kind === PullElementKind.DynamicModule ||
                (container.getAssociatedContainerType() && container.getAssociatedContainerType().kind === PullElementKind.DynamicModule)) {
                var containerSymbol = container.kind === PullElementKind.DynamicModule
                    ? <PullContainerSymbol>container
                    : <PullContainerSymbol>container.getAssociatedContainerType();
                if (PullContainerSymbol.usedAsSymbol(containerSymbol, this)) {
                    return true;
                }
            }

            // If non exported member and is not class properties and method, it is not visible
            if (!this.anyDeclHasFlag(PullElementFlags.Exported) && kind !== PullElementKind.Property && kind !== PullElementKind.Method) {
                return false;
            }

            // Visible if parent is visible
            return PullSymbol.getIsExternallyVisible(container, this, inIsExternallyVisibleSymbols);
        }

        private getDocCommentsOfDecl(decl: TypeScript.PullDecl): TypeScript.Comment[] {
            var ast = decl.ast();

            if (ast) {
                var enclosingModuleDeclaration = getEnclosingModuleDeclaration(ast);
                if (isLastNameOfModule(enclosingModuleDeclaration, ast)) {
                    return docComments(enclosingModuleDeclaration);
                }

                if (ast.kind() !== TypeScript.SyntaxKind.ModuleDeclaration || decl.kind !== TypeScript.PullElementKind.Variable) {
                    return docComments(ast);
                }
            }

            return [];
        }

        private getDocCommentArray(symbol: TypeScript.PullSymbol) {
            var docComments: TypeScript.Comment[] = [];
            if (!symbol) {
                return docComments;
            }

            var isParameter = symbol.kind === TypeScript.PullElementKind.Parameter;
            var decls = symbol.getDeclarations();
            for (var i = 0; i < decls.length; i++) {
                if (isParameter && decls[i].kind === TypeScript.PullElementKind.Property) {
                    // Ignore declaration for property that was defined as parameter because they both 
                    // point to same doc comment
                    continue;
                }
                docComments = docComments.concat(this.getDocCommentsOfDecl(decls[i]));
            }
            return docComments;
        }

        private static getDefaultConstructorSymbolForDocComments(classSymbol: TypeScript.PullTypeSymbol) {
            if (classSymbol.getHasDefaultConstructor()) {
                // get from parent if possible
                var extendedTypes = classSymbol.getExtendedTypes();
                if (extendedTypes.length) {
                    return PullSymbol.getDefaultConstructorSymbolForDocComments(extendedTypes[0]);
                }
            }

            return classSymbol.type.getConstructSignatures()[0];
        }

        private getDocCommentText(comments: Comment[]) {
            var docCommentText = new Array<string>();
            for (var c = 0; c < comments.length; c++) {
                var commentText = this.getDocCommentTextValue(comments[c]);
                if (commentText !== "") {
                    docCommentText.push(commentText);
                }
            }
            return docCommentText.join("\n");
        }

        private getDocCommentTextValue(comment: Comment) {
            return this.cleanJSDocComment(comment.fullText());
        }

        public docComments(useConstructorAsClass?: boolean): string {
            var decls = this.getDeclarations();
            if (useConstructorAsClass && decls.length && decls[0].kind === TypeScript.PullElementKind.ConstructorMethod) {
                var classDecl = decls[0].getParentDecl();
                return this.getDocCommentText(this.getDocCommentsOfDecl(classDecl));
            }

            if (this._docComments === null) {
                var docComments: string = "";
                if (!useConstructorAsClass && this.kind === TypeScript.PullElementKind.ConstructSignature &&
                    decls.length && decls[0].kind === TypeScript.PullElementKind.Class) {
                    var classSymbol = (<TypeScript.PullSignatureSymbol>this).returnType;
                    var extendedTypes = classSymbol.getExtendedTypes();
                    if (extendedTypes.length) {
                        docComments = extendedTypes[0].getConstructorMethod().docComments();
                    }
                    else {
                        docComments = "";
                    }
                }
                else if (this.kind === TypeScript.PullElementKind.Parameter) {
                    var parameterComments: string[] = [];

                    var funcContainer = this.getEnclosingSignature();
                    var funcDocComments = this.getDocCommentArray(funcContainer);
                    var paramComment = this.getParameterDocCommentText(this.getDisplayName(), funcDocComments);
                    if (paramComment != "") {
                        parameterComments.push(paramComment);
                    }

                    var paramSelfComment = this.getDocCommentText(this.getDocCommentArray(this));
                    if (paramSelfComment != "") {
                        parameterComments.push(paramSelfComment);
                    }
                    docComments = parameterComments.join("\n");
                }
                else {
                    var getSymbolComments = true;
                    if (this.kind === TypeScript.PullElementKind.FunctionType) {
                        var functionSymbol = (<TypeScript.PullTypeSymbol>this).getFunctionSymbol();

                        if (functionSymbol) {
                            docComments = functionSymbol._docComments || "";
                            getSymbolComments = false;
                        }
                        else {
                            var declarationList = this.getDeclarations();
                            if (declarationList.length > 0) {
                                docComments = declarationList[0].getSymbol()._docComments || "";
                                getSymbolComments = false;
                            }
                        }
                    }
                    if (getSymbolComments) {
                        docComments = this.getDocCommentText(this.getDocCommentArray(this));
                        if (docComments === "") {
                            if (this.kind === TypeScript.PullElementKind.CallSignature) {
                                var callTypeSymbol = (<TypeScript.PullSignatureSymbol>this).functionType;
                                if (callTypeSymbol && callTypeSymbol.getCallSignatures().length === 1) {
                                    docComments = callTypeSymbol.docComments();
                                }
                            }
                        }
                    }
                }

                this._docComments = docComments;
            }

            return this._docComments;
        }

        private getParameterDocCommentText(param: string, fncDocComments: Comment[]) {
            if (fncDocComments.length === 0 || fncDocComments[0].kind() !== SyntaxKind.MultiLineCommentTrivia) {
                // there were no fnc doc comments and the comment is not block comment then it cannot have 
                // @param comment that can be parsed
                return "";
            }

            for (var i = 0; i < fncDocComments.length; i++) {
                var commentContents = fncDocComments[i].fullText();
                for (var j = commentContents.indexOf("@param", 0); 0 <= j; j = commentContents.indexOf("@param", j)) {
                    j += 6;
                    if (!this.isSpaceChar(commentContents, j)) {
                        // This is not param tag but a tag line @paramxxxxx
                        continue;
                    }

                    // This is param tag. Check if it is what we are looking for
                    j = this.consumeLeadingSpace(commentContents, j);
                    if (j === -1) {
                        break;
                    }

                    // Ignore the type expression
                    if (commentContents.charCodeAt(j) === CharacterCodes.openBrace) {
                        j++;
                        // Consume the type
                        var charCode = 0;
                        for (var curlies = 1; j < commentContents.length; j++) {
                            charCode = commentContents.charCodeAt(j);
                            // { character means we need to find another } to match the found one
                            if (charCode === CharacterCodes.openBrace) {
                                curlies++;
                                continue;
                            }

                            // } char
                            if (charCode === CharacterCodes.closeBrace) {
                                curlies--;
                                if (curlies === 0) {
                                    // We do not have any more } to match the type expression is ignored completely
                                    break;
                                }
                                else {
                                    // there are more { to be matched with }
                                    continue;
                                }
                            }

                            // Found start of another tag
                            if (charCode === CharacterCodes.at) {
                                break;
                            }
                        }

                        // End of the comment
                        if (j === commentContents.length) {
                            break;
                        }

                        // End of the tag, go onto looking for next tag
                        if (charCode === CharacterCodes.at) {
                            continue;
                        }

                        j = this.consumeLeadingSpace(commentContents, j + 1);
                        if (j === -1) {
                            break;
                        }
                    }

                    // Parameter name
                    if (param !== commentContents.substr(j, param.length) || !this.isSpaceChar(commentContents, j + param.length)) {
                        // this is not the parameter we are looking for
                        continue;
                    }

                    // Found the parameter we were looking for
                    j = this.consumeLeadingSpace(commentContents, j + param.length);
                    if (j === -1) {
                        return "";
                    }

                    var endOfParam = commentContents.indexOf("@", j);
                    var paramHelpString = commentContents.substring(j, endOfParam < 0 ? commentContents.length : endOfParam);

                    // Find alignement spaces to remove
                    var paramSpacesToRemove: number = undefined;
                    var paramLineIndex = commentContents.substring(0, j).lastIndexOf("\n") + 1;
                    if (paramLineIndex !== 0) {
                        if (paramLineIndex < j && commentContents.charAt(paramLineIndex + 1) === "\r") {
                            paramLineIndex++;
                        }
                    }
                    var startSpaceRemovalIndex = this.consumeLeadingSpace(commentContents, paramLineIndex);
                    if (startSpaceRemovalIndex !== j && commentContents.charAt(startSpaceRemovalIndex) === "*") {
                        paramSpacesToRemove = j - startSpaceRemovalIndex - 1;
                    }

                    // Clean jsDocComment and return
                    return this.cleanJSDocComment(paramHelpString, paramSpacesToRemove);
                }
            }

            return "";
        }

        private cleanJSDocComment(content: string, spacesToRemove?: number) {
            var docCommentLines = new Array<string>();
            content = content.replace("/**", ""); // remove /**
            if (content.length >= 2 && content.charAt(content.length - 1) === "/" && content.charAt(content.length - 2) === "*") {
                content = content.substring(0, content.length - 2); // remove last */
            }
            var lines = content.split("\n");
            var inParamTag = false;
            for (var l = 0; l < lines.length; l++) {
                var line = lines[l];
                var cleanLinePos = this.cleanDocCommentLine(line, true, spacesToRemove);
                if (!cleanLinePos) {
                    // Whole line empty, read next line
                    continue;
                }

                var docCommentText = "";
                var prevPos = cleanLinePos.start;
                for (var i = line.indexOf("@", cleanLinePos.start); 0 <= i && i < cleanLinePos.end; i = line.indexOf("@", i + 1)) {
                    // We have encoutered @. 
                    // If we were omitting param comment, we dont have to do anything
                    // other wise the content of the text till @ tag goes as doc comment
                    var wasInParamtag = inParamTag;

                    // Parse contents next to @
                    if (line.indexOf("param", i + 1) === i + 1 && this.isSpaceChar(line, i + 6)) {
                        // It is param tag. 

                        // If we were not in param tag earlier, push the contents from prev pos of the tag this tag start as docComment
                        if (!wasInParamtag) {
                            docCommentText += line.substring(prevPos, i);
                        }

                        // New start of contents 
                        prevPos = i;
                        inParamTag = true;
                    }
                    else if (wasInParamtag) {
                        // Non param tag start
                        prevPos = i;
                        inParamTag = false;
                    }
                }

                if (!inParamTag) {
                    docCommentText += line.substring(prevPos, cleanLinePos.end);
                }

                // Add line to comment text if it is not only white space line
                var newCleanPos = this.cleanDocCommentLine(docCommentText, false);
                if (newCleanPos) {
                    if (spacesToRemove === undefined) {
                        spacesToRemove = cleanLinePos.jsDocSpacesRemoved;
                    }
                    docCommentLines.push(docCommentText);
                }
            }

            return docCommentLines.join("\n");
        }

        private consumeLeadingSpace(line: string, startIndex: number, maxSpacesToRemove?: number) {
            var endIndex = line.length;
            if (maxSpacesToRemove !== undefined) {
                endIndex = MathPrototype.min(startIndex + maxSpacesToRemove, endIndex);
            }

            for (; startIndex < endIndex; startIndex++) {
                var charCode = line.charCodeAt(startIndex);
                if (charCode !== CharacterCodes.space && charCode !== CharacterCodes.tab) {
                    return startIndex;
                }
            }

            if (endIndex !== line.length) {
                return endIndex;
            }

            return -1;
        }

        private isSpaceChar(line: string, index: number) {
            var length = line.length;
            if (index < length) {
                var charCode = line.charCodeAt(index);
                // If the character is space
                return charCode === CharacterCodes.space || charCode === CharacterCodes.tab;
            }

            // If the index is end of the line it is space
            return index === length;
        }

        private cleanDocCommentLine(line: string, jsDocStyleComment: boolean, jsDocLineSpaceToRemove?: number) {
            var nonSpaceIndex = this.consumeLeadingSpace(line, 0);
            if (nonSpaceIndex !== -1) {
                var jsDocSpacesRemoved = nonSpaceIndex;
                if (jsDocStyleComment && line.charAt(nonSpaceIndex) === '*') { // remove leading * in case of jsDocComment
                    var startIndex = nonSpaceIndex + 1;
                    nonSpaceIndex = this.consumeLeadingSpace(line, startIndex, jsDocLineSpaceToRemove);

                    if (nonSpaceIndex !== -1) {
                        jsDocSpacesRemoved = nonSpaceIndex - startIndex;
                    }
                    else {
                        return null;
                    }
                }

                return {
                    start: nonSpaceIndex,
                    end: line.charAt(line.length - 1) === "\r" ? line.length - 1 : line.length,
                    jsDocSpacesRemoved: jsDocSpacesRemoved
                };
            }

            return null;
        }
    }

    export class PullSignatureSymbol extends PullSymbol {
        private _memberTypeParameterNameCache: IIndexable<PullTypeParameterSymbol> = null;
        private _stringConstantOverload: boolean = undefined;

        public parameters: PullSymbol[] = sentinelEmptyArray;
        public typeParameters: PullTypeParameterSymbol[] = null;
        public returnType: PullTypeSymbol = null;
        public functionType: PullTypeSymbol = null;

        public hasOptionalParam = false;
        public nonOptionalParamCount = 0;

        public hasVarArgs = false;

        // GTODO
        public hasAGenericParameter = false;

        public hasBeenChecked = false;
        public inWrapCheck = false;

        constructor(kind: PullElementKind) {
            super("", kind);
        }

        public isDefinition() { return false; }

        // GTODO
        public isGeneric() { return this.hasAGenericParameter || (this.typeParameters && this.typeParameters.length !== 0); }

        public addParameter(parameter: PullSymbol, isOptional = false) {
            if (this.parameters === sentinelEmptyArray) {
                this.parameters = [];
            }

            this.parameters[this.parameters.length] = parameter;
            this.hasOptionalParam = isOptional;

            if (!parameter.getEnclosingSignature()) {
                parameter.setEnclosingSignature(this);
            }

            if (!isOptional) {
                this.nonOptionalParamCount++;
            }
        }

        public addTypeParameter(typeParameter: PullTypeParameterSymbol) {
            if (!this.typeParameters) {
                this.typeParameters = [];
            }

            if (!this._memberTypeParameterNameCache) {
                this._memberTypeParameterNameCache = createIntrinsicsObject<PullTypeParameterSymbol>();
            }

            this.typeParameters[this.typeParameters.length] = typeParameter;

            this._memberTypeParameterNameCache[typeParameter.getName()] = typeParameter;
        }

        public getTypeParameters(): PullTypeParameterSymbol[] {

            if (!this.typeParameters) {
                this.typeParameters = [];
            }

            return this.typeParameters;
        }

        public findTypeParameter(name: string): PullTypeParameterSymbol {
            var memberSymbol: PullTypeParameterSymbol;

            if (!this._memberTypeParameterNameCache) {

                this._memberTypeParameterNameCache = createIntrinsicsObject<PullTypeParameterSymbol>();

                if (this.typeParameters) {
                    for (var i = 0; i < this.typeParameters.length; i++) {
                        this._memberTypeParameterNameCache[this.typeParameters[i].getName()] = this.typeParameters[i];
                    }
                }
            }

            memberSymbol = this._memberTypeParameterNameCache[name];

            return memberSymbol;
        }

        public isStringConstantOverloadSignature() {
            if (this._stringConstantOverload === undefined) {
                var params = this.parameters;
                this._stringConstantOverload = false;
                for (var i = 0; i < params.length; i++) {
                    var paramType = params[i].type;
                    if (paramType && paramType.isPrimitive() && (<PullPrimitiveTypeSymbol>paramType).isStringConstant()) {
                        this._stringConstantOverload = true;
                    }
                }
            }

            return this._stringConstantOverload;
        }

        static getSignatureTypeMemberName(candidateSignature: PullSignatureSymbol, signatures: PullSignatureSymbol[], scopeSymbol: PullSymbol) {
            var allMemberNames = new MemberNameArray();
            var signatureMemberName = PullSignatureSymbol.getSignaturesTypeNameEx(signatures, /*prefix*/ "", /*shortform*/ false, /*brackets*/ false, scopeSymbol, /*getPrettyName*/ true, candidateSignature);
            allMemberNames.addAll(signatureMemberName);
            return allMemberNames;
        }

        static getSignaturesTypeNameEx(signatures: PullSignatureSymbol[],
            prefix: string,
            shortform: boolean,
            brackets: boolean,
            scopeSymbol?: PullSymbol,
            getPrettyTypeName?: boolean,
            candidateSignature?: PullSignatureSymbol) {

            var result: MemberName[] = [];
            if (!signatures) {
                return result;
            }

            var len = signatures.length;
            if (!getPrettyTypeName && len > 1) {
                shortform = false;
            }

            var foundDefinition = false;
            if (candidateSignature && candidateSignature.isDefinition() && len > 1) {
                // Overloaded signature with candidateSignature = definition - cannot be used.
                candidateSignature = null;
            }

            for (var i = 0; i < len; i++) {
                // the definition signature shouldn't be printed if there are overloads
                if (len > 1 && signatures[i].isDefinition()) {
                    foundDefinition = true;
                    continue;
                }

                var signature = signatures[i];
                if (getPrettyTypeName && candidateSignature) {
                    signature = candidateSignature;
                }

                result.push(signature.getSignatureTypeNameEx(prefix, shortform, brackets, scopeSymbol));
                if (getPrettyTypeName) {
                    break;
                }
            }

            if (getPrettyTypeName && result.length && len > 1) {
                var lastMemberName = <MemberNameArray>result[result.length - 1];
                for (var i = i + 1; i < len; i++) {
                    if (signatures[i].isDefinition()) {
                        foundDefinition = true;
                        break;
                    }
                }
                var overloadString = getLocalizedText(DiagnosticCode._0_overload_s, [foundDefinition ? len - 2 : len - 1]);
                lastMemberName.add(MemberName.create(overloadString));
            }

            return result;
        }

        public toString(scopeSymbol?: PullSymbol, useConstraintInName?: boolean) {
            var s = this.getSignatureTypeNameEx(this.getScopedNameEx().toString(), /*shortform*/ false, /*brackets*/ false, scopeSymbol, /*getParamMarkerInfo*/ undefined, useConstraintInName).toString();
            return s;
        }

        public getSignatureTypeNameEx(prefix: string, shortform: boolean, brackets: boolean, scopeSymbol?: PullSymbol, getParamMarkerInfo?: boolean, getTypeParamMarkerInfo?: boolean) {
            var typeParamterBuilder = new MemberNameArray();

            typeParamterBuilder.add(PullSymbol.getTypeParameterStringEx(
                this.getTypeParameters(), scopeSymbol, getTypeParamMarkerInfo, /*useConstraintInName*/true));

            if (brackets) {
                typeParamterBuilder.add(MemberName.create("["));
            }
            else {
                typeParamterBuilder.add(MemberName.create("("));
            }

            var builder = new MemberNameArray();
            builder.prefix = prefix;

            if (getTypeParamMarkerInfo) {
                builder.prefix = prefix;
                builder.addAll(typeParamterBuilder.entries);
            }
            else {
                builder.prefix = prefix + typeParamterBuilder.toString();
            }

            var params = this.parameters;
            var paramLen = params.length;
            for (var i = 0; i < paramLen; i++) {
                var paramType = params[i].type;
                var typeString = paramType ? ": " : "";
                var paramIsVarArg = params[i].isVarArg;
                var varArgPrefix = paramIsVarArg ? "..." : "";
                var optionalString = (!paramIsVarArg && params[i].isOptional) ? "?" : "";
                if (getParamMarkerInfo) {
                    builder.add(new MemberName());
                }
                builder.add(MemberName.create(varArgPrefix + params[i].getScopedNameEx(scopeSymbol).toString() + optionalString + typeString));
                if (paramType) {
                    builder.add(paramType.getScopedNameEx(scopeSymbol));
                }
                if (getParamMarkerInfo) {
                    builder.add(new MemberName());
                }
                if (i < paramLen - 1) {
                    builder.add(MemberName.create(", "));
                }
            }

            if (shortform) {
                if (brackets) {
                    builder.add(MemberName.create("] => "));
                }
                else {
                    builder.add(MemberName.create(") => "));
                }
            }
            else {
                if (brackets) {
                    builder.add(MemberName.create("]: "));
                }
                else {
                    builder.add(MemberName.create("): "));
                }
            }

            if (this.returnType) {
                builder.add(this.returnType.getScopedNameEx(scopeSymbol));
            }
            else {
                builder.add(MemberName.create("any"));
            }

            return builder;
        }

        public wrapsSomeTypeParameter(typeParameterArgumentMap: PullTypeSymbol[]): boolean {
            var signature = this;
            if (signature.inWrapCheck) {
                return false;
            }

            signature.inWrapCheck = true;

            var wrapsSomeTypeParameter = false;

            if (signature.returnType && signature.returnType.wrapsSomeTypeParameter(typeParameterArgumentMap)) {
                wrapsSomeTypeParameter = true;
            }

            if (!wrapsSomeTypeParameter) {
                var parameters = signature.parameters;

                for (var i = 0; i < parameters.length; i++) {
                    if (!parameters[i].type) {
                        parameters[i]._resolveDeclaredSymbol();
                    }

                    if (parameters[i].type.wrapsSomeTypeParameter(typeParameterArgumentMap)) {
                        wrapsSomeTypeParameter = true;
                        break;
                    }
                }
            }

            signature.inWrapCheck = false;

            return wrapsSomeTypeParameter;
        }

        public wrapsSomeNestedTypeIntoInfiniteExpansion(typeBeingWrapped: PullTypeSymbol, isCheckingTypeArgumentList: boolean, knownWrapMap: IBitMatrix): boolean {
           if (this.inWrapCheck) {
                return isCheckingTypeArgumentList;
            }

            if (knownWrapMap.valueAt(this.pullSymbolID, typeBeingWrapped.pullSymbolID) !== undefined) {
                return knownWrapMap.valueAt(this.pullSymbolID, typeBeingWrapped.pullSymbolID);
            }

            knownWrapMap.setValueAt(this.pullSymbolID, typeBeingWrapped.pullSymbolID, isCheckingTypeArgumentList);

            this.inWrapCheck = true;

            var wrapsSomeWrappedTypeParameter = false;

            if (this.returnType && this.returnType._wrapsSomeNestedTypeIntoInfiniteExpansionRecurse(typeBeingWrapped, isCheckingTypeArgumentList, knownWrapMap)) {
                wrapsSomeWrappedTypeParameter = true;
            }

            if (!wrapsSomeWrappedTypeParameter) {
                var parameters = this.parameters;

                for (var i = 0; i < parameters.length; i++) {
                    if (parameters[i].type && parameters[i].type._wrapsSomeNestedTypeIntoInfiniteExpansionRecurse(typeBeingWrapped, isCheckingTypeArgumentList, knownWrapMap)) {
                        wrapsSomeWrappedTypeParameter = true;
                        break;
                    }
                }
            }

            knownWrapMap.setValueAt(this.pullSymbolID, typeBeingWrapped.pullSymbolID, wrapsSomeWrappedTypeParameter);

            this.inWrapCheck = false;

            return wrapsSomeWrappedTypeParameter;
        }
    }

    export class PullTypeSymbol extends PullSymbol {
        private _members: PullSymbol[] = sentinelEmptyArray;
        private _enclosedMemberTypes: PullTypeSymbol[] = null;
        private _enclosedMemberContainers: PullTypeSymbol[] = null;
        private _typeParameters: PullTypeParameterSymbol[] = null;

        private _specializedVersionsOfThisType: PullTypeSymbol[] = null;
        private _arrayVersionOfThisType: PullTypeSymbol = null;

        private _implementedTypes: PullTypeSymbol[] = null;
        private _extendedTypes: PullTypeSymbol[] = null;

        private _typesThatExplicitlyImplementThisType: PullTypeSymbol[] = null;
        private _typesThatExtendThisType: PullTypeSymbol[] = null;

        private _callSignatures: PullSignatureSymbol[] = null;
        private _allCallSignatures: PullSignatureSymbol[] = null;
        private _constructSignatures: PullSignatureSymbol[] = null;
        private _indexSignatures: PullSignatureSymbol[] = null;
        private _allIndexSignatures: PullSignatureSymbol[] = null;

        private _memberNameCache: IIndexable<PullSymbol> = null;
        private _enclosedTypeNameCache: IIndexable<PullTypeSymbol> = null;
        private _enclosedContainerCache: IIndexable<PullTypeSymbol> = null;
        private _typeParameterNameCache: IIndexable<PullTypeParameterSymbol> = null;
        private _containedNonMemberNameCache: IIndexable<PullSymbol> = null;
        private _containedNonMemberTypeNameCache: IIndexable<PullTypeSymbol> = null;
        private _containedNonMemberContainerCache: IIndexable<PullTypeSymbol> = null;

        // The instanatiation cache we use when we are instantiating this type with a single 
        // non-object type.
        private _simpleInstantiationCache: PullTypeSymbol[] = null;

        // The instantiation cache we use in all other circumstances.  i.e. instantiating with
        // multiple types, or instantiating with object types.
        private _complexInstantiationCache: IIndexable<PullTypeSymbol> = null;


        // GTODO
        private _hasGenericSignature = false;
        private _hasGenericMember = false;

        private _hasBaseTypeConflict = false;

        private _knownBaseTypeCount = 0;

        private _associatedContainerTypeSymbol: PullTypeSymbol = null;

        private _constructorMethod: PullSymbol = null;
        private _hasDefaultConstructor = false;

        // TODO: Really only used to track doc comments...
        private _functionSymbol: PullSymbol = null;
        private _inMemberTypeNameEx = false;

        public inSymbolPrivacyCheck = false;
        public inWrapCheck = false;

        public typeReference: PullTypeReferenceSymbol = null;

        private _widenedType: PullTypeSymbol = null;

        constructor(name: string, kind: PullElementKind) {
            super(name, kind);
            this.type = this;
        }

        // Returns true if this is type reference to Array<T>.  Note that because this is a type
        // reference, it will have type arguments, not type parameters.
        private _isArrayNamedTypeReference: boolean = undefined;
        public isArrayNamedTypeReference() {
            if (this._isArrayNamedTypeReference === undefined) {
                this._isArrayNamedTypeReference = this.computeIsArrayNamedTypeReference();
            }

            return this._isArrayNamedTypeReference;
        }

        private computeIsArrayNamedTypeReference(): boolean {
            var typeArgs = this.getTypeArguments()
            if (typeArgs && this.getTypeArguments().length === 1 &&
                this.name === "Array") {

                var container = this.getContainer();
                var declaration = this.getDeclarations()[0];

                // If we're a child of the global module (i.e. we have a parent decl, but our 
                // parent has no parent), then we're the Array<T> type.
                if (declaration &&
                    declaration.getParentDecl() &&
                    declaration.getParentDecl().getParentDecl() === null) {

                    return true;
                }
            }

            return false;
        }

        public isType() { return true; }
        public isClass() {
            return this.kind === PullElementKind.Class || (this._constructorMethod !== null);
        }
        public isFunction() { return (this.kind & (PullElementKind.ConstructorType | PullElementKind.FunctionType)) !== 0; }
        public isConstructor() { return this.kind === PullElementKind.ConstructorType; }
        public isTypeParameter() { return false; }
        public isTypeVariable() { return false; }
        public isError() { return false; }
        public isEnum() { return this.kind === PullElementKind.Enum; }

        public getTypeParameterArgumentMap(): PullTypeSymbol[] {
            return null;
        }

        public isObject(): boolean {
            return hasFlag(this.kind,
                PullElementKind.Class | PullElementKind.ConstructorType | PullElementKind.Enum | PullElementKind.FunctionType |
                PullElementKind.Interface | PullElementKind.ObjectType | PullElementKind.ObjectLiteral);
        }

        public getKnownBaseTypeCount() { return this._knownBaseTypeCount; }
        public resetKnownBaseTypeCount() { this._knownBaseTypeCount = 0; }
        public incrementKnownBaseCount() { this._knownBaseTypeCount++; }

        public setHasBaseTypeConflict(): void {
            this._hasBaseTypeConflict = true;
        }
        public hasBaseTypeConflict(): boolean {
            return this._hasBaseTypeConflict;
        }

        public hasMembers(): boolean {

            if (this._members !== sentinelEmptyArray) {
                return true;
            }

            var parents = this.getExtendedTypes();

            for (var i = 0; i < parents.length; i++) {
                if (parents[i].hasMembers()) {
                    return true;
                }
            }

            return false;
        }

        // GTODO
        public setHasGenericSignature() { this._hasGenericSignature = true; }
        public getHasGenericSignature() { return this._hasGenericSignature; }

        // GTODO
        public setHasGenericMember() { this._hasGenericMember = true; }
        public getHasGenericMember() { return this._hasGenericMember; }

        public setAssociatedContainerType(type: PullTypeSymbol): void {
            this._associatedContainerTypeSymbol = type;
        }

        public getAssociatedContainerType(): PullTypeSymbol {
            return this._associatedContainerTypeSymbol;
        }

        // REVIEW
        public getArrayType(): PullTypeSymbol { return this._arrayVersionOfThisType; }

        public getElementType(): PullTypeSymbol {
            return null;
        }

        public setArrayType(arrayType: PullTypeSymbol) {
            this._arrayVersionOfThisType = arrayType;
        }

        public getFunctionSymbol(): PullSymbol {
            return this._functionSymbol;
        }

        public setFunctionSymbol(symbol: PullSymbol): void {
            if (symbol) {
                this._functionSymbol = symbol;
            }
        }

        // TODO: This seems to conflate exposed members with private non-Members
        public findContainedNonMember(name: string): PullSymbol {
            if (!this._containedNonMemberNameCache) {
                return null;
            }

            return this._containedNonMemberNameCache[name];
        }

        public findContainedNonMemberType(typeName: string, kind = PullElementKind.None): PullTypeSymbol {
            if (!this._containedNonMemberTypeNameCache) {
                return null;
            }

            var nonMemberSymbol = this._containedNonMemberTypeNameCache[typeName];

            if (nonMemberSymbol && kind !== PullElementKind.None) {
                nonMemberSymbol = hasFlag(nonMemberSymbol.kind, kind) ? nonMemberSymbol : null;
            }

            return nonMemberSymbol;
        }

        public findContainedNonMemberContainer(containerName: string, kind = PullElementKind.None): PullTypeSymbol {
            if (!this._containedNonMemberContainerCache) {
                return null;
            }

            var nonMemberSymbol = this._containedNonMemberContainerCache[containerName];

            if (nonMemberSymbol && kind !== PullElementKind.None) {
                nonMemberSymbol = hasFlag(nonMemberSymbol.kind, kind) ? nonMemberSymbol : null;
            }

            return nonMemberSymbol;
        }

        public addMember(memberSymbol: PullSymbol): void {
            if (!memberSymbol) {
                return;
            }

            memberSymbol.setContainer(this);

            if (!this._memberNameCache) {
                this._memberNameCache = createIntrinsicsObject<PullSymbol>();
            }

            if (this._members === sentinelEmptyArray) {
                this._members = [];
            }

            this._members.push(memberSymbol);
            this._memberNameCache[memberSymbol.name] = memberSymbol;
        }

        public addEnclosedMemberType(enclosedType: PullTypeSymbol): void {

            if (!enclosedType) {
                return;
            }

            enclosedType.setContainer(this);

            if (!this._enclosedTypeNameCache) {
                this._enclosedTypeNameCache = createIntrinsicsObject<PullTypeSymbol>();
            }

            if (!this._enclosedMemberTypes) {
                this._enclosedMemberTypes = [];
            }

            this._enclosedMemberTypes[this._enclosedMemberTypes.length] = enclosedType;
            this._enclosedTypeNameCache[enclosedType.name] = enclosedType;
        }

        public addEnclosedMemberContainer(enclosedContainer: PullTypeSymbol): void {

            if (!enclosedContainer) {
                return;
            }

            enclosedContainer.setContainer(this);

            if (!this._enclosedContainerCache) {
                this._enclosedContainerCache = createIntrinsicsObject<PullTypeSymbol>();
            }

            if (!this._enclosedMemberContainers) {
                this._enclosedMemberContainers = [];
            }

            this._enclosedMemberContainers[this._enclosedMemberContainers.length] = enclosedContainer;
            this._enclosedContainerCache[enclosedContainer.name] = enclosedContainer;
        }

        public addEnclosedNonMember(enclosedNonMember: PullSymbol): void {

            if (!enclosedNonMember) {
                return;
            }

            enclosedNonMember.setContainer(this);

            if (!this._containedNonMemberNameCache) {
                this._containedNonMemberNameCache = createIntrinsicsObject<PullSymbol>();
            }

            this._containedNonMemberNameCache[enclosedNonMember.name] = enclosedNonMember;
        }

        public addEnclosedNonMemberType(enclosedNonMemberType: PullTypeSymbol): void {

            if (!enclosedNonMemberType) {
                return;
            }

            enclosedNonMemberType.setContainer(this);

            if (!this._containedNonMemberTypeNameCache) {
                this._containedNonMemberTypeNameCache = createIntrinsicsObject<PullTypeSymbol>();
            }

            this._containedNonMemberTypeNameCache[enclosedNonMemberType.name] = enclosedNonMemberType;
        }

        public addEnclosedNonMemberContainer(enclosedNonMemberContainer: PullTypeSymbol): void {

            if (!enclosedNonMemberContainer) {
                return;
            }

            enclosedNonMemberContainer.setContainer(this);

            if (!this._containedNonMemberContainerCache) {
                this._containedNonMemberContainerCache = createIntrinsicsObject<PullTypeSymbol>();
            }

            this._containedNonMemberContainerCache[enclosedNonMemberContainer.name] = enclosedNonMemberContainer;
        }

        public addTypeParameter(typeParameter: PullTypeParameterSymbol): void {
            if (!typeParameter) {
                return;
            }

            if (!typeParameter.getContainer()) {
                typeParameter.setContainer(this);
            }

            if (!this._typeParameterNameCache) {
                this._typeParameterNameCache = createIntrinsicsObject<PullTypeParameterSymbol>();
            }

            if (!this._typeParameters) {
                this._typeParameters = [];
            }

            this._typeParameters[this._typeParameters.length] = typeParameter;
            this._typeParameterNameCache[typeParameter.getName()] = typeParameter;
        }

        // GTODO
        public addConstructorTypeParameter(typeParameter: PullTypeParameterSymbol): void {

            this.addTypeParameter(typeParameter);

            var constructSignatures = this.getConstructSignatures();

            for (var i = 0; i < constructSignatures.length; i++) {
                constructSignatures[i].addTypeParameter(typeParameter);
            }
        }

        public getMembers(): PullSymbol[] {
            return this._members;
        }

        public setHasDefaultConstructor(hasOne= true): void {
            this._hasDefaultConstructor = hasOne;
        }

        public getHasDefaultConstructor(): boolean {
            return this._hasDefaultConstructor;
        }

        public getConstructorMethod(): PullSymbol {
            return this._constructorMethod;
        }

        public setConstructorMethod(constructorMethod: PullSymbol): void {
            this._constructorMethod = constructorMethod;
        }

        public getTypeParameters(): PullTypeParameterSymbol[] {
            if (!this._typeParameters) {
                return sentinelEmptyArray;
            }

            return this._typeParameters;
        }

        // GTODO
        public isGeneric(): boolean {
            return (this._typeParameters && this._typeParameters.length > 0) ||
                this._hasGenericSignature ||
                this._hasGenericMember ||
                this.isArrayNamedTypeReference();
        }

        private canUseSimpleInstantiationCache(substitutingTypes: PullTypeSymbol[]): boolean {
            return substitutingTypes.length === 1 && substitutingTypes[0].kind !== PullElementKind.ObjectType;
        }

        public addSpecialization(specializedVersionOfThisType: PullTypeSymbol, substitutingTypes: PullTypeSymbol[]): void {

            if (!substitutingTypes || !substitutingTypes.length) {
                return;
            }

            if (this.canUseSimpleInstantiationCache(substitutingTypes)) {
                if (!this._simpleInstantiationCache) {
                    this._simpleInstantiationCache = [];
                }

                this._simpleInstantiationCache[substitutingTypes[0].pullSymbolID] = specializedVersionOfThisType;
            }
            else {
                if (!this._complexInstantiationCache) {
                    this._complexInstantiationCache = createIntrinsicsObject<PullTypeSymbol>();
                }

                this._complexInstantiationCache[getIDForTypeSubstitutions(substitutingTypes)] = specializedVersionOfThisType;
            }

            if (!this._specializedVersionsOfThisType) {
                this._specializedVersionsOfThisType = [];
            }

            this._specializedVersionsOfThisType.push(specializedVersionOfThisType);
        }

        public getSpecialization(substitutingTypes: PullTypeSymbol[]): PullTypeSymbol {

            if (!substitutingTypes || !substitutingTypes.length) {
                return null;
            }

            if (this.canUseSimpleInstantiationCache(substitutingTypes)) {
                if (!this._simpleInstantiationCache) {
                    return null;
                }

                var result = this._simpleInstantiationCache[substitutingTypes[0].pullSymbolID];
                return result || null;
            }
            else {
                if (!this._complexInstantiationCache) {
                    return null;
                }

                var result = this._complexInstantiationCache[getIDForTypeSubstitutions(substitutingTypes)];
                return result || null;
            }
        }

        public getKnownSpecializations(): PullTypeSymbol[] {
            if (!this._specializedVersionsOfThisType) {
                return sentinelEmptyArray;
            }

            return this._specializedVersionsOfThisType;
        }

        // GTODO
        public getTypeArguments(): PullTypeSymbol[] {
            return null;
        }

        public getTypeArgumentsOrTypeParameters(): PullTypeSymbol[] {
            return this.getTypeParameters();
        }

        public addCallSignature(callSignature: PullSignatureSymbol): void {

            if (!this._callSignatures) {
                this._callSignatures = [];
            }

            this._callSignatures[this._callSignatures.length] = callSignature;

            if (callSignature.isGeneric()) {
                this._hasGenericSignature = true;
            }

            callSignature.functionType = this;
        }

        public addConstructSignature(constructSignature: PullSignatureSymbol): void {

            if (!this._constructSignatures) {
                this._constructSignatures = [];
            }

            this._constructSignatures[this._constructSignatures.length] = constructSignature;

            if (constructSignature.isGeneric()) {
                this._hasGenericSignature = true;
            }

            constructSignature.functionType = this;
        }

        public addIndexSignature(indexSignature: PullSignatureSymbol): void {
            if (!this._indexSignatures) {
                this._indexSignatures = [];
            }

            this._indexSignatures[this._indexSignatures.length] = indexSignature;

            if (indexSignature.isGeneric()) {
                this._hasGenericSignature = true;
            }

            indexSignature.functionType = this;
        }

        // This method can be called to get unhidden (not shadowed by a signature in derived class)
        // signatures from a set of base class signatures. Can be used for signatures of any kind.
        // October 16, 2013: Section 7.1:
        // A call signature declaration hides a base type call signature that is identical when
        // return types are ignored.
        // A construct signature declaration hides a base type construct signature that is
        // identical when return types are ignored.
        // A string index signature declaration hides a base type string index signature.
        // A numeric index signature declaration hides a base type numeric index signature.
        
        private addUnhiddenSignaturesFromBaseType(derivedTypeSignatures: PullSignatureSymbol[], baseTypeSignatures: PullSignatureSymbol[], signaturesBeingAggregated: PullSignatureSymbol[]) {
            // If there are no derived type signatures, none of the base signatures will be hidden.
            if (!derivedTypeSignatures) {
                signaturesBeingAggregated.push.apply(signaturesBeingAggregated, baseTypeSignatures);
                return;
            }

            var resolver = this._getResolver();
            for (var i = 0; i < baseTypeSignatures.length; i++) {
                var baseSignature = baseTypeSignatures[i];
                // If it is different from every signature in the derived type (modulo
                // return types, add it to the list)
                var signatureIsHidden = ArrayUtilities.any(derivedTypeSignatures, sig => 
                    resolver.signaturesAreIdentical(baseSignature, sig, /*includingReturnType*/ false));

                if (!signatureIsHidden) {
                    signaturesBeingAggregated.push(baseSignature);
                }
            }
        }

        public hasOwnCallSignatures(): boolean {
            return this._callSignatures !== null;
        }

        public getCallSignatures(): PullSignatureSymbol[] {
            if (this._allCallSignatures) {
                return this._allCallSignatures;
            }

            var signatures: PullSignatureSymbol[] = [];

            if (this._callSignatures) {
                signatures = signatures.concat(this._callSignatures);
            }

            // Check for inherited call signatures
            // Only interfaces can inherit call signatures
            if (this._extendedTypes && this.kind === PullElementKind.Interface) {
                for (var i = 0; i < this._extendedTypes.length; i++) {
                    if (this._extendedTypes[i].hasBase(this)) {
                        continue;
                    }

                    // October 16, 2013: Section 7.1:
                    // A call signature declaration hides a base type call signature that is
                    // identical when return types are ignored.
                    this.addUnhiddenSignaturesFromBaseType(this._callSignatures, this._extendedTypes[i].getCallSignatures(), signatures);
                }
            }

            this._allCallSignatures = signatures;

            return signatures;
        }

        public hasOwnConstructSignatures(): boolean {
            return this._constructSignatures !== null;
        }

        public getConstructSignatures(): PullSignatureSymbol[]{
            var signatures: PullSignatureSymbol[] = [];

            if (this._constructSignatures) {
                signatures = signatures.concat(this._constructSignatures);
            }

            // If it's a constructor type, we don't inherit construct signatures
            // (E.g., we'd be looking at the statics on a class, where we want
            // to inherit members, but not construct signatures
            if (this._extendedTypes && this.kind === PullElementKind.Interface) {
                for (var i = 0; i < this._extendedTypes.length; i++) {
                    if (this._extendedTypes[i].hasBase(this)) {
                        continue;
                    }

                    // October 16, 2013: Section 7.1:
                    // A construct signature declaration hides a base type construct signature that is
                    // identical when return types are ignored.
                    this.addUnhiddenSignaturesFromBaseType(this._constructSignatures, this._extendedTypes[i].getConstructSignatures(), signatures);
                }
            }

            return signatures;
        }

        public hasOwnIndexSignatures(): boolean {
            return this._indexSignatures !== null;
        }

        public getOwnIndexSignatures(): PullSignatureSymbol[] {
            return this._indexSignatures || sentinelEmptyArray;
        }

        public getIndexSignatures(): PullSignatureSymbol[] {
            if (this._allIndexSignatures) {
                return this._allIndexSignatures;
            }

            var signatures: PullSignatureSymbol[] = [];

            if (this._indexSignatures) {
                signatures = signatures.concat(this._indexSignatures);
            }

            if (this._extendedTypes) {
                for (var i = 0; i < this._extendedTypes.length; i++) {
                    if (this._extendedTypes[i].hasBase(this)) {
                        continue;
                    }

                    // October 16, 2013: Section 7.1:
                    // A string index signature declaration hides a base type string index signature.
                    // A numeric index signature declaration hides a base type numeric index signature.
                    this.addUnhiddenSignaturesFromBaseType(this._indexSignatures, this._extendedTypes[i].getIndexSignatures(), signatures);
                }
            }

            this._allIndexSignatures = signatures;

            return signatures;
        }

        public addImplementedType(implementedType: PullTypeSymbol): void {
            if (!implementedType) {
                return;
            }

            if (!this._implementedTypes) {
                this._implementedTypes = [];
            }

            this._implementedTypes[this._implementedTypes.length] = implementedType;

            implementedType.addTypeThatExplicitlyImplementsThisType(this);
        }

        public getImplementedTypes(): PullTypeSymbol[] {
            if (!this._implementedTypes) {
                return sentinelEmptyArray;
            }

            return this._implementedTypes;
        }

        public addExtendedType(extendedType: PullTypeSymbol): void {
            if (!extendedType) {
                return;
            }

            if (!this._extendedTypes) {
                this._extendedTypes = [];
            }

            this._extendedTypes[this._extendedTypes.length] = extendedType;

            extendedType.addTypeThatExtendsThisType(this);
        }

        public getExtendedTypes(): PullTypeSymbol[] {
            if (!this._extendedTypes) {
                return sentinelEmptyArray;
            }

            return this._extendedTypes;
        }

        public addTypeThatExtendsThisType(type: PullTypeSymbol): void {
            if (!type) {
                return;
            }

            if (!this._typesThatExtendThisType) {
                this._typesThatExtendThisType = [];
            }

            this._typesThatExtendThisType[this._typesThatExtendThisType.length] = type;
        }

        public getTypesThatExtendThisType(): PullTypeSymbol[] {
            if (!this._typesThatExtendThisType) {
                this._typesThatExtendThisType = [];
            }

            return this._typesThatExtendThisType;
        }

        public addTypeThatExplicitlyImplementsThisType(type: PullTypeSymbol): void {
            if (!type) {
                return;
            }

            if (!this._typesThatExplicitlyImplementThisType) {
                this._typesThatExplicitlyImplementThisType = [];
            }

            this._typesThatExplicitlyImplementThisType[this._typesThatExplicitlyImplementThisType.length] = type;
        }

        public getTypesThatExplicitlyImplementThisType(): PullTypeSymbol[] {
            if (!this._typesThatExplicitlyImplementThisType) {
                this._typesThatExplicitlyImplementThisType = [];
            }

            return this._typesThatExplicitlyImplementThisType;
        }

        public hasBase(potentialBase: PullTypeSymbol, visited: PullSymbol[]= []): boolean {
            // Check if this is the potential base:
            //      A extends A  => this === potentialBase
            //      A<T> extends A<T>  => this.getRootSymbol() === potentialBase
            //      A<T> extends A<string> => this === potentialBase.getRootSymbol()
            if (this === potentialBase || this.getRootSymbol() === potentialBase || this === potentialBase.getRootSymbol()) {
                return true;
            }

            if (ArrayUtilities.contains(visited, this)) {
                return true;
            }

            visited.push(this);

            var extendedTypes = this.getExtendedTypes();

            for (var i = 0; i < extendedTypes.length; i++) {
                if (extendedTypes[i].hasBase(potentialBase, visited)) {
                    return true;
                }
            }

            var implementedTypes = this.getImplementedTypes();

            for (var i = 0; i < implementedTypes.length; i++) {
                if (implementedTypes[i].hasBase(potentialBase, visited)) {
                    return true;
                }
            }

            // Clean the list if we are returning false to ensure we are not leaving symbols that 
            // were not in the path. No need to do that if we return true, as that will short circuit
            // the search
            visited.pop();

            return false;
        }

        public isValidBaseKind(baseType: PullTypeSymbol, isExtendedType: boolean): boolean {
            // Error type symbol is invalid base kind
            if (baseType.isError()) {
                return false;
            }

            var thisIsClass = this.isClass();
            if (isExtendedType) {
                if (thisIsClass) {
                    // Class extending non class Type is invalid
                    return baseType.kind === PullElementKind.Class;
                }
            }
            else {
                if (!thisIsClass) {
                    // Interface implementing baseType is invalid
                    return false;
                }
            }

            // Interface extending non interface or class 
            // or class implementing non interface or class - are invalid
            return !!(baseType.kind & (PullElementKind.Interface | PullElementKind.Class));
        }

        public findMember(name: string, lookInParent: boolean): PullSymbol {
            var memberSymbol: PullSymbol = null;

            if (this._memberNameCache) {
                memberSymbol = this._memberNameCache[name];
            }

            if (memberSymbol || !lookInParent) {
                return memberSymbol;
            }

            // check parents
            if (this._extendedTypes) {

                for (var i = 0; i < this._extendedTypes.length; i++) {
                    memberSymbol = this._extendedTypes[i].findMember(name, lookInParent);

                    if (memberSymbol) {
                        return memberSymbol;
                    }
                }
            }

            return null;
        }

        public findNestedType(name: string, kind = PullElementKind.None): PullTypeSymbol {
            var memberSymbol: PullTypeSymbol;

            if (!this._enclosedTypeNameCache) {
                return null;
            }

            memberSymbol = this._enclosedTypeNameCache[name];

            if (memberSymbol && kind !== PullElementKind.None) {
                memberSymbol = hasFlag(memberSymbol.kind, kind) ? memberSymbol : null;
            }

            return memberSymbol;
        }

        public findNestedContainer(name: string, kind = PullElementKind.None): PullTypeSymbol {
            var memberSymbol: PullTypeSymbol;

            if (!this._enclosedContainerCache) {
                return null;
            }

            memberSymbol = this._enclosedContainerCache[name];

            if (memberSymbol && kind !== PullElementKind.None) {
                memberSymbol = hasFlag(memberSymbol.kind, kind) ? memberSymbol : null;
            }

            return memberSymbol;
        }

        public getAllMembers(searchDeclKind: PullElementKind, memberVisiblity: GetAllMembersVisiblity): PullSymbol[] {

            var allMembers: PullSymbol[] = [];

            // Add members
            if (this._members !== sentinelEmptyArray) {

                for (var i = 0, n = this._members.length; i < n; i++) {
                    var member = this._members[i];
                    if ((member.kind & searchDeclKind) && (memberVisiblity !== GetAllMembersVisiblity.externallyVisible || !member.anyDeclHasFlag(PullElementFlags.Private))) {
                        allMembers[allMembers.length] = member;
                    }
                }
            }

            // Add parent members
            if (this._extendedTypes) {
                // Do not look for the parent's private members unless we need to enumerate all members
                var extenedMembersVisibility = memberVisiblity !== GetAllMembersVisiblity.all ? GetAllMembersVisiblity.externallyVisible : GetAllMembersVisiblity.all;

                for (var i = 0, n = this._extendedTypes.length; i < n; i++) {
                    var extendedMembers = this._extendedTypes[i].getAllMembers(searchDeclKind, /*memberVisiblity*/ extenedMembersVisibility);

                    for (var j = 0, m = extendedMembers.length; j < m; j++) {
                        var extendedMember = extendedMembers[j];
                        if (!(this._memberNameCache && this._memberNameCache[extendedMember.name])) {
                            allMembers[allMembers.length] = extendedMember;
                        }
                    }
                }
            }

            if (this.isContainer()) {
                if (this._enclosedMemberTypes) {
                    for (var i = 0; i < this._enclosedMemberTypes.length; i++) {
                        allMembers[allMembers.length] = this._enclosedMemberTypes[i];
                    }
                }
                if (this._enclosedMemberContainers) {
                    for (var i = 0; i < this._enclosedMemberContainers.length; i++) {
                        allMembers[allMembers.length] = this._enclosedMemberContainers[i];
                    }
                }
            }

            return allMembers;
        }

        public findTypeParameter(name: string): PullTypeParameterSymbol {
            if (!this._typeParameterNameCache) {
                return null;
            }

            return this._typeParameterNameCache[name];
        }

        public setResolved(): void {
            super.setResolved();
        }

        public getNamePartForFullName(): string {
            var name = super.getNamePartForFullName();

            var typars = this.getTypeArgumentsOrTypeParameters();
            var typarString = PullSymbol.getTypeParameterString(typars, this, /*useConstraintInName:*/ true);
            return name + typarString;
        }

        public getScopedName(scopeSymbol?: PullSymbol, skipTypeParametersInName?: boolean, useConstraintInName?: boolean, skipInternalAliasName?: boolean): string {
            return this.getScopedNameEx(scopeSymbol, skipTypeParametersInName, useConstraintInName, /*getPrettyTypeName*/ false, /*getTypeParamMarkerInfskipInternalAliasName*/ false, skipInternalAliasName).toString();
        }

        public isNamedTypeSymbol(): boolean {
            var kind = this.kind;
            if (kind === PullElementKind.Primitive || // primitives
                kind === PullElementKind.Class || // class
                kind === PullElementKind.Container || // module
                kind === PullElementKind.DynamicModule || // dynamic module
                kind === PullElementKind.TypeAlias || // dynamic module
                kind === PullElementKind.Enum || // enum
                kind === PullElementKind.TypeParameter || //TypeParameter
                ((kind === PullElementKind.Interface || kind === PullElementKind.ObjectType) && this.name !== "")) {
                return true;
            }

            return false;
        }

        public toString(scopeSymbol?: PullSymbol, useConstraintInName?: boolean): string {
            var s = this.getScopedNameEx(scopeSymbol, /*skipTypeParametersInName*/ false, useConstraintInName).toString();
            return s;
        }

        public getScopedNameEx(scopeSymbol?: PullSymbol, skipTypeParametersInName?: boolean, useConstraintInName?: boolean, getPrettyTypeName?: boolean, getTypeParamMarkerInfo?: boolean, skipInternalAliasName?: boolean): MemberName {

            if (this.isArrayNamedTypeReference()) {
                var elementType = this.getElementType();
                var elementMemberName = elementType ?
                    (elementType.isArrayNamedTypeReference() || elementType.isNamedTypeSymbol() ?
                    elementType.getScopedNameEx(scopeSymbol, /*skipTypeParametersInName*/ false, /*useConstraintInName*/ false, getPrettyTypeName, getTypeParamMarkerInfo, skipInternalAliasName) :
                    elementType.getMemberTypeNameEx(/*topLevel*/ false, scopeSymbol, getPrettyTypeName)) :
                    MemberName.create("any");
                return MemberName.create(elementMemberName, "", "[]");
            }

            if (!this.isNamedTypeSymbol()) {
                return this.getMemberTypeNameEx(/*topLevel*/ true, scopeSymbol, getPrettyTypeName);
            }

            if (skipTypeParametersInName) {
                return MemberName.create(super.getScopedName(scopeSymbol, skipTypeParametersInName, useConstraintInName, skipInternalAliasName));
            }
            else {
                var builder = new MemberNameArray();
                builder.prefix = super.getScopedName(scopeSymbol, skipTypeParametersInName, useConstraintInName, skipInternalAliasName);

                var typars = this.getTypeArgumentsOrTypeParameters();
                builder.add(PullSymbol.getTypeParameterStringEx(typars, scopeSymbol, getTypeParamMarkerInfo, useConstraintInName));

                return builder;
            }
        }

        public hasOnlyOverloadCallSignatures(): boolean {
            var members = this.getMembers();
            var callSignatures = this.getCallSignatures();
            var constructSignatures = this.getConstructSignatures();
            return members.length === 0 && constructSignatures.length === 0 && callSignatures.length > 1;
        }

        public getTypeOfSymbol() {
            // typeof Module/Class/Enum
            var associatedContainerType = this.getAssociatedContainerType();
            if (associatedContainerType && associatedContainerType.isNamedTypeSymbol()) {
                return associatedContainerType;
            }

            // typeof Function
            var functionSymbol = this.getFunctionSymbol();
            if (functionSymbol && functionSymbol.kind === PullElementKind.Function && !PullHelpers.isSymbolLocal(functionSymbol)) {
                return functionSymbol;
            }

            return null;
        }

        private getMemberTypeNameEx(topLevel: boolean, scopeSymbol?: PullSymbol, getPrettyTypeName?: boolean): MemberName {
            var members = this.getMembers();
            var callSignatures = this.getCallSignatures();
            var constructSignatures = this.getConstructSignatures();
            var indexSignatures = this.getIndexSignatures();

            if (members.length > 0 || callSignatures.length > 0 || constructSignatures.length > 0 || indexSignatures.length > 0) {
                var typeOfSymbol = this.getTypeOfSymbol();
                if (typeOfSymbol) {
                    var nameForTypeOf = typeOfSymbol.getScopedNameEx(scopeSymbol, /*skipTypeParametersInName*/ true);
                    return MemberName.create(nameForTypeOf, "typeof ", "");
                }

                if (this._inMemberTypeNameEx) {
                    // If recursive without type name possible if function expression type
                    return MemberName.create("any");
                }

                this._inMemberTypeNameEx = true;

                var allMemberNames = new MemberNameArray();
                var curlies = !topLevel || indexSignatures.length !== 0;
                var delim = "; ";
                for (var i = 0; i < members.length; i++) {
                    if (members[i].kind === PullElementKind.Method && members[i].type.hasOnlyOverloadCallSignatures()) {
                        // Add all Call signatures of the method
                        var methodCallSignatures = members[i].type.getCallSignatures();
                        var nameStr = members[i].getDisplayName(scopeSymbol) + (members[i].isOptional ? "?" : "");;
                        var methodMemberNames = PullSignatureSymbol.getSignaturesTypeNameEx(methodCallSignatures, nameStr, /*shortform*/ false, /*brackets*/ false, scopeSymbol);
                        allMemberNames.addAll(methodMemberNames);
                    }
                    else {
                        var memberTypeName = members[i].getNameAndTypeNameEx(scopeSymbol);
                        if (memberTypeName.isArray() && (<MemberNameArray>memberTypeName).delim === delim) {
                            allMemberNames.addAll((<MemberNameArray>memberTypeName).entries);
                        }
                        else {
                            allMemberNames.add(memberTypeName);
                        }
                    }
                    curlies = true;
                }

                // Use pretty Function overload signature if this is just a call overload
                var getPrettyFunctionOverload = getPrettyTypeName && !curlies && this.hasOnlyOverloadCallSignatures();

                var signatureCount = callSignatures.length + constructSignatures.length + indexSignatures.length;
                var useShortFormSignature = !curlies && (signatureCount === 1);
                var signatureMemberName: MemberName[];

                if (callSignatures.length > 0) {
                    signatureMemberName =
                    PullSignatureSymbol.getSignaturesTypeNameEx(callSignatures, /*prefix*/ "", useShortFormSignature, /*brackets*/ false, scopeSymbol, getPrettyFunctionOverload);
                    allMemberNames.addAll(signatureMemberName);
                }

                if (constructSignatures.length > 0) {
                    signatureMemberName =
                    PullSignatureSymbol.getSignaturesTypeNameEx(constructSignatures, "new", useShortFormSignature, /*brackets*/ false, scopeSymbol);
                    allMemberNames.addAll(signatureMemberName);
                }

                if (indexSignatures.length > 0) {
                    signatureMemberName =
                    PullSignatureSymbol.getSignaturesTypeNameEx(indexSignatures, /*prefix*/ "", useShortFormSignature, /*brackets*/ true, scopeSymbol);
                    allMemberNames.addAll(signatureMemberName);
                }

                if ((curlies) || (!getPrettyFunctionOverload && (signatureCount > 1) && topLevel)) {
                    allMemberNames.prefix = "{ ";
                    allMemberNames.suffix = "}";
                    allMemberNames.delim = delim;
                }
                else if (allMemberNames.entries.length > 1) {
                    allMemberNames.delim = delim;
                }

                this._inMemberTypeNameEx = false;

                return allMemberNames;

            }

            return MemberName.create("{}");
        }

        public getGenerativeTypeClassification(enclosingType: PullTypeSymbol): GenerativeTypeClassification {
            return GenerativeTypeClassification.Closed;
        }

        // REVIEW: Should cache these checks

        // The argument map prevents us from accidentally flagging method type parameters, or (if we
        // ever decide to go that route) allows for partial specialization
        public wrapsSomeTypeParameter(typeParameterArgumentMap: CandidateInferenceInfo[]): boolean;
        public wrapsSomeTypeParameter(typeParameterArgumentMap: PullTypeSymbol[]): boolean;
        public wrapsSomeTypeParameter(typeParameterArgumentMap: any[]): boolean {
            var type = this;

            var wrapsSomeTypeParameter = false;

            // if we encounter a type paramter, we're obviously wrapping
            if (type.isTypeParameter()) {
                if (typeParameterArgumentMap[type.pullSymbolID]) {
                    return true;
                }

                var constraint = (<PullTypeParameterSymbol>type).getConstraint();

                if (constraint && constraint.wrapsSomeTypeParameter(typeParameterArgumentMap)) {
                    return true;
                }

                return false;
            }

            if (type.inWrapCheck) {
                return wrapsSomeTypeParameter;
            }

            type.inWrapCheck = true;

            if (!wrapsSomeTypeParameter) {
                var typeArguments = type.getTypeArguments();

                // If there are no type arguments, we could be instantiating the 'root' type
                // declaration
                if (type.isGeneric() && !typeArguments) {
                    typeArguments = type.getTypeParameters();
                }

                // if it's a generic type, scan the type arguments to see which may wrap type parameters
                if (typeArguments) {
                    for (var i = 0; i < typeArguments.length; i++) {
                        if (typeArguments[i].wrapsSomeTypeParameter(typeParameterArgumentMap)) {
                            wrapsSomeTypeParameter = true;
                            break;
                        }
                    }
                }
            }

            // if it's not a named type, we'll need to introspect its member list
            if (!(type.kind & PullElementKind.SomeInstantiatableType) || !type.name) {
                if (!wrapsSomeTypeParameter) {
                    // otherwise, walk the member list and signatures, checking for wraps
                    var members = type.getAllMembers(PullElementKind.SomeValue, GetAllMembersVisiblity.all);

                    for (var i = 0; i < members.length; i++) {
                        if (members[i].type.wrapsSomeTypeParameter(typeParameterArgumentMap)) {
                            wrapsSomeTypeParameter = true;
                            break;
                        }
                    }
                }

                if (!wrapsSomeTypeParameter) {
                    var sigs = type.getCallSignatures();

                    for (var i = 0; i < sigs.length; i++) {
                        if (sigs[i].wrapsSomeTypeParameter(typeParameterArgumentMap)) {
                            wrapsSomeTypeParameter = true;
                            break;
                        }
                    }
                }

                if (!wrapsSomeTypeParameter) {
                    sigs = type.getConstructSignatures();

                    for (var i = 0; i < sigs.length; i++) {
                        if (sigs[i].wrapsSomeTypeParameter(typeParameterArgumentMap)) {
                            wrapsSomeTypeParameter = true;
                            break;
                        }
                    }
                }

                if (!wrapsSomeTypeParameter) {
                    sigs = type.getIndexSignatures();

                    for (var i = 0; i < sigs.length; i++) {
                        if (sigs[i].wrapsSomeTypeParameter(typeParameterArgumentMap)) {
                            wrapsSomeTypeParameter = true;
                            break;
                        }
                    }
                }
            }

            type.inWrapCheck = false;

            return wrapsSomeTypeParameter;
        }

        // Detect if a type parameter is wrapped in a wrapped form that generates infinite expansion.  E.g., for 'T'
        //  class C<T> {
        //      p1: T; <- no
        //      p2: C<T>; <- no
        //      p3: C<C<T>> <- yes
        //  }
        public wrapsSomeNestedTypeIntoInfiniteExpansion(typeBeingWrapped: PullTypeSymbol) {
            if (!this.isArrayNamedTypeReference() && this.isNamedTypeSymbol()) {
                var knownWrapMap = BitMatrix.getBitMatrix(/*allowUndefinedValues:*/ true);
                var result = this._wrapsSomeNestedTypeIntoInfiniteExpansionRecurse(typeBeingWrapped, /*isCheckingTypeArgumentList:*/ false, knownWrapMap);
                knownWrapMap.release();

                return result;
            }

            return false;
        }

        private isTypeEquivalentToRootSymbol() {
            if (this.isTypeReference()) {
                if (this.getIsSpecialized()) {
                    // If all the type parameters are typeArguments, the type is equivalent to its declaration - as in the members will be of same type
                    var typeArguments = this.getTypeArguments();
                    var rootTypeArguments = (<PullTypeSymbol>this.getRootSymbol()).getTypeArguments();
                    if (typeArguments) {
                        for (var i = 0; i < typeArguments.length; i++) {
                            if (!typeArguments[i].isTypeParameter() && // The typeArgument is not type parameter
                                !(rootTypeArguments && rootTypeArguments[i] === typeArguments[i].getRootSymbol())) { // Root symbol of the type argument is not same as type argument of rootSymbol
                                return false;
                            }
                        }
                        return true;
                    }

                    return false;
                }
                else {
                    // Just a reference to the declaration
                    return true;
                }
            }

            return false;
        }

        private isTypeBeingWrapped(typeBeingWrapped: PullTypeSymbol) {
            // If this type is already in wrap check or is this is the typeBeingWrapped - it is the wrapping of the type
            if (this.inWrapCheck || this === typeBeingWrapped) {
                return true;
            }

            // If typebeingWrapped is equivalent to the rootSymbol, check with the root
            if (typeBeingWrapped.isTypeEquivalentToRootSymbol()) {
                return this.isTypeBeingWrapped(<PullTypeSymbol>typeBeingWrapped.getRootSymbol());
            }

            return false;
        }

        private anyRootTypeBeingWrapped(typeBeingWrapped: PullTypeSymbol) {
            var prevRootType = this;
            var rootType = <PullTypeSymbol>this.getRootSymbol();
            while (rootType !== prevRootType) {
                if (rootType.isTypeBeingWrapped(typeBeingWrapped)) {
                    // members are already being checked - do not iterate
                    return true;
                }

                prevRootType = rootType;
                rootType = <PullTypeSymbol>rootType.getRootSymbol();
            }

            return false;
        }

        public _wrapsSomeNestedTypeIntoInfiniteExpansionRecurse(typeBeingWrapped: PullTypeSymbol, isCheckingTypeArgumentList: boolean, knownWrapMap: IBitMatrix): boolean {
            if (this.isArrayNamedTypeReference()) {
                return this.getElementType()._wrapsSomeNestedTypeIntoInfiniteExpansionRecurse(typeBeingWrapped, isCheckingTypeArgumentList, knownWrapMap);
            }

            // If this type is being wrapped, we have nestedWrapping if we are checking type argument
            if (this.isTypeBeingWrapped(typeBeingWrapped)) {
                return isCheckingTypeArgumentList;
            }

            if (knownWrapMap.valueAt(this.pullSymbolID, typeBeingWrapped.pullSymbolID) !== undefined) {
                return knownWrapMap.valueAt(this.pullSymbolID, typeBeingWrapped.pullSymbolID);
            }

            // if we encounter a type parameter or primitive, nothing is being wrapped
            if (this.isPrimitive() || this.isTypeParameter()) {
                return false;
            }

            this.inWrapCheck = true;

            var wrapsSomeWrappedTypeParameter = false;

            knownWrapMap.setValueAt(this.pullSymbolID, typeBeingWrapped.pullSymbolID, false);

            wrapsSomeWrappedTypeParameter = this._wrapsSomeNestedTypeIntoInfiniteExpansionWorker(typeBeingWrapped, isCheckingTypeArgumentList, knownWrapMap);

            knownWrapMap.setValueAt(this.pullSymbolID, typeBeingWrapped.pullSymbolID, wrapsSomeWrappedTypeParameter);

            this.inWrapCheck = false;

            return wrapsSomeWrappedTypeParameter;
        }

        private _wrapsSomeNestedTypeIntoInfiniteExpansionWorker(typeBeingWrapped: PullTypeSymbol, isCheckingTypeArgumentList: boolean, knownWrapMap: IBitMatrix): boolean {
            // if it's a generic type, test to see if we're wrapping
            var typeArguments = this.getTypeArguments();
            if (typeArguments) {
                for (var i = 0; i < typeArguments.length; i++) {
                    if (typeArguments[i]._wrapsSomeNestedTypeIntoInfiniteExpansionRecurse(typeBeingWrapped, /*isCheckingTypeArgumentList:*/ true, knownWrapMap)) {
                        return true;
                    }
                }
            }

            // There is root symbol already in typeCheck, we need not check members 
            if (this.anyRootTypeBeingWrapped(typeBeingWrapped)) {
                // If we are checking the type argument list and this type is just a reference to the root type, we have a wrapped type
                if (isCheckingTypeArgumentList && this.isTypeReference() && !this.getIsSpecialized()) {
                    // This is just a reference to the root Symbol, return true;
                    return true;
                }

                return false;
            }
            // If it is not a named type symbol or this type is a generic type, verify members
            else if (!this.isNamedTypeSymbol() || this.isGeneric()) {
                // If this is a type that is specialized only with the type parameters or is just a reference type then checking members of this type 
                // is equivalent to checking members of the rootSymbol
                var isTypeEquivalentToRootSymbol = this.isTypeEquivalentToRootSymbol();
                var rootType = PullHelpers.getRootType(this);
                if (isTypeEquivalentToRootSymbol) {
                    rootType.inWrapCheck = true;
                }

                // otherwise, walk the member list and signatures, checking for wraps
                var members = this.getAllMembers(PullElementKind.SomeValue, GetAllMembersVisiblity.all);
                for (var i = 0; i < members.length; i++) {
                    if (members[i].type && members[i].type._wrapsSomeNestedTypeIntoInfiniteExpansionRecurse(typeBeingWrapped, isCheckingTypeArgumentList, knownWrapMap)) {
                        return true;
                    }
                }

                var sigs = this.getCallSignatures();
                for (var i = 0; i < sigs.length; i++) {
                    if (sigs[i].wrapsSomeNestedTypeIntoInfiniteExpansion(typeBeingWrapped, isCheckingTypeArgumentList, knownWrapMap)) {
                        return true;
                    }
                }

                sigs = this.getConstructSignatures();
                for (var i = 0; i < sigs.length; i++) {
                    if (sigs[i].wrapsSomeNestedTypeIntoInfiniteExpansion(typeBeingWrapped, isCheckingTypeArgumentList, knownWrapMap)) {
                        return true;
                    }
                }

                sigs = this.getIndexSignatures();
                for (var i = 0; i < sigs.length; i++) {
                    if (sigs[i].wrapsSomeNestedTypeIntoInfiniteExpansion(typeBeingWrapped, isCheckingTypeArgumentList, knownWrapMap)) {
                        return true;
                    }
                }

                if (isTypeEquivalentToRootSymbol) {
                    rootType.inWrapCheck = false;
                }

                return false;
            }
        }

        // This is the same signature as PullTypeResolver.widenType (except that the positions
        // of the resolver are switched). This method just returns the cached value of the widened
        // type, otherwise, calls into the resolver.
        public widenedType(resolver: PullTypeResolver, ast: ISyntaxElement, context: PullTypeResolutionContext): PullTypeSymbol {
            if (!this._widenedType) {
                this._widenedType = resolver.widenType(this, ast, context);
            }
            return this._widenedType;
        }
    }

    export class PullPrimitiveTypeSymbol extends PullTypeSymbol {
        constructor(name: string) {
            super(name, PullElementKind.Primitive);

            this.isResolved = true;
        }

        public isAny(): boolean {
            return !this.isStringConstant() && this.name === "any";
        }

        public isNull(): boolean {
            return !this.isStringConstant() && this.name === "null";
        }

        public isUndefined(): boolean {
            return !this.isStringConstant() && this.name === "undefined";
        }

        public isStringConstant() { return false; }

        public setUnresolved() {
            // do nothing...
        }

        // Overrides the PullSymbol.getDisplayName to give the appearance of widening. The spec
        // doesn't say anything about displaying types, but we should leave no trace of undefined
        // or null.
        public getDisplayName() {
            if (this.isNull() || this.isUndefined()) {
                return "any";
            }
            else {
                return super.getDisplayName();
            }
        }
    }

    export class PullStringConstantTypeSymbol extends PullPrimitiveTypeSymbol {
        constructor(name: string) {
            super(name);
        }

        public isStringConstant() {
            return true;
        }
    }

    export class PullErrorTypeSymbol extends PullPrimitiveTypeSymbol {

        constructor(private anyType: PullTypeSymbol, name: string) {
            super(name);

            this.isResolved = true;
        }

        public isError() {
            return true;
        }

        public getName(scopeSymbol?: PullSymbol, useConstraintInName?: boolean): string {
            return this.anyType.getName(scopeSymbol, useConstraintInName);
        }

        public getDisplayName(scopeSymbol?: PullSymbol, useConstraintInName?: boolean, skipInternalAliasName?: boolean): string {
            return this.anyType.getName(scopeSymbol, useConstraintInName);
        }

        public toString(scopeSymbol?: PullSymbol, useConstraintInName?: boolean) {
            return this.anyType.getName(scopeSymbol, useConstraintInName);
        }
    }

    // represents the module "namespace" type
    export class PullContainerSymbol extends PullTypeSymbol {
        public instanceSymbol: PullSymbol = null;

        private assignedValue: PullSymbol = null;
        private assignedType: PullTypeSymbol = null;
        private assignedContainer: PullContainerSymbol = null;

        constructor(name: string, kind: PullElementKind) {
            super(name, kind);
        }

        public isContainer() { return true; }

        public setInstanceSymbol(symbol: PullSymbol) {
            this.instanceSymbol = symbol;
        }

        public getInstanceSymbol(): PullSymbol {
            return this.instanceSymbol;
        }

        public setExportAssignedValueSymbol(symbol: PullSymbol) {
            this.assignedValue = symbol;
        }

        public getExportAssignedValueSymbol() {
            return this.assignedValue;
        }

        public setExportAssignedTypeSymbol(type: PullTypeSymbol) {
            this.assignedType = type;
        }

        public getExportAssignedTypeSymbol() {
            return this.assignedType;
        }

        public setExportAssignedContainerSymbol(container: PullContainerSymbol) {
            this.assignedContainer = container;
        }

        public getExportAssignedContainerSymbol() {
            return this.assignedContainer;
        }

        public hasExportAssignment() {
            return !!this.assignedValue || !!this.assignedType || !!this.assignedContainer;
        }

        static usedAsSymbol(containerSymbol: PullSymbol, symbol: PullSymbol): boolean {
            if (!containerSymbol || !containerSymbol.isContainer()) {
                return false;
            }

            if (!containerSymbol.isAlias() && containerSymbol.type === symbol) {
                return true;
            }

            var moduleSymbol = <PullContainerSymbol>containerSymbol;
            var valueExportSymbol = moduleSymbol.getExportAssignedValueSymbol();
            var typeExportSymbol = moduleSymbol.getExportAssignedTypeSymbol();
            var containerExportSymbol = moduleSymbol.getExportAssignedContainerSymbol();
            if (valueExportSymbol || typeExportSymbol || containerExportSymbol) {
                return valueExportSymbol === symbol || typeExportSymbol == symbol || containerExportSymbol == symbol || PullContainerSymbol.usedAsSymbol(containerExportSymbol, symbol);
            }

            return false;
        }

        public getInstanceType() {
            return this.instanceSymbol ? this.instanceSymbol.type : null;
        }
    }

    export class PullTypeAliasSymbol extends PullTypeSymbol {
        private _assignedValue: PullSymbol = null;
        private _assignedType: PullTypeSymbol = null;
        private _assignedContainer: PullContainerSymbol = null;

        private _isUsedAsValue = false;
        private _typeUsedExternally = false;
        private retrievingExportAssignment = false;
        private contingentValueSymbols: PullTypeAliasSymbol[] = null;

        constructor(name: string) {
            super(name, PullElementKind.TypeAlias);
        }

        public typeUsedExternally(): boolean {
            this._resolveDeclaredSymbol();
            return this._typeUsedExternally;
        }

        public isUsedAsValue(): boolean {
            this._resolveDeclaredSymbol();
            return this._isUsedAsValue;
        }

        public setTypeUsedExternally(value: boolean): void {
            this._typeUsedExternally = value;
        }

        public addContingentValueSymbol(contingentValueSymbol: PullTypeAliasSymbol) {
            if (!this.contingentValueSymbols) {
                this.contingentValueSymbols = [contingentValueSymbol];
            }
            else {
                this.contingentValueSymbols.push(contingentValueSymbol);
            }
        }

        public setIsUsedAsValue(value: boolean): void {
            this._isUsedAsValue = value;

<<<<<<< HEAD
            // Set the alias as used as value if this alias comes from the another alias
            this._resolveDeclaredSymbol();
            var resolver = this._getResolver();
            var importDeclStatement = <ImportDeclarationSyntax>resolver.semanticInfoChain.getASTForDecl(this.getDeclarations()[0]);

            var aliasSymbol = <PullTypeAliasSymbol>resolver.semanticInfoChain.getAliasSymbolForAST(importDeclStatement.moduleReference);
            if (aliasSymbol) {
                aliasSymbol.setIsUsedAsValue(value);
=======
            // Set other aliases as used - this would happen if this alias comes from the another alias
            if (this.contingentValueSymbols && this.contingentValueSymbols.length > 0) {
                for (var i = 0, len = this.contingentValueSymbols.length; i < len; i++) {
                    this.contingentValueSymbols[i].setIsUsedAsValue(value);
                }
>>>>>>> f0c4c8dc
            }
        }

        public assignedValue(): PullSymbol {
            this._resolveDeclaredSymbol();
            return this._assignedValue;
        }

        public assignedType(): PullTypeSymbol {
            this._resolveDeclaredSymbol();
            return this._assignedType;
        }

        public assignedContainer(): PullContainerSymbol {
            this._resolveDeclaredSymbol();
            return this._assignedContainer;
        }

        public isAlias() { return true; }
        public isContainer() { return true; }

        public setAssignedValueSymbol(symbol: PullSymbol): void {
            this._assignedValue = symbol;
        }

        public getExportAssignedValueSymbol(): PullSymbol {
            if (this._assignedValue) {
                return this._assignedValue;
            }

            if (this.retrievingExportAssignment) {
                return null;
            }

            if (this._assignedContainer) {
                this.retrievingExportAssignment = true;
                var sym = this._assignedContainer.getExportAssignedValueSymbol();
                this.retrievingExportAssignment = false;
                return sym;
            }

            return null;
        }

        public setAssignedTypeSymbol(type: PullTypeSymbol): void {
            this._assignedType = type;
        }

        public getExportAssignedTypeSymbol(): PullTypeSymbol {
            if (this.retrievingExportAssignment) {
                return null;
            }

            if (this._assignedType) {
                if (this._assignedType.isAlias()) {
                    this.retrievingExportAssignment = true;
                    var sym = (<PullTypeAliasSymbol>this._assignedType).getExportAssignedTypeSymbol();
                    this.retrievingExportAssignment = false;
                }
                else if (this._assignedType !== this._assignedContainer) {
                    return this._assignedType;
                }
            }

            if (this._assignedContainer) {
                this.retrievingExportAssignment = true;
                var sym = this._assignedContainer.getExportAssignedTypeSymbol();
                this.retrievingExportAssignment = false;
                if (sym) {
                    return sym;
                }
            }

            return this._assignedContainer;
        }

        public setAssignedContainerSymbol(container: PullContainerSymbol): void {
            this._assignedContainer = container;
        }

        public getExportAssignedContainerSymbol(): PullContainerSymbol {
            if (this.retrievingExportAssignment) {
                return null;
            }

            if (this._assignedContainer) {
                this.retrievingExportAssignment = true;
                var sym = this._assignedContainer.getExportAssignedContainerSymbol();
                this.retrievingExportAssignment = false;
                if (sym) {
                    return sym;
                }
            }

            return this._assignedContainer;
        }

        public getMembers(): PullSymbol[] {
            if (this._assignedType) {
                return this._assignedType.getMembers();
            }

            return sentinelEmptyArray;
        }

        public getCallSignatures(): PullSignatureSymbol[] {
            if (this._assignedType) {
                return this._assignedType.getCallSignatures();
            }

            return sentinelEmptyArray;
        }

        public getConstructSignatures(): PullSignatureSymbol[] {
            if (this._assignedType) {
                return this._assignedType.getConstructSignatures();
            }

            return sentinelEmptyArray;
        }

        public getIndexSignatures(): PullSignatureSymbol[] {
            if (this._assignedType) {
                return this._assignedType.getIndexSignatures();
            }

            return sentinelEmptyArray;
        }

        public findMember(name: string): PullSymbol {
            if (this._assignedType) {
                return this._assignedType.findMember(name, /*lookInParent*/ true);
            }

            return null;
        }

        public findNestedType(name: string): PullTypeSymbol {
            if (this._assignedType) {
                return this._assignedType.findNestedType(name);
            }

            return null;
        }

        public findNestedContainer(name: string): PullTypeSymbol {
            if (this._assignedType) {
                return this._assignedType.findNestedContainer(name);
            }

            return null;
        }

        public getAllMembers(searchDeclKind: PullElementKind, memberVisibility: GetAllMembersVisiblity): PullSymbol[] {
            if (this._assignedType) {
                return this._assignedType.getAllMembers(searchDeclKind, memberVisibility);
            }

            return sentinelEmptyArray;
        }
    }

    export class PullDefinitionSignatureSymbol extends PullSignatureSymbol {
        public isDefinition() { return true; }
    }

    export class PullTypeParameterSymbol extends PullTypeSymbol {
        private _constraint: PullTypeSymbol = null;

        constructor(name: string, private _isFunctionTypeParameter: boolean) {
            super(name, PullElementKind.TypeParameter);
        }

        public isTypeParameter() { return true; }
        public isFunctionTypeParameter() { return this._isFunctionTypeParameter; }

        public setConstraint(constraintType: PullTypeSymbol) {
            this._constraint = constraintType;
        }

        public getConstraint(): PullTypeSymbol {
            return this._constraint;
        }

        public getCallSignatures(): PullSignatureSymbol[] {
            if (this._constraint) {
                return this._constraint.getCallSignatures();
            }

            return super.getCallSignatures();
        }

        public getConstructSignatures(): PullSignatureSymbol[] {
            if (this._constraint) {
                return this._constraint.getConstructSignatures();
            }

            return super.getConstructSignatures();
        }

        public getIndexSignatures(): PullSignatureSymbol[] {
            if (this._constraint) {
                return this._constraint.getIndexSignatures();
            }

            return super.getIndexSignatures();
        }

        public isGeneric() { return true; }

        public fullName(scopeSymbol?: PullSymbol) {
            var name = this.getDisplayName(scopeSymbol);
            var container = this.getContainer();
            if (container) {
                var containerName = container.fullName(scopeSymbol);
                name = name + " in " + containerName;
            }

            return name;
        }

        public getName(scopeSymbol?: PullSymbol, useConstraintInName?: boolean): string {
            var name = super.getName(scopeSymbol);

            if (this.isPrinting) {
                return name;
            }

            this.isPrinting = true;

            if (useConstraintInName && this._constraint) {
                name += " extends " + this._constraint.toString(scopeSymbol);
            }

            this.isPrinting = false;

            return name;
        }

        public getDisplayName(scopeSymbol?: PullSymbol, useConstraintInName?: boolean, skipInternalAliasName?: boolean) {
            var name = super.getDisplayName(scopeSymbol, useConstraintInName, skipInternalAliasName);

            if (this.isPrinting) {
                return name;
            }

            this.isPrinting = true;

            if (useConstraintInName && this._constraint) {
                name += " extends " + this._constraint.toString(scopeSymbol);
            }

            this.isPrinting = false;

            return name;
        }

        public isExternallyVisible(inIsExternallyVisibleSymbols?: PullSymbol[]): boolean {
            return true;
        }
    }

    export class PullAccessorSymbol extends PullSymbol {

        private _getterSymbol: PullSymbol = null;
        private _setterSymbol: PullSymbol = null;

        constructor(name: string) {
            super(name, PullElementKind.Property);
        }

        public isAccessor() { return true; }

        public setSetter(setter: PullSymbol) {
            if (!setter) {
                return;
            }

            this._setterSymbol = setter;
        }

        public getSetter(): PullSymbol {
            return this._setterSymbol;
        }

        public setGetter(getter: PullSymbol) {
            if (!getter) {
                return;
            }

            this._getterSymbol = getter;
        }

        public getGetter(): PullSymbol {
            return this._getterSymbol;
        }
    }

    export function getIDForTypeSubstitutions(types: PullTypeSymbol[]): string {
        var substitution = "";
        var members: PullSymbol[] = null;

        for (var i = 0; i < types.length; i++) {

            // Cache object types structurally
            if (types[i].kind !== PullElementKind.ObjectType) {
                substitution += types[i].pullSymbolID + "#";
            }
            else {
                var structure = getIDForTypeSubstitutionsFromObjectType(types[i]);

                if (structure) {
                    substitution += structure;
                }
                else {
                    substitution += types[i].pullSymbolID + "#";
                }
            }
        }

        return substitution;
    }

    function getIDForTypeSubstitutionsFromObjectType(type: PullTypeSymbol): string {
        var structure = "";

        if (type.isResolved) {
            var members = type.getMembers();
            if (members && members.length) {
                for (var j = 0; j < members.length; j++) {
                    structure += members[j].name + "@" + getIDForTypeSubstitutions([members[j].type]);
                }
            }

            var callSignatures = type.getCallSignatures();
            if (callSignatures && callSignatures.length) {
                for (var j = 0; j < callSignatures.length; j++) {
                    structure += getIDForTypeSubstitutionFromSignature(callSignatures[j]);
                }
            }

            var constructSignatures = type.getConstructSignatures();
            if (constructSignatures && constructSignatures.length) {
                for (var j = 0; j < constructSignatures.length; j++) {
                    structure += "new" + getIDForTypeSubstitutionFromSignature(constructSignatures[j]);
                }
            }

            var indexSignatures = type.getIndexSignatures();
            if (indexSignatures && indexSignatures.length) {
                for (var j = 0; j < indexSignatures.length; j++) {
                    structure += "[]" + getIDForTypeSubstitutionFromSignature(indexSignatures[j]);
                }
            }
        }

        if (structure !== "") {
            return "{" + structure + "}";
        }

        return null;
    }

    function getIDForTypeSubstitutionFromSignature(signature: PullSignatureSymbol): string {
        var structure = "(";
        var parameters = signature.parameters;
        if (parameters && parameters.length) {
            for (var k = 0; k < parameters.length; k++) {
                structure += parameters[k].name + "@" + getIDForTypeSubstitutions([parameters[k].type]);
            }
        }

        structure += ")" + getIDForTypeSubstitutions([signature.returnType]);
        return structure;
    }

    export enum GetAllMembersVisiblity {
        // All properties of the type regardless of their accessibility level
        all = 0,

        // Only properties that are accessible on a class instance, i.e. public and private members of 
        // the current class, and only public members of any bases it extends
        internallyVisible = 1,

        // Only public members of classes
        externallyVisible = 2,
    }
}<|MERGE_RESOLUTION|>--- conflicted
+++ resolved
@@ -1,3363 +1,3352 @@
-// Copyright (c) Microsoft. All rights reserved. Licensed under the Apache License, Version 2.0. 
-// See LICENSE.txt in the project root for complete license information.
-
-///<reference path='..\references.ts' />
-
-module TypeScript {
-    export var pullSymbolID = 0;
-    export var sentinelEmptyArray: any[] = [];
-
-    export class PullSymbol {
-
-        // private state
-        public pullSymbolID = pullSymbolID++;
-
-        public name: string;
-
-        public kind: PullElementKind;
-
-        private _container: PullTypeSymbol = null;
-        public type: PullTypeSymbol = null;
-
-        // We cache the declarations to improve look-up speed
-        // (but we re-create on edits because deletion from the linked list is
-        // much faster)
-        private _declarations: PullDecl[] = null;
-
-        public isResolved = false;
-
-        public isOptional = false;
-
-        public inResolution = false;
-
-        private isSynthesized = false;
-
-        public isVarArg = false;
-
-        private rootSymbol: PullSymbol = null;
-
-        private _enclosingSignature: PullSignatureSymbol = null;
-        private _docComments: string = null;
-
-        public isPrinting = false;
-
-        public isAny(): boolean {
-            return false;
-        }
-
-        public isType() {
-            return (this.kind & PullElementKind.SomeType) !== 0;
-        }
-
-        public isTypeReference() { return false; }
-
-        public isSignature() {
-            return (this.kind & PullElementKind.SomeSignature) !== 0;
-        }
-
-        public isArrayNamedTypeReference() {
-            return false;
-        }
-
-        public isPrimitive() {
-            return this.kind === PullElementKind.Primitive;
-        }
-
-        public isAccessor() {
-            return false;
-        }
-
-        public isError() {
-            return false;
-        }
-
-        public isInterface() {
-            return this.kind === PullElementKind.Interface;
-        }
-
-        public isMethod() {
-            return this.kind === PullElementKind.Method;
-        }
-
-        public isProperty() {
-            return this.kind === PullElementKind.Property;
-        }
-
-        public isAlias() { return false; }
-
-        public isContainer() { return false; }
-
-        constructor(name: string, declKind: PullElementKind) {
-            this.name = name;
-            this.kind = declKind;
-        }
-
-        // Finds alias if present representing this symbol
-        private findAliasedType(scopeSymbol: PullSymbol, skipScopeSymbolAliasesLookIn?: boolean, lookIntoOnlyExportedAlias?: boolean, aliasSymbols: PullTypeAliasSymbol[]= [], visitedScopeDeclarations: PullDecl[]= []): PullTypeAliasSymbol[] {
-            var scopeDeclarations = scopeSymbol.getDeclarations();
-            var scopeSymbolAliasesToLookIn: PullTypeAliasSymbol[] = [];
-
-            for (var i = 0; i < scopeDeclarations.length; i++) {
-                var scopeDecl = scopeDeclarations[i];
-                if (!ArrayUtilities.contains(visitedScopeDeclarations, scopeDecl)) {
-                    visitedScopeDeclarations.push(scopeDecl);
-
-                    var childDecls = scopeDecl.getChildDecls();
-                    for (var j = 0; j < childDecls.length; j++) {
-                        var childDecl = childDecls[j];
-                        if (childDecl.kind === PullElementKind.TypeAlias &&
-                            (!lookIntoOnlyExportedAlias || (childDecl.flags & PullElementFlags.Exported))) {
-                            var symbol = <PullTypeAliasSymbol>childDecl.getSymbol();
-
-                            if (PullContainerSymbol.usedAsSymbol(symbol, this) || // this is symbol is used as this alias
-                                (this.rootSymbol && PullContainerSymbol.usedAsSymbol(symbol, this.rootSymbol))) { // the root symbol of the alias is used as import symbol
-                                aliasSymbols.push(symbol);
-                                return aliasSymbols;
-                            }
-
-                            if (!skipScopeSymbolAliasesLookIn && this.isExternalModuleReferenceAlias(symbol) &&
-                                (!symbol.assignedContainer().hasExportAssignment() ||
-                                (symbol.assignedContainer().getExportAssignedContainerSymbol() && symbol.assignedContainer().getExportAssignedContainerSymbol().kind === PullElementKind.DynamicModule))) {// It is a dynamic module)) {
-                                scopeSymbolAliasesToLookIn.push(symbol);
-                            }
-                        }
-                    }
-                }
-            }
-
-            // Didnt find alias in the declarations, look for them in the externalImport declarations of dynamic modules
-            for (var i = 0; i < scopeSymbolAliasesToLookIn.length; i++) {
-                var scopeSymbolAlias = scopeSymbolAliasesToLookIn[i];
-
-                aliasSymbols.push(scopeSymbolAlias);
-                var result = this.findAliasedType(
-                    scopeSymbolAlias.assignedContainer().hasExportAssignment() ? scopeSymbolAlias.assignedContainer().getExportAssignedContainerSymbol() : scopeSymbolAlias.assignedContainer(),
-                /*skipScopeSymbolAliasesLookIn*/ false, /*lookIntoOnlyExportedAlias*/ true, aliasSymbols, visitedScopeDeclarations);
-                if (result) {
-                    return result;
-                }
-
-                aliasSymbols.pop();
-            }
-
-            return null;
-        }
-
-        // Gets alias with external module reference if present representing this symbol
-        public getExternalAliasedSymbols(scopeSymbol: PullSymbol) {
-            if (!scopeSymbol) {
-                return null;
-            }
-
-            var scopePath = scopeSymbol.pathToRoot();
-            if (scopePath.length && scopePath[scopePath.length - 1].kind === PullElementKind.DynamicModule) {
-                var symbols = this.findAliasedType(scopePath[scopePath.length - 1]);
-                return symbols;
-            }
-
-            return null;
-        }
-
-        private isExternalModuleReferenceAlias(aliasSymbol: PullTypeAliasSymbol) {
-            if (aliasSymbol) {
-                // Has value symbol
-                if (aliasSymbol.assignedValue()) {
-                    return false;
-                }
-
-                // Has type that is not same as container
-                if (aliasSymbol.assignedType() && aliasSymbol.assignedType() !== aliasSymbol.assignedContainer()) {
-                    return false;
-                }
-
-                // Its internal module
-                if (aliasSymbol.assignedContainer() && aliasSymbol.assignedContainer().kind !== PullElementKind.DynamicModule) {
-                    return false;
-                }
-
-                return true;
-            }
-
-            return false;
-        }
-
-        // Gets exported alias with internal module reference if present representing this symbol
-        private getExportedInternalAliasSymbol(scopeSymbol: PullSymbol) {
-            if (scopeSymbol) {
-                if (this.kind !== PullElementKind.TypeAlias) {
-                    var scopePath = scopeSymbol.pathToRoot();
-                    for (var i = 0; i < scopePath.length; i++) {
-                        var internalAliases = this.findAliasedType(scopeSymbol, /*skipScopeSymbolAliasesLookIn*/ true, /*lookIntoOnlyExportedAlias*/ true);
-                        if (internalAliases) {
-                            Debug.assert(internalAliases.length === 1);
-                            return internalAliases[0];
-                        }
-                    }
-                }
-            }
-
-            return null;
-        }
-
-        // Get alias Name using the name getter methods
-        public getAliasSymbolName(
-            scopeSymbol: PullSymbol,
-            aliasNameGetter: (symbol: PullTypeAliasSymbol) => string, // get the name for the alias
-            aliasPartsNameGetter: (symbol: PullTypeAliasSymbol) => string, // get the name of parts of the alias
-            skipInternalAlias?: boolean): string {
-            if (!skipInternalAlias) {
-                var internalAlias = this.getExportedInternalAliasSymbol(scopeSymbol);
-                if (internalAlias) {
-                    return aliasNameGetter(internalAlias);
-                }
-            }
-
-            var externalAliases = this.getExternalAliasedSymbols(scopeSymbol);
-            // Use only alias symbols to the dynamic module
-            if (externalAliases && this.isExternalModuleReferenceAlias(externalAliases[externalAliases.length - 1])) {
-                var aliasFullName = "";
-                for (var i = 1, symbolsLen = externalAliases.length; i < symbolsLen; i++) {
-                    aliasFullName = aliasFullName + "." + aliasPartsNameGetter(externalAliases[i]);
-                }
-                return aliasNameGetter(externalAliases[0]) + aliasFullName;
-            }
-
-            return null;
-        }
-
-        public _getResolver(): PullTypeResolver {
-            Debug.assert(this._declarations && this._declarations.length > 0);
-            return this._declarations[0].semanticInfoChain().getResolver();
-        }
-
-        public _resolveDeclaredSymbol() {
-            return this._getResolver().resolveDeclaredSymbol(this);
-        }
-
-        /** Use getName for type checking purposes, and getDisplayName to report an error or display info to the user.
-         * They will differ when the identifier is an escaped unicode character or the identifier "__proto__".
-         */
-        public getName(scopeSymbol?: PullSymbol, useConstraintInName?: boolean): string {
-            var aliasName = this.getAliasSymbolName(scopeSymbol, (symbol) => symbol.getName(scopeSymbol, useConstraintInName), (symbol) => symbol.getName());
-            return aliasName || this.name;
-        }
-
-        public getDisplayName(scopeSymbol?: PullSymbol, useConstraintInName?: boolean, skipInternalAliasName?: boolean): string {
-            var aliasDisplayName = this.getAliasSymbolName(scopeSymbol,
-                (symbol) => symbol.getDisplayName(scopeSymbol, useConstraintInName),
-                (symbol) => symbol.getDisplayName(), skipInternalAliasName);
-            if (aliasDisplayName) {
-                return aliasDisplayName;
-            }
-
-            // Get the actual name associated with a declaration for this symbol
-            var decls = this.getDeclarations();
-            var name = decls.length && decls[0].getDisplayName();
-
-            // In case the decl does not have a name like in the case of named function expression
-            return (name && name.length) ? name : this.name;
-        }
-
-        public getIsSpecialized() { return false; }
-
-        public getRootSymbol() {
-            if (!this.rootSymbol) {
-                return this;
-            }
-            return this.rootSymbol;
-        }
-        public setRootSymbol(symbol: PullSymbol) { this.rootSymbol = symbol; }
-
-        public setIsSynthesized(value = true) {
-            this.isSynthesized = value;
-        }
-
-        public getIsSynthesized() { return this.isSynthesized; }
-
-        public setEnclosingSignature(signature: PullSignatureSymbol) {
-            this._enclosingSignature = signature;
-        }
-
-        public getEnclosingSignature(): PullSignatureSymbol {
-            return this._enclosingSignature;
-        }
-
-        // declaration methods
-        public addDeclaration(decl: PullDecl) {
-            Debug.assert(!!decl);
-
-            if (this.rootSymbol) {
-                return;
-            }
-
-            if (!this._declarations) {
-                this._declarations = [decl];
-            }
-            else {
-                this._declarations[this._declarations.length] = decl;
-            }
-        }
-
-        public getDeclarations(): PullDecl[] {
-            if (this.rootSymbol) {
-                return this.rootSymbol.getDeclarations();
-            }
-
-            if (!this._declarations) {
-                this._declarations = [];
-            }
-
-            return this._declarations;
-        }
-
-        public hasDeclaration(decl: PullDecl): boolean {
-            if (!this._declarations) {
-                return false;
-            }
-
-            return ArrayUtilities.any(this._declarations, eachDecl => eachDecl === decl);
-        }
-
-        // link methods
-
-        public setContainer(containerSymbol: PullTypeSymbol) {
-            if (this.rootSymbol) {
-                return;
-            }
-
-            this._container = containerSymbol;
-        }
-
-        public getContainer(): PullTypeSymbol {
-            if (this.rootSymbol) {
-                return this.rootSymbol.getContainer();
-            }
-
-            return this._container;
-        }
-
-        public setResolved() {
-            this.isResolved = true;
-            this.inResolution = false;
-        }
-
-        public startResolving() {
-            this.inResolution = true;
-        }
-
-        public setUnresolved() {
-            this.isResolved = false;
-            this.inResolution = false;
-        }
-
-        public anyDeclHasFlag(flag: PullElementFlags): boolean {
-            var declarations = this.getDeclarations();
-            for (var i = 0, n = declarations.length; i < n; i++) {
-                if (hasFlag(declarations[i].flags, flag)) {
-                    return true;
-                }
-            }
-            return false;
-        }
-
-        public allDeclsHaveFlag(flag: PullElementFlags): boolean {
-            var declarations = this.getDeclarations();
-            for (var i = 0, n = declarations.length; i < n; i++) {
-                if (!hasFlag(declarations[i].flags, flag)) {
-                    return false;
-                }
-            }
-            return true;
-        }
-
-        public pathToRoot() {
-            var path: PullSymbol[] = [];
-            var node = this;
-            while (node) {
-                if (node.isType()) {
-                    var associatedContainerSymbol = (<PullTypeSymbol>node).getAssociatedContainerType();
-                    if (associatedContainerSymbol) {
-                        node = associatedContainerSymbol;
-                    }
-                }
-                path[path.length] = node;
-                var nodeKind = node.kind;
-                if (nodeKind === PullElementKind.Parameter) {
-                    break;
-                }
-                else {
-                    node = node.getContainer();
-                }
-            }
-            return path;
-        }
-
-        public findCommonAncestorPath(b: PullSymbol): PullSymbol[] {
-            var aPath = this.pathToRoot();
-            if (aPath.length === 1) {
-                // Global symbol
-                return aPath;
-            }
-
-            var bPath: PullSymbol[];
-            if (b) {
-                bPath = b.pathToRoot();
-            }
-            else {
-                return aPath;
-            }
-
-            var commonNodeIndex = -1;
-            for (var i = 0, aLen = aPath.length; i < aLen; i++) {
-                var aNode = aPath[i];
-                for (var j = 0, bLen = bPath.length; j < bLen; j++) {
-                    var bNode = bPath[j];
-                    if (aNode === bNode) {
-                        var aDecl: PullDecl = null;
-                        if (i > 0) {
-                            var decls = aPath[i - 1].getDeclarations();
-                            if (decls.length) {
-                                aDecl = decls[0].getParentDecl();
-                            }
-                        }
-                        var bDecl: PullDecl = null;
-                        if (j > 0) {
-                            var decls = bPath[j - 1].getDeclarations();
-                            if (decls.length) {
-                                bDecl = decls[0].getParentDecl();
-                            }
-                        }
-                        if (!aDecl || !bDecl || aDecl === bDecl) {
-                            commonNodeIndex = i;
-                            break;
-                        }
-                    }
-                }
-                if (commonNodeIndex >= 0) {
-                    break;
-                }
-            }
-
-            if (commonNodeIndex >= 0) {
-                return aPath.slice(0, commonNodeIndex);
-            }
-            else {
-                return aPath;
-            }
-        }
-
-        public toString(scopeSymbol?: PullSymbol, useConstraintInName?: boolean) {
-            var str = this.getNameAndTypeName(scopeSymbol);
-            return str;
-        }
-
-        public getNamePartForFullName() {
-            return this.getDisplayName(null /*scopeSymbol*/, true /*useConstraintInName*/);
-        }
-
-        public fullName(scopeSymbol?: PullSymbol): string {
-            var path = this.pathToRoot();
-            var fullName = "";
-
-            var aliasFullName = this.getAliasSymbolName(scopeSymbol, (symbol) => symbol.fullName(scopeSymbol), (symbol) => symbol.getNamePartForFullName());
-            if (aliasFullName) {
-                return aliasFullName;
-            }
-
-            for (var i = 1; i < path.length; i++) {
-                var aliasFullName = path[i].getAliasSymbolName(scopeSymbol, (symbol) => symbol.fullName(scopeSymbol), (symbol) => symbol.getNamePartForFullName());
-                if (aliasFullName) {
-                    fullName = aliasFullName + "." + fullName;
-                    break;
-                }
-
-                var scopedName = path[i].getNamePartForFullName();
-                if (path[i].kind === PullElementKind.DynamicModule && !isQuoted(scopedName)) {
-                    // Same file as dynamic module - do not include this name
-                    break;
-                }
-
-                if (scopedName === "") {
-                    // If the item does not have a name, stop enumarting them, e.g. Object literal
-                    break;
-                }
-
-                fullName = scopedName + "." + fullName;
-            }
-
-            fullName = fullName + this.getNamePartForFullName();
-            return fullName;
-        }
-
-        public getScopedName(scopeSymbol?: PullSymbol, skipTypeParametersInName?: boolean, useConstraintInName?: boolean, skipInternalAliasName?: boolean): string {
-            var path = this.findCommonAncestorPath(scopeSymbol);
-            var fullName = "";
-
-            var aliasFullName = this.getAliasSymbolName(scopeSymbol, (symbol) => symbol.getScopedName(scopeSymbol, skipTypeParametersInName, useConstraintInName, skipInternalAliasName),
-                (symbol) => symbol.getNamePartForFullName(), skipInternalAliasName);
-            if (aliasFullName) {
-                return aliasFullName;
-            }
-
-            for (var i = 1; i < path.length; i++) {
-                var kind = path[i].kind;
-                if (kind === PullElementKind.Container || kind === PullElementKind.DynamicModule) {
-                    var aliasFullName = path[i].getAliasSymbolName(scopeSymbol, (symbol) => symbol.getScopedName(scopeSymbol, skipTypeParametersInName, /*useConstraintInName*/ false, skipInternalAliasName),
-                        (symbol) => symbol.getNamePartForFullName(), skipInternalAliasName);
-                    if (aliasFullName) {
-                        fullName = aliasFullName + "." + fullName;
-                        break;
-                    }
-
-                    if (kind === PullElementKind.Container) {
-                        fullName = path[i].getDisplayName() + "." + fullName;
-                    }
-                    else {
-                        // Dynamic module 
-                        var displayName = path[i].getDisplayName();
-                        if (isQuoted(displayName)) {
-                            fullName = displayName + "." + fullName;
-                        }
-                        break;
-                    }
-                }
-                else {
-                    // Any other type of container is not part of the name
-                    break;
-                }
-            }
-            fullName = fullName + this.getDisplayName(scopeSymbol, useConstraintInName, skipInternalAliasName);
-            return fullName;
-        }
-
-        public getScopedNameEx(scopeSymbol?: PullSymbol, skipTypeParametersInName?: boolean, useConstraintInName?: boolean, getPrettyTypeName?: boolean, getTypeParamMarkerInfo?: boolean, skipInternalAliasName?: boolean) {
-            var name = this.getScopedName(scopeSymbol, skipTypeParametersInName, useConstraintInName, skipInternalAliasName);
-            return MemberName.create(name);
-        }
-
-        public getTypeName(scopeSymbol?: PullSymbol, getPrettyTypeName?: boolean) {
-            var memberName = this.getTypeNameEx(scopeSymbol, getPrettyTypeName);
-            return memberName.toString();
-        }
-
-        public getTypeNameEx(scopeSymbol?: PullSymbol, getPrettyTypeName?: boolean) {
-            var type = this.type;
-            if (type) {
-                var memberName: MemberName = getPrettyTypeName ? this.getTypeNameForFunctionSignature("", scopeSymbol, getPrettyTypeName) : null;
-                if (!memberName) {
-                    memberName = type.getScopedNameEx(scopeSymbol, /*skipTypeParametersInName*/ false, /*useConstraintInName:*/ true, getPrettyTypeName);
-                }
-
-                return memberName;
-            }
-            return MemberName.create("");
-        }
-
-        private getTypeNameForFunctionSignature(prefix: string, scopeSymbol?: PullSymbol, getPrettyTypeName?: boolean) {
-            var type = this.type;
-            if (type && !type.isNamedTypeSymbol() && this.kind !== PullElementKind.Property && this.kind !== PullElementKind.Variable && this.kind !== PullElementKind.Parameter) {
-                var signatures = type.getCallSignatures();
-                if (signatures.length === 1 || (getPrettyTypeName && signatures.length)) {
-                    var typeName = new MemberNameArray();
-                    var signatureName = PullSignatureSymbol.getSignaturesTypeNameEx(signatures, prefix, /*shortform*/ false, /*brackets*/ false, scopeSymbol, getPrettyTypeName);
-                    typeName.addAll(signatureName);
-                    return typeName;
-                }
-            }
-
-            return null;
-        }
-
-        public getNameAndTypeName(scopeSymbol?: PullSymbol) {
-            var nameAndTypeName = this.getNameAndTypeNameEx(scopeSymbol);
-            return nameAndTypeName.toString();
-        }
-
-        public getNameAndTypeNameEx(scopeSymbol?: PullSymbol) {
-            var type = this.type;
-            var nameStr = this.getDisplayName(scopeSymbol);
-            if (type) {
-                nameStr = nameStr + (this.isOptional ? "?" : "");
-                var memberName: MemberName = this.getTypeNameForFunctionSignature(nameStr, scopeSymbol);
-                if (!memberName) {
-                    var typeNameEx = type.getScopedNameEx(scopeSymbol);
-                    memberName = MemberName.create(typeNameEx, nameStr + ": ", "");
-                }
-                return memberName;
-            }
-            return MemberName.create(nameStr);
-        }
-
-        static getTypeParameterString(typars: PullTypeSymbol[], scopeSymbol?: PullSymbol, useContraintInName?: boolean) {
-            return PullSymbol.getTypeParameterStringEx(typars, scopeSymbol, /*getTypeParamMarkerInfo:*/ undefined, useContraintInName).toString();
-        }
-
-        static getTypeParameterStringEx(typeParameters: PullTypeSymbol[], scopeSymbol?: PullSymbol, getTypeParamMarkerInfo?: boolean, useContraintInName?: boolean) {
-            var builder = new MemberNameArray();
-            builder.prefix = "";
-
-            if (typeParameters && typeParameters.length) {
-                builder.add(MemberName.create("<"));
-
-                for (var i = 0; i < typeParameters.length; i++) {
-                    if (i) {
-                        builder.add(MemberName.create(", "));
-                    }
-
-                    if (getTypeParamMarkerInfo) {
-                        builder.add(new MemberName());
-                    }
-
-                    builder.add(typeParameters[i].getScopedNameEx(scopeSymbol, /*skipTypeParametersInName*/ false, useContraintInName));
-
-                    if (getTypeParamMarkerInfo) {
-                        builder.add(new MemberName());
-                    }
-                }
-
-                builder.add(MemberName.create(">"));
-            }
-
-            return builder;
-        }
-
-        static getIsExternallyVisible(symbol: PullSymbol, fromIsExternallyVisibleSymbol: PullSymbol, inIsExternallyVisibleSymbols: PullSymbol[]) {
-            if (inIsExternallyVisibleSymbols) {
-                for (var i = 0; i < inIsExternallyVisibleSymbols.length; i++) {
-                    if (inIsExternallyVisibleSymbols[i] === symbol) {
-                        return true;
-                    }
-                }
-            }
-            else {
-                inIsExternallyVisibleSymbols = [];
-            }
-
-            if (fromIsExternallyVisibleSymbol === symbol) {
-                return true;
-            }
-
-            inIsExternallyVisibleSymbols.push(fromIsExternallyVisibleSymbol);
-
-            var result = symbol.isExternallyVisible(inIsExternallyVisibleSymbols);
-
-            Debug.assert(ArrayUtilities.last(inIsExternallyVisibleSymbols) === fromIsExternallyVisibleSymbol);
-            inIsExternallyVisibleSymbols.pop();
-
-            return result;
-        }
-
-        public isExternallyVisible(inIsExternallyVisibleSymbols?: PullSymbol[]): boolean {
-            // Primitive
-            var kind = this.kind;
-            if (kind === PullElementKind.Primitive) {
-                return true;
-            }
-
-            if (this.rootSymbol) {
-                return PullSymbol.getIsExternallyVisible(this.rootSymbol, this, inIsExternallyVisibleSymbols);
-            }
-
-            // Type - use container to determine privacy info
-            if (this.isType()) {
-                var associatedContainerSymbol = (<PullTypeSymbol>this).getAssociatedContainerType();
-                if (associatedContainerSymbol) {
-                    return PullSymbol.getIsExternallyVisible(associatedContainerSymbol, this, inIsExternallyVisibleSymbols);
-                }
-            }
-
-            // Private member
-            if (this.anyDeclHasFlag(PullElementFlags.Private)) {
-                return false;
-            }
-
-            // If the container for this symbol is null, then this symbol is visible
-            var container = this.getContainer();
-            if (container === null) {
-                var decls = this.getDeclarations();
-                if (decls.length) {
-                    var parentDecl = decls[0].getParentDecl();
-                    if (parentDecl) {
-                        var parentSymbol = parentDecl.getSymbol();
-                        if (!parentSymbol || parentDecl.kind === PullElementKind.Script) {
-                            return true;
-                        }
-
-                        return PullSymbol.getIsExternallyVisible(parentSymbol, this, inIsExternallyVisibleSymbols);
-                    }
-                }
-
-                return true;
-            }
-
-            // If export assignment check if this is the symbol that is exported
-            if (container.kind === PullElementKind.DynamicModule ||
-                (container.getAssociatedContainerType() && container.getAssociatedContainerType().kind === PullElementKind.DynamicModule)) {
-                var containerSymbol = container.kind === PullElementKind.DynamicModule
-                    ? <PullContainerSymbol>container
-                    : <PullContainerSymbol>container.getAssociatedContainerType();
-                if (PullContainerSymbol.usedAsSymbol(containerSymbol, this)) {
-                    return true;
-                }
-            }
-
-            // If non exported member and is not class properties and method, it is not visible
-            if (!this.anyDeclHasFlag(PullElementFlags.Exported) && kind !== PullElementKind.Property && kind !== PullElementKind.Method) {
-                return false;
-            }
-
-            // Visible if parent is visible
-            return PullSymbol.getIsExternallyVisible(container, this, inIsExternallyVisibleSymbols);
-        }
-
-        private getDocCommentsOfDecl(decl: TypeScript.PullDecl): TypeScript.Comment[] {
-            var ast = decl.ast();
-
-            if (ast) {
-                var enclosingModuleDeclaration = getEnclosingModuleDeclaration(ast);
-                if (isLastNameOfModule(enclosingModuleDeclaration, ast)) {
-                    return docComments(enclosingModuleDeclaration);
-                }
-
-                if (ast.kind() !== TypeScript.SyntaxKind.ModuleDeclaration || decl.kind !== TypeScript.PullElementKind.Variable) {
-                    return docComments(ast);
-                }
-            }
-
-            return [];
-        }
-
-        private getDocCommentArray(symbol: TypeScript.PullSymbol) {
-            var docComments: TypeScript.Comment[] = [];
-            if (!symbol) {
-                return docComments;
-            }
-
-            var isParameter = symbol.kind === TypeScript.PullElementKind.Parameter;
-            var decls = symbol.getDeclarations();
-            for (var i = 0; i < decls.length; i++) {
-                if (isParameter && decls[i].kind === TypeScript.PullElementKind.Property) {
-                    // Ignore declaration for property that was defined as parameter because they both 
-                    // point to same doc comment
-                    continue;
-                }
-                docComments = docComments.concat(this.getDocCommentsOfDecl(decls[i]));
-            }
-            return docComments;
-        }
-
-        private static getDefaultConstructorSymbolForDocComments(classSymbol: TypeScript.PullTypeSymbol) {
-            if (classSymbol.getHasDefaultConstructor()) {
-                // get from parent if possible
-                var extendedTypes = classSymbol.getExtendedTypes();
-                if (extendedTypes.length) {
-                    return PullSymbol.getDefaultConstructorSymbolForDocComments(extendedTypes[0]);
-                }
-            }
-
-            return classSymbol.type.getConstructSignatures()[0];
-        }
-
-        private getDocCommentText(comments: Comment[]) {
-            var docCommentText = new Array<string>();
-            for (var c = 0; c < comments.length; c++) {
-                var commentText = this.getDocCommentTextValue(comments[c]);
-                if (commentText !== "") {
-                    docCommentText.push(commentText);
-                }
-            }
-            return docCommentText.join("\n");
-        }
-
-        private getDocCommentTextValue(comment: Comment) {
-            return this.cleanJSDocComment(comment.fullText());
-        }
-
-        public docComments(useConstructorAsClass?: boolean): string {
-            var decls = this.getDeclarations();
-            if (useConstructorAsClass && decls.length && decls[0].kind === TypeScript.PullElementKind.ConstructorMethod) {
-                var classDecl = decls[0].getParentDecl();
-                return this.getDocCommentText(this.getDocCommentsOfDecl(classDecl));
-            }
-
-            if (this._docComments === null) {
-                var docComments: string = "";
-                if (!useConstructorAsClass && this.kind === TypeScript.PullElementKind.ConstructSignature &&
-                    decls.length && decls[0].kind === TypeScript.PullElementKind.Class) {
-                    var classSymbol = (<TypeScript.PullSignatureSymbol>this).returnType;
-                    var extendedTypes = classSymbol.getExtendedTypes();
-                    if (extendedTypes.length) {
-                        docComments = extendedTypes[0].getConstructorMethod().docComments();
-                    }
-                    else {
-                        docComments = "";
-                    }
-                }
-                else if (this.kind === TypeScript.PullElementKind.Parameter) {
-                    var parameterComments: string[] = [];
-
-                    var funcContainer = this.getEnclosingSignature();
-                    var funcDocComments = this.getDocCommentArray(funcContainer);
-                    var paramComment = this.getParameterDocCommentText(this.getDisplayName(), funcDocComments);
-                    if (paramComment != "") {
-                        parameterComments.push(paramComment);
-                    }
-
-                    var paramSelfComment = this.getDocCommentText(this.getDocCommentArray(this));
-                    if (paramSelfComment != "") {
-                        parameterComments.push(paramSelfComment);
-                    }
-                    docComments = parameterComments.join("\n");
-                }
-                else {
-                    var getSymbolComments = true;
-                    if (this.kind === TypeScript.PullElementKind.FunctionType) {
-                        var functionSymbol = (<TypeScript.PullTypeSymbol>this).getFunctionSymbol();
-
-                        if (functionSymbol) {
-                            docComments = functionSymbol._docComments || "";
-                            getSymbolComments = false;
-                        }
-                        else {
-                            var declarationList = this.getDeclarations();
-                            if (declarationList.length > 0) {
-                                docComments = declarationList[0].getSymbol()._docComments || "";
-                                getSymbolComments = false;
-                            }
-                        }
-                    }
-                    if (getSymbolComments) {
-                        docComments = this.getDocCommentText(this.getDocCommentArray(this));
-                        if (docComments === "") {
-                            if (this.kind === TypeScript.PullElementKind.CallSignature) {
-                                var callTypeSymbol = (<TypeScript.PullSignatureSymbol>this).functionType;
-                                if (callTypeSymbol && callTypeSymbol.getCallSignatures().length === 1) {
-                                    docComments = callTypeSymbol.docComments();
-                                }
-                            }
-                        }
-                    }
-                }
-
-                this._docComments = docComments;
-            }
-
-            return this._docComments;
-        }
-
-        private getParameterDocCommentText(param: string, fncDocComments: Comment[]) {
-            if (fncDocComments.length === 0 || fncDocComments[0].kind() !== SyntaxKind.MultiLineCommentTrivia) {
-                // there were no fnc doc comments and the comment is not block comment then it cannot have 
-                // @param comment that can be parsed
-                return "";
-            }
-
-            for (var i = 0; i < fncDocComments.length; i++) {
-                var commentContents = fncDocComments[i].fullText();
-                for (var j = commentContents.indexOf("@param", 0); 0 <= j; j = commentContents.indexOf("@param", j)) {
-                    j += 6;
-                    if (!this.isSpaceChar(commentContents, j)) {
-                        // This is not param tag but a tag line @paramxxxxx
-                        continue;
-                    }
-
-                    // This is param tag. Check if it is what we are looking for
-                    j = this.consumeLeadingSpace(commentContents, j);
-                    if (j === -1) {
-                        break;
-                    }
-
-                    // Ignore the type expression
-                    if (commentContents.charCodeAt(j) === CharacterCodes.openBrace) {
-                        j++;
-                        // Consume the type
-                        var charCode = 0;
-                        for (var curlies = 1; j < commentContents.length; j++) {
-                            charCode = commentContents.charCodeAt(j);
-                            // { character means we need to find another } to match the found one
-                            if (charCode === CharacterCodes.openBrace) {
-                                curlies++;
-                                continue;
-                            }
-
-                            // } char
-                            if (charCode === CharacterCodes.closeBrace) {
-                                curlies--;
-                                if (curlies === 0) {
-                                    // We do not have any more } to match the type expression is ignored completely
-                                    break;
-                                }
-                                else {
-                                    // there are more { to be matched with }
-                                    continue;
-                                }
-                            }
-
-                            // Found start of another tag
-                            if (charCode === CharacterCodes.at) {
-                                break;
-                            }
-                        }
-
-                        // End of the comment
-                        if (j === commentContents.length) {
-                            break;
-                        }
-
-                        // End of the tag, go onto looking for next tag
-                        if (charCode === CharacterCodes.at) {
-                            continue;
-                        }
-
-                        j = this.consumeLeadingSpace(commentContents, j + 1);
-                        if (j === -1) {
-                            break;
-                        }
-                    }
-
-                    // Parameter name
-                    if (param !== commentContents.substr(j, param.length) || !this.isSpaceChar(commentContents, j + param.length)) {
-                        // this is not the parameter we are looking for
-                        continue;
-                    }
-
-                    // Found the parameter we were looking for
-                    j = this.consumeLeadingSpace(commentContents, j + param.length);
-                    if (j === -1) {
-                        return "";
-                    }
-
-                    var endOfParam = commentContents.indexOf("@", j);
-                    var paramHelpString = commentContents.substring(j, endOfParam < 0 ? commentContents.length : endOfParam);
-
-                    // Find alignement spaces to remove
-                    var paramSpacesToRemove: number = undefined;
-                    var paramLineIndex = commentContents.substring(0, j).lastIndexOf("\n") + 1;
-                    if (paramLineIndex !== 0) {
-                        if (paramLineIndex < j && commentContents.charAt(paramLineIndex + 1) === "\r") {
-                            paramLineIndex++;
-                        }
-                    }
-                    var startSpaceRemovalIndex = this.consumeLeadingSpace(commentContents, paramLineIndex);
-                    if (startSpaceRemovalIndex !== j && commentContents.charAt(startSpaceRemovalIndex) === "*") {
-                        paramSpacesToRemove = j - startSpaceRemovalIndex - 1;
-                    }
-
-                    // Clean jsDocComment and return
-                    return this.cleanJSDocComment(paramHelpString, paramSpacesToRemove);
-                }
-            }
-
-            return "";
-        }
-
-        private cleanJSDocComment(content: string, spacesToRemove?: number) {
-            var docCommentLines = new Array<string>();
-            content = content.replace("/**", ""); // remove /**
-            if (content.length >= 2 && content.charAt(content.length - 1) === "/" && content.charAt(content.length - 2) === "*") {
-                content = content.substring(0, content.length - 2); // remove last */
-            }
-            var lines = content.split("\n");
-            var inParamTag = false;
-            for (var l = 0; l < lines.length; l++) {
-                var line = lines[l];
-                var cleanLinePos = this.cleanDocCommentLine(line, true, spacesToRemove);
-                if (!cleanLinePos) {
-                    // Whole line empty, read next line
-                    continue;
-                }
-
-                var docCommentText = "";
-                var prevPos = cleanLinePos.start;
-                for (var i = line.indexOf("@", cleanLinePos.start); 0 <= i && i < cleanLinePos.end; i = line.indexOf("@", i + 1)) {
-                    // We have encoutered @. 
-                    // If we were omitting param comment, we dont have to do anything
-                    // other wise the content of the text till @ tag goes as doc comment
-                    var wasInParamtag = inParamTag;
-
-                    // Parse contents next to @
-                    if (line.indexOf("param", i + 1) === i + 1 && this.isSpaceChar(line, i + 6)) {
-                        // It is param tag. 
-
-                        // If we were not in param tag earlier, push the contents from prev pos of the tag this tag start as docComment
-                        if (!wasInParamtag) {
-                            docCommentText += line.substring(prevPos, i);
-                        }
-
-                        // New start of contents 
-                        prevPos = i;
-                        inParamTag = true;
-                    }
-                    else if (wasInParamtag) {
-                        // Non param tag start
-                        prevPos = i;
-                        inParamTag = false;
-                    }
-                }
-
-                if (!inParamTag) {
-                    docCommentText += line.substring(prevPos, cleanLinePos.end);
-                }
-
-                // Add line to comment text if it is not only white space line
-                var newCleanPos = this.cleanDocCommentLine(docCommentText, false);
-                if (newCleanPos) {
-                    if (spacesToRemove === undefined) {
-                        spacesToRemove = cleanLinePos.jsDocSpacesRemoved;
-                    }
-                    docCommentLines.push(docCommentText);
-                }
-            }
-
-            return docCommentLines.join("\n");
-        }
-
-        private consumeLeadingSpace(line: string, startIndex: number, maxSpacesToRemove?: number) {
-            var endIndex = line.length;
-            if (maxSpacesToRemove !== undefined) {
-                endIndex = MathPrototype.min(startIndex + maxSpacesToRemove, endIndex);
-            }
-
-            for (; startIndex < endIndex; startIndex++) {
-                var charCode = line.charCodeAt(startIndex);
-                if (charCode !== CharacterCodes.space && charCode !== CharacterCodes.tab) {
-                    return startIndex;
-                }
-            }
-
-            if (endIndex !== line.length) {
-                return endIndex;
-            }
-
-            return -1;
-        }
-
-        private isSpaceChar(line: string, index: number) {
-            var length = line.length;
-            if (index < length) {
-                var charCode = line.charCodeAt(index);
-                // If the character is space
-                return charCode === CharacterCodes.space || charCode === CharacterCodes.tab;
-            }
-
-            // If the index is end of the line it is space
-            return index === length;
-        }
-
-        private cleanDocCommentLine(line: string, jsDocStyleComment: boolean, jsDocLineSpaceToRemove?: number) {
-            var nonSpaceIndex = this.consumeLeadingSpace(line, 0);
-            if (nonSpaceIndex !== -1) {
-                var jsDocSpacesRemoved = nonSpaceIndex;
-                if (jsDocStyleComment && line.charAt(nonSpaceIndex) === '*') { // remove leading * in case of jsDocComment
-                    var startIndex = nonSpaceIndex + 1;
-                    nonSpaceIndex = this.consumeLeadingSpace(line, startIndex, jsDocLineSpaceToRemove);
-
-                    if (nonSpaceIndex !== -1) {
-                        jsDocSpacesRemoved = nonSpaceIndex - startIndex;
-                    }
-                    else {
-                        return null;
-                    }
-                }
-
-                return {
-                    start: nonSpaceIndex,
-                    end: line.charAt(line.length - 1) === "\r" ? line.length - 1 : line.length,
-                    jsDocSpacesRemoved: jsDocSpacesRemoved
-                };
-            }
-
-            return null;
-        }
-    }
-
-    export class PullSignatureSymbol extends PullSymbol {
-        private _memberTypeParameterNameCache: IIndexable<PullTypeParameterSymbol> = null;
-        private _stringConstantOverload: boolean = undefined;
-
-        public parameters: PullSymbol[] = sentinelEmptyArray;
-        public typeParameters: PullTypeParameterSymbol[] = null;
-        public returnType: PullTypeSymbol = null;
-        public functionType: PullTypeSymbol = null;
-
-        public hasOptionalParam = false;
-        public nonOptionalParamCount = 0;
-
-        public hasVarArgs = false;
-
-        // GTODO
-        public hasAGenericParameter = false;
-
-        public hasBeenChecked = false;
-        public inWrapCheck = false;
-
-        constructor(kind: PullElementKind) {
-            super("", kind);
-        }
-
-        public isDefinition() { return false; }
-
-        // GTODO
-        public isGeneric() { return this.hasAGenericParameter || (this.typeParameters && this.typeParameters.length !== 0); }
-
-        public addParameter(parameter: PullSymbol, isOptional = false) {
-            if (this.parameters === sentinelEmptyArray) {
-                this.parameters = [];
-            }
-
-            this.parameters[this.parameters.length] = parameter;
-            this.hasOptionalParam = isOptional;
-
-            if (!parameter.getEnclosingSignature()) {
-                parameter.setEnclosingSignature(this);
-            }
-
-            if (!isOptional) {
-                this.nonOptionalParamCount++;
-            }
-        }
-
-        public addTypeParameter(typeParameter: PullTypeParameterSymbol) {
-            if (!this.typeParameters) {
-                this.typeParameters = [];
-            }
-
-            if (!this._memberTypeParameterNameCache) {
-                this._memberTypeParameterNameCache = createIntrinsicsObject<PullTypeParameterSymbol>();
-            }
-
-            this.typeParameters[this.typeParameters.length] = typeParameter;
-
-            this._memberTypeParameterNameCache[typeParameter.getName()] = typeParameter;
-        }
-
-        public getTypeParameters(): PullTypeParameterSymbol[] {
-
-            if (!this.typeParameters) {
-                this.typeParameters = [];
-            }
-
-            return this.typeParameters;
-        }
-
-        public findTypeParameter(name: string): PullTypeParameterSymbol {
-            var memberSymbol: PullTypeParameterSymbol;
-
-            if (!this._memberTypeParameterNameCache) {
-
-                this._memberTypeParameterNameCache = createIntrinsicsObject<PullTypeParameterSymbol>();
-
-                if (this.typeParameters) {
-                    for (var i = 0; i < this.typeParameters.length; i++) {
-                        this._memberTypeParameterNameCache[this.typeParameters[i].getName()] = this.typeParameters[i];
-                    }
-                }
-            }
-
-            memberSymbol = this._memberTypeParameterNameCache[name];
-
-            return memberSymbol;
-        }
-
-        public isStringConstantOverloadSignature() {
-            if (this._stringConstantOverload === undefined) {
-                var params = this.parameters;
-                this._stringConstantOverload = false;
-                for (var i = 0; i < params.length; i++) {
-                    var paramType = params[i].type;
-                    if (paramType && paramType.isPrimitive() && (<PullPrimitiveTypeSymbol>paramType).isStringConstant()) {
-                        this._stringConstantOverload = true;
-                    }
-                }
-            }
-
-            return this._stringConstantOverload;
-        }
-
-        static getSignatureTypeMemberName(candidateSignature: PullSignatureSymbol, signatures: PullSignatureSymbol[], scopeSymbol: PullSymbol) {
-            var allMemberNames = new MemberNameArray();
-            var signatureMemberName = PullSignatureSymbol.getSignaturesTypeNameEx(signatures, /*prefix*/ "", /*shortform*/ false, /*brackets*/ false, scopeSymbol, /*getPrettyName*/ true, candidateSignature);
-            allMemberNames.addAll(signatureMemberName);
-            return allMemberNames;
-        }
-
-        static getSignaturesTypeNameEx(signatures: PullSignatureSymbol[],
-            prefix: string,
-            shortform: boolean,
-            brackets: boolean,
-            scopeSymbol?: PullSymbol,
-            getPrettyTypeName?: boolean,
-            candidateSignature?: PullSignatureSymbol) {
-
-            var result: MemberName[] = [];
-            if (!signatures) {
-                return result;
-            }
-
-            var len = signatures.length;
-            if (!getPrettyTypeName && len > 1) {
-                shortform = false;
-            }
-
-            var foundDefinition = false;
-            if (candidateSignature && candidateSignature.isDefinition() && len > 1) {
-                // Overloaded signature with candidateSignature = definition - cannot be used.
-                candidateSignature = null;
-            }
-
-            for (var i = 0; i < len; i++) {
-                // the definition signature shouldn't be printed if there are overloads
-                if (len > 1 && signatures[i].isDefinition()) {
-                    foundDefinition = true;
-                    continue;
-                }
-
-                var signature = signatures[i];
-                if (getPrettyTypeName && candidateSignature) {
-                    signature = candidateSignature;
-                }
-
-                result.push(signature.getSignatureTypeNameEx(prefix, shortform, brackets, scopeSymbol));
-                if (getPrettyTypeName) {
-                    break;
-                }
-            }
-
-            if (getPrettyTypeName && result.length && len > 1) {
-                var lastMemberName = <MemberNameArray>result[result.length - 1];
-                for (var i = i + 1; i < len; i++) {
-                    if (signatures[i].isDefinition()) {
-                        foundDefinition = true;
-                        break;
-                    }
-                }
-                var overloadString = getLocalizedText(DiagnosticCode._0_overload_s, [foundDefinition ? len - 2 : len - 1]);
-                lastMemberName.add(MemberName.create(overloadString));
-            }
-
-            return result;
-        }
-
-        public toString(scopeSymbol?: PullSymbol, useConstraintInName?: boolean) {
-            var s = this.getSignatureTypeNameEx(this.getScopedNameEx().toString(), /*shortform*/ false, /*brackets*/ false, scopeSymbol, /*getParamMarkerInfo*/ undefined, useConstraintInName).toString();
-            return s;
-        }
-
-        public getSignatureTypeNameEx(prefix: string, shortform: boolean, brackets: boolean, scopeSymbol?: PullSymbol, getParamMarkerInfo?: boolean, getTypeParamMarkerInfo?: boolean) {
-            var typeParamterBuilder = new MemberNameArray();
-
-            typeParamterBuilder.add(PullSymbol.getTypeParameterStringEx(
-                this.getTypeParameters(), scopeSymbol, getTypeParamMarkerInfo, /*useConstraintInName*/true));
-
-            if (brackets) {
-                typeParamterBuilder.add(MemberName.create("["));
-            }
-            else {
-                typeParamterBuilder.add(MemberName.create("("));
-            }
-
-            var builder = new MemberNameArray();
-            builder.prefix = prefix;
-
-            if (getTypeParamMarkerInfo) {
-                builder.prefix = prefix;
-                builder.addAll(typeParamterBuilder.entries);
-            }
-            else {
-                builder.prefix = prefix + typeParamterBuilder.toString();
-            }
-
-            var params = this.parameters;
-            var paramLen = params.length;
-            for (var i = 0; i < paramLen; i++) {
-                var paramType = params[i].type;
-                var typeString = paramType ? ": " : "";
-                var paramIsVarArg = params[i].isVarArg;
-                var varArgPrefix = paramIsVarArg ? "..." : "";
-                var optionalString = (!paramIsVarArg && params[i].isOptional) ? "?" : "";
-                if (getParamMarkerInfo) {
-                    builder.add(new MemberName());
-                }
-                builder.add(MemberName.create(varArgPrefix + params[i].getScopedNameEx(scopeSymbol).toString() + optionalString + typeString));
-                if (paramType) {
-                    builder.add(paramType.getScopedNameEx(scopeSymbol));
-                }
-                if (getParamMarkerInfo) {
-                    builder.add(new MemberName());
-                }
-                if (i < paramLen - 1) {
-                    builder.add(MemberName.create(", "));
-                }
-            }
-
-            if (shortform) {
-                if (brackets) {
-                    builder.add(MemberName.create("] => "));
-                }
-                else {
-                    builder.add(MemberName.create(") => "));
-                }
-            }
-            else {
-                if (brackets) {
-                    builder.add(MemberName.create("]: "));
-                }
-                else {
-                    builder.add(MemberName.create("): "));
-                }
-            }
-
-            if (this.returnType) {
-                builder.add(this.returnType.getScopedNameEx(scopeSymbol));
-            }
-            else {
-                builder.add(MemberName.create("any"));
-            }
-
-            return builder;
-        }
-
-        public wrapsSomeTypeParameter(typeParameterArgumentMap: PullTypeSymbol[]): boolean {
-            var signature = this;
-            if (signature.inWrapCheck) {
-                return false;
-            }
-
-            signature.inWrapCheck = true;
-
-            var wrapsSomeTypeParameter = false;
-
-            if (signature.returnType && signature.returnType.wrapsSomeTypeParameter(typeParameterArgumentMap)) {
-                wrapsSomeTypeParameter = true;
-            }
-
-            if (!wrapsSomeTypeParameter) {
-                var parameters = signature.parameters;
-
-                for (var i = 0; i < parameters.length; i++) {
-                    if (!parameters[i].type) {
-                        parameters[i]._resolveDeclaredSymbol();
-                    }
-
-                    if (parameters[i].type.wrapsSomeTypeParameter(typeParameterArgumentMap)) {
-                        wrapsSomeTypeParameter = true;
-                        break;
-                    }
-                }
-            }
-
-            signature.inWrapCheck = false;
-
-            return wrapsSomeTypeParameter;
-        }
-
-        public wrapsSomeNestedTypeIntoInfiniteExpansion(typeBeingWrapped: PullTypeSymbol, isCheckingTypeArgumentList: boolean, knownWrapMap: IBitMatrix): boolean {
-           if (this.inWrapCheck) {
-                return isCheckingTypeArgumentList;
-            }
-
-            if (knownWrapMap.valueAt(this.pullSymbolID, typeBeingWrapped.pullSymbolID) !== undefined) {
-                return knownWrapMap.valueAt(this.pullSymbolID, typeBeingWrapped.pullSymbolID);
-            }
-
-            knownWrapMap.setValueAt(this.pullSymbolID, typeBeingWrapped.pullSymbolID, isCheckingTypeArgumentList);
-
-            this.inWrapCheck = true;
-
-            var wrapsSomeWrappedTypeParameter = false;
-
-            if (this.returnType && this.returnType._wrapsSomeNestedTypeIntoInfiniteExpansionRecurse(typeBeingWrapped, isCheckingTypeArgumentList, knownWrapMap)) {
-                wrapsSomeWrappedTypeParameter = true;
-            }
-
-            if (!wrapsSomeWrappedTypeParameter) {
-                var parameters = this.parameters;
-
-                for (var i = 0; i < parameters.length; i++) {
-                    if (parameters[i].type && parameters[i].type._wrapsSomeNestedTypeIntoInfiniteExpansionRecurse(typeBeingWrapped, isCheckingTypeArgumentList, knownWrapMap)) {
-                        wrapsSomeWrappedTypeParameter = true;
-                        break;
-                    }
-                }
-            }
-
-            knownWrapMap.setValueAt(this.pullSymbolID, typeBeingWrapped.pullSymbolID, wrapsSomeWrappedTypeParameter);
-
-            this.inWrapCheck = false;
-
-            return wrapsSomeWrappedTypeParameter;
-        }
-    }
-
-    export class PullTypeSymbol extends PullSymbol {
-        private _members: PullSymbol[] = sentinelEmptyArray;
-        private _enclosedMemberTypes: PullTypeSymbol[] = null;
-        private _enclosedMemberContainers: PullTypeSymbol[] = null;
-        private _typeParameters: PullTypeParameterSymbol[] = null;
-
-        private _specializedVersionsOfThisType: PullTypeSymbol[] = null;
-        private _arrayVersionOfThisType: PullTypeSymbol = null;
-
-        private _implementedTypes: PullTypeSymbol[] = null;
-        private _extendedTypes: PullTypeSymbol[] = null;
-
-        private _typesThatExplicitlyImplementThisType: PullTypeSymbol[] = null;
-        private _typesThatExtendThisType: PullTypeSymbol[] = null;
-
-        private _callSignatures: PullSignatureSymbol[] = null;
-        private _allCallSignatures: PullSignatureSymbol[] = null;
-        private _constructSignatures: PullSignatureSymbol[] = null;
-        private _indexSignatures: PullSignatureSymbol[] = null;
-        private _allIndexSignatures: PullSignatureSymbol[] = null;
-
-        private _memberNameCache: IIndexable<PullSymbol> = null;
-        private _enclosedTypeNameCache: IIndexable<PullTypeSymbol> = null;
-        private _enclosedContainerCache: IIndexable<PullTypeSymbol> = null;
-        private _typeParameterNameCache: IIndexable<PullTypeParameterSymbol> = null;
-        private _containedNonMemberNameCache: IIndexable<PullSymbol> = null;
-        private _containedNonMemberTypeNameCache: IIndexable<PullTypeSymbol> = null;
-        private _containedNonMemberContainerCache: IIndexable<PullTypeSymbol> = null;
-
-        // The instanatiation cache we use when we are instantiating this type with a single 
-        // non-object type.
-        private _simpleInstantiationCache: PullTypeSymbol[] = null;
-
-        // The instantiation cache we use in all other circumstances.  i.e. instantiating with
-        // multiple types, or instantiating with object types.
-        private _complexInstantiationCache: IIndexable<PullTypeSymbol> = null;
-
-
-        // GTODO
-        private _hasGenericSignature = false;
-        private _hasGenericMember = false;
-
-        private _hasBaseTypeConflict = false;
-
-        private _knownBaseTypeCount = 0;
-
-        private _associatedContainerTypeSymbol: PullTypeSymbol = null;
-
-        private _constructorMethod: PullSymbol = null;
-        private _hasDefaultConstructor = false;
-
-        // TODO: Really only used to track doc comments...
-        private _functionSymbol: PullSymbol = null;
-        private _inMemberTypeNameEx = false;
-
-        public inSymbolPrivacyCheck = false;
-        public inWrapCheck = false;
-
-        public typeReference: PullTypeReferenceSymbol = null;
-
-        private _widenedType: PullTypeSymbol = null;
-
-        constructor(name: string, kind: PullElementKind) {
-            super(name, kind);
-            this.type = this;
-        }
-
-        // Returns true if this is type reference to Array<T>.  Note that because this is a type
-        // reference, it will have type arguments, not type parameters.
-        private _isArrayNamedTypeReference: boolean = undefined;
-        public isArrayNamedTypeReference() {
-            if (this._isArrayNamedTypeReference === undefined) {
-                this._isArrayNamedTypeReference = this.computeIsArrayNamedTypeReference();
-            }
-
-            return this._isArrayNamedTypeReference;
-        }
-
-        private computeIsArrayNamedTypeReference(): boolean {
-            var typeArgs = this.getTypeArguments()
-            if (typeArgs && this.getTypeArguments().length === 1 &&
-                this.name === "Array") {
-
-                var container = this.getContainer();
-                var declaration = this.getDeclarations()[0];
-
-                // If we're a child of the global module (i.e. we have a parent decl, but our 
-                // parent has no parent), then we're the Array<T> type.
-                if (declaration &&
-                    declaration.getParentDecl() &&
-                    declaration.getParentDecl().getParentDecl() === null) {
-
-                    return true;
-                }
-            }
-
-            return false;
-        }
-
-        public isType() { return true; }
-        public isClass() {
-            return this.kind === PullElementKind.Class || (this._constructorMethod !== null);
-        }
-        public isFunction() { return (this.kind & (PullElementKind.ConstructorType | PullElementKind.FunctionType)) !== 0; }
-        public isConstructor() { return this.kind === PullElementKind.ConstructorType; }
-        public isTypeParameter() { return false; }
-        public isTypeVariable() { return false; }
-        public isError() { return false; }
-        public isEnum() { return this.kind === PullElementKind.Enum; }
-
-        public getTypeParameterArgumentMap(): PullTypeSymbol[] {
-            return null;
-        }
-
-        public isObject(): boolean {
-            return hasFlag(this.kind,
-                PullElementKind.Class | PullElementKind.ConstructorType | PullElementKind.Enum | PullElementKind.FunctionType |
-                PullElementKind.Interface | PullElementKind.ObjectType | PullElementKind.ObjectLiteral);
-        }
-
-        public getKnownBaseTypeCount() { return this._knownBaseTypeCount; }
-        public resetKnownBaseTypeCount() { this._knownBaseTypeCount = 0; }
-        public incrementKnownBaseCount() { this._knownBaseTypeCount++; }
-
-        public setHasBaseTypeConflict(): void {
-            this._hasBaseTypeConflict = true;
-        }
-        public hasBaseTypeConflict(): boolean {
-            return this._hasBaseTypeConflict;
-        }
-
-        public hasMembers(): boolean {
-
-            if (this._members !== sentinelEmptyArray) {
-                return true;
-            }
-
-            var parents = this.getExtendedTypes();
-
-            for (var i = 0; i < parents.length; i++) {
-                if (parents[i].hasMembers()) {
-                    return true;
-                }
-            }
-
-            return false;
-        }
-
-        // GTODO
-        public setHasGenericSignature() { this._hasGenericSignature = true; }
-        public getHasGenericSignature() { return this._hasGenericSignature; }
-
-        // GTODO
-        public setHasGenericMember() { this._hasGenericMember = true; }
-        public getHasGenericMember() { return this._hasGenericMember; }
-
-        public setAssociatedContainerType(type: PullTypeSymbol): void {
-            this._associatedContainerTypeSymbol = type;
-        }
-
-        public getAssociatedContainerType(): PullTypeSymbol {
-            return this._associatedContainerTypeSymbol;
-        }
-
-        // REVIEW
-        public getArrayType(): PullTypeSymbol { return this._arrayVersionOfThisType; }
-
-        public getElementType(): PullTypeSymbol {
-            return null;
-        }
-
-        public setArrayType(arrayType: PullTypeSymbol) {
-            this._arrayVersionOfThisType = arrayType;
-        }
-
-        public getFunctionSymbol(): PullSymbol {
-            return this._functionSymbol;
-        }
-
-        public setFunctionSymbol(symbol: PullSymbol): void {
-            if (symbol) {
-                this._functionSymbol = symbol;
-            }
-        }
-
-        // TODO: This seems to conflate exposed members with private non-Members
-        public findContainedNonMember(name: string): PullSymbol {
-            if (!this._containedNonMemberNameCache) {
-                return null;
-            }
-
-            return this._containedNonMemberNameCache[name];
-        }
-
-        public findContainedNonMemberType(typeName: string, kind = PullElementKind.None): PullTypeSymbol {
-            if (!this._containedNonMemberTypeNameCache) {
-                return null;
-            }
-
-            var nonMemberSymbol = this._containedNonMemberTypeNameCache[typeName];
-
-            if (nonMemberSymbol && kind !== PullElementKind.None) {
-                nonMemberSymbol = hasFlag(nonMemberSymbol.kind, kind) ? nonMemberSymbol : null;
-            }
-
-            return nonMemberSymbol;
-        }
-
-        public findContainedNonMemberContainer(containerName: string, kind = PullElementKind.None): PullTypeSymbol {
-            if (!this._containedNonMemberContainerCache) {
-                return null;
-            }
-
-            var nonMemberSymbol = this._containedNonMemberContainerCache[containerName];
-
-            if (nonMemberSymbol && kind !== PullElementKind.None) {
-                nonMemberSymbol = hasFlag(nonMemberSymbol.kind, kind) ? nonMemberSymbol : null;
-            }
-
-            return nonMemberSymbol;
-        }
-
-        public addMember(memberSymbol: PullSymbol): void {
-            if (!memberSymbol) {
-                return;
-            }
-
-            memberSymbol.setContainer(this);
-
-            if (!this._memberNameCache) {
-                this._memberNameCache = createIntrinsicsObject<PullSymbol>();
-            }
-
-            if (this._members === sentinelEmptyArray) {
-                this._members = [];
-            }
-
-            this._members.push(memberSymbol);
-            this._memberNameCache[memberSymbol.name] = memberSymbol;
-        }
-
-        public addEnclosedMemberType(enclosedType: PullTypeSymbol): void {
-
-            if (!enclosedType) {
-                return;
-            }
-
-            enclosedType.setContainer(this);
-
-            if (!this._enclosedTypeNameCache) {
-                this._enclosedTypeNameCache = createIntrinsicsObject<PullTypeSymbol>();
-            }
-
-            if (!this._enclosedMemberTypes) {
-                this._enclosedMemberTypes = [];
-            }
-
-            this._enclosedMemberTypes[this._enclosedMemberTypes.length] = enclosedType;
-            this._enclosedTypeNameCache[enclosedType.name] = enclosedType;
-        }
-
-        public addEnclosedMemberContainer(enclosedContainer: PullTypeSymbol): void {
-
-            if (!enclosedContainer) {
-                return;
-            }
-
-            enclosedContainer.setContainer(this);
-
-            if (!this._enclosedContainerCache) {
-                this._enclosedContainerCache = createIntrinsicsObject<PullTypeSymbol>();
-            }
-
-            if (!this._enclosedMemberContainers) {
-                this._enclosedMemberContainers = [];
-            }
-
-            this._enclosedMemberContainers[this._enclosedMemberContainers.length] = enclosedContainer;
-            this._enclosedContainerCache[enclosedContainer.name] = enclosedContainer;
-        }
-
-        public addEnclosedNonMember(enclosedNonMember: PullSymbol): void {
-
-            if (!enclosedNonMember) {
-                return;
-            }
-
-            enclosedNonMember.setContainer(this);
-
-            if (!this._containedNonMemberNameCache) {
-                this._containedNonMemberNameCache = createIntrinsicsObject<PullSymbol>();
-            }
-
-            this._containedNonMemberNameCache[enclosedNonMember.name] = enclosedNonMember;
-        }
-
-        public addEnclosedNonMemberType(enclosedNonMemberType: PullTypeSymbol): void {
-
-            if (!enclosedNonMemberType) {
-                return;
-            }
-
-            enclosedNonMemberType.setContainer(this);
-
-            if (!this._containedNonMemberTypeNameCache) {
-                this._containedNonMemberTypeNameCache = createIntrinsicsObject<PullTypeSymbol>();
-            }
-
-            this._containedNonMemberTypeNameCache[enclosedNonMemberType.name] = enclosedNonMemberType;
-        }
-
-        public addEnclosedNonMemberContainer(enclosedNonMemberContainer: PullTypeSymbol): void {
-
-            if (!enclosedNonMemberContainer) {
-                return;
-            }
-
-            enclosedNonMemberContainer.setContainer(this);
-
-            if (!this._containedNonMemberContainerCache) {
-                this._containedNonMemberContainerCache = createIntrinsicsObject<PullTypeSymbol>();
-            }
-
-            this._containedNonMemberContainerCache[enclosedNonMemberContainer.name] = enclosedNonMemberContainer;
-        }
-
-        public addTypeParameter(typeParameter: PullTypeParameterSymbol): void {
-            if (!typeParameter) {
-                return;
-            }
-
-            if (!typeParameter.getContainer()) {
-                typeParameter.setContainer(this);
-            }
-
-            if (!this._typeParameterNameCache) {
-                this._typeParameterNameCache = createIntrinsicsObject<PullTypeParameterSymbol>();
-            }
-
-            if (!this._typeParameters) {
-                this._typeParameters = [];
-            }
-
-            this._typeParameters[this._typeParameters.length] = typeParameter;
-            this._typeParameterNameCache[typeParameter.getName()] = typeParameter;
-        }
-
-        // GTODO
-        public addConstructorTypeParameter(typeParameter: PullTypeParameterSymbol): void {
-
-            this.addTypeParameter(typeParameter);
-
-            var constructSignatures = this.getConstructSignatures();
-
-            for (var i = 0; i < constructSignatures.length; i++) {
-                constructSignatures[i].addTypeParameter(typeParameter);
-            }
-        }
-
-        public getMembers(): PullSymbol[] {
-            return this._members;
-        }
-
-        public setHasDefaultConstructor(hasOne= true): void {
-            this._hasDefaultConstructor = hasOne;
-        }
-
-        public getHasDefaultConstructor(): boolean {
-            return this._hasDefaultConstructor;
-        }
-
-        public getConstructorMethod(): PullSymbol {
-            return this._constructorMethod;
-        }
-
-        public setConstructorMethod(constructorMethod: PullSymbol): void {
-            this._constructorMethod = constructorMethod;
-        }
-
-        public getTypeParameters(): PullTypeParameterSymbol[] {
-            if (!this._typeParameters) {
-                return sentinelEmptyArray;
-            }
-
-            return this._typeParameters;
-        }
-
-        // GTODO
-        public isGeneric(): boolean {
-            return (this._typeParameters && this._typeParameters.length > 0) ||
-                this._hasGenericSignature ||
-                this._hasGenericMember ||
-                this.isArrayNamedTypeReference();
-        }
-
-        private canUseSimpleInstantiationCache(substitutingTypes: PullTypeSymbol[]): boolean {
-            return substitutingTypes.length === 1 && substitutingTypes[0].kind !== PullElementKind.ObjectType;
-        }
-
-        public addSpecialization(specializedVersionOfThisType: PullTypeSymbol, substitutingTypes: PullTypeSymbol[]): void {
-
-            if (!substitutingTypes || !substitutingTypes.length) {
-                return;
-            }
-
-            if (this.canUseSimpleInstantiationCache(substitutingTypes)) {
-                if (!this._simpleInstantiationCache) {
-                    this._simpleInstantiationCache = [];
-                }
-
-                this._simpleInstantiationCache[substitutingTypes[0].pullSymbolID] = specializedVersionOfThisType;
-            }
-            else {
-                if (!this._complexInstantiationCache) {
-                    this._complexInstantiationCache = createIntrinsicsObject<PullTypeSymbol>();
-                }
-
-                this._complexInstantiationCache[getIDForTypeSubstitutions(substitutingTypes)] = specializedVersionOfThisType;
-            }
-
-            if (!this._specializedVersionsOfThisType) {
-                this._specializedVersionsOfThisType = [];
-            }
-
-            this._specializedVersionsOfThisType.push(specializedVersionOfThisType);
-        }
-
-        public getSpecialization(substitutingTypes: PullTypeSymbol[]): PullTypeSymbol {
-
-            if (!substitutingTypes || !substitutingTypes.length) {
-                return null;
-            }
-
-            if (this.canUseSimpleInstantiationCache(substitutingTypes)) {
-                if (!this._simpleInstantiationCache) {
-                    return null;
-                }
-
-                var result = this._simpleInstantiationCache[substitutingTypes[0].pullSymbolID];
-                return result || null;
-            }
-            else {
-                if (!this._complexInstantiationCache) {
-                    return null;
-                }
-
-                var result = this._complexInstantiationCache[getIDForTypeSubstitutions(substitutingTypes)];
-                return result || null;
-            }
-        }
-
-        public getKnownSpecializations(): PullTypeSymbol[] {
-            if (!this._specializedVersionsOfThisType) {
-                return sentinelEmptyArray;
-            }
-
-            return this._specializedVersionsOfThisType;
-        }
-
-        // GTODO
-        public getTypeArguments(): PullTypeSymbol[] {
-            return null;
-        }
-
-        public getTypeArgumentsOrTypeParameters(): PullTypeSymbol[] {
-            return this.getTypeParameters();
-        }
-
-        public addCallSignature(callSignature: PullSignatureSymbol): void {
-
-            if (!this._callSignatures) {
-                this._callSignatures = [];
-            }
-
-            this._callSignatures[this._callSignatures.length] = callSignature;
-
-            if (callSignature.isGeneric()) {
-                this._hasGenericSignature = true;
-            }
-
-            callSignature.functionType = this;
-        }
-
-        public addConstructSignature(constructSignature: PullSignatureSymbol): void {
-
-            if (!this._constructSignatures) {
-                this._constructSignatures = [];
-            }
-
-            this._constructSignatures[this._constructSignatures.length] = constructSignature;
-
-            if (constructSignature.isGeneric()) {
-                this._hasGenericSignature = true;
-            }
-
-            constructSignature.functionType = this;
-        }
-
-        public addIndexSignature(indexSignature: PullSignatureSymbol): void {
-            if (!this._indexSignatures) {
-                this._indexSignatures = [];
-            }
-
-            this._indexSignatures[this._indexSignatures.length] = indexSignature;
-
-            if (indexSignature.isGeneric()) {
-                this._hasGenericSignature = true;
-            }
-
-            indexSignature.functionType = this;
-        }
-
-        // This method can be called to get unhidden (not shadowed by a signature in derived class)
-        // signatures from a set of base class signatures. Can be used for signatures of any kind.
-        // October 16, 2013: Section 7.1:
-        // A call signature declaration hides a base type call signature that is identical when
-        // return types are ignored.
-        // A construct signature declaration hides a base type construct signature that is
-        // identical when return types are ignored.
-        // A string index signature declaration hides a base type string index signature.
-        // A numeric index signature declaration hides a base type numeric index signature.
-        
-        private addUnhiddenSignaturesFromBaseType(derivedTypeSignatures: PullSignatureSymbol[], baseTypeSignatures: PullSignatureSymbol[], signaturesBeingAggregated: PullSignatureSymbol[]) {
-            // If there are no derived type signatures, none of the base signatures will be hidden.
-            if (!derivedTypeSignatures) {
-                signaturesBeingAggregated.push.apply(signaturesBeingAggregated, baseTypeSignatures);
-                return;
-            }
-
-            var resolver = this._getResolver();
-            for (var i = 0; i < baseTypeSignatures.length; i++) {
-                var baseSignature = baseTypeSignatures[i];
-                // If it is different from every signature in the derived type (modulo
-                // return types, add it to the list)
-                var signatureIsHidden = ArrayUtilities.any(derivedTypeSignatures, sig => 
-                    resolver.signaturesAreIdentical(baseSignature, sig, /*includingReturnType*/ false));
-
-                if (!signatureIsHidden) {
-                    signaturesBeingAggregated.push(baseSignature);
-                }
-            }
-        }
-
-        public hasOwnCallSignatures(): boolean {
-            return this._callSignatures !== null;
-        }
-
-        public getCallSignatures(): PullSignatureSymbol[] {
-            if (this._allCallSignatures) {
-                return this._allCallSignatures;
-            }
-
-            var signatures: PullSignatureSymbol[] = [];
-
-            if (this._callSignatures) {
-                signatures = signatures.concat(this._callSignatures);
-            }
-
-            // Check for inherited call signatures
-            // Only interfaces can inherit call signatures
-            if (this._extendedTypes && this.kind === PullElementKind.Interface) {
-                for (var i = 0; i < this._extendedTypes.length; i++) {
-                    if (this._extendedTypes[i].hasBase(this)) {
-                        continue;
-                    }
-
-                    // October 16, 2013: Section 7.1:
-                    // A call signature declaration hides a base type call signature that is
-                    // identical when return types are ignored.
-                    this.addUnhiddenSignaturesFromBaseType(this._callSignatures, this._extendedTypes[i].getCallSignatures(), signatures);
-                }
-            }
-
-            this._allCallSignatures = signatures;
-
-            return signatures;
-        }
-
-        public hasOwnConstructSignatures(): boolean {
-            return this._constructSignatures !== null;
-        }
-
-        public getConstructSignatures(): PullSignatureSymbol[]{
-            var signatures: PullSignatureSymbol[] = [];
-
-            if (this._constructSignatures) {
-                signatures = signatures.concat(this._constructSignatures);
-            }
-
-            // If it's a constructor type, we don't inherit construct signatures
-            // (E.g., we'd be looking at the statics on a class, where we want
-            // to inherit members, but not construct signatures
-            if (this._extendedTypes && this.kind === PullElementKind.Interface) {
-                for (var i = 0; i < this._extendedTypes.length; i++) {
-                    if (this._extendedTypes[i].hasBase(this)) {
-                        continue;
-                    }
-
-                    // October 16, 2013: Section 7.1:
-                    // A construct signature declaration hides a base type construct signature that is
-                    // identical when return types are ignored.
-                    this.addUnhiddenSignaturesFromBaseType(this._constructSignatures, this._extendedTypes[i].getConstructSignatures(), signatures);
-                }
-            }
-
-            return signatures;
-        }
-
-        public hasOwnIndexSignatures(): boolean {
-            return this._indexSignatures !== null;
-        }
-
-        public getOwnIndexSignatures(): PullSignatureSymbol[] {
-            return this._indexSignatures || sentinelEmptyArray;
-        }
-
-        public getIndexSignatures(): PullSignatureSymbol[] {
-            if (this._allIndexSignatures) {
-                return this._allIndexSignatures;
-            }
-
-            var signatures: PullSignatureSymbol[] = [];
-
-            if (this._indexSignatures) {
-                signatures = signatures.concat(this._indexSignatures);
-            }
-
-            if (this._extendedTypes) {
-                for (var i = 0; i < this._extendedTypes.length; i++) {
-                    if (this._extendedTypes[i].hasBase(this)) {
-                        continue;
-                    }
-
-                    // October 16, 2013: Section 7.1:
-                    // A string index signature declaration hides a base type string index signature.
-                    // A numeric index signature declaration hides a base type numeric index signature.
-                    this.addUnhiddenSignaturesFromBaseType(this._indexSignatures, this._extendedTypes[i].getIndexSignatures(), signatures);
-                }
-            }
-
-            this._allIndexSignatures = signatures;
-
-            return signatures;
-        }
-
-        public addImplementedType(implementedType: PullTypeSymbol): void {
-            if (!implementedType) {
-                return;
-            }
-
-            if (!this._implementedTypes) {
-                this._implementedTypes = [];
-            }
-
-            this._implementedTypes[this._implementedTypes.length] = implementedType;
-
-            implementedType.addTypeThatExplicitlyImplementsThisType(this);
-        }
-
-        public getImplementedTypes(): PullTypeSymbol[] {
-            if (!this._implementedTypes) {
-                return sentinelEmptyArray;
-            }
-
-            return this._implementedTypes;
-        }
-
-        public addExtendedType(extendedType: PullTypeSymbol): void {
-            if (!extendedType) {
-                return;
-            }
-
-            if (!this._extendedTypes) {
-                this._extendedTypes = [];
-            }
-
-            this._extendedTypes[this._extendedTypes.length] = extendedType;
-
-            extendedType.addTypeThatExtendsThisType(this);
-        }
-
-        public getExtendedTypes(): PullTypeSymbol[] {
-            if (!this._extendedTypes) {
-                return sentinelEmptyArray;
-            }
-
-            return this._extendedTypes;
-        }
-
-        public addTypeThatExtendsThisType(type: PullTypeSymbol): void {
-            if (!type) {
-                return;
-            }
-
-            if (!this._typesThatExtendThisType) {
-                this._typesThatExtendThisType = [];
-            }
-
-            this._typesThatExtendThisType[this._typesThatExtendThisType.length] = type;
-        }
-
-        public getTypesThatExtendThisType(): PullTypeSymbol[] {
-            if (!this._typesThatExtendThisType) {
-                this._typesThatExtendThisType = [];
-            }
-
-            return this._typesThatExtendThisType;
-        }
-
-        public addTypeThatExplicitlyImplementsThisType(type: PullTypeSymbol): void {
-            if (!type) {
-                return;
-            }
-
-            if (!this._typesThatExplicitlyImplementThisType) {
-                this._typesThatExplicitlyImplementThisType = [];
-            }
-
-            this._typesThatExplicitlyImplementThisType[this._typesThatExplicitlyImplementThisType.length] = type;
-        }
-
-        public getTypesThatExplicitlyImplementThisType(): PullTypeSymbol[] {
-            if (!this._typesThatExplicitlyImplementThisType) {
-                this._typesThatExplicitlyImplementThisType = [];
-            }
-
-            return this._typesThatExplicitlyImplementThisType;
-        }
-
-        public hasBase(potentialBase: PullTypeSymbol, visited: PullSymbol[]= []): boolean {
-            // Check if this is the potential base:
-            //      A extends A  => this === potentialBase
-            //      A<T> extends A<T>  => this.getRootSymbol() === potentialBase
-            //      A<T> extends A<string> => this === potentialBase.getRootSymbol()
-            if (this === potentialBase || this.getRootSymbol() === potentialBase || this === potentialBase.getRootSymbol()) {
-                return true;
-            }
-
-            if (ArrayUtilities.contains(visited, this)) {
-                return true;
-            }
-
-            visited.push(this);
-
-            var extendedTypes = this.getExtendedTypes();
-
-            for (var i = 0; i < extendedTypes.length; i++) {
-                if (extendedTypes[i].hasBase(potentialBase, visited)) {
-                    return true;
-                }
-            }
-
-            var implementedTypes = this.getImplementedTypes();
-
-            for (var i = 0; i < implementedTypes.length; i++) {
-                if (implementedTypes[i].hasBase(potentialBase, visited)) {
-                    return true;
-                }
-            }
-
-            // Clean the list if we are returning false to ensure we are not leaving symbols that 
-            // were not in the path. No need to do that if we return true, as that will short circuit
-            // the search
-            visited.pop();
-
-            return false;
-        }
-
-        public isValidBaseKind(baseType: PullTypeSymbol, isExtendedType: boolean): boolean {
-            // Error type symbol is invalid base kind
-            if (baseType.isError()) {
-                return false;
-            }
-
-            var thisIsClass = this.isClass();
-            if (isExtendedType) {
-                if (thisIsClass) {
-                    // Class extending non class Type is invalid
-                    return baseType.kind === PullElementKind.Class;
-                }
-            }
-            else {
-                if (!thisIsClass) {
-                    // Interface implementing baseType is invalid
-                    return false;
-                }
-            }
-
-            // Interface extending non interface or class 
-            // or class implementing non interface or class - are invalid
-            return !!(baseType.kind & (PullElementKind.Interface | PullElementKind.Class));
-        }
-
-        public findMember(name: string, lookInParent: boolean): PullSymbol {
-            var memberSymbol: PullSymbol = null;
-
-            if (this._memberNameCache) {
-                memberSymbol = this._memberNameCache[name];
-            }
-
-            if (memberSymbol || !lookInParent) {
-                return memberSymbol;
-            }
-
-            // check parents
-            if (this._extendedTypes) {
-
-                for (var i = 0; i < this._extendedTypes.length; i++) {
-                    memberSymbol = this._extendedTypes[i].findMember(name, lookInParent);
-
-                    if (memberSymbol) {
-                        return memberSymbol;
-                    }
-                }
-            }
-
-            return null;
-        }
-
-        public findNestedType(name: string, kind = PullElementKind.None): PullTypeSymbol {
-            var memberSymbol: PullTypeSymbol;
-
-            if (!this._enclosedTypeNameCache) {
-                return null;
-            }
-
-            memberSymbol = this._enclosedTypeNameCache[name];
-
-            if (memberSymbol && kind !== PullElementKind.None) {
-                memberSymbol = hasFlag(memberSymbol.kind, kind) ? memberSymbol : null;
-            }
-
-            return memberSymbol;
-        }
-
-        public findNestedContainer(name: string, kind = PullElementKind.None): PullTypeSymbol {
-            var memberSymbol: PullTypeSymbol;
-
-            if (!this._enclosedContainerCache) {
-                return null;
-            }
-
-            memberSymbol = this._enclosedContainerCache[name];
-
-            if (memberSymbol && kind !== PullElementKind.None) {
-                memberSymbol = hasFlag(memberSymbol.kind, kind) ? memberSymbol : null;
-            }
-
-            return memberSymbol;
-        }
-
-        public getAllMembers(searchDeclKind: PullElementKind, memberVisiblity: GetAllMembersVisiblity): PullSymbol[] {
-
-            var allMembers: PullSymbol[] = [];
-
-            // Add members
-            if (this._members !== sentinelEmptyArray) {
-
-                for (var i = 0, n = this._members.length; i < n; i++) {
-                    var member = this._members[i];
-                    if ((member.kind & searchDeclKind) && (memberVisiblity !== GetAllMembersVisiblity.externallyVisible || !member.anyDeclHasFlag(PullElementFlags.Private))) {
-                        allMembers[allMembers.length] = member;
-                    }
-                }
-            }
-
-            // Add parent members
-            if (this._extendedTypes) {
-                // Do not look for the parent's private members unless we need to enumerate all members
-                var extenedMembersVisibility = memberVisiblity !== GetAllMembersVisiblity.all ? GetAllMembersVisiblity.externallyVisible : GetAllMembersVisiblity.all;
-
-                for (var i = 0, n = this._extendedTypes.length; i < n; i++) {
-                    var extendedMembers = this._extendedTypes[i].getAllMembers(searchDeclKind, /*memberVisiblity*/ extenedMembersVisibility);
-
-                    for (var j = 0, m = extendedMembers.length; j < m; j++) {
-                        var extendedMember = extendedMembers[j];
-                        if (!(this._memberNameCache && this._memberNameCache[extendedMember.name])) {
-                            allMembers[allMembers.length] = extendedMember;
-                        }
-                    }
-                }
-            }
-
-            if (this.isContainer()) {
-                if (this._enclosedMemberTypes) {
-                    for (var i = 0; i < this._enclosedMemberTypes.length; i++) {
-                        allMembers[allMembers.length] = this._enclosedMemberTypes[i];
-                    }
-                }
-                if (this._enclosedMemberContainers) {
-                    for (var i = 0; i < this._enclosedMemberContainers.length; i++) {
-                        allMembers[allMembers.length] = this._enclosedMemberContainers[i];
-                    }
-                }
-            }
-
-            return allMembers;
-        }
-
-        public findTypeParameter(name: string): PullTypeParameterSymbol {
-            if (!this._typeParameterNameCache) {
-                return null;
-            }
-
-            return this._typeParameterNameCache[name];
-        }
-
-        public setResolved(): void {
-            super.setResolved();
-        }
-
-        public getNamePartForFullName(): string {
-            var name = super.getNamePartForFullName();
-
-            var typars = this.getTypeArgumentsOrTypeParameters();
-            var typarString = PullSymbol.getTypeParameterString(typars, this, /*useConstraintInName:*/ true);
-            return name + typarString;
-        }
-
-        public getScopedName(scopeSymbol?: PullSymbol, skipTypeParametersInName?: boolean, useConstraintInName?: boolean, skipInternalAliasName?: boolean): string {
-            return this.getScopedNameEx(scopeSymbol, skipTypeParametersInName, useConstraintInName, /*getPrettyTypeName*/ false, /*getTypeParamMarkerInfskipInternalAliasName*/ false, skipInternalAliasName).toString();
-        }
-
-        public isNamedTypeSymbol(): boolean {
-            var kind = this.kind;
-            if (kind === PullElementKind.Primitive || // primitives
-                kind === PullElementKind.Class || // class
-                kind === PullElementKind.Container || // module
-                kind === PullElementKind.DynamicModule || // dynamic module
-                kind === PullElementKind.TypeAlias || // dynamic module
-                kind === PullElementKind.Enum || // enum
-                kind === PullElementKind.TypeParameter || //TypeParameter
-                ((kind === PullElementKind.Interface || kind === PullElementKind.ObjectType) && this.name !== "")) {
-                return true;
-            }
-
-            return false;
-        }
-
-        public toString(scopeSymbol?: PullSymbol, useConstraintInName?: boolean): string {
-            var s = this.getScopedNameEx(scopeSymbol, /*skipTypeParametersInName*/ false, useConstraintInName).toString();
-            return s;
-        }
-
-        public getScopedNameEx(scopeSymbol?: PullSymbol, skipTypeParametersInName?: boolean, useConstraintInName?: boolean, getPrettyTypeName?: boolean, getTypeParamMarkerInfo?: boolean, skipInternalAliasName?: boolean): MemberName {
-
-            if (this.isArrayNamedTypeReference()) {
-                var elementType = this.getElementType();
-                var elementMemberName = elementType ?
-                    (elementType.isArrayNamedTypeReference() || elementType.isNamedTypeSymbol() ?
-                    elementType.getScopedNameEx(scopeSymbol, /*skipTypeParametersInName*/ false, /*useConstraintInName*/ false, getPrettyTypeName, getTypeParamMarkerInfo, skipInternalAliasName) :
-                    elementType.getMemberTypeNameEx(/*topLevel*/ false, scopeSymbol, getPrettyTypeName)) :
-                    MemberName.create("any");
-                return MemberName.create(elementMemberName, "", "[]");
-            }
-
-            if (!this.isNamedTypeSymbol()) {
-                return this.getMemberTypeNameEx(/*topLevel*/ true, scopeSymbol, getPrettyTypeName);
-            }
-
-            if (skipTypeParametersInName) {
-                return MemberName.create(super.getScopedName(scopeSymbol, skipTypeParametersInName, useConstraintInName, skipInternalAliasName));
-            }
-            else {
-                var builder = new MemberNameArray();
-                builder.prefix = super.getScopedName(scopeSymbol, skipTypeParametersInName, useConstraintInName, skipInternalAliasName);
-
-                var typars = this.getTypeArgumentsOrTypeParameters();
-                builder.add(PullSymbol.getTypeParameterStringEx(typars, scopeSymbol, getTypeParamMarkerInfo, useConstraintInName));
-
-                return builder;
-            }
-        }
-
-        public hasOnlyOverloadCallSignatures(): boolean {
-            var members = this.getMembers();
-            var callSignatures = this.getCallSignatures();
-            var constructSignatures = this.getConstructSignatures();
-            return members.length === 0 && constructSignatures.length === 0 && callSignatures.length > 1;
-        }
-
-        public getTypeOfSymbol() {
-            // typeof Module/Class/Enum
-            var associatedContainerType = this.getAssociatedContainerType();
-            if (associatedContainerType && associatedContainerType.isNamedTypeSymbol()) {
-                return associatedContainerType;
-            }
-
-            // typeof Function
-            var functionSymbol = this.getFunctionSymbol();
-            if (functionSymbol && functionSymbol.kind === PullElementKind.Function && !PullHelpers.isSymbolLocal(functionSymbol)) {
-                return functionSymbol;
-            }
-
-            return null;
-        }
-
-        private getMemberTypeNameEx(topLevel: boolean, scopeSymbol?: PullSymbol, getPrettyTypeName?: boolean): MemberName {
-            var members = this.getMembers();
-            var callSignatures = this.getCallSignatures();
-            var constructSignatures = this.getConstructSignatures();
-            var indexSignatures = this.getIndexSignatures();
-
-            if (members.length > 0 || callSignatures.length > 0 || constructSignatures.length > 0 || indexSignatures.length > 0) {
-                var typeOfSymbol = this.getTypeOfSymbol();
-                if (typeOfSymbol) {
-                    var nameForTypeOf = typeOfSymbol.getScopedNameEx(scopeSymbol, /*skipTypeParametersInName*/ true);
-                    return MemberName.create(nameForTypeOf, "typeof ", "");
-                }
-
-                if (this._inMemberTypeNameEx) {
-                    // If recursive without type name possible if function expression type
-                    return MemberName.create("any");
-                }
-
-                this._inMemberTypeNameEx = true;
-
-                var allMemberNames = new MemberNameArray();
-                var curlies = !topLevel || indexSignatures.length !== 0;
-                var delim = "; ";
-                for (var i = 0; i < members.length; i++) {
-                    if (members[i].kind === PullElementKind.Method && members[i].type.hasOnlyOverloadCallSignatures()) {
-                        // Add all Call signatures of the method
-                        var methodCallSignatures = members[i].type.getCallSignatures();
-                        var nameStr = members[i].getDisplayName(scopeSymbol) + (members[i].isOptional ? "?" : "");;
-                        var methodMemberNames = PullSignatureSymbol.getSignaturesTypeNameEx(methodCallSignatures, nameStr, /*shortform*/ false, /*brackets*/ false, scopeSymbol);
-                        allMemberNames.addAll(methodMemberNames);
-                    }
-                    else {
-                        var memberTypeName = members[i].getNameAndTypeNameEx(scopeSymbol);
-                        if (memberTypeName.isArray() && (<MemberNameArray>memberTypeName).delim === delim) {
-                            allMemberNames.addAll((<MemberNameArray>memberTypeName).entries);
-                        }
-                        else {
-                            allMemberNames.add(memberTypeName);
-                        }
-                    }
-                    curlies = true;
-                }
-
-                // Use pretty Function overload signature if this is just a call overload
-                var getPrettyFunctionOverload = getPrettyTypeName && !curlies && this.hasOnlyOverloadCallSignatures();
-
-                var signatureCount = callSignatures.length + constructSignatures.length + indexSignatures.length;
-                var useShortFormSignature = !curlies && (signatureCount === 1);
-                var signatureMemberName: MemberName[];
-
-                if (callSignatures.length > 0) {
-                    signatureMemberName =
-                    PullSignatureSymbol.getSignaturesTypeNameEx(callSignatures, /*prefix*/ "", useShortFormSignature, /*brackets*/ false, scopeSymbol, getPrettyFunctionOverload);
-                    allMemberNames.addAll(signatureMemberName);
-                }
-
-                if (constructSignatures.length > 0) {
-                    signatureMemberName =
-                    PullSignatureSymbol.getSignaturesTypeNameEx(constructSignatures, "new", useShortFormSignature, /*brackets*/ false, scopeSymbol);
-                    allMemberNames.addAll(signatureMemberName);
-                }
-
-                if (indexSignatures.length > 0) {
-                    signatureMemberName =
-                    PullSignatureSymbol.getSignaturesTypeNameEx(indexSignatures, /*prefix*/ "", useShortFormSignature, /*brackets*/ true, scopeSymbol);
-                    allMemberNames.addAll(signatureMemberName);
-                }
-
-                if ((curlies) || (!getPrettyFunctionOverload && (signatureCount > 1) && topLevel)) {
-                    allMemberNames.prefix = "{ ";
-                    allMemberNames.suffix = "}";
-                    allMemberNames.delim = delim;
-                }
-                else if (allMemberNames.entries.length > 1) {
-                    allMemberNames.delim = delim;
-                }
-
-                this._inMemberTypeNameEx = false;
-
-                return allMemberNames;
-
-            }
-
-            return MemberName.create("{}");
-        }
-
-        public getGenerativeTypeClassification(enclosingType: PullTypeSymbol): GenerativeTypeClassification {
-            return GenerativeTypeClassification.Closed;
-        }
-
-        // REVIEW: Should cache these checks
-
-        // The argument map prevents us from accidentally flagging method type parameters, or (if we
-        // ever decide to go that route) allows for partial specialization
-        public wrapsSomeTypeParameter(typeParameterArgumentMap: CandidateInferenceInfo[]): boolean;
-        public wrapsSomeTypeParameter(typeParameterArgumentMap: PullTypeSymbol[]): boolean;
-        public wrapsSomeTypeParameter(typeParameterArgumentMap: any[]): boolean {
-            var type = this;
-
-            var wrapsSomeTypeParameter = false;
-
-            // if we encounter a type paramter, we're obviously wrapping
-            if (type.isTypeParameter()) {
-                if (typeParameterArgumentMap[type.pullSymbolID]) {
-                    return true;
-                }
-
-                var constraint = (<PullTypeParameterSymbol>type).getConstraint();
-
-                if (constraint && constraint.wrapsSomeTypeParameter(typeParameterArgumentMap)) {
-                    return true;
-                }
-
-                return false;
-            }
-
-            if (type.inWrapCheck) {
-                return wrapsSomeTypeParameter;
-            }
-
-            type.inWrapCheck = true;
-
-            if (!wrapsSomeTypeParameter) {
-                var typeArguments = type.getTypeArguments();
-
-                // If there are no type arguments, we could be instantiating the 'root' type
-                // declaration
-                if (type.isGeneric() && !typeArguments) {
-                    typeArguments = type.getTypeParameters();
-                }
-
-                // if it's a generic type, scan the type arguments to see which may wrap type parameters
-                if (typeArguments) {
-                    for (var i = 0; i < typeArguments.length; i++) {
-                        if (typeArguments[i].wrapsSomeTypeParameter(typeParameterArgumentMap)) {
-                            wrapsSomeTypeParameter = true;
-                            break;
-                        }
-                    }
-                }
-            }
-
-            // if it's not a named type, we'll need to introspect its member list
-            if (!(type.kind & PullElementKind.SomeInstantiatableType) || !type.name) {
-                if (!wrapsSomeTypeParameter) {
-                    // otherwise, walk the member list and signatures, checking for wraps
-                    var members = type.getAllMembers(PullElementKind.SomeValue, GetAllMembersVisiblity.all);
-
-                    for (var i = 0; i < members.length; i++) {
-                        if (members[i].type.wrapsSomeTypeParameter(typeParameterArgumentMap)) {
-                            wrapsSomeTypeParameter = true;
-                            break;
-                        }
-                    }
-                }
-
-                if (!wrapsSomeTypeParameter) {
-                    var sigs = type.getCallSignatures();
-
-                    for (var i = 0; i < sigs.length; i++) {
-                        if (sigs[i].wrapsSomeTypeParameter(typeParameterArgumentMap)) {
-                            wrapsSomeTypeParameter = true;
-                            break;
-                        }
-                    }
-                }
-
-                if (!wrapsSomeTypeParameter) {
-                    sigs = type.getConstructSignatures();
-
-                    for (var i = 0; i < sigs.length; i++) {
-                        if (sigs[i].wrapsSomeTypeParameter(typeParameterArgumentMap)) {
-                            wrapsSomeTypeParameter = true;
-                            break;
-                        }
-                    }
-                }
-
-                if (!wrapsSomeTypeParameter) {
-                    sigs = type.getIndexSignatures();
-
-                    for (var i = 0; i < sigs.length; i++) {
-                        if (sigs[i].wrapsSomeTypeParameter(typeParameterArgumentMap)) {
-                            wrapsSomeTypeParameter = true;
-                            break;
-                        }
-                    }
-                }
-            }
-
-            type.inWrapCheck = false;
-
-            return wrapsSomeTypeParameter;
-        }
-
-        // Detect if a type parameter is wrapped in a wrapped form that generates infinite expansion.  E.g., for 'T'
-        //  class C<T> {
-        //      p1: T; <- no
-        //      p2: C<T>; <- no
-        //      p3: C<C<T>> <- yes
-        //  }
-        public wrapsSomeNestedTypeIntoInfiniteExpansion(typeBeingWrapped: PullTypeSymbol) {
-            if (!this.isArrayNamedTypeReference() && this.isNamedTypeSymbol()) {
-                var knownWrapMap = BitMatrix.getBitMatrix(/*allowUndefinedValues:*/ true);
-                var result = this._wrapsSomeNestedTypeIntoInfiniteExpansionRecurse(typeBeingWrapped, /*isCheckingTypeArgumentList:*/ false, knownWrapMap);
-                knownWrapMap.release();
-
-                return result;
-            }
-
-            return false;
-        }
-
-        private isTypeEquivalentToRootSymbol() {
-            if (this.isTypeReference()) {
-                if (this.getIsSpecialized()) {
-                    // If all the type parameters are typeArguments, the type is equivalent to its declaration - as in the members will be of same type
-                    var typeArguments = this.getTypeArguments();
-                    var rootTypeArguments = (<PullTypeSymbol>this.getRootSymbol()).getTypeArguments();
-                    if (typeArguments) {
-                        for (var i = 0; i < typeArguments.length; i++) {
-                            if (!typeArguments[i].isTypeParameter() && // The typeArgument is not type parameter
-                                !(rootTypeArguments && rootTypeArguments[i] === typeArguments[i].getRootSymbol())) { // Root symbol of the type argument is not same as type argument of rootSymbol
-                                return false;
-                            }
-                        }
-                        return true;
-                    }
-
-                    return false;
-                }
-                else {
-                    // Just a reference to the declaration
-                    return true;
-                }
-            }
-
-            return false;
-        }
-
-        private isTypeBeingWrapped(typeBeingWrapped: PullTypeSymbol) {
-            // If this type is already in wrap check or is this is the typeBeingWrapped - it is the wrapping of the type
-            if (this.inWrapCheck || this === typeBeingWrapped) {
-                return true;
-            }
-
-            // If typebeingWrapped is equivalent to the rootSymbol, check with the root
-            if (typeBeingWrapped.isTypeEquivalentToRootSymbol()) {
-                return this.isTypeBeingWrapped(<PullTypeSymbol>typeBeingWrapped.getRootSymbol());
-            }
-
-            return false;
-        }
-
-        private anyRootTypeBeingWrapped(typeBeingWrapped: PullTypeSymbol) {
-            var prevRootType = this;
-            var rootType = <PullTypeSymbol>this.getRootSymbol();
-            while (rootType !== prevRootType) {
-                if (rootType.isTypeBeingWrapped(typeBeingWrapped)) {
-                    // members are already being checked - do not iterate
-                    return true;
-                }
-
-                prevRootType = rootType;
-                rootType = <PullTypeSymbol>rootType.getRootSymbol();
-            }
-
-            return false;
-        }
-
-        public _wrapsSomeNestedTypeIntoInfiniteExpansionRecurse(typeBeingWrapped: PullTypeSymbol, isCheckingTypeArgumentList: boolean, knownWrapMap: IBitMatrix): boolean {
-            if (this.isArrayNamedTypeReference()) {
-                return this.getElementType()._wrapsSomeNestedTypeIntoInfiniteExpansionRecurse(typeBeingWrapped, isCheckingTypeArgumentList, knownWrapMap);
-            }
-
-            // If this type is being wrapped, we have nestedWrapping if we are checking type argument
-            if (this.isTypeBeingWrapped(typeBeingWrapped)) {
-                return isCheckingTypeArgumentList;
-            }
-
-            if (knownWrapMap.valueAt(this.pullSymbolID, typeBeingWrapped.pullSymbolID) !== undefined) {
-                return knownWrapMap.valueAt(this.pullSymbolID, typeBeingWrapped.pullSymbolID);
-            }
-
-            // if we encounter a type parameter or primitive, nothing is being wrapped
-            if (this.isPrimitive() || this.isTypeParameter()) {
-                return false;
-            }
-
-            this.inWrapCheck = true;
-
-            var wrapsSomeWrappedTypeParameter = false;
-
-            knownWrapMap.setValueAt(this.pullSymbolID, typeBeingWrapped.pullSymbolID, false);
-
-            wrapsSomeWrappedTypeParameter = this._wrapsSomeNestedTypeIntoInfiniteExpansionWorker(typeBeingWrapped, isCheckingTypeArgumentList, knownWrapMap);
-
-            knownWrapMap.setValueAt(this.pullSymbolID, typeBeingWrapped.pullSymbolID, wrapsSomeWrappedTypeParameter);
-
-            this.inWrapCheck = false;
-
-            return wrapsSomeWrappedTypeParameter;
-        }
-
-        private _wrapsSomeNestedTypeIntoInfiniteExpansionWorker(typeBeingWrapped: PullTypeSymbol, isCheckingTypeArgumentList: boolean, knownWrapMap: IBitMatrix): boolean {
-            // if it's a generic type, test to see if we're wrapping
-            var typeArguments = this.getTypeArguments();
-            if (typeArguments) {
-                for (var i = 0; i < typeArguments.length; i++) {
-                    if (typeArguments[i]._wrapsSomeNestedTypeIntoInfiniteExpansionRecurse(typeBeingWrapped, /*isCheckingTypeArgumentList:*/ true, knownWrapMap)) {
-                        return true;
-                    }
-                }
-            }
-
-            // There is root symbol already in typeCheck, we need not check members 
-            if (this.anyRootTypeBeingWrapped(typeBeingWrapped)) {
-                // If we are checking the type argument list and this type is just a reference to the root type, we have a wrapped type
-                if (isCheckingTypeArgumentList && this.isTypeReference() && !this.getIsSpecialized()) {
-                    // This is just a reference to the root Symbol, return true;
-                    return true;
-                }
-
-                return false;
-            }
-            // If it is not a named type symbol or this type is a generic type, verify members
-            else if (!this.isNamedTypeSymbol() || this.isGeneric()) {
-                // If this is a type that is specialized only with the type parameters or is just a reference type then checking members of this type 
-                // is equivalent to checking members of the rootSymbol
-                var isTypeEquivalentToRootSymbol = this.isTypeEquivalentToRootSymbol();
-                var rootType = PullHelpers.getRootType(this);
-                if (isTypeEquivalentToRootSymbol) {
-                    rootType.inWrapCheck = true;
-                }
-
-                // otherwise, walk the member list and signatures, checking for wraps
-                var members = this.getAllMembers(PullElementKind.SomeValue, GetAllMembersVisiblity.all);
-                for (var i = 0; i < members.length; i++) {
-                    if (members[i].type && members[i].type._wrapsSomeNestedTypeIntoInfiniteExpansionRecurse(typeBeingWrapped, isCheckingTypeArgumentList, knownWrapMap)) {
-                        return true;
-                    }
-                }
-
-                var sigs = this.getCallSignatures();
-                for (var i = 0; i < sigs.length; i++) {
-                    if (sigs[i].wrapsSomeNestedTypeIntoInfiniteExpansion(typeBeingWrapped, isCheckingTypeArgumentList, knownWrapMap)) {
-                        return true;
-                    }
-                }
-
-                sigs = this.getConstructSignatures();
-                for (var i = 0; i < sigs.length; i++) {
-                    if (sigs[i].wrapsSomeNestedTypeIntoInfiniteExpansion(typeBeingWrapped, isCheckingTypeArgumentList, knownWrapMap)) {
-                        return true;
-                    }
-                }
-
-                sigs = this.getIndexSignatures();
-                for (var i = 0; i < sigs.length; i++) {
-                    if (sigs[i].wrapsSomeNestedTypeIntoInfiniteExpansion(typeBeingWrapped, isCheckingTypeArgumentList, knownWrapMap)) {
-                        return true;
-                    }
-                }
-
-                if (isTypeEquivalentToRootSymbol) {
-                    rootType.inWrapCheck = false;
-                }
-
-                return false;
-            }
-        }
-
-        // This is the same signature as PullTypeResolver.widenType (except that the positions
-        // of the resolver are switched). This method just returns the cached value of the widened
-        // type, otherwise, calls into the resolver.
-        public widenedType(resolver: PullTypeResolver, ast: ISyntaxElement, context: PullTypeResolutionContext): PullTypeSymbol {
-            if (!this._widenedType) {
-                this._widenedType = resolver.widenType(this, ast, context);
-            }
-            return this._widenedType;
-        }
-    }
-
-    export class PullPrimitiveTypeSymbol extends PullTypeSymbol {
-        constructor(name: string) {
-            super(name, PullElementKind.Primitive);
-
-            this.isResolved = true;
-        }
-
-        public isAny(): boolean {
-            return !this.isStringConstant() && this.name === "any";
-        }
-
-        public isNull(): boolean {
-            return !this.isStringConstant() && this.name === "null";
-        }
-
-        public isUndefined(): boolean {
-            return !this.isStringConstant() && this.name === "undefined";
-        }
-
-        public isStringConstant() { return false; }
-
-        public setUnresolved() {
-            // do nothing...
-        }
-
-        // Overrides the PullSymbol.getDisplayName to give the appearance of widening. The spec
-        // doesn't say anything about displaying types, but we should leave no trace of undefined
-        // or null.
-        public getDisplayName() {
-            if (this.isNull() || this.isUndefined()) {
-                return "any";
-            }
-            else {
-                return super.getDisplayName();
-            }
-        }
-    }
-
-    export class PullStringConstantTypeSymbol extends PullPrimitiveTypeSymbol {
-        constructor(name: string) {
-            super(name);
-        }
-
-        public isStringConstant() {
-            return true;
-        }
-    }
-
-    export class PullErrorTypeSymbol extends PullPrimitiveTypeSymbol {
-
-        constructor(private anyType: PullTypeSymbol, name: string) {
-            super(name);
-
-            this.isResolved = true;
-        }
-
-        public isError() {
-            return true;
-        }
-
-        public getName(scopeSymbol?: PullSymbol, useConstraintInName?: boolean): string {
-            return this.anyType.getName(scopeSymbol, useConstraintInName);
-        }
-
-        public getDisplayName(scopeSymbol?: PullSymbol, useConstraintInName?: boolean, skipInternalAliasName?: boolean): string {
-            return this.anyType.getName(scopeSymbol, useConstraintInName);
-        }
-
-        public toString(scopeSymbol?: PullSymbol, useConstraintInName?: boolean) {
-            return this.anyType.getName(scopeSymbol, useConstraintInName);
-        }
-    }
-
-    // represents the module "namespace" type
-    export class PullContainerSymbol extends PullTypeSymbol {
-        public instanceSymbol: PullSymbol = null;
-
-        private assignedValue: PullSymbol = null;
-        private assignedType: PullTypeSymbol = null;
-        private assignedContainer: PullContainerSymbol = null;
-
-        constructor(name: string, kind: PullElementKind) {
-            super(name, kind);
-        }
-
-        public isContainer() { return true; }
-
-        public setInstanceSymbol(symbol: PullSymbol) {
-            this.instanceSymbol = symbol;
-        }
-
-        public getInstanceSymbol(): PullSymbol {
-            return this.instanceSymbol;
-        }
-
-        public setExportAssignedValueSymbol(symbol: PullSymbol) {
-            this.assignedValue = symbol;
-        }
-
-        public getExportAssignedValueSymbol() {
-            return this.assignedValue;
-        }
-
-        public setExportAssignedTypeSymbol(type: PullTypeSymbol) {
-            this.assignedType = type;
-        }
-
-        public getExportAssignedTypeSymbol() {
-            return this.assignedType;
-        }
-
-        public setExportAssignedContainerSymbol(container: PullContainerSymbol) {
-            this.assignedContainer = container;
-        }
-
-        public getExportAssignedContainerSymbol() {
-            return this.assignedContainer;
-        }
-
-        public hasExportAssignment() {
-            return !!this.assignedValue || !!this.assignedType || !!this.assignedContainer;
-        }
-
-        static usedAsSymbol(containerSymbol: PullSymbol, symbol: PullSymbol): boolean {
-            if (!containerSymbol || !containerSymbol.isContainer()) {
-                return false;
-            }
-
-            if (!containerSymbol.isAlias() && containerSymbol.type === symbol) {
-                return true;
-            }
-
-            var moduleSymbol = <PullContainerSymbol>containerSymbol;
-            var valueExportSymbol = moduleSymbol.getExportAssignedValueSymbol();
-            var typeExportSymbol = moduleSymbol.getExportAssignedTypeSymbol();
-            var containerExportSymbol = moduleSymbol.getExportAssignedContainerSymbol();
-            if (valueExportSymbol || typeExportSymbol || containerExportSymbol) {
-                return valueExportSymbol === symbol || typeExportSymbol == symbol || containerExportSymbol == symbol || PullContainerSymbol.usedAsSymbol(containerExportSymbol, symbol);
-            }
-
-            return false;
-        }
-
-        public getInstanceType() {
-            return this.instanceSymbol ? this.instanceSymbol.type : null;
-        }
-    }
-
-    export class PullTypeAliasSymbol extends PullTypeSymbol {
-        private _assignedValue: PullSymbol = null;
-        private _assignedType: PullTypeSymbol = null;
-        private _assignedContainer: PullContainerSymbol = null;
-
-        private _isUsedAsValue = false;
-        private _typeUsedExternally = false;
-        private retrievingExportAssignment = false;
-        private contingentValueSymbols: PullTypeAliasSymbol[] = null;
-
-        constructor(name: string) {
-            super(name, PullElementKind.TypeAlias);
-        }
-
-        public typeUsedExternally(): boolean {
-            this._resolveDeclaredSymbol();
-            return this._typeUsedExternally;
-        }
-
-        public isUsedAsValue(): boolean {
-            this._resolveDeclaredSymbol();
-            return this._isUsedAsValue;
-        }
-
-        public setTypeUsedExternally(value: boolean): void {
-            this._typeUsedExternally = value;
-        }
-
-        public addContingentValueSymbol(contingentValueSymbol: PullTypeAliasSymbol) {
-            if (!this.contingentValueSymbols) {
-                this.contingentValueSymbols = [contingentValueSymbol];
-            }
-            else {
-                this.contingentValueSymbols.push(contingentValueSymbol);
-            }
-        }
-
-        public setIsUsedAsValue(value: boolean): void {
-            this._isUsedAsValue = value;
-
-<<<<<<< HEAD
-            // Set the alias as used as value if this alias comes from the another alias
-            this._resolveDeclaredSymbol();
-            var resolver = this._getResolver();
-            var importDeclStatement = <ImportDeclarationSyntax>resolver.semanticInfoChain.getASTForDecl(this.getDeclarations()[0]);
-
-            var aliasSymbol = <PullTypeAliasSymbol>resolver.semanticInfoChain.getAliasSymbolForAST(importDeclStatement.moduleReference);
-            if (aliasSymbol) {
-                aliasSymbol.setIsUsedAsValue(value);
-=======
-            // Set other aliases as used - this would happen if this alias comes from the another alias
-            if (this.contingentValueSymbols && this.contingentValueSymbols.length > 0) {
-                for (var i = 0, len = this.contingentValueSymbols.length; i < len; i++) {
-                    this.contingentValueSymbols[i].setIsUsedAsValue(value);
-                }
->>>>>>> f0c4c8dc
-            }
-        }
-
-        public assignedValue(): PullSymbol {
-            this._resolveDeclaredSymbol();
-            return this._assignedValue;
-        }
-
-        public assignedType(): PullTypeSymbol {
-            this._resolveDeclaredSymbol();
-            return this._assignedType;
-        }
-
-        public assignedContainer(): PullContainerSymbol {
-            this._resolveDeclaredSymbol();
-            return this._assignedContainer;
-        }
-
-        public isAlias() { return true; }
-        public isContainer() { return true; }
-
-        public setAssignedValueSymbol(symbol: PullSymbol): void {
-            this._assignedValue = symbol;
-        }
-
-        public getExportAssignedValueSymbol(): PullSymbol {
-            if (this._assignedValue) {
-                return this._assignedValue;
-            }
-
-            if (this.retrievingExportAssignment) {
-                return null;
-            }
-
-            if (this._assignedContainer) {
-                this.retrievingExportAssignment = true;
-                var sym = this._assignedContainer.getExportAssignedValueSymbol();
-                this.retrievingExportAssignment = false;
-                return sym;
-            }
-
-            return null;
-        }
-
-        public setAssignedTypeSymbol(type: PullTypeSymbol): void {
-            this._assignedType = type;
-        }
-
-        public getExportAssignedTypeSymbol(): PullTypeSymbol {
-            if (this.retrievingExportAssignment) {
-                return null;
-            }
-
-            if (this._assignedType) {
-                if (this._assignedType.isAlias()) {
-                    this.retrievingExportAssignment = true;
-                    var sym = (<PullTypeAliasSymbol>this._assignedType).getExportAssignedTypeSymbol();
-                    this.retrievingExportAssignment = false;
-                }
-                else if (this._assignedType !== this._assignedContainer) {
-                    return this._assignedType;
-                }
-            }
-
-            if (this._assignedContainer) {
-                this.retrievingExportAssignment = true;
-                var sym = this._assignedContainer.getExportAssignedTypeSymbol();
-                this.retrievingExportAssignment = false;
-                if (sym) {
-                    return sym;
-                }
-            }
-
-            return this._assignedContainer;
-        }
-
-        public setAssignedContainerSymbol(container: PullContainerSymbol): void {
-            this._assignedContainer = container;
-        }
-
-        public getExportAssignedContainerSymbol(): PullContainerSymbol {
-            if (this.retrievingExportAssignment) {
-                return null;
-            }
-
-            if (this._assignedContainer) {
-                this.retrievingExportAssignment = true;
-                var sym = this._assignedContainer.getExportAssignedContainerSymbol();
-                this.retrievingExportAssignment = false;
-                if (sym) {
-                    return sym;
-                }
-            }
-
-            return this._assignedContainer;
-        }
-
-        public getMembers(): PullSymbol[] {
-            if (this._assignedType) {
-                return this._assignedType.getMembers();
-            }
-
-            return sentinelEmptyArray;
-        }
-
-        public getCallSignatures(): PullSignatureSymbol[] {
-            if (this._assignedType) {
-                return this._assignedType.getCallSignatures();
-            }
-
-            return sentinelEmptyArray;
-        }
-
-        public getConstructSignatures(): PullSignatureSymbol[] {
-            if (this._assignedType) {
-                return this._assignedType.getConstructSignatures();
-            }
-
-            return sentinelEmptyArray;
-        }
-
-        public getIndexSignatures(): PullSignatureSymbol[] {
-            if (this._assignedType) {
-                return this._assignedType.getIndexSignatures();
-            }
-
-            return sentinelEmptyArray;
-        }
-
-        public findMember(name: string): PullSymbol {
-            if (this._assignedType) {
-                return this._assignedType.findMember(name, /*lookInParent*/ true);
-            }
-
-            return null;
-        }
-
-        public findNestedType(name: string): PullTypeSymbol {
-            if (this._assignedType) {
-                return this._assignedType.findNestedType(name);
-            }
-
-            return null;
-        }
-
-        public findNestedContainer(name: string): PullTypeSymbol {
-            if (this._assignedType) {
-                return this._assignedType.findNestedContainer(name);
-            }
-
-            return null;
-        }
-
-        public getAllMembers(searchDeclKind: PullElementKind, memberVisibility: GetAllMembersVisiblity): PullSymbol[] {
-            if (this._assignedType) {
-                return this._assignedType.getAllMembers(searchDeclKind, memberVisibility);
-            }
-
-            return sentinelEmptyArray;
-        }
-    }
-
-    export class PullDefinitionSignatureSymbol extends PullSignatureSymbol {
-        public isDefinition() { return true; }
-    }
-
-    export class PullTypeParameterSymbol extends PullTypeSymbol {
-        private _constraint: PullTypeSymbol = null;
-
-        constructor(name: string, private _isFunctionTypeParameter: boolean) {
-            super(name, PullElementKind.TypeParameter);
-        }
-
-        public isTypeParameter() { return true; }
-        public isFunctionTypeParameter() { return this._isFunctionTypeParameter; }
-
-        public setConstraint(constraintType: PullTypeSymbol) {
-            this._constraint = constraintType;
-        }
-
-        public getConstraint(): PullTypeSymbol {
-            return this._constraint;
-        }
-
-        public getCallSignatures(): PullSignatureSymbol[] {
-            if (this._constraint) {
-                return this._constraint.getCallSignatures();
-            }
-
-            return super.getCallSignatures();
-        }
-
-        public getConstructSignatures(): PullSignatureSymbol[] {
-            if (this._constraint) {
-                return this._constraint.getConstructSignatures();
-            }
-
-            return super.getConstructSignatures();
-        }
-
-        public getIndexSignatures(): PullSignatureSymbol[] {
-            if (this._constraint) {
-                return this._constraint.getIndexSignatures();
-            }
-
-            return super.getIndexSignatures();
-        }
-
-        public isGeneric() { return true; }
-
-        public fullName(scopeSymbol?: PullSymbol) {
-            var name = this.getDisplayName(scopeSymbol);
-            var container = this.getContainer();
-            if (container) {
-                var containerName = container.fullName(scopeSymbol);
-                name = name + " in " + containerName;
-            }
-
-            return name;
-        }
-
-        public getName(scopeSymbol?: PullSymbol, useConstraintInName?: boolean): string {
-            var name = super.getName(scopeSymbol);
-
-            if (this.isPrinting) {
-                return name;
-            }
-
-            this.isPrinting = true;
-
-            if (useConstraintInName && this._constraint) {
-                name += " extends " + this._constraint.toString(scopeSymbol);
-            }
-
-            this.isPrinting = false;
-
-            return name;
-        }
-
-        public getDisplayName(scopeSymbol?: PullSymbol, useConstraintInName?: boolean, skipInternalAliasName?: boolean) {
-            var name = super.getDisplayName(scopeSymbol, useConstraintInName, skipInternalAliasName);
-
-            if (this.isPrinting) {
-                return name;
-            }
-
-            this.isPrinting = true;
-
-            if (useConstraintInName && this._constraint) {
-                name += " extends " + this._constraint.toString(scopeSymbol);
-            }
-
-            this.isPrinting = false;
-
-            return name;
-        }
-
-        public isExternallyVisible(inIsExternallyVisibleSymbols?: PullSymbol[]): boolean {
-            return true;
-        }
-    }
-
-    export class PullAccessorSymbol extends PullSymbol {
-
-        private _getterSymbol: PullSymbol = null;
-        private _setterSymbol: PullSymbol = null;
-
-        constructor(name: string) {
-            super(name, PullElementKind.Property);
-        }
-
-        public isAccessor() { return true; }
-
-        public setSetter(setter: PullSymbol) {
-            if (!setter) {
-                return;
-            }
-
-            this._setterSymbol = setter;
-        }
-
-        public getSetter(): PullSymbol {
-            return this._setterSymbol;
-        }
-
-        public setGetter(getter: PullSymbol) {
-            if (!getter) {
-                return;
-            }
-
-            this._getterSymbol = getter;
-        }
-
-        public getGetter(): PullSymbol {
-            return this._getterSymbol;
-        }
-    }
-
-    export function getIDForTypeSubstitutions(types: PullTypeSymbol[]): string {
-        var substitution = "";
-        var members: PullSymbol[] = null;
-
-        for (var i = 0; i < types.length; i++) {
-
-            // Cache object types structurally
-            if (types[i].kind !== PullElementKind.ObjectType) {
-                substitution += types[i].pullSymbolID + "#";
-            }
-            else {
-                var structure = getIDForTypeSubstitutionsFromObjectType(types[i]);
-
-                if (structure) {
-                    substitution += structure;
-                }
-                else {
-                    substitution += types[i].pullSymbolID + "#";
-                }
-            }
-        }
-
-        return substitution;
-    }
-
-    function getIDForTypeSubstitutionsFromObjectType(type: PullTypeSymbol): string {
-        var structure = "";
-
-        if (type.isResolved) {
-            var members = type.getMembers();
-            if (members && members.length) {
-                for (var j = 0; j < members.length; j++) {
-                    structure += members[j].name + "@" + getIDForTypeSubstitutions([members[j].type]);
-                }
-            }
-
-            var callSignatures = type.getCallSignatures();
-            if (callSignatures && callSignatures.length) {
-                for (var j = 0; j < callSignatures.length; j++) {
-                    structure += getIDForTypeSubstitutionFromSignature(callSignatures[j]);
-                }
-            }
-
-            var constructSignatures = type.getConstructSignatures();
-            if (constructSignatures && constructSignatures.length) {
-                for (var j = 0; j < constructSignatures.length; j++) {
-                    structure += "new" + getIDForTypeSubstitutionFromSignature(constructSignatures[j]);
-                }
-            }
-
-            var indexSignatures = type.getIndexSignatures();
-            if (indexSignatures && indexSignatures.length) {
-                for (var j = 0; j < indexSignatures.length; j++) {
-                    structure += "[]" + getIDForTypeSubstitutionFromSignature(indexSignatures[j]);
-                }
-            }
-        }
-
-        if (structure !== "") {
-            return "{" + structure + "}";
-        }
-
-        return null;
-    }
-
-    function getIDForTypeSubstitutionFromSignature(signature: PullSignatureSymbol): string {
-        var structure = "(";
-        var parameters = signature.parameters;
-        if (parameters && parameters.length) {
-            for (var k = 0; k < parameters.length; k++) {
-                structure += parameters[k].name + "@" + getIDForTypeSubstitutions([parameters[k].type]);
-            }
-        }
-
-        structure += ")" + getIDForTypeSubstitutions([signature.returnType]);
-        return structure;
-    }
-
-    export enum GetAllMembersVisiblity {
-        // All properties of the type regardless of their accessibility level
-        all = 0,
-
-        // Only properties that are accessible on a class instance, i.e. public and private members of 
-        // the current class, and only public members of any bases it extends
-        internallyVisible = 1,
-
-        // Only public members of classes
-        externallyVisible = 2,
-    }
+// Copyright (c) Microsoft. All rights reserved. Licensed under the Apache License, Version 2.0. 
+// See LICENSE.txt in the project root for complete license information.
+
+///<reference path='..\references.ts' />
+
+module TypeScript {
+    export var pullSymbolID = 0;
+    export var sentinelEmptyArray: any[] = [];
+
+    export class PullSymbol {
+
+        // private state
+        public pullSymbolID = pullSymbolID++;
+
+        public name: string;
+
+        public kind: PullElementKind;
+
+        private _container: PullTypeSymbol = null;
+        public type: PullTypeSymbol = null;
+
+        // We cache the declarations to improve look-up speed
+        // (but we re-create on edits because deletion from the linked list is
+        // much faster)
+        private _declarations: PullDecl[] = null;
+
+        public isResolved = false;
+
+        public isOptional = false;
+
+        public inResolution = false;
+
+        private isSynthesized = false;
+
+        public isVarArg = false;
+
+        private rootSymbol: PullSymbol = null;
+
+        private _enclosingSignature: PullSignatureSymbol = null;
+        private _docComments: string = null;
+
+        public isPrinting = false;
+
+        public isAny(): boolean {
+            return false;
+        }
+
+        public isType() {
+            return (this.kind & PullElementKind.SomeType) !== 0;
+        }
+
+        public isTypeReference() { return false; }
+
+        public isSignature() {
+            return (this.kind & PullElementKind.SomeSignature) !== 0;
+        }
+
+        public isArrayNamedTypeReference() {
+            return false;
+        }
+
+        public isPrimitive() {
+            return this.kind === PullElementKind.Primitive;
+        }
+
+        public isAccessor() {
+            return false;
+        }
+
+        public isError() {
+            return false;
+        }
+
+        public isInterface() {
+            return this.kind === PullElementKind.Interface;
+        }
+
+        public isMethod() {
+            return this.kind === PullElementKind.Method;
+        }
+
+        public isProperty() {
+            return this.kind === PullElementKind.Property;
+        }
+
+        public isAlias() { return false; }
+
+        public isContainer() { return false; }
+
+        constructor(name: string, declKind: PullElementKind) {
+            this.name = name;
+            this.kind = declKind;
+        }
+
+        // Finds alias if present representing this symbol
+        private findAliasedType(scopeSymbol: PullSymbol, skipScopeSymbolAliasesLookIn?: boolean, lookIntoOnlyExportedAlias?: boolean, aliasSymbols: PullTypeAliasSymbol[]= [], visitedScopeDeclarations: PullDecl[]= []): PullTypeAliasSymbol[] {
+            var scopeDeclarations = scopeSymbol.getDeclarations();
+            var scopeSymbolAliasesToLookIn: PullTypeAliasSymbol[] = [];
+
+            for (var i = 0; i < scopeDeclarations.length; i++) {
+                var scopeDecl = scopeDeclarations[i];
+                if (!ArrayUtilities.contains(visitedScopeDeclarations, scopeDecl)) {
+                    visitedScopeDeclarations.push(scopeDecl);
+
+                    var childDecls = scopeDecl.getChildDecls();
+                    for (var j = 0; j < childDecls.length; j++) {
+                        var childDecl = childDecls[j];
+                        if (childDecl.kind === PullElementKind.TypeAlias &&
+                            (!lookIntoOnlyExportedAlias || (childDecl.flags & PullElementFlags.Exported))) {
+                            var symbol = <PullTypeAliasSymbol>childDecl.getSymbol();
+
+                            if (PullContainerSymbol.usedAsSymbol(symbol, this) || // this is symbol is used as this alias
+                                (this.rootSymbol && PullContainerSymbol.usedAsSymbol(symbol, this.rootSymbol))) { // the root symbol of the alias is used as import symbol
+                                aliasSymbols.push(symbol);
+                                return aliasSymbols;
+                            }
+
+                            if (!skipScopeSymbolAliasesLookIn && this.isExternalModuleReferenceAlias(symbol) &&
+                                (!symbol.assignedContainer().hasExportAssignment() ||
+                                (symbol.assignedContainer().getExportAssignedContainerSymbol() && symbol.assignedContainer().getExportAssignedContainerSymbol().kind === PullElementKind.DynamicModule))) {// It is a dynamic module)) {
+                                scopeSymbolAliasesToLookIn.push(symbol);
+                            }
+                        }
+                    }
+                }
+            }
+
+            // Didnt find alias in the declarations, look for them in the externalImport declarations of dynamic modules
+            for (var i = 0; i < scopeSymbolAliasesToLookIn.length; i++) {
+                var scopeSymbolAlias = scopeSymbolAliasesToLookIn[i];
+
+                aliasSymbols.push(scopeSymbolAlias);
+                var result = this.findAliasedType(
+                    scopeSymbolAlias.assignedContainer().hasExportAssignment() ? scopeSymbolAlias.assignedContainer().getExportAssignedContainerSymbol() : scopeSymbolAlias.assignedContainer(),
+                /*skipScopeSymbolAliasesLookIn*/ false, /*lookIntoOnlyExportedAlias*/ true, aliasSymbols, visitedScopeDeclarations);
+                if (result) {
+                    return result;
+                }
+
+                aliasSymbols.pop();
+            }
+
+            return null;
+        }
+
+        // Gets alias with external module reference if present representing this symbol
+        public getExternalAliasedSymbols(scopeSymbol: PullSymbol) {
+            if (!scopeSymbol) {
+                return null;
+            }
+
+            var scopePath = scopeSymbol.pathToRoot();
+            if (scopePath.length && scopePath[scopePath.length - 1].kind === PullElementKind.DynamicModule) {
+                var symbols = this.findAliasedType(scopePath[scopePath.length - 1]);
+                return symbols;
+            }
+
+            return null;
+        }
+
+        private isExternalModuleReferenceAlias(aliasSymbol: PullTypeAliasSymbol) {
+            if (aliasSymbol) {
+                // Has value symbol
+                if (aliasSymbol.assignedValue()) {
+                    return false;
+                }
+
+                // Has type that is not same as container
+                if (aliasSymbol.assignedType() && aliasSymbol.assignedType() !== aliasSymbol.assignedContainer()) {
+                    return false;
+                }
+
+                // Its internal module
+                if (aliasSymbol.assignedContainer() && aliasSymbol.assignedContainer().kind !== PullElementKind.DynamicModule) {
+                    return false;
+                }
+
+                return true;
+            }
+
+            return false;
+        }
+
+        // Gets exported alias with internal module reference if present representing this symbol
+        private getExportedInternalAliasSymbol(scopeSymbol: PullSymbol) {
+            if (scopeSymbol) {
+                if (this.kind !== PullElementKind.TypeAlias) {
+                    var scopePath = scopeSymbol.pathToRoot();
+                    for (var i = 0; i < scopePath.length; i++) {
+                        var internalAliases = this.findAliasedType(scopeSymbol, /*skipScopeSymbolAliasesLookIn*/ true, /*lookIntoOnlyExportedAlias*/ true);
+                        if (internalAliases) {
+                            Debug.assert(internalAliases.length === 1);
+                            return internalAliases[0];
+                        }
+                    }
+                }
+            }
+
+            return null;
+        }
+
+        // Get alias Name using the name getter methods
+        public getAliasSymbolName(
+            scopeSymbol: PullSymbol,
+            aliasNameGetter: (symbol: PullTypeAliasSymbol) => string, // get the name for the alias
+            aliasPartsNameGetter: (symbol: PullTypeAliasSymbol) => string, // get the name of parts of the alias
+            skipInternalAlias?: boolean): string {
+            if (!skipInternalAlias) {
+                var internalAlias = this.getExportedInternalAliasSymbol(scopeSymbol);
+                if (internalAlias) {
+                    return aliasNameGetter(internalAlias);
+                }
+            }
+
+            var externalAliases = this.getExternalAliasedSymbols(scopeSymbol);
+            // Use only alias symbols to the dynamic module
+            if (externalAliases && this.isExternalModuleReferenceAlias(externalAliases[externalAliases.length - 1])) {
+                var aliasFullName = "";
+                for (var i = 1, symbolsLen = externalAliases.length; i < symbolsLen; i++) {
+                    aliasFullName = aliasFullName + "." + aliasPartsNameGetter(externalAliases[i]);
+                }
+                return aliasNameGetter(externalAliases[0]) + aliasFullName;
+            }
+
+            return null;
+        }
+
+        public _getResolver(): PullTypeResolver {
+            Debug.assert(this._declarations && this._declarations.length > 0);
+            return this._declarations[0].semanticInfoChain().getResolver();
+        }
+
+        public _resolveDeclaredSymbol() {
+            return this._getResolver().resolveDeclaredSymbol(this);
+        }
+
+        /** Use getName for type checking purposes, and getDisplayName to report an error or display info to the user.
+         * They will differ when the identifier is an escaped unicode character or the identifier "__proto__".
+         */
+        public getName(scopeSymbol?: PullSymbol, useConstraintInName?: boolean): string {
+            var aliasName = this.getAliasSymbolName(scopeSymbol, (symbol) => symbol.getName(scopeSymbol, useConstraintInName), (symbol) => symbol.getName());
+            return aliasName || this.name;
+        }
+
+        public getDisplayName(scopeSymbol?: PullSymbol, useConstraintInName?: boolean, skipInternalAliasName?: boolean): string {
+            var aliasDisplayName = this.getAliasSymbolName(scopeSymbol,
+                (symbol) => symbol.getDisplayName(scopeSymbol, useConstraintInName),
+                (symbol) => symbol.getDisplayName(), skipInternalAliasName);
+            if (aliasDisplayName) {
+                return aliasDisplayName;
+            }
+
+            // Get the actual name associated with a declaration for this symbol
+            var decls = this.getDeclarations();
+            var name = decls.length && decls[0].getDisplayName();
+
+            // In case the decl does not have a name like in the case of named function expression
+            return (name && name.length) ? name : this.name;
+        }
+
+        public getIsSpecialized() { return false; }
+
+        public getRootSymbol() {
+            if (!this.rootSymbol) {
+                return this;
+            }
+            return this.rootSymbol;
+        }
+        public setRootSymbol(symbol: PullSymbol) { this.rootSymbol = symbol; }
+
+        public setIsSynthesized(value = true) {
+            this.isSynthesized = value;
+        }
+
+        public getIsSynthesized() { return this.isSynthesized; }
+
+        public setEnclosingSignature(signature: PullSignatureSymbol) {
+            this._enclosingSignature = signature;
+        }
+
+        public getEnclosingSignature(): PullSignatureSymbol {
+            return this._enclosingSignature;
+        }
+
+        // declaration methods
+        public addDeclaration(decl: PullDecl) {
+            Debug.assert(!!decl);
+
+            if (this.rootSymbol) {
+                return;
+            }
+
+            if (!this._declarations) {
+                this._declarations = [decl];
+            }
+            else {
+                this._declarations[this._declarations.length] = decl;
+            }
+        }
+
+        public getDeclarations(): PullDecl[] {
+            if (this.rootSymbol) {
+                return this.rootSymbol.getDeclarations();
+            }
+
+            if (!this._declarations) {
+                this._declarations = [];
+            }
+
+            return this._declarations;
+        }
+
+        public hasDeclaration(decl: PullDecl): boolean {
+            if (!this._declarations) {
+                return false;
+            }
+
+            return ArrayUtilities.any(this._declarations, eachDecl => eachDecl === decl);
+        }
+
+        // link methods
+
+        public setContainer(containerSymbol: PullTypeSymbol) {
+            if (this.rootSymbol) {
+                return;
+            }
+
+            this._container = containerSymbol;
+        }
+
+        public getContainer(): PullTypeSymbol {
+            if (this.rootSymbol) {
+                return this.rootSymbol.getContainer();
+            }
+
+            return this._container;
+        }
+
+        public setResolved() {
+            this.isResolved = true;
+            this.inResolution = false;
+        }
+
+        public startResolving() {
+            this.inResolution = true;
+        }
+
+        public setUnresolved() {
+            this.isResolved = false;
+            this.inResolution = false;
+        }
+
+        public anyDeclHasFlag(flag: PullElementFlags): boolean {
+            var declarations = this.getDeclarations();
+            for (var i = 0, n = declarations.length; i < n; i++) {
+                if (hasFlag(declarations[i].flags, flag)) {
+                    return true;
+                }
+            }
+            return false;
+        }
+
+        public allDeclsHaveFlag(flag: PullElementFlags): boolean {
+            var declarations = this.getDeclarations();
+            for (var i = 0, n = declarations.length; i < n; i++) {
+                if (!hasFlag(declarations[i].flags, flag)) {
+                    return false;
+                }
+            }
+            return true;
+        }
+
+        public pathToRoot() {
+            var path: PullSymbol[] = [];
+            var node = this;
+            while (node) {
+                if (node.isType()) {
+                    var associatedContainerSymbol = (<PullTypeSymbol>node).getAssociatedContainerType();
+                    if (associatedContainerSymbol) {
+                        node = associatedContainerSymbol;
+                    }
+                }
+                path[path.length] = node;
+                var nodeKind = node.kind;
+                if (nodeKind === PullElementKind.Parameter) {
+                    break;
+                }
+                else {
+                    node = node.getContainer();
+                }
+            }
+            return path;
+        }
+
+        public findCommonAncestorPath(b: PullSymbol): PullSymbol[] {
+            var aPath = this.pathToRoot();
+            if (aPath.length === 1) {
+                // Global symbol
+                return aPath;
+            }
+
+            var bPath: PullSymbol[];
+            if (b) {
+                bPath = b.pathToRoot();
+            }
+            else {
+                return aPath;
+            }
+
+            var commonNodeIndex = -1;
+            for (var i = 0, aLen = aPath.length; i < aLen; i++) {
+                var aNode = aPath[i];
+                for (var j = 0, bLen = bPath.length; j < bLen; j++) {
+                    var bNode = bPath[j];
+                    if (aNode === bNode) {
+                        var aDecl: PullDecl = null;
+                        if (i > 0) {
+                            var decls = aPath[i - 1].getDeclarations();
+                            if (decls.length) {
+                                aDecl = decls[0].getParentDecl();
+                            }
+                        }
+                        var bDecl: PullDecl = null;
+                        if (j > 0) {
+                            var decls = bPath[j - 1].getDeclarations();
+                            if (decls.length) {
+                                bDecl = decls[0].getParentDecl();
+                            }
+                        }
+                        if (!aDecl || !bDecl || aDecl === bDecl) {
+                            commonNodeIndex = i;
+                            break;
+                        }
+                    }
+                }
+                if (commonNodeIndex >= 0) {
+                    break;
+                }
+            }
+
+            if (commonNodeIndex >= 0) {
+                return aPath.slice(0, commonNodeIndex);
+            }
+            else {
+                return aPath;
+            }
+        }
+
+        public toString(scopeSymbol?: PullSymbol, useConstraintInName?: boolean) {
+            var str = this.getNameAndTypeName(scopeSymbol);
+            return str;
+        }
+
+        public getNamePartForFullName() {
+            return this.getDisplayName(null /*scopeSymbol*/, true /*useConstraintInName*/);
+        }
+
+        public fullName(scopeSymbol?: PullSymbol): string {
+            var path = this.pathToRoot();
+            var fullName = "";
+
+            var aliasFullName = this.getAliasSymbolName(scopeSymbol, (symbol) => symbol.fullName(scopeSymbol), (symbol) => symbol.getNamePartForFullName());
+            if (aliasFullName) {
+                return aliasFullName;
+            }
+
+            for (var i = 1; i < path.length; i++) {
+                var aliasFullName = path[i].getAliasSymbolName(scopeSymbol, (symbol) => symbol.fullName(scopeSymbol), (symbol) => symbol.getNamePartForFullName());
+                if (aliasFullName) {
+                    fullName = aliasFullName + "." + fullName;
+                    break;
+                }
+
+                var scopedName = path[i].getNamePartForFullName();
+                if (path[i].kind === PullElementKind.DynamicModule && !isQuoted(scopedName)) {
+                    // Same file as dynamic module - do not include this name
+                    break;
+                }
+
+                if (scopedName === "") {
+                    // If the item does not have a name, stop enumarting them, e.g. Object literal
+                    break;
+                }
+
+                fullName = scopedName + "." + fullName;
+            }
+
+            fullName = fullName + this.getNamePartForFullName();
+            return fullName;
+        }
+
+        public getScopedName(scopeSymbol?: PullSymbol, skipTypeParametersInName?: boolean, useConstraintInName?: boolean, skipInternalAliasName?: boolean): string {
+            var path = this.findCommonAncestorPath(scopeSymbol);
+            var fullName = "";
+
+            var aliasFullName = this.getAliasSymbolName(scopeSymbol, (symbol) => symbol.getScopedName(scopeSymbol, skipTypeParametersInName, useConstraintInName, skipInternalAliasName),
+                (symbol) => symbol.getNamePartForFullName(), skipInternalAliasName);
+            if (aliasFullName) {
+                return aliasFullName;
+            }
+
+            for (var i = 1; i < path.length; i++) {
+                var kind = path[i].kind;
+                if (kind === PullElementKind.Container || kind === PullElementKind.DynamicModule) {
+                    var aliasFullName = path[i].getAliasSymbolName(scopeSymbol, (symbol) => symbol.getScopedName(scopeSymbol, skipTypeParametersInName, /*useConstraintInName*/ false, skipInternalAliasName),
+                        (symbol) => symbol.getNamePartForFullName(), skipInternalAliasName);
+                    if (aliasFullName) {
+                        fullName = aliasFullName + "." + fullName;
+                        break;
+                    }
+
+                    if (kind === PullElementKind.Container) {
+                        fullName = path[i].getDisplayName() + "." + fullName;
+                    }
+                    else {
+                        // Dynamic module 
+                        var displayName = path[i].getDisplayName();
+                        if (isQuoted(displayName)) {
+                            fullName = displayName + "." + fullName;
+                        }
+                        break;
+                    }
+                }
+                else {
+                    // Any other type of container is not part of the name
+                    break;
+                }
+            }
+            fullName = fullName + this.getDisplayName(scopeSymbol, useConstraintInName, skipInternalAliasName);
+            return fullName;
+        }
+
+        public getScopedNameEx(scopeSymbol?: PullSymbol, skipTypeParametersInName?: boolean, useConstraintInName?: boolean, getPrettyTypeName?: boolean, getTypeParamMarkerInfo?: boolean, skipInternalAliasName?: boolean) {
+            var name = this.getScopedName(scopeSymbol, skipTypeParametersInName, useConstraintInName, skipInternalAliasName);
+            return MemberName.create(name);
+        }
+
+        public getTypeName(scopeSymbol?: PullSymbol, getPrettyTypeName?: boolean) {
+            var memberName = this.getTypeNameEx(scopeSymbol, getPrettyTypeName);
+            return memberName.toString();
+        }
+
+        public getTypeNameEx(scopeSymbol?: PullSymbol, getPrettyTypeName?: boolean) {
+            var type = this.type;
+            if (type) {
+                var memberName: MemberName = getPrettyTypeName ? this.getTypeNameForFunctionSignature("", scopeSymbol, getPrettyTypeName) : null;
+                if (!memberName) {
+                    memberName = type.getScopedNameEx(scopeSymbol, /*skipTypeParametersInName*/ false, /*useConstraintInName:*/ true, getPrettyTypeName);
+                }
+
+                return memberName;
+            }
+            return MemberName.create("");
+        }
+
+        private getTypeNameForFunctionSignature(prefix: string, scopeSymbol?: PullSymbol, getPrettyTypeName?: boolean) {
+            var type = this.type;
+            if (type && !type.isNamedTypeSymbol() && this.kind !== PullElementKind.Property && this.kind !== PullElementKind.Variable && this.kind !== PullElementKind.Parameter) {
+                var signatures = type.getCallSignatures();
+                if (signatures.length === 1 || (getPrettyTypeName && signatures.length)) {
+                    var typeName = new MemberNameArray();
+                    var signatureName = PullSignatureSymbol.getSignaturesTypeNameEx(signatures, prefix, /*shortform*/ false, /*brackets*/ false, scopeSymbol, getPrettyTypeName);
+                    typeName.addAll(signatureName);
+                    return typeName;
+                }
+            }
+
+            return null;
+        }
+
+        public getNameAndTypeName(scopeSymbol?: PullSymbol) {
+            var nameAndTypeName = this.getNameAndTypeNameEx(scopeSymbol);
+            return nameAndTypeName.toString();
+        }
+
+        public getNameAndTypeNameEx(scopeSymbol?: PullSymbol) {
+            var type = this.type;
+            var nameStr = this.getDisplayName(scopeSymbol);
+            if (type) {
+                nameStr = nameStr + (this.isOptional ? "?" : "");
+                var memberName: MemberName = this.getTypeNameForFunctionSignature(nameStr, scopeSymbol);
+                if (!memberName) {
+                    var typeNameEx = type.getScopedNameEx(scopeSymbol);
+                    memberName = MemberName.create(typeNameEx, nameStr + ": ", "");
+                }
+                return memberName;
+            }
+            return MemberName.create(nameStr);
+        }
+
+        static getTypeParameterString(typars: PullTypeSymbol[], scopeSymbol?: PullSymbol, useContraintInName?: boolean) {
+            return PullSymbol.getTypeParameterStringEx(typars, scopeSymbol, /*getTypeParamMarkerInfo:*/ undefined, useContraintInName).toString();
+        }
+
+        static getTypeParameterStringEx(typeParameters: PullTypeSymbol[], scopeSymbol?: PullSymbol, getTypeParamMarkerInfo?: boolean, useContraintInName?: boolean) {
+            var builder = new MemberNameArray();
+            builder.prefix = "";
+
+            if (typeParameters && typeParameters.length) {
+                builder.add(MemberName.create("<"));
+
+                for (var i = 0; i < typeParameters.length; i++) {
+                    if (i) {
+                        builder.add(MemberName.create(", "));
+                    }
+
+                    if (getTypeParamMarkerInfo) {
+                        builder.add(new MemberName());
+                    }
+
+                    builder.add(typeParameters[i].getScopedNameEx(scopeSymbol, /*skipTypeParametersInName*/ false, useContraintInName));
+
+                    if (getTypeParamMarkerInfo) {
+                        builder.add(new MemberName());
+                    }
+                }
+
+                builder.add(MemberName.create(">"));
+            }
+
+            return builder;
+        }
+
+        static getIsExternallyVisible(symbol: PullSymbol, fromIsExternallyVisibleSymbol: PullSymbol, inIsExternallyVisibleSymbols: PullSymbol[]) {
+            if (inIsExternallyVisibleSymbols) {
+                for (var i = 0; i < inIsExternallyVisibleSymbols.length; i++) {
+                    if (inIsExternallyVisibleSymbols[i] === symbol) {
+                        return true;
+                    }
+                }
+            }
+            else {
+                inIsExternallyVisibleSymbols = [];
+            }
+
+            if (fromIsExternallyVisibleSymbol === symbol) {
+                return true;
+            }
+
+            inIsExternallyVisibleSymbols.push(fromIsExternallyVisibleSymbol);
+
+            var result = symbol.isExternallyVisible(inIsExternallyVisibleSymbols);
+
+            Debug.assert(ArrayUtilities.last(inIsExternallyVisibleSymbols) === fromIsExternallyVisibleSymbol);
+            inIsExternallyVisibleSymbols.pop();
+
+            return result;
+        }
+
+        public isExternallyVisible(inIsExternallyVisibleSymbols?: PullSymbol[]): boolean {
+            // Primitive
+            var kind = this.kind;
+            if (kind === PullElementKind.Primitive) {
+                return true;
+            }
+
+            if (this.rootSymbol) {
+                return PullSymbol.getIsExternallyVisible(this.rootSymbol, this, inIsExternallyVisibleSymbols);
+            }
+
+            // Type - use container to determine privacy info
+            if (this.isType()) {
+                var associatedContainerSymbol = (<PullTypeSymbol>this).getAssociatedContainerType();
+                if (associatedContainerSymbol) {
+                    return PullSymbol.getIsExternallyVisible(associatedContainerSymbol, this, inIsExternallyVisibleSymbols);
+                }
+            }
+
+            // Private member
+            if (this.anyDeclHasFlag(PullElementFlags.Private)) {
+                return false;
+            }
+
+            // If the container for this symbol is null, then this symbol is visible
+            var container = this.getContainer();
+            if (container === null) {
+                var decls = this.getDeclarations();
+                if (decls.length) {
+                    var parentDecl = decls[0].getParentDecl();
+                    if (parentDecl) {
+                        var parentSymbol = parentDecl.getSymbol();
+                        if (!parentSymbol || parentDecl.kind === PullElementKind.Script) {
+                            return true;
+                        }
+
+                        return PullSymbol.getIsExternallyVisible(parentSymbol, this, inIsExternallyVisibleSymbols);
+                    }
+                }
+
+                return true;
+            }
+
+            // If export assignment check if this is the symbol that is exported
+            if (container.kind === PullElementKind.DynamicModule ||
+                (container.getAssociatedContainerType() && container.getAssociatedContainerType().kind === PullElementKind.DynamicModule)) {
+                var containerSymbol = container.kind === PullElementKind.DynamicModule
+                    ? <PullContainerSymbol>container
+                    : <PullContainerSymbol>container.getAssociatedContainerType();
+                if (PullContainerSymbol.usedAsSymbol(containerSymbol, this)) {
+                    return true;
+                }
+            }
+
+            // If non exported member and is not class properties and method, it is not visible
+            if (!this.anyDeclHasFlag(PullElementFlags.Exported) && kind !== PullElementKind.Property && kind !== PullElementKind.Method) {
+                return false;
+            }
+
+            // Visible if parent is visible
+            return PullSymbol.getIsExternallyVisible(container, this, inIsExternallyVisibleSymbols);
+        }
+
+        private getDocCommentsOfDecl(decl: TypeScript.PullDecl): TypeScript.Comment[] {
+            var ast = decl.ast();
+
+            if (ast) {
+                var enclosingModuleDeclaration = getEnclosingModuleDeclaration(ast);
+                if (isLastNameOfModule(enclosingModuleDeclaration, ast)) {
+                    return docComments(enclosingModuleDeclaration);
+                }
+
+                if (ast.kind() !== TypeScript.SyntaxKind.ModuleDeclaration || decl.kind !== TypeScript.PullElementKind.Variable) {
+                    return docComments(ast);
+                }
+            }
+
+            return [];
+        }
+
+        private getDocCommentArray(symbol: TypeScript.PullSymbol) {
+            var docComments: TypeScript.Comment[] = [];
+            if (!symbol) {
+                return docComments;
+            }
+
+            var isParameter = symbol.kind === TypeScript.PullElementKind.Parameter;
+            var decls = symbol.getDeclarations();
+            for (var i = 0; i < decls.length; i++) {
+                if (isParameter && decls[i].kind === TypeScript.PullElementKind.Property) {
+                    // Ignore declaration for property that was defined as parameter because they both 
+                    // point to same doc comment
+                    continue;
+                }
+                docComments = docComments.concat(this.getDocCommentsOfDecl(decls[i]));
+            }
+            return docComments;
+        }
+
+        private static getDefaultConstructorSymbolForDocComments(classSymbol: TypeScript.PullTypeSymbol) {
+            if (classSymbol.getHasDefaultConstructor()) {
+                // get from parent if possible
+                var extendedTypes = classSymbol.getExtendedTypes();
+                if (extendedTypes.length) {
+                    return PullSymbol.getDefaultConstructorSymbolForDocComments(extendedTypes[0]);
+                }
+            }
+
+            return classSymbol.type.getConstructSignatures()[0];
+        }
+
+        private getDocCommentText(comments: Comment[]) {
+            var docCommentText = new Array<string>();
+            for (var c = 0; c < comments.length; c++) {
+                var commentText = this.getDocCommentTextValue(comments[c]);
+                if (commentText !== "") {
+                    docCommentText.push(commentText);
+                }
+            }
+            return docCommentText.join("\n");
+        }
+
+        private getDocCommentTextValue(comment: Comment) {
+            return this.cleanJSDocComment(comment.fullText());
+        }
+
+        public docComments(useConstructorAsClass?: boolean): string {
+            var decls = this.getDeclarations();
+            if (useConstructorAsClass && decls.length && decls[0].kind === TypeScript.PullElementKind.ConstructorMethod) {
+                var classDecl = decls[0].getParentDecl();
+                return this.getDocCommentText(this.getDocCommentsOfDecl(classDecl));
+            }
+
+            if (this._docComments === null) {
+                var docComments: string = "";
+                if (!useConstructorAsClass && this.kind === TypeScript.PullElementKind.ConstructSignature &&
+                    decls.length && decls[0].kind === TypeScript.PullElementKind.Class) {
+                    var classSymbol = (<TypeScript.PullSignatureSymbol>this).returnType;
+                    var extendedTypes = classSymbol.getExtendedTypes();
+                    if (extendedTypes.length) {
+                        docComments = extendedTypes[0].getConstructorMethod().docComments();
+                    }
+                    else {
+                        docComments = "";
+                    }
+                }
+                else if (this.kind === TypeScript.PullElementKind.Parameter) {
+                    var parameterComments: string[] = [];
+
+                    var funcContainer = this.getEnclosingSignature();
+                    var funcDocComments = this.getDocCommentArray(funcContainer);
+                    var paramComment = this.getParameterDocCommentText(this.getDisplayName(), funcDocComments);
+                    if (paramComment != "") {
+                        parameterComments.push(paramComment);
+                    }
+
+                    var paramSelfComment = this.getDocCommentText(this.getDocCommentArray(this));
+                    if (paramSelfComment != "") {
+                        parameterComments.push(paramSelfComment);
+                    }
+                    docComments = parameterComments.join("\n");
+                }
+                else {
+                    var getSymbolComments = true;
+                    if (this.kind === TypeScript.PullElementKind.FunctionType) {
+                        var functionSymbol = (<TypeScript.PullTypeSymbol>this).getFunctionSymbol();
+
+                        if (functionSymbol) {
+                            docComments = functionSymbol._docComments || "";
+                            getSymbolComments = false;
+                        }
+                        else {
+                            var declarationList = this.getDeclarations();
+                            if (declarationList.length > 0) {
+                                docComments = declarationList[0].getSymbol()._docComments || "";
+                                getSymbolComments = false;
+                            }
+                        }
+                    }
+                    if (getSymbolComments) {
+                        docComments = this.getDocCommentText(this.getDocCommentArray(this));
+                        if (docComments === "") {
+                            if (this.kind === TypeScript.PullElementKind.CallSignature) {
+                                var callTypeSymbol = (<TypeScript.PullSignatureSymbol>this).functionType;
+                                if (callTypeSymbol && callTypeSymbol.getCallSignatures().length === 1) {
+                                    docComments = callTypeSymbol.docComments();
+                                }
+                            }
+                        }
+                    }
+                }
+
+                this._docComments = docComments;
+            }
+
+            return this._docComments;
+        }
+
+        private getParameterDocCommentText(param: string, fncDocComments: Comment[]) {
+            if (fncDocComments.length === 0 || fncDocComments[0].kind() !== SyntaxKind.MultiLineCommentTrivia) {
+                // there were no fnc doc comments and the comment is not block comment then it cannot have 
+                // @param comment that can be parsed
+                return "";
+            }
+
+            for (var i = 0; i < fncDocComments.length; i++) {
+                var commentContents = fncDocComments[i].fullText();
+                for (var j = commentContents.indexOf("@param", 0); 0 <= j; j = commentContents.indexOf("@param", j)) {
+                    j += 6;
+                    if (!this.isSpaceChar(commentContents, j)) {
+                        // This is not param tag but a tag line @paramxxxxx
+                        continue;
+                    }
+
+                    // This is param tag. Check if it is what we are looking for
+                    j = this.consumeLeadingSpace(commentContents, j);
+                    if (j === -1) {
+                        break;
+                    }
+
+                    // Ignore the type expression
+                    if (commentContents.charCodeAt(j) === CharacterCodes.openBrace) {
+                        j++;
+                        // Consume the type
+                        var charCode = 0;
+                        for (var curlies = 1; j < commentContents.length; j++) {
+                            charCode = commentContents.charCodeAt(j);
+                            // { character means we need to find another } to match the found one
+                            if (charCode === CharacterCodes.openBrace) {
+                                curlies++;
+                                continue;
+                            }
+
+                            // } char
+                            if (charCode === CharacterCodes.closeBrace) {
+                                curlies--;
+                                if (curlies === 0) {
+                                    // We do not have any more } to match the type expression is ignored completely
+                                    break;
+                                }
+                                else {
+                                    // there are more { to be matched with }
+                                    continue;
+                                }
+                            }
+
+                            // Found start of another tag
+                            if (charCode === CharacterCodes.at) {
+                                break;
+                            }
+                        }
+
+                        // End of the comment
+                        if (j === commentContents.length) {
+                            break;
+                        }
+
+                        // End of the tag, go onto looking for next tag
+                        if (charCode === CharacterCodes.at) {
+                            continue;
+                        }
+
+                        j = this.consumeLeadingSpace(commentContents, j + 1);
+                        if (j === -1) {
+                            break;
+                        }
+                    }
+
+                    // Parameter name
+                    if (param !== commentContents.substr(j, param.length) || !this.isSpaceChar(commentContents, j + param.length)) {
+                        // this is not the parameter we are looking for
+                        continue;
+                    }
+
+                    // Found the parameter we were looking for
+                    j = this.consumeLeadingSpace(commentContents, j + param.length);
+                    if (j === -1) {
+                        return "";
+                    }
+
+                    var endOfParam = commentContents.indexOf("@", j);
+                    var paramHelpString = commentContents.substring(j, endOfParam < 0 ? commentContents.length : endOfParam);
+
+                    // Find alignement spaces to remove
+                    var paramSpacesToRemove: number = undefined;
+                    var paramLineIndex = commentContents.substring(0, j).lastIndexOf("\n") + 1;
+                    if (paramLineIndex !== 0) {
+                        if (paramLineIndex < j && commentContents.charAt(paramLineIndex + 1) === "\r") {
+                            paramLineIndex++;
+                        }
+                    }
+                    var startSpaceRemovalIndex = this.consumeLeadingSpace(commentContents, paramLineIndex);
+                    if (startSpaceRemovalIndex !== j && commentContents.charAt(startSpaceRemovalIndex) === "*") {
+                        paramSpacesToRemove = j - startSpaceRemovalIndex - 1;
+                    }
+
+                    // Clean jsDocComment and return
+                    return this.cleanJSDocComment(paramHelpString, paramSpacesToRemove);
+                }
+            }
+
+            return "";
+        }
+
+        private cleanJSDocComment(content: string, spacesToRemove?: number) {
+            var docCommentLines = new Array<string>();
+            content = content.replace("/**", ""); // remove /**
+            if (content.length >= 2 && content.charAt(content.length - 1) === "/" && content.charAt(content.length - 2) === "*") {
+                content = content.substring(0, content.length - 2); // remove last */
+            }
+            var lines = content.split("\n");
+            var inParamTag = false;
+            for (var l = 0; l < lines.length; l++) {
+                var line = lines[l];
+                var cleanLinePos = this.cleanDocCommentLine(line, true, spacesToRemove);
+                if (!cleanLinePos) {
+                    // Whole line empty, read next line
+                    continue;
+                }
+
+                var docCommentText = "";
+                var prevPos = cleanLinePos.start;
+                for (var i = line.indexOf("@", cleanLinePos.start); 0 <= i && i < cleanLinePos.end; i = line.indexOf("@", i + 1)) {
+                    // We have encoutered @. 
+                    // If we were omitting param comment, we dont have to do anything
+                    // other wise the content of the text till @ tag goes as doc comment
+                    var wasInParamtag = inParamTag;
+
+                    // Parse contents next to @
+                    if (line.indexOf("param", i + 1) === i + 1 && this.isSpaceChar(line, i + 6)) {
+                        // It is param tag. 
+
+                        // If we were not in param tag earlier, push the contents from prev pos of the tag this tag start as docComment
+                        if (!wasInParamtag) {
+                            docCommentText += line.substring(prevPos, i);
+                        }
+
+                        // New start of contents 
+                        prevPos = i;
+                        inParamTag = true;
+                    }
+                    else if (wasInParamtag) {
+                        // Non param tag start
+                        prevPos = i;
+                        inParamTag = false;
+                    }
+                }
+
+                if (!inParamTag) {
+                    docCommentText += line.substring(prevPos, cleanLinePos.end);
+                }
+
+                // Add line to comment text if it is not only white space line
+                var newCleanPos = this.cleanDocCommentLine(docCommentText, false);
+                if (newCleanPos) {
+                    if (spacesToRemove === undefined) {
+                        spacesToRemove = cleanLinePos.jsDocSpacesRemoved;
+                    }
+                    docCommentLines.push(docCommentText);
+                }
+            }
+
+            return docCommentLines.join("\n");
+        }
+
+        private consumeLeadingSpace(line: string, startIndex: number, maxSpacesToRemove?: number) {
+            var endIndex = line.length;
+            if (maxSpacesToRemove !== undefined) {
+                endIndex = MathPrototype.min(startIndex + maxSpacesToRemove, endIndex);
+            }
+
+            for (; startIndex < endIndex; startIndex++) {
+                var charCode = line.charCodeAt(startIndex);
+                if (charCode !== CharacterCodes.space && charCode !== CharacterCodes.tab) {
+                    return startIndex;
+                }
+            }
+
+            if (endIndex !== line.length) {
+                return endIndex;
+            }
+
+            return -1;
+        }
+
+        private isSpaceChar(line: string, index: number) {
+            var length = line.length;
+            if (index < length) {
+                var charCode = line.charCodeAt(index);
+                // If the character is space
+                return charCode === CharacterCodes.space || charCode === CharacterCodes.tab;
+            }
+
+            // If the index is end of the line it is space
+            return index === length;
+        }
+
+        private cleanDocCommentLine(line: string, jsDocStyleComment: boolean, jsDocLineSpaceToRemove?: number) {
+            var nonSpaceIndex = this.consumeLeadingSpace(line, 0);
+            if (nonSpaceIndex !== -1) {
+                var jsDocSpacesRemoved = nonSpaceIndex;
+                if (jsDocStyleComment && line.charAt(nonSpaceIndex) === '*') { // remove leading * in case of jsDocComment
+                    var startIndex = nonSpaceIndex + 1;
+                    nonSpaceIndex = this.consumeLeadingSpace(line, startIndex, jsDocLineSpaceToRemove);
+
+                    if (nonSpaceIndex !== -1) {
+                        jsDocSpacesRemoved = nonSpaceIndex - startIndex;
+                    }
+                    else {
+                        return null;
+                    }
+                }
+
+                return {
+                    start: nonSpaceIndex,
+                    end: line.charAt(line.length - 1) === "\r" ? line.length - 1 : line.length,
+                    jsDocSpacesRemoved: jsDocSpacesRemoved
+                };
+            }
+
+            return null;
+        }
+    }
+
+    export class PullSignatureSymbol extends PullSymbol {
+        private _memberTypeParameterNameCache: IIndexable<PullTypeParameterSymbol> = null;
+        private _stringConstantOverload: boolean = undefined;
+
+        public parameters: PullSymbol[] = sentinelEmptyArray;
+        public typeParameters: PullTypeParameterSymbol[] = null;
+        public returnType: PullTypeSymbol = null;
+        public functionType: PullTypeSymbol = null;
+
+        public hasOptionalParam = false;
+        public nonOptionalParamCount = 0;
+
+        public hasVarArgs = false;
+
+        // GTODO
+        public hasAGenericParameter = false;
+
+        public hasBeenChecked = false;
+        public inWrapCheck = false;
+
+        constructor(kind: PullElementKind) {
+            super("", kind);
+        }
+
+        public isDefinition() { return false; }
+
+        // GTODO
+        public isGeneric() { return this.hasAGenericParameter || (this.typeParameters && this.typeParameters.length !== 0); }
+
+        public addParameter(parameter: PullSymbol, isOptional = false) {
+            if (this.parameters === sentinelEmptyArray) {
+                this.parameters = [];
+            }
+
+            this.parameters[this.parameters.length] = parameter;
+            this.hasOptionalParam = isOptional;
+
+            if (!parameter.getEnclosingSignature()) {
+                parameter.setEnclosingSignature(this);
+            }
+
+            if (!isOptional) {
+                this.nonOptionalParamCount++;
+            }
+        }
+
+        public addTypeParameter(typeParameter: PullTypeParameterSymbol) {
+            if (!this.typeParameters) {
+                this.typeParameters = [];
+            }
+
+            if (!this._memberTypeParameterNameCache) {
+                this._memberTypeParameterNameCache = createIntrinsicsObject<PullTypeParameterSymbol>();
+            }
+
+            this.typeParameters[this.typeParameters.length] = typeParameter;
+
+            this._memberTypeParameterNameCache[typeParameter.getName()] = typeParameter;
+        }
+
+        public getTypeParameters(): PullTypeParameterSymbol[] {
+
+            if (!this.typeParameters) {
+                this.typeParameters = [];
+            }
+
+            return this.typeParameters;
+        }
+
+        public findTypeParameter(name: string): PullTypeParameterSymbol {
+            var memberSymbol: PullTypeParameterSymbol;
+
+            if (!this._memberTypeParameterNameCache) {
+
+                this._memberTypeParameterNameCache = createIntrinsicsObject<PullTypeParameterSymbol>();
+
+                if (this.typeParameters) {
+                    for (var i = 0; i < this.typeParameters.length; i++) {
+                        this._memberTypeParameterNameCache[this.typeParameters[i].getName()] = this.typeParameters[i];
+                    }
+                }
+            }
+
+            memberSymbol = this._memberTypeParameterNameCache[name];
+
+            return memberSymbol;
+        }
+
+        public isStringConstantOverloadSignature() {
+            if (this._stringConstantOverload === undefined) {
+                var params = this.parameters;
+                this._stringConstantOverload = false;
+                for (var i = 0; i < params.length; i++) {
+                    var paramType = params[i].type;
+                    if (paramType && paramType.isPrimitive() && (<PullPrimitiveTypeSymbol>paramType).isStringConstant()) {
+                        this._stringConstantOverload = true;
+                    }
+                }
+            }
+
+            return this._stringConstantOverload;
+        }
+
+        static getSignatureTypeMemberName(candidateSignature: PullSignatureSymbol, signatures: PullSignatureSymbol[], scopeSymbol: PullSymbol) {
+            var allMemberNames = new MemberNameArray();
+            var signatureMemberName = PullSignatureSymbol.getSignaturesTypeNameEx(signatures, /*prefix*/ "", /*shortform*/ false, /*brackets*/ false, scopeSymbol, /*getPrettyName*/ true, candidateSignature);
+            allMemberNames.addAll(signatureMemberName);
+            return allMemberNames;
+        }
+
+        static getSignaturesTypeNameEx(signatures: PullSignatureSymbol[],
+            prefix: string,
+            shortform: boolean,
+            brackets: boolean,
+            scopeSymbol?: PullSymbol,
+            getPrettyTypeName?: boolean,
+            candidateSignature?: PullSignatureSymbol) {
+
+            var result: MemberName[] = [];
+            if (!signatures) {
+                return result;
+            }
+
+            var len = signatures.length;
+            if (!getPrettyTypeName && len > 1) {
+                shortform = false;
+            }
+
+            var foundDefinition = false;
+            if (candidateSignature && candidateSignature.isDefinition() && len > 1) {
+                // Overloaded signature with candidateSignature = definition - cannot be used.
+                candidateSignature = null;
+            }
+
+            for (var i = 0; i < len; i++) {
+                // the definition signature shouldn't be printed if there are overloads
+                if (len > 1 && signatures[i].isDefinition()) {
+                    foundDefinition = true;
+                    continue;
+                }
+
+                var signature = signatures[i];
+                if (getPrettyTypeName && candidateSignature) {
+                    signature = candidateSignature;
+                }
+
+                result.push(signature.getSignatureTypeNameEx(prefix, shortform, brackets, scopeSymbol));
+                if (getPrettyTypeName) {
+                    break;
+                }
+            }
+
+            if (getPrettyTypeName && result.length && len > 1) {
+                var lastMemberName = <MemberNameArray>result[result.length - 1];
+                for (var i = i + 1; i < len; i++) {
+                    if (signatures[i].isDefinition()) {
+                        foundDefinition = true;
+                        break;
+                    }
+                }
+                var overloadString = getLocalizedText(DiagnosticCode._0_overload_s, [foundDefinition ? len - 2 : len - 1]);
+                lastMemberName.add(MemberName.create(overloadString));
+            }
+
+            return result;
+        }
+
+        public toString(scopeSymbol?: PullSymbol, useConstraintInName?: boolean) {
+            var s = this.getSignatureTypeNameEx(this.getScopedNameEx().toString(), /*shortform*/ false, /*brackets*/ false, scopeSymbol, /*getParamMarkerInfo*/ undefined, useConstraintInName).toString();
+            return s;
+        }
+
+        public getSignatureTypeNameEx(prefix: string, shortform: boolean, brackets: boolean, scopeSymbol?: PullSymbol, getParamMarkerInfo?: boolean, getTypeParamMarkerInfo?: boolean) {
+            var typeParamterBuilder = new MemberNameArray();
+
+            typeParamterBuilder.add(PullSymbol.getTypeParameterStringEx(
+                this.getTypeParameters(), scopeSymbol, getTypeParamMarkerInfo, /*useConstraintInName*/true));
+
+            if (brackets) {
+                typeParamterBuilder.add(MemberName.create("["));
+            }
+            else {
+                typeParamterBuilder.add(MemberName.create("("));
+            }
+
+            var builder = new MemberNameArray();
+            builder.prefix = prefix;
+
+            if (getTypeParamMarkerInfo) {
+                builder.prefix = prefix;
+                builder.addAll(typeParamterBuilder.entries);
+            }
+            else {
+                builder.prefix = prefix + typeParamterBuilder.toString();
+            }
+
+            var params = this.parameters;
+            var paramLen = params.length;
+            for (var i = 0; i < paramLen; i++) {
+                var paramType = params[i].type;
+                var typeString = paramType ? ": " : "";
+                var paramIsVarArg = params[i].isVarArg;
+                var varArgPrefix = paramIsVarArg ? "..." : "";
+                var optionalString = (!paramIsVarArg && params[i].isOptional) ? "?" : "";
+                if (getParamMarkerInfo) {
+                    builder.add(new MemberName());
+                }
+                builder.add(MemberName.create(varArgPrefix + params[i].getScopedNameEx(scopeSymbol).toString() + optionalString + typeString));
+                if (paramType) {
+                    builder.add(paramType.getScopedNameEx(scopeSymbol));
+                }
+                if (getParamMarkerInfo) {
+                    builder.add(new MemberName());
+                }
+                if (i < paramLen - 1) {
+                    builder.add(MemberName.create(", "));
+                }
+            }
+
+            if (shortform) {
+                if (brackets) {
+                    builder.add(MemberName.create("] => "));
+                }
+                else {
+                    builder.add(MemberName.create(") => "));
+                }
+            }
+            else {
+                if (brackets) {
+                    builder.add(MemberName.create("]: "));
+                }
+                else {
+                    builder.add(MemberName.create("): "));
+                }
+            }
+
+            if (this.returnType) {
+                builder.add(this.returnType.getScopedNameEx(scopeSymbol));
+            }
+            else {
+                builder.add(MemberName.create("any"));
+            }
+
+            return builder;
+        }
+
+        public wrapsSomeTypeParameter(typeParameterArgumentMap: PullTypeSymbol[]): boolean {
+            var signature = this;
+            if (signature.inWrapCheck) {
+                return false;
+            }
+
+            signature.inWrapCheck = true;
+
+            var wrapsSomeTypeParameter = false;
+
+            if (signature.returnType && signature.returnType.wrapsSomeTypeParameter(typeParameterArgumentMap)) {
+                wrapsSomeTypeParameter = true;
+            }
+
+            if (!wrapsSomeTypeParameter) {
+                var parameters = signature.parameters;
+
+                for (var i = 0; i < parameters.length; i++) {
+                    if (!parameters[i].type) {
+                        parameters[i]._resolveDeclaredSymbol();
+                    }
+
+                    if (parameters[i].type.wrapsSomeTypeParameter(typeParameterArgumentMap)) {
+                        wrapsSomeTypeParameter = true;
+                        break;
+                    }
+                }
+            }
+
+            signature.inWrapCheck = false;
+
+            return wrapsSomeTypeParameter;
+        }
+
+        public wrapsSomeNestedTypeIntoInfiniteExpansion(typeBeingWrapped: PullTypeSymbol, isCheckingTypeArgumentList: boolean, knownWrapMap: IBitMatrix): boolean {
+           if (this.inWrapCheck) {
+                return isCheckingTypeArgumentList;
+            }
+
+            if (knownWrapMap.valueAt(this.pullSymbolID, typeBeingWrapped.pullSymbolID) !== undefined) {
+                return knownWrapMap.valueAt(this.pullSymbolID, typeBeingWrapped.pullSymbolID);
+            }
+
+            knownWrapMap.setValueAt(this.pullSymbolID, typeBeingWrapped.pullSymbolID, isCheckingTypeArgumentList);
+
+            this.inWrapCheck = true;
+
+            var wrapsSomeWrappedTypeParameter = false;
+
+            if (this.returnType && this.returnType._wrapsSomeNestedTypeIntoInfiniteExpansionRecurse(typeBeingWrapped, isCheckingTypeArgumentList, knownWrapMap)) {
+                wrapsSomeWrappedTypeParameter = true;
+            }
+
+            if (!wrapsSomeWrappedTypeParameter) {
+                var parameters = this.parameters;
+
+                for (var i = 0; i < parameters.length; i++) {
+                    if (parameters[i].type && parameters[i].type._wrapsSomeNestedTypeIntoInfiniteExpansionRecurse(typeBeingWrapped, isCheckingTypeArgumentList, knownWrapMap)) {
+                        wrapsSomeWrappedTypeParameter = true;
+                        break;
+                    }
+                }
+            }
+
+            knownWrapMap.setValueAt(this.pullSymbolID, typeBeingWrapped.pullSymbolID, wrapsSomeWrappedTypeParameter);
+
+            this.inWrapCheck = false;
+
+            return wrapsSomeWrappedTypeParameter;
+        }
+    }
+
+    export class PullTypeSymbol extends PullSymbol {
+        private _members: PullSymbol[] = sentinelEmptyArray;
+        private _enclosedMemberTypes: PullTypeSymbol[] = null;
+        private _enclosedMemberContainers: PullTypeSymbol[] = null;
+        private _typeParameters: PullTypeParameterSymbol[] = null;
+
+        private _specializedVersionsOfThisType: PullTypeSymbol[] = null;
+        private _arrayVersionOfThisType: PullTypeSymbol = null;
+
+        private _implementedTypes: PullTypeSymbol[] = null;
+        private _extendedTypes: PullTypeSymbol[] = null;
+
+        private _typesThatExplicitlyImplementThisType: PullTypeSymbol[] = null;
+        private _typesThatExtendThisType: PullTypeSymbol[] = null;
+
+        private _callSignatures: PullSignatureSymbol[] = null;
+        private _allCallSignatures: PullSignatureSymbol[] = null;
+        private _constructSignatures: PullSignatureSymbol[] = null;
+        private _indexSignatures: PullSignatureSymbol[] = null;
+        private _allIndexSignatures: PullSignatureSymbol[] = null;
+
+        private _memberNameCache: IIndexable<PullSymbol> = null;
+        private _enclosedTypeNameCache: IIndexable<PullTypeSymbol> = null;
+        private _enclosedContainerCache: IIndexable<PullTypeSymbol> = null;
+        private _typeParameterNameCache: IIndexable<PullTypeParameterSymbol> = null;
+        private _containedNonMemberNameCache: IIndexable<PullSymbol> = null;
+        private _containedNonMemberTypeNameCache: IIndexable<PullTypeSymbol> = null;
+        private _containedNonMemberContainerCache: IIndexable<PullTypeSymbol> = null;
+
+        // The instanatiation cache we use when we are instantiating this type with a single 
+        // non-object type.
+        private _simpleInstantiationCache: PullTypeSymbol[] = null;
+
+        // The instantiation cache we use in all other circumstances.  i.e. instantiating with
+        // multiple types, or instantiating with object types.
+        private _complexInstantiationCache: IIndexable<PullTypeSymbol> = null;
+
+
+        // GTODO
+        private _hasGenericSignature = false;
+        private _hasGenericMember = false;
+
+        private _hasBaseTypeConflict = false;
+
+        private _knownBaseTypeCount = 0;
+
+        private _associatedContainerTypeSymbol: PullTypeSymbol = null;
+
+        private _constructorMethod: PullSymbol = null;
+        private _hasDefaultConstructor = false;
+
+        // TODO: Really only used to track doc comments...
+        private _functionSymbol: PullSymbol = null;
+        private _inMemberTypeNameEx = false;
+
+        public inSymbolPrivacyCheck = false;
+        public inWrapCheck = false;
+
+        public typeReference: PullTypeReferenceSymbol = null;
+
+        private _widenedType: PullTypeSymbol = null;
+
+        constructor(name: string, kind: PullElementKind) {
+            super(name, kind);
+            this.type = this;
+        }
+
+        // Returns true if this is type reference to Array<T>.  Note that because this is a type
+        // reference, it will have type arguments, not type parameters.
+        private _isArrayNamedTypeReference: boolean = undefined;
+        public isArrayNamedTypeReference() {
+            if (this._isArrayNamedTypeReference === undefined) {
+                this._isArrayNamedTypeReference = this.computeIsArrayNamedTypeReference();
+            }
+
+            return this._isArrayNamedTypeReference;
+        }
+
+        private computeIsArrayNamedTypeReference(): boolean {
+            var typeArgs = this.getTypeArguments()
+            if (typeArgs && this.getTypeArguments().length === 1 &&
+                this.name === "Array") {
+
+                var container = this.getContainer();
+                var declaration = this.getDeclarations()[0];
+
+                // If we're a child of the global module (i.e. we have a parent decl, but our 
+                // parent has no parent), then we're the Array<T> type.
+                if (declaration &&
+                    declaration.getParentDecl() &&
+                    declaration.getParentDecl().getParentDecl() === null) {
+
+                    return true;
+                }
+            }
+
+            return false;
+        }
+
+        public isType() { return true; }
+        public isClass() {
+            return this.kind === PullElementKind.Class || (this._constructorMethod !== null);
+        }
+        public isFunction() { return (this.kind & (PullElementKind.ConstructorType | PullElementKind.FunctionType)) !== 0; }
+        public isConstructor() { return this.kind === PullElementKind.ConstructorType; }
+        public isTypeParameter() { return false; }
+        public isTypeVariable() { return false; }
+        public isError() { return false; }
+        public isEnum() { return this.kind === PullElementKind.Enum; }
+
+        public getTypeParameterArgumentMap(): PullTypeSymbol[] {
+            return null;
+        }
+
+        public isObject(): boolean {
+            return hasFlag(this.kind,
+                PullElementKind.Class | PullElementKind.ConstructorType | PullElementKind.Enum | PullElementKind.FunctionType |
+                PullElementKind.Interface | PullElementKind.ObjectType | PullElementKind.ObjectLiteral);
+        }
+
+        public getKnownBaseTypeCount() { return this._knownBaseTypeCount; }
+        public resetKnownBaseTypeCount() { this._knownBaseTypeCount = 0; }
+        public incrementKnownBaseCount() { this._knownBaseTypeCount++; }
+
+        public setHasBaseTypeConflict(): void {
+            this._hasBaseTypeConflict = true;
+        }
+        public hasBaseTypeConflict(): boolean {
+            return this._hasBaseTypeConflict;
+        }
+
+        public hasMembers(): boolean {
+
+            if (this._members !== sentinelEmptyArray) {
+                return true;
+            }
+
+            var parents = this.getExtendedTypes();
+
+            for (var i = 0; i < parents.length; i++) {
+                if (parents[i].hasMembers()) {
+                    return true;
+                }
+            }
+
+            return false;
+        }
+
+        // GTODO
+        public setHasGenericSignature() { this._hasGenericSignature = true; }
+        public getHasGenericSignature() { return this._hasGenericSignature; }
+
+        // GTODO
+        public setHasGenericMember() { this._hasGenericMember = true; }
+        public getHasGenericMember() { return this._hasGenericMember; }
+
+        public setAssociatedContainerType(type: PullTypeSymbol): void {
+            this._associatedContainerTypeSymbol = type;
+        }
+
+        public getAssociatedContainerType(): PullTypeSymbol {
+            return this._associatedContainerTypeSymbol;
+        }
+
+        // REVIEW
+        public getArrayType(): PullTypeSymbol { return this._arrayVersionOfThisType; }
+
+        public getElementType(): PullTypeSymbol {
+            return null;
+        }
+
+        public setArrayType(arrayType: PullTypeSymbol) {
+            this._arrayVersionOfThisType = arrayType;
+        }
+
+        public getFunctionSymbol(): PullSymbol {
+            return this._functionSymbol;
+        }
+
+        public setFunctionSymbol(symbol: PullSymbol): void {
+            if (symbol) {
+                this._functionSymbol = symbol;
+            }
+        }
+
+        // TODO: This seems to conflate exposed members with private non-Members
+        public findContainedNonMember(name: string): PullSymbol {
+            if (!this._containedNonMemberNameCache) {
+                return null;
+            }
+
+            return this._containedNonMemberNameCache[name];
+        }
+
+        public findContainedNonMemberType(typeName: string, kind = PullElementKind.None): PullTypeSymbol {
+            if (!this._containedNonMemberTypeNameCache) {
+                return null;
+            }
+
+            var nonMemberSymbol = this._containedNonMemberTypeNameCache[typeName];
+
+            if (nonMemberSymbol && kind !== PullElementKind.None) {
+                nonMemberSymbol = hasFlag(nonMemberSymbol.kind, kind) ? nonMemberSymbol : null;
+            }
+
+            return nonMemberSymbol;
+        }
+
+        public findContainedNonMemberContainer(containerName: string, kind = PullElementKind.None): PullTypeSymbol {
+            if (!this._containedNonMemberContainerCache) {
+                return null;
+            }
+
+            var nonMemberSymbol = this._containedNonMemberContainerCache[containerName];
+
+            if (nonMemberSymbol && kind !== PullElementKind.None) {
+                nonMemberSymbol = hasFlag(nonMemberSymbol.kind, kind) ? nonMemberSymbol : null;
+            }
+
+            return nonMemberSymbol;
+        }
+
+        public addMember(memberSymbol: PullSymbol): void {
+            if (!memberSymbol) {
+                return;
+            }
+
+            memberSymbol.setContainer(this);
+
+            if (!this._memberNameCache) {
+                this._memberNameCache = createIntrinsicsObject<PullSymbol>();
+            }
+
+            if (this._members === sentinelEmptyArray) {
+                this._members = [];
+            }
+
+            this._members.push(memberSymbol);
+            this._memberNameCache[memberSymbol.name] = memberSymbol;
+        }
+
+        public addEnclosedMemberType(enclosedType: PullTypeSymbol): void {
+
+            if (!enclosedType) {
+                return;
+            }
+
+            enclosedType.setContainer(this);
+
+            if (!this._enclosedTypeNameCache) {
+                this._enclosedTypeNameCache = createIntrinsicsObject<PullTypeSymbol>();
+            }
+
+            if (!this._enclosedMemberTypes) {
+                this._enclosedMemberTypes = [];
+            }
+
+            this._enclosedMemberTypes[this._enclosedMemberTypes.length] = enclosedType;
+            this._enclosedTypeNameCache[enclosedType.name] = enclosedType;
+        }
+
+        public addEnclosedMemberContainer(enclosedContainer: PullTypeSymbol): void {
+
+            if (!enclosedContainer) {
+                return;
+            }
+
+            enclosedContainer.setContainer(this);
+
+            if (!this._enclosedContainerCache) {
+                this._enclosedContainerCache = createIntrinsicsObject<PullTypeSymbol>();
+            }
+
+            if (!this._enclosedMemberContainers) {
+                this._enclosedMemberContainers = [];
+            }
+
+            this._enclosedMemberContainers[this._enclosedMemberContainers.length] = enclosedContainer;
+            this._enclosedContainerCache[enclosedContainer.name] = enclosedContainer;
+        }
+
+        public addEnclosedNonMember(enclosedNonMember: PullSymbol): void {
+
+            if (!enclosedNonMember) {
+                return;
+            }
+
+            enclosedNonMember.setContainer(this);
+
+            if (!this._containedNonMemberNameCache) {
+                this._containedNonMemberNameCache = createIntrinsicsObject<PullSymbol>();
+            }
+
+            this._containedNonMemberNameCache[enclosedNonMember.name] = enclosedNonMember;
+        }
+
+        public addEnclosedNonMemberType(enclosedNonMemberType: PullTypeSymbol): void {
+
+            if (!enclosedNonMemberType) {
+                return;
+            }
+
+            enclosedNonMemberType.setContainer(this);
+
+            if (!this._containedNonMemberTypeNameCache) {
+                this._containedNonMemberTypeNameCache = createIntrinsicsObject<PullTypeSymbol>();
+            }
+
+            this._containedNonMemberTypeNameCache[enclosedNonMemberType.name] = enclosedNonMemberType;
+        }
+
+        public addEnclosedNonMemberContainer(enclosedNonMemberContainer: PullTypeSymbol): void {
+
+            if (!enclosedNonMemberContainer) {
+                return;
+            }
+
+            enclosedNonMemberContainer.setContainer(this);
+
+            if (!this._containedNonMemberContainerCache) {
+                this._containedNonMemberContainerCache = createIntrinsicsObject<PullTypeSymbol>();
+            }
+
+            this._containedNonMemberContainerCache[enclosedNonMemberContainer.name] = enclosedNonMemberContainer;
+        }
+
+        public addTypeParameter(typeParameter: PullTypeParameterSymbol): void {
+            if (!typeParameter) {
+                return;
+            }
+
+            if (!typeParameter.getContainer()) {
+                typeParameter.setContainer(this);
+            }
+
+            if (!this._typeParameterNameCache) {
+                this._typeParameterNameCache = createIntrinsicsObject<PullTypeParameterSymbol>();
+            }
+
+            if (!this._typeParameters) {
+                this._typeParameters = [];
+            }
+
+            this._typeParameters[this._typeParameters.length] = typeParameter;
+            this._typeParameterNameCache[typeParameter.getName()] = typeParameter;
+        }
+
+        // GTODO
+        public addConstructorTypeParameter(typeParameter: PullTypeParameterSymbol): void {
+
+            this.addTypeParameter(typeParameter);
+
+            var constructSignatures = this.getConstructSignatures();
+
+            for (var i = 0; i < constructSignatures.length; i++) {
+                constructSignatures[i].addTypeParameter(typeParameter);
+            }
+        }
+
+        public getMembers(): PullSymbol[] {
+            return this._members;
+        }
+
+        public setHasDefaultConstructor(hasOne= true): void {
+            this._hasDefaultConstructor = hasOne;
+        }
+
+        public getHasDefaultConstructor(): boolean {
+            return this._hasDefaultConstructor;
+        }
+
+        public getConstructorMethod(): PullSymbol {
+            return this._constructorMethod;
+        }
+
+        public setConstructorMethod(constructorMethod: PullSymbol): void {
+            this._constructorMethod = constructorMethod;
+        }
+
+        public getTypeParameters(): PullTypeParameterSymbol[] {
+            if (!this._typeParameters) {
+                return sentinelEmptyArray;
+            }
+
+            return this._typeParameters;
+        }
+
+        // GTODO
+        public isGeneric(): boolean {
+            return (this._typeParameters && this._typeParameters.length > 0) ||
+                this._hasGenericSignature ||
+                this._hasGenericMember ||
+                this.isArrayNamedTypeReference();
+        }
+
+        private canUseSimpleInstantiationCache(substitutingTypes: PullTypeSymbol[]): boolean {
+            return substitutingTypes.length === 1 && substitutingTypes[0].kind !== PullElementKind.ObjectType;
+        }
+
+        public addSpecialization(specializedVersionOfThisType: PullTypeSymbol, substitutingTypes: PullTypeSymbol[]): void {
+
+            if (!substitutingTypes || !substitutingTypes.length) {
+                return;
+            }
+
+            if (this.canUseSimpleInstantiationCache(substitutingTypes)) {
+                if (!this._simpleInstantiationCache) {
+                    this._simpleInstantiationCache = [];
+                }
+
+                this._simpleInstantiationCache[substitutingTypes[0].pullSymbolID] = specializedVersionOfThisType;
+            }
+            else {
+                if (!this._complexInstantiationCache) {
+                    this._complexInstantiationCache = createIntrinsicsObject<PullTypeSymbol>();
+                }
+
+                this._complexInstantiationCache[getIDForTypeSubstitutions(substitutingTypes)] = specializedVersionOfThisType;
+            }
+
+            if (!this._specializedVersionsOfThisType) {
+                this._specializedVersionsOfThisType = [];
+            }
+
+            this._specializedVersionsOfThisType.push(specializedVersionOfThisType);
+        }
+
+        public getSpecialization(substitutingTypes: PullTypeSymbol[]): PullTypeSymbol {
+
+            if (!substitutingTypes || !substitutingTypes.length) {
+                return null;
+            }
+
+            if (this.canUseSimpleInstantiationCache(substitutingTypes)) {
+                if (!this._simpleInstantiationCache) {
+                    return null;
+                }
+
+                var result = this._simpleInstantiationCache[substitutingTypes[0].pullSymbolID];
+                return result || null;
+            }
+            else {
+                if (!this._complexInstantiationCache) {
+                    return null;
+                }
+
+                var result = this._complexInstantiationCache[getIDForTypeSubstitutions(substitutingTypes)];
+                return result || null;
+            }
+        }
+
+        public getKnownSpecializations(): PullTypeSymbol[] {
+            if (!this._specializedVersionsOfThisType) {
+                return sentinelEmptyArray;
+            }
+
+            return this._specializedVersionsOfThisType;
+        }
+
+        // GTODO
+        public getTypeArguments(): PullTypeSymbol[] {
+            return null;
+        }
+
+        public getTypeArgumentsOrTypeParameters(): PullTypeSymbol[] {
+            return this.getTypeParameters();
+        }
+
+        public addCallSignature(callSignature: PullSignatureSymbol): void {
+
+            if (!this._callSignatures) {
+                this._callSignatures = [];
+            }
+
+            this._callSignatures[this._callSignatures.length] = callSignature;
+
+            if (callSignature.isGeneric()) {
+                this._hasGenericSignature = true;
+            }
+
+            callSignature.functionType = this;
+        }
+
+        public addConstructSignature(constructSignature: PullSignatureSymbol): void {
+
+            if (!this._constructSignatures) {
+                this._constructSignatures = [];
+            }
+
+            this._constructSignatures[this._constructSignatures.length] = constructSignature;
+
+            if (constructSignature.isGeneric()) {
+                this._hasGenericSignature = true;
+            }
+
+            constructSignature.functionType = this;
+        }
+
+        public addIndexSignature(indexSignature: PullSignatureSymbol): void {
+            if (!this._indexSignatures) {
+                this._indexSignatures = [];
+            }
+
+            this._indexSignatures[this._indexSignatures.length] = indexSignature;
+
+            if (indexSignature.isGeneric()) {
+                this._hasGenericSignature = true;
+            }
+
+            indexSignature.functionType = this;
+        }
+
+        // This method can be called to get unhidden (not shadowed by a signature in derived class)
+        // signatures from a set of base class signatures. Can be used for signatures of any kind.
+        // October 16, 2013: Section 7.1:
+        // A call signature declaration hides a base type call signature that is identical when
+        // return types are ignored.
+        // A construct signature declaration hides a base type construct signature that is
+        // identical when return types are ignored.
+        // A string index signature declaration hides a base type string index signature.
+        // A numeric index signature declaration hides a base type numeric index signature.
+        
+        private addUnhiddenSignaturesFromBaseType(derivedTypeSignatures: PullSignatureSymbol[], baseTypeSignatures: PullSignatureSymbol[], signaturesBeingAggregated: PullSignatureSymbol[]) {
+            // If there are no derived type signatures, none of the base signatures will be hidden.
+            if (!derivedTypeSignatures) {
+                signaturesBeingAggregated.push.apply(signaturesBeingAggregated, baseTypeSignatures);
+                return;
+            }
+
+            var resolver = this._getResolver();
+            for (var i = 0; i < baseTypeSignatures.length; i++) {
+                var baseSignature = baseTypeSignatures[i];
+                // If it is different from every signature in the derived type (modulo
+                // return types, add it to the list)
+                var signatureIsHidden = ArrayUtilities.any(derivedTypeSignatures, sig => 
+                    resolver.signaturesAreIdentical(baseSignature, sig, /*includingReturnType*/ false));
+
+                if (!signatureIsHidden) {
+                    signaturesBeingAggregated.push(baseSignature);
+                }
+            }
+        }
+
+        public hasOwnCallSignatures(): boolean {
+            return this._callSignatures !== null;
+        }
+
+        public getCallSignatures(): PullSignatureSymbol[] {
+            if (this._allCallSignatures) {
+                return this._allCallSignatures;
+            }
+
+            var signatures: PullSignatureSymbol[] = [];
+
+            if (this._callSignatures) {
+                signatures = signatures.concat(this._callSignatures);
+            }
+
+            // Check for inherited call signatures
+            // Only interfaces can inherit call signatures
+            if (this._extendedTypes && this.kind === PullElementKind.Interface) {
+                for (var i = 0; i < this._extendedTypes.length; i++) {
+                    if (this._extendedTypes[i].hasBase(this)) {
+                        continue;
+                    }
+
+                    // October 16, 2013: Section 7.1:
+                    // A call signature declaration hides a base type call signature that is
+                    // identical when return types are ignored.
+                    this.addUnhiddenSignaturesFromBaseType(this._callSignatures, this._extendedTypes[i].getCallSignatures(), signatures);
+                }
+            }
+
+            this._allCallSignatures = signatures;
+
+            return signatures;
+        }
+
+        public hasOwnConstructSignatures(): boolean {
+            return this._constructSignatures !== null;
+        }
+
+        public getConstructSignatures(): PullSignatureSymbol[]{
+            var signatures: PullSignatureSymbol[] = [];
+
+            if (this._constructSignatures) {
+                signatures = signatures.concat(this._constructSignatures);
+            }
+
+            // If it's a constructor type, we don't inherit construct signatures
+            // (E.g., we'd be looking at the statics on a class, where we want
+            // to inherit members, but not construct signatures
+            if (this._extendedTypes && this.kind === PullElementKind.Interface) {
+                for (var i = 0; i < this._extendedTypes.length; i++) {
+                    if (this._extendedTypes[i].hasBase(this)) {
+                        continue;
+                    }
+
+                    // October 16, 2013: Section 7.1:
+                    // A construct signature declaration hides a base type construct signature that is
+                    // identical when return types are ignored.
+                    this.addUnhiddenSignaturesFromBaseType(this._constructSignatures, this._extendedTypes[i].getConstructSignatures(), signatures);
+                }
+            }
+
+            return signatures;
+        }
+
+        public hasOwnIndexSignatures(): boolean {
+            return this._indexSignatures !== null;
+        }
+
+        public getOwnIndexSignatures(): PullSignatureSymbol[] {
+            return this._indexSignatures || sentinelEmptyArray;
+        }
+
+        public getIndexSignatures(): PullSignatureSymbol[] {
+            if (this._allIndexSignatures) {
+                return this._allIndexSignatures;
+            }
+
+            var signatures: PullSignatureSymbol[] = [];
+
+            if (this._indexSignatures) {
+                signatures = signatures.concat(this._indexSignatures);
+            }
+
+            if (this._extendedTypes) {
+                for (var i = 0; i < this._extendedTypes.length; i++) {
+                    if (this._extendedTypes[i].hasBase(this)) {
+                        continue;
+                    }
+
+                    // October 16, 2013: Section 7.1:
+                    // A string index signature declaration hides a base type string index signature.
+                    // A numeric index signature declaration hides a base type numeric index signature.
+                    this.addUnhiddenSignaturesFromBaseType(this._indexSignatures, this._extendedTypes[i].getIndexSignatures(), signatures);
+                }
+            }
+
+            this._allIndexSignatures = signatures;
+
+            return signatures;
+        }
+
+        public addImplementedType(implementedType: PullTypeSymbol): void {
+            if (!implementedType) {
+                return;
+            }
+
+            if (!this._implementedTypes) {
+                this._implementedTypes = [];
+            }
+
+            this._implementedTypes[this._implementedTypes.length] = implementedType;
+
+            implementedType.addTypeThatExplicitlyImplementsThisType(this);
+        }
+
+        public getImplementedTypes(): PullTypeSymbol[] {
+            if (!this._implementedTypes) {
+                return sentinelEmptyArray;
+            }
+
+            return this._implementedTypes;
+        }
+
+        public addExtendedType(extendedType: PullTypeSymbol): void {
+            if (!extendedType) {
+                return;
+            }
+
+            if (!this._extendedTypes) {
+                this._extendedTypes = [];
+            }
+
+            this._extendedTypes[this._extendedTypes.length] = extendedType;
+
+            extendedType.addTypeThatExtendsThisType(this);
+        }
+
+        public getExtendedTypes(): PullTypeSymbol[] {
+            if (!this._extendedTypes) {
+                return sentinelEmptyArray;
+            }
+
+            return this._extendedTypes;
+        }
+
+        public addTypeThatExtendsThisType(type: PullTypeSymbol): void {
+            if (!type) {
+                return;
+            }
+
+            if (!this._typesThatExtendThisType) {
+                this._typesThatExtendThisType = [];
+            }
+
+            this._typesThatExtendThisType[this._typesThatExtendThisType.length] = type;
+        }
+
+        public getTypesThatExtendThisType(): PullTypeSymbol[] {
+            if (!this._typesThatExtendThisType) {
+                this._typesThatExtendThisType = [];
+            }
+
+            return this._typesThatExtendThisType;
+        }
+
+        public addTypeThatExplicitlyImplementsThisType(type: PullTypeSymbol): void {
+            if (!type) {
+                return;
+            }
+
+            if (!this._typesThatExplicitlyImplementThisType) {
+                this._typesThatExplicitlyImplementThisType = [];
+            }
+
+            this._typesThatExplicitlyImplementThisType[this._typesThatExplicitlyImplementThisType.length] = type;
+        }
+
+        public getTypesThatExplicitlyImplementThisType(): PullTypeSymbol[] {
+            if (!this._typesThatExplicitlyImplementThisType) {
+                this._typesThatExplicitlyImplementThisType = [];
+            }
+
+            return this._typesThatExplicitlyImplementThisType;
+        }
+
+        public hasBase(potentialBase: PullTypeSymbol, visited: PullSymbol[]= []): boolean {
+            // Check if this is the potential base:
+            //      A extends A  => this === potentialBase
+            //      A<T> extends A<T>  => this.getRootSymbol() === potentialBase
+            //      A<T> extends A<string> => this === potentialBase.getRootSymbol()
+            if (this === potentialBase || this.getRootSymbol() === potentialBase || this === potentialBase.getRootSymbol()) {
+                return true;
+            }
+
+            if (ArrayUtilities.contains(visited, this)) {
+                return true;
+            }
+
+            visited.push(this);
+
+            var extendedTypes = this.getExtendedTypes();
+
+            for (var i = 0; i < extendedTypes.length; i++) {
+                if (extendedTypes[i].hasBase(potentialBase, visited)) {
+                    return true;
+                }
+            }
+
+            var implementedTypes = this.getImplementedTypes();
+
+            for (var i = 0; i < implementedTypes.length; i++) {
+                if (implementedTypes[i].hasBase(potentialBase, visited)) {
+                    return true;
+                }
+            }
+
+            // Clean the list if we are returning false to ensure we are not leaving symbols that 
+            // were not in the path. No need to do that if we return true, as that will short circuit
+            // the search
+            visited.pop();
+
+            return false;
+        }
+
+        public isValidBaseKind(baseType: PullTypeSymbol, isExtendedType: boolean): boolean {
+            // Error type symbol is invalid base kind
+            if (baseType.isError()) {
+                return false;
+            }
+
+            var thisIsClass = this.isClass();
+            if (isExtendedType) {
+                if (thisIsClass) {
+                    // Class extending non class Type is invalid
+                    return baseType.kind === PullElementKind.Class;
+                }
+            }
+            else {
+                if (!thisIsClass) {
+                    // Interface implementing baseType is invalid
+                    return false;
+                }
+            }
+
+            // Interface extending non interface or class 
+            // or class implementing non interface or class - are invalid
+            return !!(baseType.kind & (PullElementKind.Interface | PullElementKind.Class));
+        }
+
+        public findMember(name: string, lookInParent: boolean): PullSymbol {
+            var memberSymbol: PullSymbol = null;
+
+            if (this._memberNameCache) {
+                memberSymbol = this._memberNameCache[name];
+            }
+
+            if (memberSymbol || !lookInParent) {
+                return memberSymbol;
+            }
+
+            // check parents
+            if (this._extendedTypes) {
+
+                for (var i = 0; i < this._extendedTypes.length; i++) {
+                    memberSymbol = this._extendedTypes[i].findMember(name, lookInParent);
+
+                    if (memberSymbol) {
+                        return memberSymbol;
+                    }
+                }
+            }
+
+            return null;
+        }
+
+        public findNestedType(name: string, kind = PullElementKind.None): PullTypeSymbol {
+            var memberSymbol: PullTypeSymbol;
+
+            if (!this._enclosedTypeNameCache) {
+                return null;
+            }
+
+            memberSymbol = this._enclosedTypeNameCache[name];
+
+            if (memberSymbol && kind !== PullElementKind.None) {
+                memberSymbol = hasFlag(memberSymbol.kind, kind) ? memberSymbol : null;
+            }
+
+            return memberSymbol;
+        }
+
+        public findNestedContainer(name: string, kind = PullElementKind.None): PullTypeSymbol {
+            var memberSymbol: PullTypeSymbol;
+
+            if (!this._enclosedContainerCache) {
+                return null;
+            }
+
+            memberSymbol = this._enclosedContainerCache[name];
+
+            if (memberSymbol && kind !== PullElementKind.None) {
+                memberSymbol = hasFlag(memberSymbol.kind, kind) ? memberSymbol : null;
+            }
+
+            return memberSymbol;
+        }
+
+        public getAllMembers(searchDeclKind: PullElementKind, memberVisiblity: GetAllMembersVisiblity): PullSymbol[] {
+
+            var allMembers: PullSymbol[] = [];
+
+            // Add members
+            if (this._members !== sentinelEmptyArray) {
+
+                for (var i = 0, n = this._members.length; i < n; i++) {
+                    var member = this._members[i];
+                    if ((member.kind & searchDeclKind) && (memberVisiblity !== GetAllMembersVisiblity.externallyVisible || !member.anyDeclHasFlag(PullElementFlags.Private))) {
+                        allMembers[allMembers.length] = member;
+                    }
+                }
+            }
+
+            // Add parent members
+            if (this._extendedTypes) {
+                // Do not look for the parent's private members unless we need to enumerate all members
+                var extenedMembersVisibility = memberVisiblity !== GetAllMembersVisiblity.all ? GetAllMembersVisiblity.externallyVisible : GetAllMembersVisiblity.all;
+
+                for (var i = 0, n = this._extendedTypes.length; i < n; i++) {
+                    var extendedMembers = this._extendedTypes[i].getAllMembers(searchDeclKind, /*memberVisiblity*/ extenedMembersVisibility);
+
+                    for (var j = 0, m = extendedMembers.length; j < m; j++) {
+                        var extendedMember = extendedMembers[j];
+                        if (!(this._memberNameCache && this._memberNameCache[extendedMember.name])) {
+                            allMembers[allMembers.length] = extendedMember;
+                        }
+                    }
+                }
+            }
+
+            if (this.isContainer()) {
+                if (this._enclosedMemberTypes) {
+                    for (var i = 0; i < this._enclosedMemberTypes.length; i++) {
+                        allMembers[allMembers.length] = this._enclosedMemberTypes[i];
+                    }
+                }
+                if (this._enclosedMemberContainers) {
+                    for (var i = 0; i < this._enclosedMemberContainers.length; i++) {
+                        allMembers[allMembers.length] = this._enclosedMemberContainers[i];
+                    }
+                }
+            }
+
+            return allMembers;
+        }
+
+        public findTypeParameter(name: string): PullTypeParameterSymbol {
+            if (!this._typeParameterNameCache) {
+                return null;
+            }
+
+            return this._typeParameterNameCache[name];
+        }
+
+        public setResolved(): void {
+            super.setResolved();
+        }
+
+        public getNamePartForFullName(): string {
+            var name = super.getNamePartForFullName();
+
+            var typars = this.getTypeArgumentsOrTypeParameters();
+            var typarString = PullSymbol.getTypeParameterString(typars, this, /*useConstraintInName:*/ true);
+            return name + typarString;
+        }
+
+        public getScopedName(scopeSymbol?: PullSymbol, skipTypeParametersInName?: boolean, useConstraintInName?: boolean, skipInternalAliasName?: boolean): string {
+            return this.getScopedNameEx(scopeSymbol, skipTypeParametersInName, useConstraintInName, /*getPrettyTypeName*/ false, /*getTypeParamMarkerInfskipInternalAliasName*/ false, skipInternalAliasName).toString();
+        }
+
+        public isNamedTypeSymbol(): boolean {
+            var kind = this.kind;
+            if (kind === PullElementKind.Primitive || // primitives
+                kind === PullElementKind.Class || // class
+                kind === PullElementKind.Container || // module
+                kind === PullElementKind.DynamicModule || // dynamic module
+                kind === PullElementKind.TypeAlias || // dynamic module
+                kind === PullElementKind.Enum || // enum
+                kind === PullElementKind.TypeParameter || //TypeParameter
+                ((kind === PullElementKind.Interface || kind === PullElementKind.ObjectType) && this.name !== "")) {
+                return true;
+            }
+
+            return false;
+        }
+
+        public toString(scopeSymbol?: PullSymbol, useConstraintInName?: boolean): string {
+            var s = this.getScopedNameEx(scopeSymbol, /*skipTypeParametersInName*/ false, useConstraintInName).toString();
+            return s;
+        }
+
+        public getScopedNameEx(scopeSymbol?: PullSymbol, skipTypeParametersInName?: boolean, useConstraintInName?: boolean, getPrettyTypeName?: boolean, getTypeParamMarkerInfo?: boolean, skipInternalAliasName?: boolean): MemberName {
+
+            if (this.isArrayNamedTypeReference()) {
+                var elementType = this.getElementType();
+                var elementMemberName = elementType ?
+                    (elementType.isArrayNamedTypeReference() || elementType.isNamedTypeSymbol() ?
+                    elementType.getScopedNameEx(scopeSymbol, /*skipTypeParametersInName*/ false, /*useConstraintInName*/ false, getPrettyTypeName, getTypeParamMarkerInfo, skipInternalAliasName) :
+                    elementType.getMemberTypeNameEx(/*topLevel*/ false, scopeSymbol, getPrettyTypeName)) :
+                    MemberName.create("any");
+                return MemberName.create(elementMemberName, "", "[]");
+            }
+
+            if (!this.isNamedTypeSymbol()) {
+                return this.getMemberTypeNameEx(/*topLevel*/ true, scopeSymbol, getPrettyTypeName);
+            }
+
+            if (skipTypeParametersInName) {
+                return MemberName.create(super.getScopedName(scopeSymbol, skipTypeParametersInName, useConstraintInName, skipInternalAliasName));
+            }
+            else {
+                var builder = new MemberNameArray();
+                builder.prefix = super.getScopedName(scopeSymbol, skipTypeParametersInName, useConstraintInName, skipInternalAliasName);
+
+                var typars = this.getTypeArgumentsOrTypeParameters();
+                builder.add(PullSymbol.getTypeParameterStringEx(typars, scopeSymbol, getTypeParamMarkerInfo, useConstraintInName));
+
+                return builder;
+            }
+        }
+
+        public hasOnlyOverloadCallSignatures(): boolean {
+            var members = this.getMembers();
+            var callSignatures = this.getCallSignatures();
+            var constructSignatures = this.getConstructSignatures();
+            return members.length === 0 && constructSignatures.length === 0 && callSignatures.length > 1;
+        }
+
+        public getTypeOfSymbol() {
+            // typeof Module/Class/Enum
+            var associatedContainerType = this.getAssociatedContainerType();
+            if (associatedContainerType && associatedContainerType.isNamedTypeSymbol()) {
+                return associatedContainerType;
+            }
+
+            // typeof Function
+            var functionSymbol = this.getFunctionSymbol();
+            if (functionSymbol && functionSymbol.kind === PullElementKind.Function && !PullHelpers.isSymbolLocal(functionSymbol)) {
+                return functionSymbol;
+            }
+
+            return null;
+        }
+
+        private getMemberTypeNameEx(topLevel: boolean, scopeSymbol?: PullSymbol, getPrettyTypeName?: boolean): MemberName {
+            var members = this.getMembers();
+            var callSignatures = this.getCallSignatures();
+            var constructSignatures = this.getConstructSignatures();
+            var indexSignatures = this.getIndexSignatures();
+
+            if (members.length > 0 || callSignatures.length > 0 || constructSignatures.length > 0 || indexSignatures.length > 0) {
+                var typeOfSymbol = this.getTypeOfSymbol();
+                if (typeOfSymbol) {
+                    var nameForTypeOf = typeOfSymbol.getScopedNameEx(scopeSymbol, /*skipTypeParametersInName*/ true);
+                    return MemberName.create(nameForTypeOf, "typeof ", "");
+                }
+
+                if (this._inMemberTypeNameEx) {
+                    // If recursive without type name possible if function expression type
+                    return MemberName.create("any");
+                }
+
+                this._inMemberTypeNameEx = true;
+
+                var allMemberNames = new MemberNameArray();
+                var curlies = !topLevel || indexSignatures.length !== 0;
+                var delim = "; ";
+                for (var i = 0; i < members.length; i++) {
+                    if (members[i].kind === PullElementKind.Method && members[i].type.hasOnlyOverloadCallSignatures()) {
+                        // Add all Call signatures of the method
+                        var methodCallSignatures = members[i].type.getCallSignatures();
+                        var nameStr = members[i].getDisplayName(scopeSymbol) + (members[i].isOptional ? "?" : "");;
+                        var methodMemberNames = PullSignatureSymbol.getSignaturesTypeNameEx(methodCallSignatures, nameStr, /*shortform*/ false, /*brackets*/ false, scopeSymbol);
+                        allMemberNames.addAll(methodMemberNames);
+                    }
+                    else {
+                        var memberTypeName = members[i].getNameAndTypeNameEx(scopeSymbol);
+                        if (memberTypeName.isArray() && (<MemberNameArray>memberTypeName).delim === delim) {
+                            allMemberNames.addAll((<MemberNameArray>memberTypeName).entries);
+                        }
+                        else {
+                            allMemberNames.add(memberTypeName);
+                        }
+                    }
+                    curlies = true;
+                }
+
+                // Use pretty Function overload signature if this is just a call overload
+                var getPrettyFunctionOverload = getPrettyTypeName && !curlies && this.hasOnlyOverloadCallSignatures();
+
+                var signatureCount = callSignatures.length + constructSignatures.length + indexSignatures.length;
+                var useShortFormSignature = !curlies && (signatureCount === 1);
+                var signatureMemberName: MemberName[];
+
+                if (callSignatures.length > 0) {
+                    signatureMemberName =
+                    PullSignatureSymbol.getSignaturesTypeNameEx(callSignatures, /*prefix*/ "", useShortFormSignature, /*brackets*/ false, scopeSymbol, getPrettyFunctionOverload);
+                    allMemberNames.addAll(signatureMemberName);
+                }
+
+                if (constructSignatures.length > 0) {
+                    signatureMemberName =
+                    PullSignatureSymbol.getSignaturesTypeNameEx(constructSignatures, "new", useShortFormSignature, /*brackets*/ false, scopeSymbol);
+                    allMemberNames.addAll(signatureMemberName);
+                }
+
+                if (indexSignatures.length > 0) {
+                    signatureMemberName =
+                    PullSignatureSymbol.getSignaturesTypeNameEx(indexSignatures, /*prefix*/ "", useShortFormSignature, /*brackets*/ true, scopeSymbol);
+                    allMemberNames.addAll(signatureMemberName);
+                }
+
+                if ((curlies) || (!getPrettyFunctionOverload && (signatureCount > 1) && topLevel)) {
+                    allMemberNames.prefix = "{ ";
+                    allMemberNames.suffix = "}";
+                    allMemberNames.delim = delim;
+                }
+                else if (allMemberNames.entries.length > 1) {
+                    allMemberNames.delim = delim;
+                }
+
+                this._inMemberTypeNameEx = false;
+
+                return allMemberNames;
+
+            }
+
+            return MemberName.create("{}");
+        }
+
+        public getGenerativeTypeClassification(enclosingType: PullTypeSymbol): GenerativeTypeClassification {
+            return GenerativeTypeClassification.Closed;
+        }
+
+        // REVIEW: Should cache these checks
+
+        // The argument map prevents us from accidentally flagging method type parameters, or (if we
+        // ever decide to go that route) allows for partial specialization
+        public wrapsSomeTypeParameter(typeParameterArgumentMap: CandidateInferenceInfo[]): boolean;
+        public wrapsSomeTypeParameter(typeParameterArgumentMap: PullTypeSymbol[]): boolean;
+        public wrapsSomeTypeParameter(typeParameterArgumentMap: any[]): boolean {
+            var type = this;
+
+            var wrapsSomeTypeParameter = false;
+
+            // if we encounter a type paramter, we're obviously wrapping
+            if (type.isTypeParameter()) {
+                if (typeParameterArgumentMap[type.pullSymbolID]) {
+                    return true;
+                }
+
+                var constraint = (<PullTypeParameterSymbol>type).getConstraint();
+
+                if (constraint && constraint.wrapsSomeTypeParameter(typeParameterArgumentMap)) {
+                    return true;
+                }
+
+                return false;
+            }
+
+            if (type.inWrapCheck) {
+                return wrapsSomeTypeParameter;
+            }
+
+            type.inWrapCheck = true;
+
+            if (!wrapsSomeTypeParameter) {
+                var typeArguments = type.getTypeArguments();
+
+                // If there are no type arguments, we could be instantiating the 'root' type
+                // declaration
+                if (type.isGeneric() && !typeArguments) {
+                    typeArguments = type.getTypeParameters();
+                }
+
+                // if it's a generic type, scan the type arguments to see which may wrap type parameters
+                if (typeArguments) {
+                    for (var i = 0; i < typeArguments.length; i++) {
+                        if (typeArguments[i].wrapsSomeTypeParameter(typeParameterArgumentMap)) {
+                            wrapsSomeTypeParameter = true;
+                            break;
+                        }
+                    }
+                }
+            }
+
+            // if it's not a named type, we'll need to introspect its member list
+            if (!(type.kind & PullElementKind.SomeInstantiatableType) || !type.name) {
+                if (!wrapsSomeTypeParameter) {
+                    // otherwise, walk the member list and signatures, checking for wraps
+                    var members = type.getAllMembers(PullElementKind.SomeValue, GetAllMembersVisiblity.all);
+
+                    for (var i = 0; i < members.length; i++) {
+                        if (members[i].type.wrapsSomeTypeParameter(typeParameterArgumentMap)) {
+                            wrapsSomeTypeParameter = true;
+                            break;
+                        }
+                    }
+                }
+
+                if (!wrapsSomeTypeParameter) {
+                    var sigs = type.getCallSignatures();
+
+                    for (var i = 0; i < sigs.length; i++) {
+                        if (sigs[i].wrapsSomeTypeParameter(typeParameterArgumentMap)) {
+                            wrapsSomeTypeParameter = true;
+                            break;
+                        }
+                    }
+                }
+
+                if (!wrapsSomeTypeParameter) {
+                    sigs = type.getConstructSignatures();
+
+                    for (var i = 0; i < sigs.length; i++) {
+                        if (sigs[i].wrapsSomeTypeParameter(typeParameterArgumentMap)) {
+                            wrapsSomeTypeParameter = true;
+                            break;
+                        }
+                    }
+                }
+
+                if (!wrapsSomeTypeParameter) {
+                    sigs = type.getIndexSignatures();
+
+                    for (var i = 0; i < sigs.length; i++) {
+                        if (sigs[i].wrapsSomeTypeParameter(typeParameterArgumentMap)) {
+                            wrapsSomeTypeParameter = true;
+                            break;
+                        }
+                    }
+                }
+            }
+
+            type.inWrapCheck = false;
+
+            return wrapsSomeTypeParameter;
+        }
+
+        // Detect if a type parameter is wrapped in a wrapped form that generates infinite expansion.  E.g., for 'T'
+        //  class C<T> {
+        //      p1: T; <- no
+        //      p2: C<T>; <- no
+        //      p3: C<C<T>> <- yes
+        //  }
+        public wrapsSomeNestedTypeIntoInfiniteExpansion(typeBeingWrapped: PullTypeSymbol) {
+            if (!this.isArrayNamedTypeReference() && this.isNamedTypeSymbol()) {
+                var knownWrapMap = BitMatrix.getBitMatrix(/*allowUndefinedValues:*/ true);
+                var result = this._wrapsSomeNestedTypeIntoInfiniteExpansionRecurse(typeBeingWrapped, /*isCheckingTypeArgumentList:*/ false, knownWrapMap);
+                knownWrapMap.release();
+
+                return result;
+            }
+
+            return false;
+        }
+
+        private isTypeEquivalentToRootSymbol() {
+            if (this.isTypeReference()) {
+                if (this.getIsSpecialized()) {
+                    // If all the type parameters are typeArguments, the type is equivalent to its declaration - as in the members will be of same type
+                    var typeArguments = this.getTypeArguments();
+                    var rootTypeArguments = (<PullTypeSymbol>this.getRootSymbol()).getTypeArguments();
+                    if (typeArguments) {
+                        for (var i = 0; i < typeArguments.length; i++) {
+                            if (!typeArguments[i].isTypeParameter() && // The typeArgument is not type parameter
+                                !(rootTypeArguments && rootTypeArguments[i] === typeArguments[i].getRootSymbol())) { // Root symbol of the type argument is not same as type argument of rootSymbol
+                                return false;
+                            }
+                        }
+                        return true;
+                    }
+
+                    return false;
+                }
+                else {
+                    // Just a reference to the declaration
+                    return true;
+                }
+            }
+
+            return false;
+        }
+
+        private isTypeBeingWrapped(typeBeingWrapped: PullTypeSymbol) {
+            // If this type is already in wrap check or is this is the typeBeingWrapped - it is the wrapping of the type
+            if (this.inWrapCheck || this === typeBeingWrapped) {
+                return true;
+            }
+
+            // If typebeingWrapped is equivalent to the rootSymbol, check with the root
+            if (typeBeingWrapped.isTypeEquivalentToRootSymbol()) {
+                return this.isTypeBeingWrapped(<PullTypeSymbol>typeBeingWrapped.getRootSymbol());
+            }
+
+            return false;
+        }
+
+        private anyRootTypeBeingWrapped(typeBeingWrapped: PullTypeSymbol) {
+            var prevRootType = this;
+            var rootType = <PullTypeSymbol>this.getRootSymbol();
+            while (rootType !== prevRootType) {
+                if (rootType.isTypeBeingWrapped(typeBeingWrapped)) {
+                    // members are already being checked - do not iterate
+                    return true;
+                }
+
+                prevRootType = rootType;
+                rootType = <PullTypeSymbol>rootType.getRootSymbol();
+            }
+
+            return false;
+        }
+
+        public _wrapsSomeNestedTypeIntoInfiniteExpansionRecurse(typeBeingWrapped: PullTypeSymbol, isCheckingTypeArgumentList: boolean, knownWrapMap: IBitMatrix): boolean {
+            if (this.isArrayNamedTypeReference()) {
+                return this.getElementType()._wrapsSomeNestedTypeIntoInfiniteExpansionRecurse(typeBeingWrapped, isCheckingTypeArgumentList, knownWrapMap);
+            }
+
+            // If this type is being wrapped, we have nestedWrapping if we are checking type argument
+            if (this.isTypeBeingWrapped(typeBeingWrapped)) {
+                return isCheckingTypeArgumentList;
+            }
+
+            if (knownWrapMap.valueAt(this.pullSymbolID, typeBeingWrapped.pullSymbolID) !== undefined) {
+                return knownWrapMap.valueAt(this.pullSymbolID, typeBeingWrapped.pullSymbolID);
+            }
+
+            // if we encounter a type parameter or primitive, nothing is being wrapped
+            if (this.isPrimitive() || this.isTypeParameter()) {
+                return false;
+            }
+
+            this.inWrapCheck = true;
+
+            var wrapsSomeWrappedTypeParameter = false;
+
+            knownWrapMap.setValueAt(this.pullSymbolID, typeBeingWrapped.pullSymbolID, false);
+
+            wrapsSomeWrappedTypeParameter = this._wrapsSomeNestedTypeIntoInfiniteExpansionWorker(typeBeingWrapped, isCheckingTypeArgumentList, knownWrapMap);
+
+            knownWrapMap.setValueAt(this.pullSymbolID, typeBeingWrapped.pullSymbolID, wrapsSomeWrappedTypeParameter);
+
+            this.inWrapCheck = false;
+
+            return wrapsSomeWrappedTypeParameter;
+        }
+
+        private _wrapsSomeNestedTypeIntoInfiniteExpansionWorker(typeBeingWrapped: PullTypeSymbol, isCheckingTypeArgumentList: boolean, knownWrapMap: IBitMatrix): boolean {
+            // if it's a generic type, test to see if we're wrapping
+            var typeArguments = this.getTypeArguments();
+            if (typeArguments) {
+                for (var i = 0; i < typeArguments.length; i++) {
+                    if (typeArguments[i]._wrapsSomeNestedTypeIntoInfiniteExpansionRecurse(typeBeingWrapped, /*isCheckingTypeArgumentList:*/ true, knownWrapMap)) {
+                        return true;
+                    }
+                }
+            }
+
+            // There is root symbol already in typeCheck, we need not check members 
+            if (this.anyRootTypeBeingWrapped(typeBeingWrapped)) {
+                // If we are checking the type argument list and this type is just a reference to the root type, we have a wrapped type
+                if (isCheckingTypeArgumentList && this.isTypeReference() && !this.getIsSpecialized()) {
+                    // This is just a reference to the root Symbol, return true;
+                    return true;
+                }
+
+                return false;
+            }
+            // If it is not a named type symbol or this type is a generic type, verify members
+            else if (!this.isNamedTypeSymbol() || this.isGeneric()) {
+                // If this is a type that is specialized only with the type parameters or is just a reference type then checking members of this type 
+                // is equivalent to checking members of the rootSymbol
+                var isTypeEquivalentToRootSymbol = this.isTypeEquivalentToRootSymbol();
+                var rootType = PullHelpers.getRootType(this);
+                if (isTypeEquivalentToRootSymbol) {
+                    rootType.inWrapCheck = true;
+                }
+
+                // otherwise, walk the member list and signatures, checking for wraps
+                var members = this.getAllMembers(PullElementKind.SomeValue, GetAllMembersVisiblity.all);
+                for (var i = 0; i < members.length; i++) {
+                    if (members[i].type && members[i].type._wrapsSomeNestedTypeIntoInfiniteExpansionRecurse(typeBeingWrapped, isCheckingTypeArgumentList, knownWrapMap)) {
+                        return true;
+                    }
+                }
+
+                var sigs = this.getCallSignatures();
+                for (var i = 0; i < sigs.length; i++) {
+                    if (sigs[i].wrapsSomeNestedTypeIntoInfiniteExpansion(typeBeingWrapped, isCheckingTypeArgumentList, knownWrapMap)) {
+                        return true;
+                    }
+                }
+
+                sigs = this.getConstructSignatures();
+                for (var i = 0; i < sigs.length; i++) {
+                    if (sigs[i].wrapsSomeNestedTypeIntoInfiniteExpansion(typeBeingWrapped, isCheckingTypeArgumentList, knownWrapMap)) {
+                        return true;
+                    }
+                }
+
+                sigs = this.getIndexSignatures();
+                for (var i = 0; i < sigs.length; i++) {
+                    if (sigs[i].wrapsSomeNestedTypeIntoInfiniteExpansion(typeBeingWrapped, isCheckingTypeArgumentList, knownWrapMap)) {
+                        return true;
+                    }
+                }
+
+                if (isTypeEquivalentToRootSymbol) {
+                    rootType.inWrapCheck = false;
+                }
+
+                return false;
+            }
+        }
+
+        // This is the same signature as PullTypeResolver.widenType (except that the positions
+        // of the resolver are switched). This method just returns the cached value of the widened
+        // type, otherwise, calls into the resolver.
+        public widenedType(resolver: PullTypeResolver, ast: ISyntaxElement, context: PullTypeResolutionContext): PullTypeSymbol {
+            if (!this._widenedType) {
+                this._widenedType = resolver.widenType(this, ast, context);
+            }
+            return this._widenedType;
+        }
+    }
+
+    export class PullPrimitiveTypeSymbol extends PullTypeSymbol {
+        constructor(name: string) {
+            super(name, PullElementKind.Primitive);
+
+            this.isResolved = true;
+        }
+
+        public isAny(): boolean {
+            return !this.isStringConstant() && this.name === "any";
+        }
+
+        public isNull(): boolean {
+            return !this.isStringConstant() && this.name === "null";
+        }
+
+        public isUndefined(): boolean {
+            return !this.isStringConstant() && this.name === "undefined";
+        }
+
+        public isStringConstant() { return false; }
+
+        public setUnresolved() {
+            // do nothing...
+        }
+
+        // Overrides the PullSymbol.getDisplayName to give the appearance of widening. The spec
+        // doesn't say anything about displaying types, but we should leave no trace of undefined
+        // or null.
+        public getDisplayName() {
+            if (this.isNull() || this.isUndefined()) {
+                return "any";
+            }
+            else {
+                return super.getDisplayName();
+            }
+        }
+    }
+
+    export class PullStringConstantTypeSymbol extends PullPrimitiveTypeSymbol {
+        constructor(name: string) {
+            super(name);
+        }
+
+        public isStringConstant() {
+            return true;
+        }
+    }
+
+    export class PullErrorTypeSymbol extends PullPrimitiveTypeSymbol {
+
+        constructor(private anyType: PullTypeSymbol, name: string) {
+            super(name);
+
+            this.isResolved = true;
+        }
+
+        public isError() {
+            return true;
+        }
+
+        public getName(scopeSymbol?: PullSymbol, useConstraintInName?: boolean): string {
+            return this.anyType.getName(scopeSymbol, useConstraintInName);
+        }
+
+        public getDisplayName(scopeSymbol?: PullSymbol, useConstraintInName?: boolean, skipInternalAliasName?: boolean): string {
+            return this.anyType.getName(scopeSymbol, useConstraintInName);
+        }
+
+        public toString(scopeSymbol?: PullSymbol, useConstraintInName?: boolean) {
+            return this.anyType.getName(scopeSymbol, useConstraintInName);
+        }
+    }
+
+    // represents the module "namespace" type
+    export class PullContainerSymbol extends PullTypeSymbol {
+        public instanceSymbol: PullSymbol = null;
+
+        private assignedValue: PullSymbol = null;
+        private assignedType: PullTypeSymbol = null;
+        private assignedContainer: PullContainerSymbol = null;
+
+        constructor(name: string, kind: PullElementKind) {
+            super(name, kind);
+        }
+
+        public isContainer() { return true; }
+
+        public setInstanceSymbol(symbol: PullSymbol) {
+            this.instanceSymbol = symbol;
+        }
+
+        public getInstanceSymbol(): PullSymbol {
+            return this.instanceSymbol;
+        }
+
+        public setExportAssignedValueSymbol(symbol: PullSymbol) {
+            this.assignedValue = symbol;
+        }
+
+        public getExportAssignedValueSymbol() {
+            return this.assignedValue;
+        }
+
+        public setExportAssignedTypeSymbol(type: PullTypeSymbol) {
+            this.assignedType = type;
+        }
+
+        public getExportAssignedTypeSymbol() {
+            return this.assignedType;
+        }
+
+        public setExportAssignedContainerSymbol(container: PullContainerSymbol) {
+            this.assignedContainer = container;
+        }
+
+        public getExportAssignedContainerSymbol() {
+            return this.assignedContainer;
+        }
+
+        public hasExportAssignment() {
+            return !!this.assignedValue || !!this.assignedType || !!this.assignedContainer;
+        }
+
+        static usedAsSymbol(containerSymbol: PullSymbol, symbol: PullSymbol): boolean {
+            if (!containerSymbol || !containerSymbol.isContainer()) {
+                return false;
+            }
+
+            if (!containerSymbol.isAlias() && containerSymbol.type === symbol) {
+                return true;
+            }
+
+            var moduleSymbol = <PullContainerSymbol>containerSymbol;
+            var valueExportSymbol = moduleSymbol.getExportAssignedValueSymbol();
+            var typeExportSymbol = moduleSymbol.getExportAssignedTypeSymbol();
+            var containerExportSymbol = moduleSymbol.getExportAssignedContainerSymbol();
+            if (valueExportSymbol || typeExportSymbol || containerExportSymbol) {
+                return valueExportSymbol === symbol || typeExportSymbol == symbol || containerExportSymbol == symbol || PullContainerSymbol.usedAsSymbol(containerExportSymbol, symbol);
+            }
+
+            return false;
+        }
+
+        public getInstanceType() {
+            return this.instanceSymbol ? this.instanceSymbol.type : null;
+        }
+    }
+
+    export class PullTypeAliasSymbol extends PullTypeSymbol {
+        private _assignedValue: PullSymbol = null;
+        private _assignedType: PullTypeSymbol = null;
+        private _assignedContainer: PullContainerSymbol = null;
+
+        private _isUsedAsValue = false;
+        private _typeUsedExternally = false;
+        private retrievingExportAssignment = false;
+        private contingentValueSymbols: PullTypeAliasSymbol[] = null;
+
+        constructor(name: string) {
+            super(name, PullElementKind.TypeAlias);
+        }
+
+        public typeUsedExternally(): boolean {
+            this._resolveDeclaredSymbol();
+            return this._typeUsedExternally;
+        }
+
+        public isUsedAsValue(): boolean {
+            this._resolveDeclaredSymbol();
+            return this._isUsedAsValue;
+        }
+
+        public setTypeUsedExternally(value: boolean): void {
+            this._typeUsedExternally = value;
+        }
+
+        public addContingentValueSymbol(contingentValueSymbol: PullTypeAliasSymbol) {
+            if (!this.contingentValueSymbols) {
+                this.contingentValueSymbols = [contingentValueSymbol];
+            }
+            else {
+                this.contingentValueSymbols.push(contingentValueSymbol);
+            }
+        }
+
+        public setIsUsedAsValue(value: boolean): void {
+            this._isUsedAsValue = value;
+
+            // Set other aliases as used - this would happen if this alias comes from the another alias
+            if (this.contingentValueSymbols && this.contingentValueSymbols.length > 0) {
+                for (var i = 0, len = this.contingentValueSymbols.length; i < len; i++) {
+                    this.contingentValueSymbols[i].setIsUsedAsValue(value);
+                }
+            }
+        }
+
+        public assignedValue(): PullSymbol {
+            this._resolveDeclaredSymbol();
+            return this._assignedValue;
+        }
+
+        public assignedType(): PullTypeSymbol {
+            this._resolveDeclaredSymbol();
+            return this._assignedType;
+        }
+
+        public assignedContainer(): PullContainerSymbol {
+            this._resolveDeclaredSymbol();
+            return this._assignedContainer;
+        }
+
+        public isAlias() { return true; }
+        public isContainer() { return true; }
+
+        public setAssignedValueSymbol(symbol: PullSymbol): void {
+            this._assignedValue = symbol;
+        }
+
+        public getExportAssignedValueSymbol(): PullSymbol {
+            if (this._assignedValue) {
+                return this._assignedValue;
+            }
+
+            if (this.retrievingExportAssignment) {
+                return null;
+            }
+
+            if (this._assignedContainer) {
+                this.retrievingExportAssignment = true;
+                var sym = this._assignedContainer.getExportAssignedValueSymbol();
+                this.retrievingExportAssignment = false;
+                return sym;
+            }
+
+            return null;
+        }
+
+        public setAssignedTypeSymbol(type: PullTypeSymbol): void {
+            this._assignedType = type;
+        }
+
+        public getExportAssignedTypeSymbol(): PullTypeSymbol {
+            if (this.retrievingExportAssignment) {
+                return null;
+            }
+
+            if (this._assignedType) {
+                if (this._assignedType.isAlias()) {
+                    this.retrievingExportAssignment = true;
+                    var sym = (<PullTypeAliasSymbol>this._assignedType).getExportAssignedTypeSymbol();
+                    this.retrievingExportAssignment = false;
+                }
+                else if (this._assignedType !== this._assignedContainer) {
+                    return this._assignedType;
+                }
+            }
+
+            if (this._assignedContainer) {
+                this.retrievingExportAssignment = true;
+                var sym = this._assignedContainer.getExportAssignedTypeSymbol();
+                this.retrievingExportAssignment = false;
+                if (sym) {
+                    return sym;
+                }
+            }
+
+            return this._assignedContainer;
+        }
+
+        public setAssignedContainerSymbol(container: PullContainerSymbol): void {
+            this._assignedContainer = container;
+        }
+
+        public getExportAssignedContainerSymbol(): PullContainerSymbol {
+            if (this.retrievingExportAssignment) {
+                return null;
+            }
+
+            if (this._assignedContainer) {
+                this.retrievingExportAssignment = true;
+                var sym = this._assignedContainer.getExportAssignedContainerSymbol();
+                this.retrievingExportAssignment = false;
+                if (sym) {
+                    return sym;
+                }
+            }
+
+            return this._assignedContainer;
+        }
+
+        public getMembers(): PullSymbol[] {
+            if (this._assignedType) {
+                return this._assignedType.getMembers();
+            }
+
+            return sentinelEmptyArray;
+        }
+
+        public getCallSignatures(): PullSignatureSymbol[] {
+            if (this._assignedType) {
+                return this._assignedType.getCallSignatures();
+            }
+
+            return sentinelEmptyArray;
+        }
+
+        public getConstructSignatures(): PullSignatureSymbol[] {
+            if (this._assignedType) {
+                return this._assignedType.getConstructSignatures();
+            }
+
+            return sentinelEmptyArray;
+        }
+
+        public getIndexSignatures(): PullSignatureSymbol[] {
+            if (this._assignedType) {
+                return this._assignedType.getIndexSignatures();
+            }
+
+            return sentinelEmptyArray;
+        }
+
+        public findMember(name: string): PullSymbol {
+            if (this._assignedType) {
+                return this._assignedType.findMember(name, /*lookInParent*/ true);
+            }
+
+            return null;
+        }
+
+        public findNestedType(name: string): PullTypeSymbol {
+            if (this._assignedType) {
+                return this._assignedType.findNestedType(name);
+            }
+
+            return null;
+        }
+
+        public findNestedContainer(name: string): PullTypeSymbol {
+            if (this._assignedType) {
+                return this._assignedType.findNestedContainer(name);
+            }
+
+            return null;
+        }
+
+        public getAllMembers(searchDeclKind: PullElementKind, memberVisibility: GetAllMembersVisiblity): PullSymbol[] {
+            if (this._assignedType) {
+                return this._assignedType.getAllMembers(searchDeclKind, memberVisibility);
+            }
+
+            return sentinelEmptyArray;
+        }
+    }
+
+    export class PullDefinitionSignatureSymbol extends PullSignatureSymbol {
+        public isDefinition() { return true; }
+    }
+
+    export class PullTypeParameterSymbol extends PullTypeSymbol {
+        private _constraint: PullTypeSymbol = null;
+
+        constructor(name: string, private _isFunctionTypeParameter: boolean) {
+            super(name, PullElementKind.TypeParameter);
+        }
+
+        public isTypeParameter() { return true; }
+        public isFunctionTypeParameter() { return this._isFunctionTypeParameter; }
+
+        public setConstraint(constraintType: PullTypeSymbol) {
+            this._constraint = constraintType;
+        }
+
+        public getConstraint(): PullTypeSymbol {
+            return this._constraint;
+        }
+
+        public getCallSignatures(): PullSignatureSymbol[] {
+            if (this._constraint) {
+                return this._constraint.getCallSignatures();
+            }
+
+            return super.getCallSignatures();
+        }
+
+        public getConstructSignatures(): PullSignatureSymbol[] {
+            if (this._constraint) {
+                return this._constraint.getConstructSignatures();
+            }
+
+            return super.getConstructSignatures();
+        }
+
+        public getIndexSignatures(): PullSignatureSymbol[] {
+            if (this._constraint) {
+                return this._constraint.getIndexSignatures();
+            }
+
+            return super.getIndexSignatures();
+        }
+
+        public isGeneric() { return true; }
+
+        public fullName(scopeSymbol?: PullSymbol) {
+            var name = this.getDisplayName(scopeSymbol);
+            var container = this.getContainer();
+            if (container) {
+                var containerName = container.fullName(scopeSymbol);
+                name = name + " in " + containerName;
+            }
+
+            return name;
+        }
+
+        public getName(scopeSymbol?: PullSymbol, useConstraintInName?: boolean): string {
+            var name = super.getName(scopeSymbol);
+
+            if (this.isPrinting) {
+                return name;
+            }
+
+            this.isPrinting = true;
+
+            if (useConstraintInName && this._constraint) {
+                name += " extends " + this._constraint.toString(scopeSymbol);
+            }
+
+            this.isPrinting = false;
+
+            return name;
+        }
+
+        public getDisplayName(scopeSymbol?: PullSymbol, useConstraintInName?: boolean, skipInternalAliasName?: boolean) {
+            var name = super.getDisplayName(scopeSymbol, useConstraintInName, skipInternalAliasName);
+
+            if (this.isPrinting) {
+                return name;
+            }
+
+            this.isPrinting = true;
+
+            if (useConstraintInName && this._constraint) {
+                name += " extends " + this._constraint.toString(scopeSymbol);
+            }
+
+            this.isPrinting = false;
+
+            return name;
+        }
+
+        public isExternallyVisible(inIsExternallyVisibleSymbols?: PullSymbol[]): boolean {
+            return true;
+        }
+    }
+
+    export class PullAccessorSymbol extends PullSymbol {
+
+        private _getterSymbol: PullSymbol = null;
+        private _setterSymbol: PullSymbol = null;
+
+        constructor(name: string) {
+            super(name, PullElementKind.Property);
+        }
+
+        public isAccessor() { return true; }
+
+        public setSetter(setter: PullSymbol) {
+            if (!setter) {
+                return;
+            }
+
+            this._setterSymbol = setter;
+        }
+
+        public getSetter(): PullSymbol {
+            return this._setterSymbol;
+        }
+
+        public setGetter(getter: PullSymbol) {
+            if (!getter) {
+                return;
+            }
+
+            this._getterSymbol = getter;
+        }
+
+        public getGetter(): PullSymbol {
+            return this._getterSymbol;
+        }
+    }
+
+    export function getIDForTypeSubstitutions(types: PullTypeSymbol[]): string {
+        var substitution = "";
+        var members: PullSymbol[] = null;
+
+        for (var i = 0; i < types.length; i++) {
+
+            // Cache object types structurally
+            if (types[i].kind !== PullElementKind.ObjectType) {
+                substitution += types[i].pullSymbolID + "#";
+            }
+            else {
+                var structure = getIDForTypeSubstitutionsFromObjectType(types[i]);
+
+                if (structure) {
+                    substitution += structure;
+                }
+                else {
+                    substitution += types[i].pullSymbolID + "#";
+                }
+            }
+        }
+
+        return substitution;
+    }
+
+    function getIDForTypeSubstitutionsFromObjectType(type: PullTypeSymbol): string {
+        var structure = "";
+
+        if (type.isResolved) {
+            var members = type.getMembers();
+            if (members && members.length) {
+                for (var j = 0; j < members.length; j++) {
+                    structure += members[j].name + "@" + getIDForTypeSubstitutions([members[j].type]);
+                }
+            }
+
+            var callSignatures = type.getCallSignatures();
+            if (callSignatures && callSignatures.length) {
+                for (var j = 0; j < callSignatures.length; j++) {
+                    structure += getIDForTypeSubstitutionFromSignature(callSignatures[j]);
+                }
+            }
+
+            var constructSignatures = type.getConstructSignatures();
+            if (constructSignatures && constructSignatures.length) {
+                for (var j = 0; j < constructSignatures.length; j++) {
+                    structure += "new" + getIDForTypeSubstitutionFromSignature(constructSignatures[j]);
+                }
+            }
+
+            var indexSignatures = type.getIndexSignatures();
+            if (indexSignatures && indexSignatures.length) {
+                for (var j = 0; j < indexSignatures.length; j++) {
+                    structure += "[]" + getIDForTypeSubstitutionFromSignature(indexSignatures[j]);
+                }
+            }
+        }
+
+        if (structure !== "") {
+            return "{" + structure + "}";
+        }
+
+        return null;
+    }
+
+    function getIDForTypeSubstitutionFromSignature(signature: PullSignatureSymbol): string {
+        var structure = "(";
+        var parameters = signature.parameters;
+        if (parameters && parameters.length) {
+            for (var k = 0; k < parameters.length; k++) {
+                structure += parameters[k].name + "@" + getIDForTypeSubstitutions([parameters[k].type]);
+            }
+        }
+
+        structure += ")" + getIDForTypeSubstitutions([signature.returnType]);
+        return structure;
+    }
+
+    export enum GetAllMembersVisiblity {
+        // All properties of the type regardless of their accessibility level
+        all = 0,
+
+        // Only properties that are accessible on a class instance, i.e. public and private members of 
+        // the current class, and only public members of any bases it extends
+        internallyVisible = 1,
+
+        // Only public members of classes
+        externallyVisible = 2,
+    }
 }