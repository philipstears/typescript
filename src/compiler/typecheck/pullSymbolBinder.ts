// Copyright (c) Microsoft. All rights reserved. Licensed under the Apache License, Version 2.0. 
// See LICENSE.txt in the project root for complete license information.

///<reference path='..\typescript.ts' />

module TypeScript {
    export var globalBindingPhase = 0;

    export class PullSymbolBinder {
        private parentChain: PullTypeSymbol[] = [];
        private parentDeclChain: PullDecl[] = [];
        private declPath: string[] = [];

        private bindingPhase = globalBindingPhase++;

        private staticClassMembers: PullSymbol[] = [];

        private functionTypeParameterCache: any = new BlockIntrinsics();

        private findTypeParameterInCache(name: string) {
            return <PullTypeParameterSymbol>this.functionTypeParameterCache[name];
        }

        private addTypeParameterToCache(typeParameter: PullTypeParameterSymbol) {
            this.functionTypeParameterCache[typeParameter.getName()] = typeParameter;
        }

        private resetTypeParameterCache() {
            this.functionTypeParameterCache = new BlockIntrinsics();
        }

        public semanticInfo: SemanticInfo;

        public reBindingAfterChange = false;
        public startingDeclForRebind = pullDeclID; // note that this gets set on creation
        public startingSymbolForRebind = pullSymbolID; // note that this gets set on creation

        constructor(private compilationSettings: CompilationSettings,
                    public semanticInfoChain: SemanticInfoChain) {
        }

        public setUnit(fileName: string) {
            this.semanticInfo = this.semanticInfoChain.getUnit(fileName);
        }

        public getParent(returnInstanceType = false): PullTypeSymbol {
            var parent = this.parentChain ? this.parentChain[this.parentChain.length - 1] : null;

            if (parent && parent.isContainer() && returnInstanceType) {
                var instanceSymbol = (<PullContainerTypeSymbol>parent).getInstanceSymbol();

                if (instanceSymbol) {
                    parent = instanceSymbol.getType();
                }
            }

            return parent;
        }

        public getParentDecl(): PullDecl {
            return this.parentDeclChain.length ? this.parentDeclChain[this.parentDeclChain.length - 1] : null;
        }

        public getDeclPath() { return this.declPath; }

        public pushParent(parentType: PullTypeSymbol, parentDecl: PullDecl) {
            if (parentType) {
                this.parentChain[this.parentChain.length] = parentType;
                this.parentDeclChain[this.parentDeclChain.length] = parentDecl;
                this.declPath[this.declPath.length] = parentType.getName();
            }
        }

        public popParent() {
            if (this.parentChain.length) {
                this.parentChain.length--;
                this.parentDeclChain.length--;
                this.declPath.length--;
            }
        }

        public findSymbolInContext(name: string, declKind: PullElementKind, typeLookupPath: string[]): PullSymbol {
            var startTime = new Date().getTime();
            var contextSymbolPath: string[] = this.getDeclPath();
            var nestedSymbolPath: string[] = [];
            var copyOfContextSymbolPath = [];
            var symbol: PullSymbol = null;

            var endTime = 0;

            // first, search within the given symbol path
            if (typeLookupPath.length) {

                for (var i = 0; i < typeLookupPath.length; i++) {
                    nestedSymbolPath[nestedSymbolPath.length] = typeLookupPath[i];
                }

                nestedSymbolPath[nestedSymbolPath.length] = name;

                while (nestedSymbolPath.length >= 2) {
                    symbol = this.semanticInfoChain.findSymbol(nestedSymbolPath, declKind);

                    if (symbol) {
                        endTime = new Date().getTime();
                        time_in_findSymbol += endTime - startTime;

                        return symbol;
                    }
                    nestedSymbolPath.length -= 2;
                    nestedSymbolPath[nestedSymbolPath.length] = name;
                }
            }

            // next, link back up to the enclosing context
            if (contextSymbolPath.length) {

                for (var i = 0; i < contextSymbolPath.length; i++) {
                    copyOfContextSymbolPath[copyOfContextSymbolPath.length] = contextSymbolPath[i];
                }

                for (var i = 0; i < typeLookupPath.length; i++) {
                    copyOfContextSymbolPath[copyOfContextSymbolPath.length] = typeLookupPath[i];
                }

                copyOfContextSymbolPath[copyOfContextSymbolPath.length] = name;

                while (copyOfContextSymbolPath.length >= 2) {
                    symbol = this.semanticInfoChain.findSymbol(copyOfContextSymbolPath, declKind);

                    if (symbol) {
                        endTime = new Date().getTime();
                        time_in_findSymbol += endTime - startTime;

                        return symbol;
                    }
                    copyOfContextSymbolPath.length -= 2;
                    copyOfContextSymbolPath[copyOfContextSymbolPath.length] = name;
                }
            }

            // finally, try searching globally
            symbol = this.semanticInfoChain.findSymbol([name], declKind);

            endTime = new Date().getTime();
            time_in_findSymbol += endTime - startTime;

            return symbol;
        }

        public symbolIsRedeclaration(sym: PullSymbol): boolean {
            var symID = sym.getSymbolID();
            return (symID >= this.startingSymbolForRebind) ||
                    ((sym.getRebindingID() === this.bindingPhase) && (symID !== this.startingSymbolForRebind));
        }

        //
        // decl binding
        //

        public bindModuleDeclarationToPullSymbol(moduleContainerDecl: PullDecl) {

            // 1. Test for existing decl - if it exists, use its symbol
            // 2. If no other decl exists, create a new symbol and use that one

            var modName = moduleContainerDecl.getName();

            var moduleContainerTypeSymbol: PullContainerTypeSymbol = null;
            var moduleInstanceSymbol: PullSymbol = null;
            var moduleInstanceTypeSymbol: PullTypeSymbol = null;

            var moduleInstanceDecl: PullDecl = moduleContainerDecl.getValueDecl();

            var moduleKind = moduleContainerDecl.getKind();

            var parent = this.getParent();
            var parentInstanceSymbol = this.getParent(true);
            var moduleAST = <ModuleDeclaration>this.semanticInfo.getASTForDecl(moduleContainerDecl);

            var isExported = moduleContainerDecl.getFlags() & PullElementFlags.Exported;
            var isEnum = (moduleKind & PullElementKind.Enum) != 0;
            var searchKind = isEnum ? PullElementKind.Enum : PullElementKind.SomeContainer;
            var isInitializedModule = (moduleContainerDecl.getFlags() & PullElementFlags.SomeInitializedModule) != 0;

            var createdNewSymbol = false;

            if (parent) {
                if (isExported) {
                    moduleContainerTypeSymbol = <PullContainerTypeSymbol>parent.findNestedType(modName, searchKind);
                }
                else {
                    moduleContainerTypeSymbol = <PullContainerTypeSymbol>parent.findContainedMember(modName);

                    if (moduleContainerTypeSymbol && !(moduleContainerTypeSymbol.getKind() & searchKind)) {
                        moduleContainerTypeSymbol = null;
                    }
                }
            }
            else if (!isExported || moduleContainerDecl.getKind() === PullElementKind.DynamicModule) {
                moduleContainerTypeSymbol = <PullContainerTypeSymbol>this.findSymbolInContext(modName, searchKind, []);
            }

            if (moduleContainerTypeSymbol && moduleContainerTypeSymbol.getKind() !== moduleKind) {
                // duplicate symbol error
                if (isInitializedModule) {
                    moduleContainerDecl.addDiagnostic(
                        new SemanticDiagnostic(this.semanticInfo.getPath(), moduleAST.minChar, moduleAST.getLength(), DiagnosticCode.Duplicate_identifier__0_, [moduleContainerDecl.getDisplayName()]));
                }

                moduleContainerTypeSymbol = null;
            }

            if (moduleContainerTypeSymbol) {
                moduleInstanceSymbol = moduleContainerTypeSymbol.getInstanceSymbol();
            }
            else { 
                moduleContainerTypeSymbol = new PullContainerTypeSymbol(modName, moduleKind);
                createdNewSymbol = true;

                if (!parent) {
                    this.semanticInfoChain.cacheGlobalSymbol(moduleContainerTypeSymbol, searchKind);
                }
            }

            if (!moduleInstanceSymbol && isInitializedModule) {

                // search for a complementary instance symbol first
                var variableSymbol: PullSymbol = null;
                if (!isEnum) {
                    if (parentInstanceSymbol) {
                        if (isExported) {
                            // We search twice because export visibility does not need to agree
                            variableSymbol = parentInstanceSymbol.findMember(modName, false);

                            if (!variableSymbol) {
                                variableSymbol = parentInstanceSymbol.findContainedMember(modName);
                            }
                        }
                        else {
                            variableSymbol = parentInstanceSymbol.findContainedMember(modName);

                            if (!variableSymbol) {
                                variableSymbol = parentInstanceSymbol.findMember(modName, false);
                            }
                        }

                        if (variableSymbol) {
                            var declarations = variableSymbol.getDeclarations();

                            if (declarations.length) {
                                var variableSymbolParent = declarations[0].getParentDecl();

                                if ((this.getParentDecl() !== variableSymbolParent) && (!this.reBindingAfterChange || (variableSymbolParent.getDeclID() >= this.startingDeclForRebind))) {
                                    variableSymbol = null;
                                }
                            }
                        }
                    }
                    else if (!(moduleContainerDecl.getFlags() & PullElementFlags.Exported)) {
                        variableSymbol = this.findSymbolInContext(modName, PullElementKind.SomeValue, []);
                    }
                }

                if (variableSymbol) {
                    var prevKind = variableSymbol.getKind();
                    var acceptableRedeclaration = (prevKind == PullElementKind.Function) || (prevKind == PullElementKind.ConstructorMethod) || variableSymbol.hasFlag(PullElementFlags.ImplicitVariable);

                    if (acceptableRedeclaration) {
                        moduleInstanceTypeSymbol = variableSymbol.getType();
                    }
                    else {
                        variableSymbol = null;
                    }
                }

                if (!moduleInstanceTypeSymbol) {
                    moduleInstanceTypeSymbol = new PullTypeSymbol(modName, PullElementKind.ObjectType);
                }

                moduleInstanceTypeSymbol.addDeclaration(moduleContainerDecl);

                moduleInstanceTypeSymbol.setAssociatedContainerType(moduleContainerTypeSymbol);

                // The instance symbol is further set up in bindVariableDeclaration
                // (We add the declaration there, invalidate previous decls on edit and add the instance symbol to the parent)
                if (variableSymbol) {
                    moduleInstanceSymbol = variableSymbol;
                }
                else {
                    moduleInstanceSymbol = new PullSymbol(modName, PullElementKind.Variable);
                    moduleInstanceSymbol.setType(moduleInstanceTypeSymbol);
                }
                
                moduleContainerTypeSymbol.setInstanceSymbol(moduleInstanceSymbol);

            }

            moduleContainerTypeSymbol.addDeclaration(moduleContainerDecl);
            moduleContainerDecl.setSymbol(moduleContainerTypeSymbol);

            this.semanticInfo.setSymbolAndDiagnosticsForAST(moduleAST.name, SymbolAndDiagnostics.fromSymbol(moduleContainerTypeSymbol));
            this.semanticInfo.setSymbolAndDiagnosticsForAST(moduleAST, SymbolAndDiagnostics.fromSymbol(moduleContainerTypeSymbol));

            if (createdNewSymbol) {

                if (parent) {
                    var linkKind = moduleContainerDecl.getFlags() & PullElementFlags.Exported ? SymbolLinkKind.PublicMember : SymbolLinkKind.PrivateMember;

                    if (linkKind === SymbolLinkKind.PublicMember) {
                        parent.addMember(moduleContainerTypeSymbol, linkKind);
                    }
                    else {
                        moduleContainerTypeSymbol.setContainer(parent);
                    }
                }
            }
            else if (this.reBindingAfterChange) {
                // clear out the old decls...
                var decls = moduleContainerTypeSymbol.getDeclarations();
                var scriptName = moduleContainerDecl.getScriptName();

                for (var i = 0; i < decls.length; i++) {
                    if (decls[i].getScriptName() === scriptName && decls[i].getDeclID() < this.startingDeclForRebind) {
                        moduleContainerTypeSymbol.removeDeclaration(decls[i]);
                    }
                }

                moduleContainerTypeSymbol.invalidate();

                moduleInstanceSymbol = moduleContainerTypeSymbol.getInstanceSymbol();

                if (moduleInstanceSymbol) {
                    var moduleInstanceTypeSymbol = moduleInstanceSymbol.getType();
                    decls = moduleInstanceTypeSymbol.getDeclarations();

                    for (var i = 0; i < decls.length; i++) {
                        if (decls[i].getScriptName() === scriptName && decls[i].getDeclID() < this.startingDeclForRebind) {
                            moduleInstanceTypeSymbol.removeDeclaration(decls[i]);
                        }
                    }

                    moduleInstanceTypeSymbol.addDeclaration(moduleContainerDecl);
                    moduleInstanceTypeSymbol.invalidate();
                }
            }

            this.pushParent(moduleContainerTypeSymbol, moduleContainerDecl);

            var childDecls = moduleContainerDecl.getChildDecls();

            for (var i = 0; i < childDecls.length; i++) {
                this.bindDeclToPullSymbol(childDecls[i]);
            }

            // if it's an enum, freshen the index signature
            if (isEnum) {

                moduleInstanceTypeSymbol = moduleContainerTypeSymbol.getInstanceSymbol().getType();

                if (this.reBindingAfterChange) {
                    var existingIndexSigs = moduleInstanceTypeSymbol.getIndexSignatures();

                    for (var i = 0; i < existingIndexSigs.length; i++) {
                        moduleInstanceTypeSymbol.removeIndexSignature(existingIndexSigs[i]);
                    }
                }

                var enumIndexSignature = new PullSignatureSymbol(PullElementKind.IndexSignature);
                var enumIndexParameterSymbol = new PullSymbol("x", PullElementKind.Parameter);
                enumIndexParameterSymbol.setType(this.semanticInfoChain.numberTypeSymbol);
                enumIndexSignature.addParameter(enumIndexParameterSymbol);
                enumIndexSignature.setReturnType(this.semanticInfoChain.stringTypeSymbol);

                moduleInstanceTypeSymbol.addIndexSignature(enumIndexSignature);

                moduleInstanceTypeSymbol.recomputeIndexSignatures();
            }

            this.popParent();
        }

        // aliases
        public bindImportDeclaration(importDeclaration: PullDecl) {
            var declFlags = importDeclaration.getFlags();
            var declKind = importDeclaration.getKind();
            var importDeclAST = <VariableDeclarator>this.semanticInfo.getASTForDecl(importDeclaration);

            var isExported = false;
            var linkKind = SymbolLinkKind.PrivateMember;
            var importSymbol: PullTypeAliasSymbol = null;
            var declName = importDeclaration.getName();
            var parentHadSymbol = false;
            var parent = this.getParent();

            if (parent) {
                importSymbol = <PullTypeAliasSymbol>parent.findMember(declName, false);

                if (!importSymbol) {
                    importSymbol = <PullTypeAliasSymbol>parent.findContainedMember(declName);

                    if (importSymbol) {
                        var declarations = importSymbol.getDeclarations();

                        if (declarations.length) {
                            var importSymbolParent = declarations[0].getParentDecl();

                            if ((importSymbolParent !== importDeclaration.getParentDecl()) && (!this.reBindingAfterChange || (importSymbolParent.getDeclID() >= this.startingDeclForRebind))) {
                                importSymbol = null;
                            }
                        }
                    }
                }
            }
            else if (!(importDeclaration.getFlags() & PullElementFlags.Exported)) {
                importSymbol = <PullTypeAliasSymbol>this.findSymbolInContext(declName, PullElementKind.SomeContainer, []);
            }

            if (importSymbol) {
                parentHadSymbol = true;
            }

            if (importSymbol && this.symbolIsRedeclaration(importSymbol)) {
                importDeclaration.addDiagnostic(
                    new SemanticDiagnostic(this.semanticInfo.getPath(), importDeclAST.minChar, importDeclAST.getLength(), DiagnosticCode.Duplicate_identifier__0_, [importDeclaration.getDisplayName()]));
                importSymbol = null;
            }

            if (this.reBindingAfterChange && importSymbol) {

                // prune out-of-date decls...
                var decls = importSymbol.getDeclarations();
                var scriptName = importDeclaration.getScriptName();

                for (var j = 0; j < decls.length; j++) {
                    if (decls[j].getScriptName() === scriptName && decls[j].getDeclID() < this.startingDeclForRebind) {
                        importSymbol.removeDeclaration(decls[j]);
                    }
                }

                importSymbol.setUnresolved();
            }

            if (!importSymbol) {
                importSymbol = new PullTypeAliasSymbol(declName);

                if (!parent) {
                    this.semanticInfoChain.cacheGlobalSymbol(importSymbol, PullElementKind.SomeContainer);
                }
            }

            importSymbol.addDeclaration(importDeclaration);
            importDeclaration.setSymbol(importSymbol);

            this.semanticInfo.setSymbolAndDiagnosticsForAST(importDeclAST, SymbolAndDiagnostics.fromSymbol(importSymbol));

            if (parent && !parentHadSymbol) {

                if (declFlags & PullElementFlags.Exported) {
                    parent.addMember(importSymbol, SymbolLinkKind.PublicMember);
                }
                else {
                    importSymbol.setContainer(parent);
                }
            }

            importSymbol.setIsBound(this.bindingPhase);
        }

        private cleanInterfaceSignatures(interfaceSymbol: PullTypeSymbol) {
            var callSigs = interfaceSymbol.getCallSignatures();
            var constructSigs = interfaceSymbol.getConstructSignatures();
            var indexSigs = interfaceSymbol.getIndexSignatures();

            for (var i = 0; i < callSigs.length; i++) {
                if (callSigs[i].getSymbolID() < this.startingSymbolForRebind) {
                    interfaceSymbol.removeCallSignature(callSigs[i], false);
                }
            }
            for (var i = 0; i < constructSigs.length; i++) {
                if (constructSigs[i].getSymbolID() < this.startingSymbolForRebind) {
                    interfaceSymbol.removeConstructSignature(constructSigs[i], false);
                }
            }
            for (var i = 0; i < indexSigs.length; i++) {
                if (indexSigs[i].getSymbolID() < this.startingSymbolForRebind) {
                    interfaceSymbol.removeIndexSignature(indexSigs[i], false);
                }
            }

            interfaceSymbol.recomputeCallSignatures();
            interfaceSymbol.recomputeConstructSignatures();
            interfaceSymbol.recomputeIndexSignatures();
        }

        private cleanClassSignatures(classSymbol: PullTypeSymbol) {
            var callSigs = classSymbol.getCallSignatures();
            var constructSigs = classSymbol.getConstructSignatures();
            var indexSigs = classSymbol.getIndexSignatures();

            for (var i = 0; i < callSigs.length; i++) {
                classSymbol.removeCallSignature(callSigs[i], false);
            }
            for (var i = 0; i < constructSigs.length; i++) {
                classSymbol.removeConstructSignature(constructSigs[i], false);
            }
            for (var i = 0; i < indexSigs.length; i++) {
                classSymbol.removeIndexSignature(indexSigs[i], false);
            }

            classSymbol.recomputeCallSignatures();
            classSymbol.recomputeConstructSignatures();
            classSymbol.recomputeIndexSignatures();

            var constructorSymbol = classSymbol.getConstructorMethod();
            var constructorTypeSymbol = constructorSymbol ? constructorSymbol.getType() : null;

            if (constructorTypeSymbol) {
                constructSigs = constructorTypeSymbol.getConstructSignatures();

                for (var i = 0; i < constructSigs.length; i++) {
                    constructorTypeSymbol.removeConstructSignature(constructSigs[i], false);
                }

                constructorTypeSymbol.recomputeConstructSignatures();
                constructorTypeSymbol.invalidate();
                constructorSymbol.invalidate();
            }

            // just invalidate this once, so we don't pay the cost of rebuilding caches
            // for each signature removed
            classSymbol.invalidate();            
        }

        // classes
        public bindClassDeclarationToPullSymbol(classDecl: PullDecl) {

            var className = classDecl.getName();
            var classSymbol: PullTypeSymbol = null;

            var constructorSymbol: PullSymbol = null;
            var constructorTypeSymbol: PullTypeSymbol = null;

            var classAST = <ClassDeclaration>this.semanticInfo.getASTForDecl(classDecl);
            var parentHadSymbol = false;

            var parent = this.getParent();
            var cleanedPreviousDecls = false;
            var isExported = classDecl.getFlags() & PullElementFlags.Exported;
            var isGeneric = false;

            // We're not yet ready to support interfaces augmenting classes (or vice versa)
            var acceptableSharedKind = PullElementKind.Class; // | PullElementKind.Interface;

            if (parent) {
                if (isExported) {
                    classSymbol = parent.findNestedType(className);

                    if (!classSymbol) {
                        classSymbol = <PullTypeSymbol>parent.findMember(className, false);
                    }
                }
                else {
                    classSymbol = <PullTypeSymbol>parent.findContainedMember(className);

                    if (classSymbol && (classSymbol.getKind() & acceptableSharedKind)) {

                        var declarations = classSymbol.getDeclarations();

                        if (declarations.length) {

                            var classSymbolParent = declarations[0].getParentDecl();

                            if ((classSymbolParent !== this.getParentDecl()) && (!this.reBindingAfterChange || (classSymbolParent.getDeclID() >= this.startingDeclForRebind))) {
                                classSymbol = null;
                            }
                        }
                    }
                    else {
                        classSymbol = null;
                    }
                }
            }
            else {
                classSymbol = <PullTypeSymbol>this.findSymbolInContext(className, acceptableSharedKind, []);
            }

            if (classSymbol && (!(classSymbol.getKind() & acceptableSharedKind) || !this.reBindingAfterChange || this.symbolIsRedeclaration(classSymbol))) {
                classDecl.addDiagnostic(
                    new SemanticDiagnostic(this.semanticInfo.getPath(), classAST.minChar, classAST.getLength(), DiagnosticCode.Duplicate_identifier__0_, [classDecl.getDisplayName()]));
                classSymbol = null;
            }
            else if (classSymbol) {
                parentHadSymbol = true;
            }

            var decls: PullDecl[];

            if (this.reBindingAfterChange && classSymbol) {

                // prune out-of-date decls
                decls = classSymbol.getDeclarations();
                var scriptName = classDecl.getScriptName();

                for (var j = 0; j < decls.length; j++) {
                    if (decls[j].getScriptName() === scriptName && decls[j].getDeclID() < this.startingDeclForRebind) {
                        classSymbol.removeDeclaration(decls[j]);

                        cleanedPreviousDecls = true;
                    }
                }

                constructorSymbol = classSymbol.getConstructorMethod();
                constructorTypeSymbol = constructorSymbol.getType();

                decls = constructorSymbol.getDeclarations();

                for (var j = 0; j < decls.length; j++) {
                    if (decls[j].getScriptName() === scriptName && decls[j].getDeclID() < this.startingDeclForRebind) {
                        constructorSymbol.removeDeclaration(decls[j]);

                        cleanedPreviousDecls = true;
                    }
                }

                if (constructorSymbol.getIsSynthesized()) {
                    classSymbol.setConstructorMethod(null);
                }

                if (classSymbol.isGeneric()) {
                    //classSymbol.invalidateSpecializations();
                    isGeneric = true;

                    var specializations = classSymbol.getKnownSpecializations();
                    var specialization: PullTypeSymbol = null;

                    for (var i = 0; i < specializations.length; i++) {
                        specializations[i].setUnresolved();
                        specializations[i].invalidate();
                    }

                    classSymbol.cleanTypeParameters();
                    constructorTypeSymbol.cleanTypeParameters();
                }

                classSymbol.setUnresolved();
                constructorSymbol.setUnresolved();
                constructorTypeSymbol.setUnresolved();
            }

            if (!parentHadSymbol) {
                classSymbol = new PullTypeSymbol(className, PullElementKind.Class);
                
                if (!parent) {
                    this.semanticInfoChain.cacheGlobalSymbol(classSymbol, acceptableSharedKind);
                }
            }

            classSymbol.addDeclaration(classDecl);

            classDecl.setSymbol(classSymbol);

            this.semanticInfo.setSymbolAndDiagnosticsForAST(classAST.name, SymbolAndDiagnostics.fromSymbol(classSymbol));
            this.semanticInfo.setSymbolAndDiagnosticsForAST(classAST, SymbolAndDiagnostics.fromSymbol(classSymbol));

            if (parent && !parentHadSymbol) {
                var linkKind = classDecl.getFlags() & PullElementFlags.Exported ? SymbolLinkKind.PublicMember : SymbolLinkKind.PrivateMember;

                if (linkKind === SymbolLinkKind.PublicMember) {
                    parent.addMember(classSymbol, linkKind);
                }
                else {
                    classSymbol.setContainer(parent);
                }
            }

            // PULLTODO: For now, remove stale signatures from the function type, but we want to be smarter about this when
            // incremental parsing comes online
            // PULLTODO: For now, classes should have none of these, though a pre-existing constructor might
            if (parentHadSymbol && cleanedPreviousDecls) {

                this.cleanClassSignatures(classSymbol);

                if (isGeneric) {
                    specializations = classSymbol.getKnownSpecializations();

                    for (var i = 0; i < specializations.length; i++) {
                        this.cleanClassSignatures(<PullTypeSymbol>specializations[i]);
                    }                 
                }
            }

            this.pushParent(classSymbol, classDecl);

            var childDecls = classDecl.getChildDecls();

            this.resetTypeParameterCache();

            for (var i = 0; i < childDecls.length; i++) {
                this.bindDeclToPullSymbol(childDecls[i]);
            }

            this.resetTypeParameterCache();

            this.popParent();

            // create the default constructor symbol, if necessary

            // even if we've already tried to set these, we want to try again after we've walked the class members
            constructorSymbol = classSymbol.getConstructorMethod();
            constructorTypeSymbol = constructorSymbol ? constructorSymbol.getType() : null;

            if (!constructorSymbol) {
                constructorSymbol = new PullSymbol(className, PullElementKind.ConstructorMethod);
                constructorTypeSymbol = new PullTypeSymbol("", PullElementKind.ConstructorType);

                constructorSymbol.setIsSynthesized();

                constructorSymbol.setType(constructorTypeSymbol);
                constructorSymbol.addDeclaration(classDecl);
                classSymbol.setConstructorMethod(constructorSymbol);

                constructorTypeSymbol.addDeclaration(classDecl);

                classSymbol.setHasDefaultConstructor();

                if (!classAST.extendsList || !classAST.extendsList.members.length) {
                    var constructorSignature = new PullSignatureSymbol(PullElementKind.ConstructSignature);
                    constructorSignature.setReturnType(classSymbol);
                    constructorTypeSymbol.addConstructSignature(constructorSignature);
                    constructorSignature.addDeclaration(classDecl);
                }

                // set the class decl's AST to the class declaration
                //this.semanticInfo.setASTForDecl(classDecl, classAST);
            }

            constructorTypeSymbol.setAssociatedContainerType(classSymbol);

            // bind statics to the constructor symbol
            if (this.staticClassMembers.length) {
                var member: PullSymbol;
                var isPrivate = false;
                var memberMap: any = new BlockIntrinsics();
                var memberDecl: PullDecl;
                var memberAST: AST;

                for (var i = 0; i < this.staticClassMembers.length; i++) {

                    member = this.staticClassMembers[i];

                    if (memberMap[member.getName()]) {
                        memberDecl = member.getDeclarations()[0];
                        memberAST = this.semanticInfo.getASTForDecl(memberDecl);
                        memberDecl.addDiagnostic(
                            new SemanticDiagnostic(this.semanticInfo.getPath(), memberAST.minChar, memberAST.getLength(), DiagnosticCode.Duplicate_identifier__0_, [memberDecl.getDisplayName()]));
                    }
                    else {
                        memberMap[member.getName()] = true;
                    }

                    isPrivate = member.hasFlag(PullElementFlags.Private);

                    constructorTypeSymbol.addMember(member, isPrivate ? SymbolLinkKind.PrivateMember : SymbolLinkKind.PublicMember);
                }

                this.staticClassMembers.length = 0;
            }

            var typeParameters = classDecl.getTypeParameters();
            var typeParameter: PullTypeParameterSymbol;
            var typeParameterDecls: PullDecl[] = null;

            // PULLREVIEW: Now that we clean type parameters, searching is redundant
            for (var i = 0; i < typeParameters.length; i++) {

                typeParameter = classSymbol.findTypeParameter(typeParameters[i].getName());

                if (!typeParameter) {
                    typeParameter = new PullTypeParameterSymbol(typeParameters[i].getName(), false);

                    classSymbol.addMember(typeParameter, SymbolLinkKind.TypeParameter);
                    constructorTypeSymbol.addMember(typeParameter, SymbolLinkKind.TypeParameter);
                }
                else {
                    typeParameterDecls = typeParameter.getDeclarations();

                    if (this.symbolIsRedeclaration(typeParameter)) {
                        var typeParameterAST = this.semanticInfoChain.getASTForDecl(typeParameterDecls[0]);
                        classDecl.addDiagnostic(
                            new SemanticDiagnostic(this.semanticInfo.getPath(), typeParameterAST.minChar, typeParameterAST.getLength(), DiagnosticCode.Duplicate_identifier__0_, [typeParameter.getName()]));
                    }

                    // clean the decls
                    for (var j = 0; j < typeParameterDecls.length; j++) {
                        if (typeParameterDecls[j].getDeclID() < this.startingDeclForRebind) {
                            typeParameter.removeDeclaration(typeParameterDecls[j]);
                        }
                    }
                }

                typeParameter.addDeclaration(typeParameters[i]);
                typeParameters[i].setSymbol(typeParameter);
            }

            classSymbol.setIsBound(this.bindingPhase);
        }

        // interfaces
        public bindInterfaceDeclarationToPullSymbol(interfaceDecl: PullDecl) {

            // 1. Test for existing decl - if it exists, use its symbol
            // 2. If no other decl exists, create a new symbol and use that one
            var interfaceName = interfaceDecl.getName();
            var interfaceSymbol: PullTypeSymbol = <PullTypeSymbol>this.findSymbolInContext(interfaceName, PullElementKind.SomeType, []);

            var interfaceAST = <TypeDeclaration>this.semanticInfo.getASTForDecl(interfaceDecl);
            var createdNewSymbol = false;
            var parent = this.getParent();

            // We're not yet ready to support interfaces augmenting classes (or vice versa)
            var acceptableSharedKind = PullElementKind.Interface; // | PullElementKind.Class | PullElementKind.Enum;

            if (parent) {
                interfaceSymbol = parent.findNestedType(interfaceName);
            }
            else if (!(interfaceDecl.getFlags() & PullElementFlags.Exported)) {
                interfaceSymbol = <PullTypeSymbol>this.findSymbolInContext(interfaceName, acceptableSharedKind, []);
            }

            if (interfaceSymbol && !(interfaceSymbol.getKind() & acceptableSharedKind)) {
                interfaceDecl.addDiagnostic(
                    new SemanticDiagnostic(this.semanticInfo.getPath(), interfaceAST.minChar, interfaceAST.getLength(), DiagnosticCode.Duplicate_identifier__0_, [interfaceDecl.getDisplayName()]));
                interfaceSymbol = null;
            }

            if (!interfaceSymbol) {
                interfaceSymbol = new PullTypeSymbol(interfaceName, PullElementKind.Interface);
                createdNewSymbol = true;

                if (!parent) {
                    this.semanticInfoChain.cacheGlobalSymbol(interfaceSymbol, acceptableSharedKind);
                }
            }

            interfaceSymbol.addDeclaration(interfaceDecl);
            interfaceDecl.setSymbol(interfaceSymbol);

            if (createdNewSymbol) {

                if (parent) {
                    var linkKind = interfaceDecl.getFlags() & PullElementFlags.Exported ? SymbolLinkKind.PublicMember : SymbolLinkKind.PrivateMember;

                    if (linkKind === SymbolLinkKind.PublicMember) {
                        parent.addMember(interfaceSymbol, linkKind);
                    }
                    else {
                        interfaceSymbol.setContainer(parent);
                    }
                }
            }
            else if (this.reBindingAfterChange) {
                // clear out the old decls...
                var decls = interfaceSymbol.getDeclarations();
                var scriptName = interfaceDecl.getScriptName();

                for (var i = 0; i < decls.length; i++) {
                    if (decls[i].getScriptName() === scriptName && decls[i].getDeclID() < this.startingDeclForRebind) {
                        interfaceSymbol.removeDeclaration(decls[i]);
                    }
                }

                if (interfaceSymbol.isGeneric()) {

                    //interfaceSymbol.invalidateSpecializations();

                    var specializations = interfaceSymbol.getKnownSpecializations();
                    var specialization: PullTypeSymbol = null;

                    for (var i = 0; i < specializations.length; i++) {
                        specialization = specializations[i];

                        this.cleanInterfaceSignatures(specialization);
                        specialization.invalidate();
                    }

                    interfaceSymbol.cleanTypeParameters();
                }

                this.cleanInterfaceSignatures(interfaceSymbol);
                interfaceSymbol.invalidate();
            }

            this.pushParent(interfaceSymbol, interfaceDecl);

            var childDecls = interfaceDecl.getChildDecls();

            this.resetTypeParameterCache();

            for (var i = 0; i < childDecls.length; i++) {
                this.bindDeclToPullSymbol(childDecls[i]);
            }

            this.resetTypeParameterCache();

            this.popParent();

            var typeParameters = interfaceDecl.getTypeParameters();
            var typeParameter: PullTypeParameterSymbol;
            var typeParameterDecls: PullDecl[] = null;

            // PULLREVIEW: Now that we clean type parameters, searching is redundant
            for (var i = 0; i < typeParameters.length; i++) {

                typeParameter = interfaceSymbol.findTypeParameter(typeParameters[i].getName());

                if (!typeParameter) {
                    typeParameter = new PullTypeParameterSymbol(typeParameters[i].getName(), false);

                    interfaceSymbol.addMember(typeParameter, SymbolLinkKind.TypeParameter);
                }
                else {
                    typeParameterDecls = typeParameter.getDeclarations();

                    if (this.symbolIsRedeclaration(typeParameter)) {
                        
                        // Because interface declarations can be "split", it's safe to re-use type parameters
                        // of the same name across interface declarations in the same binding phase
                        for (var j = 0; j < typeParameterDecls.length; j++) {
                            var typeParameterDeclParent = typeParameterDecls[j].getParentDecl();

                            if (typeParameterDeclParent && typeParameterDeclParent === interfaceDecl) {
                                var typeParameterAST = this.semanticInfoChain.getASTForDecl(typeParameterDecls[0]);
                                interfaceDecl.addDiagnostic(
                                    new SemanticDiagnostic(this.semanticInfo.getPath(), typeParameterAST.minChar, typeParameterAST.getLength(), DiagnosticCode.Duplicate_identifier__0_, [typeParameter.getName()]));

                                break;
                            }
                        }
                    }

                    // clean the decls
                    for (var j = 0; j < typeParameterDecls.length; j++) {
                        if (typeParameterDecls[j].getDeclID() < this.startingDeclForRebind) {
                            typeParameter.removeDeclaration(typeParameterDecls[j]);
                        }
                    }
                }

                typeParameter.addDeclaration(typeParameters[i]);
                typeParameters[i].setSymbol(typeParameter);
            }
        }

        public bindObjectTypeDeclarationToPullSymbol(objectDecl: PullDecl) {
            var objectSymbolAST: AST = this.semanticInfo.getASTForDecl(objectDecl);

            var objectSymbol = new PullTypeSymbol("", PullElementKind.ObjectType);

            objectSymbol.addDeclaration(objectDecl);
            objectDecl.setSymbol(objectSymbol);

            this.semanticInfo.setSymbolAndDiagnosticsForAST(objectSymbolAST, SymbolAndDiagnostics.fromSymbol(objectSymbol));

            this.pushParent(objectSymbol, objectDecl);

            var childDecls = objectDecl.getChildDecls();

            for (var i = 0; i < childDecls.length; i++) {
                this.bindDeclToPullSymbol(childDecls[i]);
            }

            this.popParent();

            var typeParameters = objectDecl.getTypeParameters();
            var typeParameter: PullTypeParameterSymbol;
            var typeParameterDecls: PullDecl[] = null;

            for (var i = 0; i < typeParameters.length; i++) {

                typeParameter = objectSymbol.findTypeParameter(typeParameters[i].getName());

                if (!typeParameter) {
                    typeParameter = new PullTypeParameterSymbol(typeParameters[i].getName(), false);

                    objectSymbol.addMember(typeParameter, SymbolLinkKind.TypeParameter);
                }
                else {
                    typeParameterDecls = typeParameter.getDeclarations();

                    if (this.symbolIsRedeclaration(typeParameter)) {
                        var typeParameterAST = this.semanticInfoChain.getASTForDecl(typeParameterDecls[0]);
                        objectDecl.addDiagnostic(
                            new SemanticDiagnostic(this.semanticInfo.getPath(), typeParameterAST.minChar, typeParameterAST.getLength(), DiagnosticCode.Duplicate_identifier__0_, [typeParameter.getName()]));
                    }

                    // clean the decls
                    for (var j = 0; j < typeParameterDecls.length; j++) {
                        if (typeParameterDecls[j].getDeclID() < this.startingDeclForRebind) {
                            typeParameter.removeDeclaration(typeParameterDecls[j]);
                        }
                    }
                }

                typeParameter.addDeclaration(typeParameters[i]);
                typeParameters[i].setSymbol(typeParameter);
            }

        }

        public bindConstructorTypeDeclarationToPullSymbol(constructorTypeDeclaration: PullDecl) {
            var declKind = constructorTypeDeclaration.getKind();
            var declFlags = constructorTypeDeclaration.getFlags();
            var constructorTypeAST = this.semanticInfo.getASTForDecl(constructorTypeDeclaration);

            // 1. Test for existing decl - if it exists, use its symbol
            // 2. If no other decl exists, create a new symbol and use that one

            var constructorTypeSymbol = new PullTypeSymbol("", PullElementKind.ConstructorType);

            constructorTypeDeclaration.setSymbol(constructorTypeSymbol);
            constructorTypeSymbol.addDeclaration(constructorTypeDeclaration);
            this.semanticInfo.setSymbolAndDiagnosticsForAST(constructorTypeAST, SymbolAndDiagnostics.fromSymbol(constructorTypeSymbol));

            var signature = new PullSignatureSymbol(PullElementKind.ConstructSignature);
            signature.setIsDefinition();

            if ((<FunctionDeclaration>constructorTypeAST).variableArgList) {
                signature.setHasVariableParamList();
            }

            signature.addDeclaration(constructorTypeDeclaration);
            constructorTypeDeclaration.setSignatureSymbol(signature);

            this.bindParameterSymbols(<FunctionDeclaration>this.semanticInfo.getASTForDecl(constructorTypeDeclaration), constructorTypeSymbol, signature);

            // add the implicit construct member for this function type
            constructorTypeSymbol.addConstructSignature(signature);

            var typeParameters = constructorTypeDeclaration.getTypeParameters();
            var typeParameter: PullTypeParameterSymbol;
            var typeParameterDecls: PullDecl[] = null;

            for (var i = 0; i < typeParameters.length; i++) {

                typeParameter = constructorTypeSymbol.findTypeParameter(typeParameters[i].getName());

                if (!typeParameter) {
                    typeParameter = new PullTypeParameterSymbol(typeParameters[i].getName(), false);

                    constructorTypeSymbol.addMember(typeParameter, SymbolLinkKind.TypeParameter);
                }
                else {
                    typeParameterDecls = typeParameter.getDeclarations();

                    if (this.symbolIsRedeclaration(typeParameter)) {
                        var typeParameterAST = this.semanticInfoChain.getASTForDecl(typeParameterDecls[0]);
                        constructorTypeDeclaration.addDiagnostic(
                            new SemanticDiagnostic(this.semanticInfo.getPath(), typeParameterAST.minChar, typeParameterAST.getLength(), DiagnosticCode.Duplicate_identifier__0_, [typeParameter.getName()]));
                    }

                    // clean the decls
                    for (var j = 0; j < typeParameterDecls.length; j++) {
                        if (typeParameterDecls[j].getDeclID() < this.startingDeclForRebind) {
                            typeParameter.removeDeclaration(typeParameterDecls[j]);
                        }
                    }
                }

                typeParameter.addDeclaration(typeParameters[i]);
                typeParameters[i].setSymbol(typeParameter);
            }
        }

        // variables
        public bindVariableDeclarationToPullSymbol(variableDeclaration: PullDecl) {
            var declFlags = variableDeclaration.getFlags();
            var declKind = variableDeclaration.getKind();
            var varDeclAST = <VariableDeclarator>this.semanticInfo.getASTForDecl(variableDeclaration);

            var isExported = (declFlags & PullElementFlags.Exported) !== 0;

            var linkKind = SymbolLinkKind.PrivateMember;

            var variableSymbol: PullSymbol = null;

            var declName = variableDeclaration.getName();

            var parentHadSymbol = false;

            var parent = this.getParent(true);

            var parentDecl = variableDeclaration.getParentDecl();

            var isImplicit = (declFlags & PullElementFlags.ImplicitVariable) !== 0;
            var isModuleValue = (declFlags & (PullElementFlags.InitializedModule | PullElementFlags.InitializedDynamicModule | PullElementFlags.InitializedEnum)) != 0;
            var isEnumValue = (declFlags & PullElementFlags.InitializedEnum) != 0;

            if (parentDecl && !isImplicit) {
                parentDecl.addVariableDeclToGroup(variableDeclaration);
            }

            // The code below accounts for the variable symbol being a type because
            // modules may create instance variables

            if (parent) {
                if (isExported) {
                    variableSymbol = parent.findMember(declName, false);
                }
                else {
                    variableSymbol = parent.findContainedMember(declName);
                }

                if (variableSymbol) {
                    var declarations = variableSymbol.getDeclarations();

                    if (declarations.length) {
                        var variableSymbolParent = declarations[0].getParentDecl();

                        if ((this.getParentDecl() !== variableSymbolParent) && (!this.reBindingAfterChange || (variableSymbolParent.getDeclID() >= this.startingDeclForRebind))) {
                            variableSymbol = null;
                        }
                    }
                }
            }
            else if (!(variableDeclaration.getFlags() & PullElementFlags.Exported)) {
                variableSymbol = this.findSymbolInContext(declName, PullElementKind.SomeValue, []);
            }

            if (variableSymbol && !variableSymbol.isType()) {
                parentHadSymbol = true;
            }

            var span: TextSpan;
            var decl: PullDecl;
            var decls: PullDecl[];
            var ast: AST;
            var members: PullSymbol[];

            // PULLTODO: Keeping these two error clauses separate for now, so that we can add a better error message later
            if (variableSymbol && this.symbolIsRedeclaration(variableSymbol)) {

                var prevKind = variableSymbol.getKind();
                var prevIsAmbient = variableSymbol.hasFlag(PullElementFlags.Ambient);
                var prevIsEnum = variableSymbol.hasFlag(PullElementFlags.InitializedEnum);
                var prevIsClass = prevKind == PullElementKind.ConstructorMethod;
                var prevIsContainer = variableSymbol.hasFlag(PullElementFlags.InitializedModule | PullElementFlags.InitializedDynamicModule);
                var onlyOneIsEnum = (isEnumValue || prevIsEnum) && !(isEnumValue && prevIsEnum);
                var isAmbient = (variableDeclaration.getFlags() & PullElementFlags.Ambient) != 0;
                var isClass = variableDeclaration.getKind() == PullElementKind.ConstructorMethod;

                var acceptableRedeclaration = isImplicit &&
                    ((!isEnumValue && prevKind == PullElementKind.Function) || // Enums can't mix with functions
                    (!isModuleValue && prevIsContainer && isAmbient) || // an ambient class can be declared after a module
                    (!isModuleValue && prevIsClass) || // the module instance variable can't come after the class instance variable
                    variableSymbol.hasFlag(PullElementFlags.ImplicitVariable));

                // if the previous declaration is a non-ambient class, it must be located in the same file as this declaration
                if (acceptableRedeclaration && prevIsClass && !prevIsAmbient) {
                    if (variableSymbol.getDeclarations()[0].getScriptName() != variableDeclaration.getScriptName()) {
                        acceptableRedeclaration = false;
                    }
                }

                if ((!isModuleValue && !isClass && !isAmbient) || !acceptableRedeclaration || onlyOneIsEnum) {
                    span = variableDeclaration.getSpan();

                    if (!parent || variableSymbol.getIsSynthesized()) {
                        variableDeclaration.addDiagnostic(new SemanticDiagnostic(this.semanticInfo.getPath(), span.start(), span.length(), DiagnosticCode.Duplicate_identifier__0_, [variableDeclaration.getDisplayName()]));
                    }

                    variableSymbol = null;
                    parentHadSymbol = false;
                }
            }
            else if (variableSymbol && (variableSymbol.getKind() !== PullElementKind.Variable) && !isImplicit) {
                span = variableDeclaration.getSpan();

                variableDeclaration.addDiagnostic(
                    new SemanticDiagnostic(this.semanticInfo.getPath(), span.start(), span.length(), DiagnosticCode.Duplicate_identifier__0_, [variableDeclaration.getDisplayName()]));
                variableSymbol = null;
                parentHadSymbol = false;
            }

            if (this.reBindingAfterChange && variableSymbol && !variableSymbol.isType()) {

                // prune out-of-date decls...
                decls = variableSymbol.getDeclarations();
                var scriptName = variableDeclaration.getScriptName();

                for (var j = 0; j < decls.length; j++) {
                    if (decls[j].getScriptName() === scriptName && decls[j].getDeclID() < this.startingDeclForRebind) {
                        variableSymbol.removeDeclaration(decls[j]);
                    }
                }

                variableSymbol.invalidate();
            }

            var replaceProperty = false;
            var previousProperty: PullSymbol = null;

            if ((declFlags & PullElementFlags.ImplicitVariable) === 0) {
                if (!variableSymbol) {
                    variableSymbol = new PullSymbol(declName, declKind);
                }

                variableSymbol.addDeclaration(variableDeclaration);
                variableDeclaration.setSymbol(variableSymbol);

                this.semanticInfo.setSymbolAndDiagnosticsForAST(varDeclAST.id, SymbolAndDiagnostics.fromSymbol(variableSymbol));
                this.semanticInfo.setSymbolAndDiagnosticsForAST(varDeclAST, SymbolAndDiagnostics.fromSymbol(variableSymbol));
            }
            else if (!parentHadSymbol) {

                if ((declFlags & PullElementFlags.ClassConstructorVariable)) {
                    // it's really an implicit class decl, so we need to set the type of the symbol to
                    // the constructor type
                    // Note that we would have already found the class symbol in the search above
                    var classTypeSymbol: PullTypeSymbol = <PullTypeSymbol>variableSymbol;

                    // PULLTODO: In both this case and the case below, we should have already received the
                    // class or module symbol as the variableSymbol found above
                    if (parent) {
                        members = parent.getMembers();

                        for (var i = 0; i < members.length; i++) {
                            if ((members[i].getName() === declName) && (members[i].getKind() === PullElementKind.Class)) {
                                classTypeSymbol = <PullTypeSymbol>members[i];
                                break;
                            }
                        }
                    }

                    if (!classTypeSymbol) {
                        var parentDecl = variableDeclaration.getParentDecl();

                        if (parentDecl) {
                            var childDecls = parentDecl.searchChildDecls(declName, PullElementKind.SomeType);

                            if (childDecls.length) {

                                for (var i = 0; i < childDecls.length; i++) {
                                    if (childDecls[i].getValueDecl() === variableDeclaration) {
                                        classTypeSymbol = <PullTypeSymbol>childDecls[i].getSymbol();
                                    }
                                }
                            }
                        }

                        if (!classTypeSymbol) {
                            classTypeSymbol = <PullTypeSymbol>this.findSymbolInContext(declName, PullElementKind.SomeType, []);
                        }
                    }

                    if (classTypeSymbol && (classTypeSymbol.getKind() !== PullElementKind.Class)) {
                        classTypeSymbol = null;
                    }

                    if (classTypeSymbol && classTypeSymbol.isClass()) { // protect against duplicate declarations
                        replaceProperty = variableSymbol && variableSymbol.getIsSynthesized();

                        if (replaceProperty) {
                            previousProperty = variableSymbol;
                        }

                        variableSymbol = classTypeSymbol.getConstructorMethod();
                        variableDeclaration.setSymbol(variableSymbol);

                        // set the AST to the constructor method's if possible
                        decls = classTypeSymbol.getDeclarations();

                        if (decls.length) {

                            decl = decls[decls.length - 1];
                            ast = this.semanticInfo.getASTForDecl(decl);

                            if (ast) {
                                this.semanticInfo.setASTForDecl(variableDeclaration, ast);
                            }
                        }
                    }
                    else {
                        // PULLTODO: Clodules/Interfaces on classes
                        if (!variableSymbol) {
                            variableSymbol = new PullSymbol(declName, declKind);
                        }

                        variableSymbol.addDeclaration(variableDeclaration);
                        variableDeclaration.setSymbol(variableSymbol);

                        variableSymbol.setType(this.semanticInfoChain.anyTypeSymbol);
                    }
                }
                else if (declFlags & PullElementFlags.SomeInitializedModule) {
                    var moduleContainerTypeSymbol: PullContainerTypeSymbol = null;
                    var moduleParent = this.getParent(false);

                    if (moduleParent) {
                        members = moduleParent.getMembers();

                        for (var i = 0; i < members.length; i++) {
                            if ((members[i].getName() === declName) && (members[i].isContainer())) {
                                moduleContainerTypeSymbol = <PullContainerTypeSymbol>members[i];
                                break;
                            }
                        }
                    }

                    if (!moduleContainerTypeSymbol) {
                        var parentDecl = variableDeclaration.getParentDecl();

                        if (parentDecl) {
                            var searchKind = (declFlags & (PullElementFlags.InitializedModule | PullElementFlags.InitializedDynamicModule)) ? PullElementKind.SomeContainer : PullElementKind.Enum;
                            var childDecls = parentDecl.searchChildDecls(declName, searchKind);

                            if (childDecls.length) {

                                for (var i = 0; i < childDecls.length; i++) {
                                    if (childDecls[i].getValueDecl() === variableDeclaration) {
                                        moduleContainerTypeSymbol = <PullContainerTypeSymbol>childDecls[i].getSymbol();
                                    }
                                }
                            }
                        }
                        if (!moduleContainerTypeSymbol) {
                            moduleContainerTypeSymbol = <PullContainerTypeSymbol>this.findSymbolInContext(declName, (PullElementKind.SomeContainer | PullElementKind.Enum), []);
                        }
                    }

                    if (moduleContainerTypeSymbol && (!moduleContainerTypeSymbol.isContainer())) {
                        moduleContainerTypeSymbol = null;
                    }

                    if (moduleContainerTypeSymbol) {
                        variableSymbol = moduleContainerTypeSymbol.getInstanceSymbol();

                        variableSymbol.addDeclaration(variableDeclaration);
                        variableDeclaration.setSymbol(variableSymbol);

                        // set the AST to the constructor method's if possible
                        decls = moduleContainerTypeSymbol.getDeclarations();

                        if (decls.length) {

                            decl = decls[decls.length - 1];
                            ast = this.semanticInfo.getASTForDecl(decl);

                            if (ast) {
                                this.semanticInfo.setASTForDecl(variableDeclaration, ast);
                            }
                        }

                        // we added the variable to the parent when binding the module
                        //parentHadSymbol = true;
                    }
                    else {
                        Debug.assert(false, "Attempted to bind invalid implicit variable symbol");
                    }
                }
            }
            else {
                variableSymbol.addDeclaration(variableDeclaration);
                variableDeclaration.setSymbol(variableSymbol);
            }

            if (parent && !parentHadSymbol) {

                if (declFlags & PullElementFlags.Exported) {
                    parent.addMember(variableSymbol, SymbolLinkKind.PublicMember);
                }
                else {
                    variableSymbol.setContainer(parent);
                }
            }
            else if (replaceProperty) {
                parent.removeMember(previousProperty);
                parent.addMember(variableSymbol, linkKind);
            }

            variableSymbol.setIsBound(this.bindingPhase);
        }

        // properties
        public bindPropertyDeclarationToPullSymbol(propertyDeclaration: PullDecl) {
            var declFlags = propertyDeclaration.getFlags();
            var declKind = propertyDeclaration.getKind();
            var propDeclAST = <VariableDeclarator>this.semanticInfo.getASTForDecl(propertyDeclaration);

            var isStatic = false;
            var isOptional = false;

            var linkKind = SymbolLinkKind.PublicMember;

            var propertySymbol: PullSymbol = null;

            if (hasFlag(declFlags, PullElementFlags.Static)) {
                isStatic = true;
            }

            if (hasFlag(declFlags, PullElementFlags.Private)) {
                linkKind = SymbolLinkKind.PrivateMember;
            }

            if (hasFlag(declFlags, PullElementFlags.Optional)) {
                isOptional = true;
            }

            var declName = propertyDeclaration.getName();

            var parentHadSymbol = false;

            var parent = this.getParent(true);

            if (parent.isClass() && isStatic) {

                for (var i = 0; i < this.staticClassMembers.length; i++) {
                    if (this.staticClassMembers[i].getName() === declName) {
                        propertySymbol = this.staticClassMembers[i];
                        break;
                    }
                }


                if (!propertySymbol && this.reBindingAfterChange) {
                    var classConstructor = (<PullClassSymbol>parent).getConstructorMethod();

                    if (classConstructor) {
                        var classConstructorType = classConstructor.getType();

                        propertySymbol = classConstructorType.findMember(declName);
                    }
                }                
            }
            else {
                propertySymbol = parent.findMember(declName, false);
            }

            if (propertySymbol && (!this.reBindingAfterChange || this.symbolIsRedeclaration(propertySymbol))) {

                var span = propertyDeclaration.getSpan();

                propertyDeclaration.addDiagnostic(
                    new SemanticDiagnostic(this.semanticInfo.getPath(), span.start(), span.length(), DiagnosticCode.Duplicate_identifier__0_, [propertyDeclaration.getDisplayName()]));

                propertySymbol = null;
            }

            if (propertySymbol) {
                parentHadSymbol = true;
            }

            if (this.reBindingAfterChange && propertySymbol) {

                // prune out-of-date decls...
                var decls = propertySymbol.getDeclarations();
                var scriptName = propertyDeclaration.getScriptName();

                for (var j = 0; j < decls.length; j++) {
                    if (decls[j].getScriptName() === scriptName && decls[j].getDeclID() < this.startingDeclForRebind) {
                        propertySymbol.removeDeclaration(decls[j]);
                    }
                }

                propertySymbol.setUnresolved();
            }

            var classTypeSymbol: PullTypeSymbol;

            if (!parentHadSymbol) {
                propertySymbol = new PullSymbol(declName, declKind);
            }

            propertySymbol.addDeclaration(propertyDeclaration);
            propertyDeclaration.setSymbol(propertySymbol);

            this.semanticInfo.setSymbolAndDiagnosticsForAST(propDeclAST.id, SymbolAndDiagnostics.fromSymbol(propertySymbol));
            this.semanticInfo.setSymbolAndDiagnosticsForAST(propDeclAST, SymbolAndDiagnostics.fromSymbol(propertySymbol));

            if (isOptional) {
                propertySymbol.setIsOptional();
            }

            if (parent && !parentHadSymbol) {
                if (parent.isClass()) {
                    classTypeSymbol = <PullTypeSymbol>parent;

                    if (isStatic) {
                        this.staticClassMembers[this.staticClassMembers.length] = propertySymbol;
                    }
                    else {
                        classTypeSymbol.addMember(propertySymbol, linkKind);
                    }
                }
                else {
                    parent.addMember(propertySymbol, linkKind);
                }
            }

            propertySymbol.setIsBound(this.bindingPhase);
        }

        // parameters
        public bindParameterSymbols(funcDecl: FunctionDeclaration, funcType: PullTypeSymbol, signatureSymbol: PullSignatureSymbol) {
            // create a symbol for each ast
            // if it's a property, add the symbol to the enclosing type's member list
            var parameters: PullSymbol[] = [];
            var decl: PullDecl = null;
            var argDecl: BoundDecl = null;
            var parameterSymbol: PullSymbol = null;
            var isProperty = false;
            var params: any = new BlockIntrinsics();

            if (funcDecl.arguments) {

                for (var i = 0; i < funcDecl.arguments.members.length; i++) {
                    argDecl = <BoundDecl>funcDecl.arguments.members[i];
                    decl = this.semanticInfo.getDeclForAST(argDecl);
                    isProperty = hasFlag(argDecl.getVarFlags(), VariableFlags.Property);
                    parameterSymbol = new PullSymbol(argDecl.id.text(), PullElementKind.Parameter);

                    if (funcDecl.variableArgList && i === funcDecl.arguments.members.length - 1) {
                        parameterSymbol.setIsVarArg();
                    }

                    if (decl.getFlags() & PullElementFlags.Optional) {
                        parameterSymbol.setIsOptional();
                    }

                    if (params[argDecl.id.text()]) {
                        decl.addDiagnostic(
                            new SemanticDiagnostic(this.semanticInfo.getPath(), argDecl.minChar, argDecl.getLength(), DiagnosticCode.Duplicate_identifier__0_, [argDecl.id.actualText]));
                    }
                    else {
                        params[argDecl.id.text()] = true;
                    }
                    if (decl) {
                        parameterSymbol.addDeclaration(decl);
                        decl.setSymbol(parameterSymbol);

                        var valDecl = decl.getValueDecl();

                        // if this is a parameter property, we still need to set the value decl
                        // for the function parameter
                        if (valDecl) {
                            valDecl.setSymbol(parameterSymbol);
                            parameterSymbol.addDeclaration(valDecl);
                        }
                    }
                    this.semanticInfo.setSymbolAndDiagnosticsForAST(argDecl.id, SymbolAndDiagnostics.fromSymbol(parameterSymbol));
                    this.semanticInfo.setSymbolAndDiagnosticsForAST(argDecl, SymbolAndDiagnostics.fromSymbol(parameterSymbol));

                    signatureSymbol.addParameter(parameterSymbol, parameterSymbol.getIsOptional());

                    if (signatureSymbol.isDefinition()) {
                        parameterSymbol.setContainer(funcType);
                    }

                    // PULLREVIEW: Shouldn't need this, since parameters are created off of decl collection
                    // add a member to the parent type
                    //if (decl && isProperty) {
                    //    parameterSymbol = new PullSymbol(argDecl.id.text(), PullElementKind.Field);

                    //    parameterSymbol.addDeclaration(decl);
                    //    decl.setPropertySymbol(parameterSymbol);

                    //    var linkKind = (decl.getDeclFlags() & PullElementFlags.Private) ? SymbolLinkKind.PrivateProperty : SymbolLinkKind.PublicProperty;
                    //    var parent = context.getParent(1);
                    //    if (parent.hasBrand()) {
                    //        (<PullClassSymbol>parent).getInstanceType().addMember(parameterSymbol, linkKind);
                    //    }
                    //    else {
                    //        // PULLTODO: I don't think we ever even take this branch...
                    //        parent.addMember(parameterSymbol, linkKind);
                    //    }
                    //}
                }
            }
        }

        // function declarations
        public bindFunctionDeclarationToPullSymbol(functionDeclaration: PullDecl) {
            var declKind = functionDeclaration.getKind();
            var declFlags = functionDeclaration.getFlags();
            var funcDeclAST = <FunctionDeclaration>this.semanticInfo.getASTForDecl(functionDeclaration);

            var isExported = (declFlags & PullElementFlags.Exported) !== 0;

            var funcName = functionDeclaration.getName();

            // 1. Test for existing decl - if it exists, use its symbol
            // 2. If no other decl exists, create a new symbol and use that one

            var isSignature: boolean = (declFlags & PullElementFlags.Signature) !== 0;

            var parent = this.getParent(true);
            var parentHadSymbol = false;
            var cleanedPreviousDecls = false;

            // PULLREVIEW: On a re-bind, there's no need to search far-and-wide: just look in the parent's member list
            var functionSymbol: PullSymbol = null;
            var functionTypeSymbol: PullTypeSymbol = null;

            if (parent) {
                functionSymbol = parent.findMember(funcName, false);

                if (!functionSymbol) {
                    functionSymbol = parent.findContainedMember(funcName);

                    if (functionSymbol) {
                        var declarations = functionSymbol.getDeclarations();

                        if (declarations.length) {
                            var funcSymbolParent = declarations[0].getParentDecl();

                            if ((this.getParentDecl() !== funcSymbolParent) && (!this.reBindingAfterChange || (funcSymbolParent.getDeclID() >= this.startingDeclForRebind))) {
                                functionSymbol = null;
                            }
                        }
                    }
                }
            }
            else if (!(functionDeclaration.getFlags() & PullElementFlags.Exported)) {
                functionSymbol = this.findSymbolInContext(funcName, PullElementKind.SomeValue, []);
            }

            if (functionSymbol && 
                (functionSymbol.getKind() !== PullElementKind.Function ||
                    (this.symbolIsRedeclaration(functionSymbol) && !isSignature && !functionSymbol.allDeclsHaveFlag(PullElementFlags.Signature)))) {
                functionDeclaration.addDiagnostic(
                    new SemanticDiagnostic(this.semanticInfo.getPath(), funcDeclAST.minChar, funcDeclAST.getLength(), DiagnosticCode.Duplicate_identifier__0_, [functionDeclaration.getDisplayName()]));
                functionSymbol = null;
            }

            if (functionSymbol) {
                functionTypeSymbol = <PullTypeSymbol>functionSymbol.getType();
                parentHadSymbol = true;
            }

            if (this.reBindingAfterChange && functionSymbol) {

                // prune out-of-date decls...
                var decls = functionSymbol.getDeclarations();
                var scriptName = functionDeclaration.getScriptName();
                var isGeneric = functionTypeSymbol.isGeneric();

                for (var j = 0; j < decls.length; j++) {
                    if (decls[j].getScriptName() === scriptName && decls[j].getDeclID() < this.startingDeclForRebind) {
                        functionSymbol.removeDeclaration(decls[j]);

                        cleanedPreviousDecls = true;
                    }
                }

                decls = functionTypeSymbol.getDeclarations();

                for (var j = 0; j < decls.length; j++) {
                    if (decls[j].getScriptName() === scriptName && decls[j].getDeclID() < this.startingDeclForRebind) {
                        functionTypeSymbol.removeDeclaration(decls[j]);

                        cleanedPreviousDecls = true;
                    }
                }

                if (isGeneric) {
                    var specializations = functionTypeSymbol.getKnownSpecializations();

                    for (var i = 0; i < specializations.length; i++) {
                        specializations[i].invalidate();
                    }
                }

                functionSymbol.invalidate();
                functionTypeSymbol.invalidate();
            }

            if (!functionSymbol) {
                // PULLTODO: Make sure that we properly flag signature decl types when collecting decls
                functionSymbol = new PullSymbol(funcName, PullElementKind.Function);
            }

            if (!functionTypeSymbol) {
<<<<<<< HEAD
                //if (parent) {
                //    functionTypeSymbol = parent.findNestedType(funcName);
                //}
                //else if (!(functionDeclaration.getFlags() & PullElementFlags.Exported)) {
                //    functionTypeSymbol = <PullTypeSymbol>this.findSymbolInContext(funcName, PullElementKind.SomeType, []);
                //}

                //if (!functionTypeSymbol) {
                functionTypeSymbol = new PullTypeSymbol("", PullElementKind.FunctionType);
                //}

=======
                functionTypeSymbol = new PullFunctionTypeSymbol();
>>>>>>> 8c051271
                functionSymbol.setType(functionTypeSymbol);
            }

            functionDeclaration.setSymbol(functionSymbol);
            functionSymbol.addDeclaration(functionDeclaration);
            functionTypeSymbol.addDeclaration(functionDeclaration);

            this.semanticInfo.setSymbolAndDiagnosticsForAST(funcDeclAST.name, SymbolAndDiagnostics.fromSymbol(functionSymbol));
            this.semanticInfo.setSymbolAndDiagnosticsForAST(funcDeclAST, SymbolAndDiagnostics.fromSymbol(functionSymbol));

            if (parent && !parentHadSymbol) {
                if (isExported) {
                    parent.addMember(functionSymbol, SymbolLinkKind.PublicMember);
                }
                else {
                    functionSymbol.setContainer(parent);
                }
            }

            if (!isSignature) {
                this.pushParent(functionTypeSymbol, functionDeclaration);
            }

            // PULLTODO: For now, remove stale signatures from the function type, but we want to be smarter about this when
            // incremental parsing comes online
            if (parentHadSymbol && cleanedPreviousDecls) {
                var callSigs = functionTypeSymbol.getCallSignatures();

                for (var i = 0; i < callSigs.length; i++) {
                    functionTypeSymbol.removeCallSignature(callSigs[i], false);
                }

                // just invalidate this once, so we don't pay the cost of rebuilding caches
                // for each signature removed
                functionSymbol.invalidate();
                functionTypeSymbol.invalidate();
                functionTypeSymbol.recomputeCallSignatures();

                if (isGeneric) {
                    var specializations = functionTypeSymbol.getKnownSpecializations();

                    for (var j = 0; j < specializations.length; j++) {
                        callSigs = specializations[j].getCallSignatures();

                        for (var i = 0; i < callSigs.length; i++) {
                            callSigs[i].invalidate();
                        }
                    }
                }
            }

            var signature = new PullSignatureSymbol(PullElementKind.CallSignature);

            if (!isSignature) {
                signature.setIsDefinition();
            }

            signature.addDeclaration(functionDeclaration);
            functionDeclaration.setSignatureSymbol(signature);

            if (funcDeclAST.variableArgList) {
                signature.setHasVariableParamList();
            }

            this.bindParameterSymbols(<FunctionDeclaration>this.semanticInfo.getASTForDecl(functionDeclaration), functionTypeSymbol, signature);

            var typeParameters = functionDeclaration.getTypeParameters();
            var typeParameter: PullTypeParameterSymbol;
            var typeParameterDecls: PullDecl[] = null;

            for (var i = 0; i < typeParameters.length; i++) {

                typeParameter = signature.findTypeParameter(typeParameters[i].getName());

                if (!typeParameter) {
                    typeParameter = new PullTypeParameterSymbol(typeParameters[i].getName(), true);

                    signature.addTypeParameter(typeParameter);
                }
                else {
                    typeParameterDecls = typeParameter.getDeclarations();

                    if (this.symbolIsRedeclaration(typeParameter)) {
                        var typeParameterAST = this.semanticInfoChain.getASTForDecl(typeParameterDecls[0]);
                        functionDeclaration.addDiagnostic(
                            new SemanticDiagnostic(this.semanticInfo.getPath(), typeParameterAST.minChar, typeParameterAST.getLength(), DiagnosticCode.Duplicate_identifier__0_, [typeParameter.getName()]));
                    }

                    // clean the decls
                    for (var j = 0; j < typeParameterDecls.length; j++) {
                        if (typeParameterDecls[j].getDeclID() < this.startingDeclForRebind) {
                            typeParameter.removeDeclaration(typeParameterDecls[j]);
                        }
                    }
                }

                typeParameter.addDeclaration(typeParameters[i]);
                typeParameters[i].setSymbol(typeParameter);
            }

            // add the implicit call member for this function type
            functionTypeSymbol.addCallSignature(signature);

            if (!isSignature) {
                var childDecls = functionDeclaration.getChildDecls();

                for (var i = 0; i < childDecls.length; i++) {
                    this.bindDeclToPullSymbol(childDecls[i]);
                }

                this.popParent();
            }

            functionSymbol.setIsBound(this.bindingPhase);
        }

        public bindFunctionExpressionToPullSymbol(functionExpressionDeclaration: PullDecl) {
            var declKind = functionExpressionDeclaration.getKind();
            var declFlags = functionExpressionDeclaration.getFlags();
            var funcExpAST = <FunctionDeclaration>this.semanticInfo.getASTForDecl(functionExpressionDeclaration);

            // 1. Test for existing decl - if it exists, use its symbol
            // 2. If no other decl exists, create a new symbol and use that one

            var functionName = declKind == PullElementKind.FunctionExpression ?
                                    (<PullFunctionExpressionDecl>functionExpressionDeclaration).getFunctionExpressionName() :
                                    functionExpressionDeclaration.getName();
            var functionSymbol: PullSymbol = new PullSymbol(functionName, PullElementKind.Function);
            var functionTypeSymbol = new PullTypeSymbol("", PullElementKind.FunctionType);

            functionSymbol.setType(functionTypeSymbol);

            functionExpressionDeclaration.setSymbol(functionSymbol);
            functionSymbol.addDeclaration(functionExpressionDeclaration);
            functionTypeSymbol.addDeclaration(functionExpressionDeclaration);

            if (funcExpAST.name) {
                this.semanticInfo.setSymbolAndDiagnosticsForAST(funcExpAST.name, SymbolAndDiagnostics.fromSymbol(functionSymbol));
            }
            this.semanticInfo.setSymbolAndDiagnosticsForAST(funcExpAST, SymbolAndDiagnostics.fromSymbol(functionSymbol));

            this.pushParent(functionTypeSymbol, functionExpressionDeclaration);

            var signature = new PullSignatureSymbol(PullElementKind.CallSignature);

            signature.setIsDefinition();

            if (funcExpAST.variableArgList) {
                signature.setHasVariableParamList();
            }

            var typeParameters = functionExpressionDeclaration.getTypeParameters();
            var typeParameter: PullTypeParameterSymbol;
            var typeParameterDecls: PullDecl[] = null;

            for (var i = 0; i < typeParameters.length; i++) {

                typeParameter = signature.findTypeParameter(typeParameters[i].getName());

                if (!typeParameter) {
                    typeParameter = new PullTypeParameterSymbol(typeParameters[i].getName(), true);

                    signature.addTypeParameter(typeParameter);
                }
                else {
                    typeParameterDecls = typeParameter.getDeclarations();

                    if (this.symbolIsRedeclaration(typeParameter)) {
                        var typeParameterAST = this.semanticInfoChain.getASTForDecl(typeParameterDecls[0]);
                        functionExpressionDeclaration.addDiagnostic(
                            new SemanticDiagnostic(this.semanticInfo.getPath(), typeParameterAST.minChar, typeParameterAST.getLength(), DiagnosticCode.Duplicate_identifier__0_, [typeParameter.getName()]));
                    }

                    // clean the decls
                    typeParameterDecls = typeParameter.getDeclarations();

                    for (var j = 0; j < typeParameterDecls.length; j++) {
                        if (typeParameterDecls[j].getDeclID() < this.startingDeclForRebind) {
                            typeParameter.removeDeclaration(typeParameterDecls[j]);
                        }
                    }
                }

                typeParameter.addDeclaration(typeParameters[i]);
                typeParameters[i].setSymbol(typeParameter);
            }

            signature.addDeclaration(functionExpressionDeclaration);
            functionExpressionDeclaration.setSignatureSymbol(signature);

            this.bindParameterSymbols(<FunctionDeclaration>this.semanticInfo.getASTForDecl(functionExpressionDeclaration), functionTypeSymbol, signature);

            // add the implicit call member for this function type
            functionTypeSymbol.addCallSignature(signature);

            var childDecls = functionExpressionDeclaration.getChildDecls();

            for (var i = 0; i < childDecls.length; i++) {
                this.bindDeclToPullSymbol(childDecls[i]);
            }

            this.popParent();
        }

        public bindFunctionTypeDeclarationToPullSymbol(functionTypeDeclaration: PullDecl) {
            var declKind = functionTypeDeclaration.getKind();
            var declFlags = functionTypeDeclaration.getFlags();
            var funcTypeAST = <FunctionDeclaration>this.semanticInfo.getASTForDecl(functionTypeDeclaration);

            // 1. Test for existing decl - if it exists, use its symbol
            // 2. If no other decl exists, create a new symbol and use that one

            var functionTypeSymbol = new PullTypeSymbol("", PullElementKind.FunctionType);

            functionTypeDeclaration.setSymbol(functionTypeSymbol);
            functionTypeSymbol.addDeclaration(functionTypeDeclaration);
            this.semanticInfo.setSymbolAndDiagnosticsForAST(funcTypeAST, SymbolAndDiagnostics.fromSymbol(functionTypeSymbol));

            this.pushParent(functionTypeSymbol, functionTypeDeclaration);

            var isSignature: boolean = (declFlags & PullElementFlags.Signature) !== 0;
            var signature = new PullSignatureSymbol(PullElementKind.CallSignature);

            if (!isSignature) {
                signature.setIsDefinition();
            }

            if (funcTypeAST.variableArgList) {
                signature.setHasVariableParamList();
            }

            var typeParameters = functionTypeDeclaration.getTypeParameters();
            var typeParameter: PullTypeParameterSymbol;
            var typeParameterDecls: PullDecl[] = null;

            for (var i = 0; i < typeParameters.length; i++) {

                typeParameter = signature.findTypeParameter(typeParameters[i].getName());

                if (!typeParameter) {
                    typeParameter = new PullTypeParameterSymbol(typeParameters[i].getName(), true);

                    signature.addTypeParameter(typeParameter);
                }
                else {
                    typeParameterDecls = typeParameter.getDeclarations();

                    if (this.symbolIsRedeclaration(typeParameter)) {
                        var typeParameterAST = this.semanticInfoChain.getASTForDecl(typeParameterDecls[0]);
                        functionTypeDeclaration.addDiagnostic(
                            new SemanticDiagnostic(this.semanticInfo.getPath(), typeParameterAST.minChar, typeParameterAST.getLength(), DiagnosticCode.Duplicate_identifier__0_, [typeParameter.getName()]));
                    }

                    // clean the decls
                    typeParameterDecls = typeParameter.getDeclarations();

                    for (var j = 0; j < typeParameterDecls.length; j++) {
                        if (typeParameterDecls[j].getDeclID() < this.startingDeclForRebind) {
                            typeParameter.removeDeclaration(typeParameterDecls[j]);
                        }
                    }
                }

                typeParameter.addDeclaration(typeParameters[i]);
                typeParameters[i].setSymbol(typeParameter);
            }

            signature.addDeclaration(functionTypeDeclaration);
            functionTypeDeclaration.setSignatureSymbol(signature);

            this.bindParameterSymbols(<FunctionDeclaration>this.semanticInfo.getASTForDecl(functionTypeDeclaration), functionTypeSymbol, signature);

            // add the implicit call member for this function type
            functionTypeSymbol.addCallSignature(signature);

            this.popParent();
        }

        // method declarations
        public bindMethodDeclarationToPullSymbol(methodDeclaration: PullDecl) {
            var declKind = methodDeclaration.getKind();
            var declFlags = methodDeclaration.getFlags();
            var methodAST = <FunctionDeclaration>this.semanticInfo.getASTForDecl(methodDeclaration);

            var isPrivate = (declFlags & PullElementFlags.Private) !== 0;
            var isStatic = (declFlags & PullElementFlags.Static) !== 0;
            var isOptional = (declFlags & PullElementFlags.Optional) !== 0;

            var methodName = methodDeclaration.getName();

            var isSignature: boolean = (declFlags & PullElementFlags.Signature) !== 0;

            var parent = this.getParent(true);
            var parentHadSymbol = false;

            var cleanedPreviousDecls = false;

            var methodSymbol: PullSymbol = null;
            var methodTypeSymbol: PullTypeSymbol = null;

            var linkKind = isPrivate ? SymbolLinkKind.PrivateMember : SymbolLinkKind.PublicMember;

            if (parent.isClass() && isStatic) {

                for (var i = 0; i < this.staticClassMembers.length; i++) {
                    if (this.staticClassMembers[i].getName() === methodName) {
                        methodSymbol = this.staticClassMembers[i];
                        break;
                    }
                }

                if (!methodSymbol && this.reBindingAfterChange) {
                    var classConstructor = (<PullTypeSymbol>parent).getConstructorMethod();

                    if (classConstructor) {
                        var classConstructorType = classConstructor.getType();

                        methodSymbol = classConstructorType.findMember(methodName);
                    }
                }

            }
            else {
                methodSymbol = parent.findMember(methodName, false);
            }

            if (methodSymbol &&
                (methodSymbol.getKind() !== PullElementKind.Method ||
                (this.symbolIsRedeclaration(methodSymbol) && !isSignature && !methodSymbol.allDeclsHaveFlag(PullElementFlags.Signature)))) {
                methodDeclaration.addDiagnostic(
                    new SemanticDiagnostic(this.semanticInfo.getPath(), methodAST.minChar, methodAST.getLength(), DiagnosticCode.Duplicate_identifier__0_, [methodDeclaration.getDisplayName()]));
                methodSymbol = null;
            }

            if (methodSymbol) {
                methodTypeSymbol = methodSymbol.getType();
                parentHadSymbol = true;
            }

            if (this.reBindingAfterChange && methodSymbol) {

                // prune out-of-date decls...
                var decls = methodSymbol.getDeclarations();
                var scriptName = methodDeclaration.getScriptName();
                var isGeneric = methodTypeSymbol.isGeneric();

                for (var j = 0; j < decls.length; j++) {
                    if (decls[j].getScriptName() === scriptName && decls[j].getDeclID() < this.startingDeclForRebind) {
                        methodSymbol.removeDeclaration(decls[j]);

                        cleanedPreviousDecls = true;
                    }
                }

                decls = methodTypeSymbol.getDeclarations();
                for (var j = 0; j < decls.length; j++) {
                    if (decls[j].getScriptName() === scriptName && decls[j].getDeclID() < this.startingDeclForRebind) {
                        methodTypeSymbol.removeDeclaration(decls[j]);

                        cleanedPreviousDecls = true;
                    }
                }

                if (isGeneric) {
                    var specializations = methodTypeSymbol.getKnownSpecializations();

                    for (var i = 0; i < specializations.length; i++) {
                        specializations[i].invalidate();
                    }
                }

                methodSymbol.invalidate();
                methodTypeSymbol.invalidate();
            }

            if (!methodSymbol) {
                // PULLTODO: Make sure that we properly flag signature decl types when collecting decls
                methodSymbol = new PullSymbol(methodName, PullElementKind.Method);
            }

            if (!methodTypeSymbol) {
                methodTypeSymbol = new PullTypeSymbol("", PullElementKind.FunctionType);
                methodSymbol.setType(methodTypeSymbol);
            }

            methodDeclaration.setSymbol(methodSymbol);
            methodSymbol.addDeclaration(methodDeclaration);
            methodTypeSymbol.addDeclaration(methodDeclaration);
            this.semanticInfo.setSymbolAndDiagnosticsForAST(methodAST.name, SymbolAndDiagnostics.fromSymbol(methodSymbol));
            this.semanticInfo.setSymbolAndDiagnosticsForAST(methodAST, SymbolAndDiagnostics.fromSymbol(methodSymbol));

            if (isOptional) {
                methodSymbol.setIsOptional();
            }

            if (!parentHadSymbol) {

                if (isStatic) {
                    this.staticClassMembers[this.staticClassMembers.length] = methodSymbol;
                }
                else {
                    parent.addMember(methodSymbol, linkKind);
                }
            }

            if (!isSignature) {
                this.pushParent(methodTypeSymbol, methodDeclaration);
            }

            if (parentHadSymbol && cleanedPreviousDecls) {
                var callSigs = methodTypeSymbol.getCallSignatures();
                var constructSigs = methodTypeSymbol.getConstructSignatures();
                var indexSigs = methodTypeSymbol.getIndexSignatures();

                for (var i = 0; i < callSigs.length; i++) {
                    methodTypeSymbol.removeCallSignature(callSigs[i], false);
                }
                for (var i = 0; i < constructSigs.length; i++) {
                    methodTypeSymbol.removeConstructSignature(constructSigs[i], false);
                }
                for (var i = 0; i < indexSigs.length; i++) {
                    methodTypeSymbol.removeIndexSignature(indexSigs[i], false);
                }

                methodSymbol.invalidate();
                methodTypeSymbol.invalidate();
                methodTypeSymbol.recomputeCallSignatures();
                methodTypeSymbol.recomputeConstructSignatures();
                methodTypeSymbol.recomputeIndexSignatures();

                if (isGeneric) {
                    var specializations = methodTypeSymbol.getKnownSpecializations();

                    for (var j = 0; j < specializations.length; j++) {
                        callSigs = specializations[j].getCallSignatures();

                        for (var i = 0; i < callSigs.length; i++) {
                            callSigs[i].invalidate();
                        }
                    }
                }
            }

            var sigKind = PullElementKind.CallSignature;

            var signature = new PullSignatureSymbol(sigKind);

            if (!isSignature) {
                signature.setIsDefinition();
            }

            if (methodAST.variableArgList) {
                signature.setHasVariableParamList();
            }

            var typeParameters = methodDeclaration.getTypeParameters();
            var typeParameter: PullTypeParameterSymbol;
            var typeParameterDecls: PullDecl[] = null;
            var typeParameterName: string;
            var typeParameterAST: TypeParameter;

            for (var i = 0; i < typeParameters.length; i++) {
                typeParameterName = typeParameters[i].getName();
                typeParameterAST = <TypeParameter>this.semanticInfo.getASTForDecl(typeParameters[i]);

                typeParameter = signature.findTypeParameter(typeParameterName);


                if (!typeParameter) {

                    if (!typeParameterAST.constraint) {
                        typeParameter = this.findTypeParameterInCache(typeParameterName);
                    }

                    if (!typeParameter) {
                        typeParameter = new PullTypeParameterSymbol(typeParameterName, true);

                        if (!typeParameterAST.constraint) {
                            this.addTypeParameterToCache(typeParameter);
                        }
                    }

                    signature.addTypeParameter(typeParameter);
                }
                else {
                    typeParameterDecls = typeParameter.getDeclarations();

                    if (this.symbolIsRedeclaration(typeParameter)) {
                        typeParameterAST = <TypeParameter>this.semanticInfoChain.getASTForDecl(typeParameterDecls[0]);
                        methodDeclaration.addDiagnostic(
                            new SemanticDiagnostic(this.semanticInfo.getPath(), typeParameterAST.minChar, typeParameterAST.getLength(), DiagnosticCode.Duplicate_identifier__0_, [typeParameter.getName()]));
                    }

                    // clean the decls
                    typeParameterDecls = typeParameter.getDeclarations();

                    for (var j = 0; j < typeParameterDecls.length; j++) {
                        if (typeParameterDecls[j].getDeclID() < this.startingDeclForRebind) {
                            typeParameter.removeDeclaration(typeParameterDecls[j]);
                        }
                    }
                }

                typeParameter.addDeclaration(typeParameters[i]);
                typeParameters[i].setSymbol(typeParameter);
            }

            signature.addDeclaration(methodDeclaration);
            methodDeclaration.setSignatureSymbol(signature);

            this.bindParameterSymbols(<FunctionDeclaration>this.semanticInfo.getASTForDecl(methodDeclaration), methodTypeSymbol, signature);

            // add the implicit call member for this function type
            methodTypeSymbol.addCallSignature(signature);

            if (!isSignature) {
                var childDecls = methodDeclaration.getChildDecls();

                for (var i = 0; i < childDecls.length; i++) {
                    this.bindDeclToPullSymbol(childDecls[i]);
                }

                this.popParent();
            }

            //methodSymbol.setIsBound(this.bindingPhase);
        }

        // class constructor declarations
        public bindConstructorDeclarationToPullSymbol(constructorDeclaration: PullDecl) {
            var declKind = constructorDeclaration.getKind();
            var declFlags = constructorDeclaration.getFlags();
            var constructorAST = <FunctionDeclaration>this.semanticInfo.getASTForDecl(constructorDeclaration);

            var constructorName = constructorDeclaration.getName();

            var isSignature: boolean = (declFlags & PullElementFlags.Signature) !== 0;

            var parent = <PullTypeSymbol>this.getParent(true);

            var parentHadSymbol = false;
            var cleanedPreviousDecls = false;

            var constructorSymbol: PullSymbol = parent.getConstructorMethod();
            var constructorTypeSymbol: PullTypeSymbol = null;

            var linkKind = SymbolLinkKind.ConstructorMethod;

            if (constructorSymbol &&
                (constructorSymbol.getKind() !== PullElementKind.ConstructorMethod ||
                (!isSignature && !constructorSymbol.allDeclsHaveFlag(PullElementFlags.Signature)))) {

                constructorDeclaration.addDiagnostic(
                    new SemanticDiagnostic(this.semanticInfo.getPath(), constructorAST.minChar, constructorAST.getLength(), DiagnosticCode.Multiple_constructor_implementations_are_not_allowed, null));

                constructorSymbol = null;
            }

            if (constructorSymbol) {

                constructorTypeSymbol = constructorSymbol.getType();

                if (this.reBindingAfterChange) {
                    // prune out-of-date decls...
                    var decls = constructorSymbol.getDeclarations();
                    var scriptName = constructorDeclaration.getScriptName();
                    var isGeneric = constructorTypeSymbol.isGeneric();

                    for (var j = 0; j < decls.length; j++) {
                        if (decls[j].getScriptName() === scriptName && decls[j].getDeclID() < this.startingDeclForRebind) {
                            constructorSymbol.removeDeclaration(decls[j]);

                            cleanedPreviousDecls = true;
                        }
                    }

                    decls = constructorTypeSymbol.getDeclarations();

                    for (var j = 0; j < decls.length; j++) {
                        if (decls[j].getScriptName() === scriptName && decls[j].getDeclID() < this.startingDeclForRebind) {
                            constructorTypeSymbol.removeDeclaration(decls[j]);

                            cleanedPreviousDecls = true;
                        }
                    }

                    if (isGeneric) {
                        var specializations = constructorTypeSymbol.getKnownSpecializations();

                        for (var i = 0; i < specializations.length; i++) {
                            specializations[i].invalidate();
                        }
                    }                          

                    constructorSymbol.invalidate();
                    constructorTypeSymbol.invalidate();
                }
            }

            if (!constructorSymbol) {
                constructorSymbol = new PullSymbol(constructorName, PullElementKind.ConstructorMethod);
                constructorTypeSymbol = new PullTypeSymbol("", PullElementKind.ConstructorType);
            }

            // Even if we're reusing the symbol, it would have been cleared by the call to invalidate above
            parent.setConstructorMethod(constructorSymbol);
            constructorSymbol.setType(constructorTypeSymbol);

            constructorDeclaration.setSymbol(constructorSymbol);
            constructorSymbol.addDeclaration(constructorDeclaration);
            constructorTypeSymbol.addDeclaration(constructorDeclaration);
            this.semanticInfo.setSymbolAndDiagnosticsForAST(constructorAST, SymbolAndDiagnostics.fromSymbol(constructorSymbol));

            if (!isSignature) {
                this.pushParent(constructorTypeSymbol, constructorDeclaration);
            }

            if (parentHadSymbol && cleanedPreviousDecls) {
                var constructSigs = constructorTypeSymbol.getConstructSignatures();

                for (var i = 0; i < constructSigs.length; i++) {
                    constructorTypeSymbol.removeConstructSignature(constructSigs[i]);
                }

                constructorSymbol.invalidate();
                constructorTypeSymbol.invalidate();
                constructorTypeSymbol.recomputeConstructSignatures();

                if (isGeneric) {
                    var specializations = constructorTypeSymbol.getKnownSpecializations();

                    for (var j = 0; j < specializations.length; j++) {
                        constructSigs = specializations[j].getConstructSignatures();

                        for (var i = 0; i < constructSigs.length; i++) {
                            constructSigs[i].invalidate();
                        }
                    }
                }
            }

            // add a call signature to the constructor method, and a construct signature to the parent class type
            var constructSignature = new PullSignatureSymbol(PullElementKind.ConstructSignature);

            if (!isSignature) {
                constructSignature.setIsDefinition();
            }

            constructSignature.setReturnType(parent);

            constructSignature.addDeclaration(constructorDeclaration);
            constructorDeclaration.setSignatureSymbol(constructSignature);

            this.bindParameterSymbols(constructorAST, constructorTypeSymbol, constructSignature);

            if (constructorAST.variableArgList) {
                constructSignature.setHasVariableParamList();
            }

            constructorTypeSymbol.addConstructSignature(constructSignature);

            if (!isSignature) {
                var childDecls = constructorDeclaration.getChildDecls();

                for (var i = 0; i < childDecls.length; i++) {
                    this.bindDeclToPullSymbol(childDecls[i]);
                }

                this.popParent();
            }

            //constructorSymbol.setIsBound(this.bindingPhase);
        }

        public bindConstructSignatureDeclarationToPullSymbol(constructSignatureDeclaration: PullDecl) {
            var parent = this.getParent(true);
            var constructorAST = <FunctionDeclaration>this.semanticInfo.getASTForDecl(constructSignatureDeclaration);

            var constructSigs = parent.getConstructSignatures();

            for (var i = 0; i < constructSigs.length; i++) {
                if (constructSigs[i].getSymbolID() < this.startingSymbolForRebind) {
                    parent.removeConstructSignature(constructSigs[i], false);
                }
            }

            // update the construct signature list
            parent.recomputeConstructSignatures();
            var constructSignature = new PullSignatureSymbol(PullElementKind.ConstructSignature);

            if (constructorAST.variableArgList) {
                constructSignature.setHasVariableParamList();
            }

            var typeParameters = constructSignatureDeclaration.getTypeParameters();
            var typeParameter: PullTypeParameterSymbol;
            var typeParameterDecls: PullDecl[] = null;

            for (var i = 0; i < typeParameters.length; i++) {

                typeParameter = constructSignature.findTypeParameter(typeParameters[i].getName());

                if (!typeParameter) {
                    typeParameter = new PullTypeParameterSymbol(typeParameters[i].getName(), true);

                    constructSignature.addTypeParameter(typeParameter);
                }
                else {
                    typeParameterDecls = typeParameter.getDeclarations();

                    if (this.symbolIsRedeclaration(typeParameter)) {
                        var typeParameterAST = this.semanticInfoChain.getASTForDecl(typeParameterDecls[0]);
                        constructSignatureDeclaration.addDiagnostic(
                            new SemanticDiagnostic(this.semanticInfo.getPath(), typeParameterAST.minChar, typeParameterAST.getLength(), DiagnosticCode.Duplicate_identifier__0_, [typeParameter.getName()]));
                    }

                    // clean the decls
                    for (var j = 0; j < typeParameterDecls.length; j++) {
                        if (typeParameterDecls[j].getDeclID() < this.startingDeclForRebind) {
                            typeParameter.removeDeclaration(typeParameterDecls[j]);
                        }
                    }
                }

                typeParameter.addDeclaration(typeParameters[i]);
                typeParameters[i].setSymbol(typeParameter);
            }

            constructSignature.addDeclaration(constructSignatureDeclaration);
            constructSignatureDeclaration.setSignatureSymbol(constructSignature);

            this.bindParameterSymbols(<FunctionDeclaration>this.semanticInfo.getASTForDecl(constructSignatureDeclaration), null, constructSignature);

            this.semanticInfo.setSymbolAndDiagnosticsForAST(this.semanticInfo.getASTForDecl(constructSignatureDeclaration), SymbolAndDiagnostics.fromSymbol(constructSignature));

            parent.addConstructSignature(constructSignature);
        }

        public bindCallSignatureDeclarationToPullSymbol(callSignatureDeclaration: PullDecl) {
            var parent = this.getParent(true);
            var callSignatureAST = <FunctionDeclaration>this.semanticInfo.getASTForDecl(callSignatureDeclaration);

            // PULLTODO: For now, remove stale signatures from the function type, but we want to be smarter about this when
            // incremental parsing comes online
            var callSigs = parent.getCallSignatures();

            for (var i = 0; i < callSigs.length; i++) {
                if (callSigs[i].getSymbolID() < this.startingSymbolForRebind) {
                    parent.removeCallSignature(callSigs[i], false);
                }
            }

            // update the call signature list
            parent.recomputeCallSignatures();

            var callSignature = new PullSignatureSymbol(PullElementKind.CallSignature);

            if (callSignatureAST.variableArgList) {
                callSignature.setHasVariableParamList();
            }

            var typeParameters = callSignatureDeclaration.getTypeParameters();
            var typeParameter: PullTypeParameterSymbol;
            var typeParameterDecls: PullDecl[] = null;

            for (var i = 0; i < typeParameters.length; i++) {

                typeParameter = callSignature.findTypeParameter(typeParameters[i].getName());

                if (!typeParameter) {
                    typeParameter = new PullTypeParameterSymbol(typeParameters[i].getName(), true);

                    callSignature.addTypeParameter(typeParameter);
                }
                else {
                    typeParameterDecls = typeParameter.getDeclarations();

                    if (this.symbolIsRedeclaration(typeParameter)) {
                        var typeParameterAST = this.semanticInfoChain.getASTForDecl(typeParameterDecls[0]);
                        callSignatureDeclaration.addDiagnostic(
                            new SemanticDiagnostic(this.semanticInfo.getPath(), typeParameterAST.minChar, typeParameterAST.getLength(), DiagnosticCode.Duplicate_identifier__0_, [typeParameter.getName()]));
                    }

                    // clean the decls
                    for (var j = 0; j < typeParameterDecls.length; j++) {
                        if (typeParameterDecls[j].getDeclID() < this.startingDeclForRebind) {
                            typeParameter.removeDeclaration(typeParameterDecls[j]);
                        }
                    }
                }

                typeParameter.addDeclaration(typeParameters[i]);
                typeParameters[i].setSymbol(typeParameter);
            }

            callSignature.addDeclaration(callSignatureDeclaration);
            callSignatureDeclaration.setSignatureSymbol(callSignature);

            this.bindParameterSymbols(<FunctionDeclaration>this.semanticInfo.getASTForDecl(callSignatureDeclaration), null, callSignature);

            this.semanticInfo.setSymbolAndDiagnosticsForAST(this.semanticInfo.getASTForDecl(callSignatureDeclaration), SymbolAndDiagnostics.fromSymbol(callSignature));

            parent.addCallSignature(callSignature);
        }

        public bindIndexSignatureDeclarationToPullSymbol(indexSignatureDeclaration: PullDecl) {
            var parent = this.getParent(true);

            var indexSigs = parent.getIndexSignatures();

            for (var i = 0; i < indexSigs.length; i++) {
                if (indexSigs[i].getSymbolID() < this.startingSymbolForRebind) {
                    parent.removeIndexSignature(indexSigs[i], false);
                }
            }

            // update the index signature list
            parent.recomputeIndexSignatures();

            var indexSignature = new PullSignatureSymbol(PullElementKind.IndexSignature);

            var typeParameters = indexSignatureDeclaration.getTypeParameters();
            var typeParameter: PullTypeParameterSymbol;
            var typeParameterDecls: PullDecl[] = null;

            for (var i = 0; i < typeParameters.length; i++) {

                typeParameter = indexSignature.findTypeParameter(typeParameters[i].getName());

                if (!typeParameter) {
                    typeParameter = new PullTypeParameterSymbol(typeParameters[i].getName(), true);

                    indexSignature.addTypeParameter(typeParameter);
                }
                else {
                    typeParameterDecls = typeParameter.getDeclarations();

                    if (this.symbolIsRedeclaration(typeParameter)) {
                        var typeParameterAST = this.semanticInfoChain.getASTForDecl(typeParameterDecls[0]);
                        indexSignatureDeclaration.addDiagnostic(
                            new SemanticDiagnostic(this.semanticInfo.getPath(), typeParameterAST.minChar, typeParameterAST.getLength(), DiagnosticCode.Duplicate_identifier__0_, [typeParameter.getName()]));
                    }

                    // clean the decls
                    typeParameterDecls = typeParameter.getDeclarations();

                    for (var j = 0; j < typeParameterDecls.length; j++) {
                        if (typeParameterDecls[j].getDeclID() < this.startingDeclForRebind) {
                            typeParameter.removeDeclaration(typeParameterDecls[j]);
                        }
                    }
                }

                typeParameter.addDeclaration(typeParameters[i]);
                typeParameters[i].setSymbol(typeParameter);
            }

            indexSignature.addDeclaration(indexSignatureDeclaration);
            indexSignatureDeclaration.setSignatureSymbol(indexSignature);

            this.bindParameterSymbols(<FunctionDeclaration>this.semanticInfo.getASTForDecl(indexSignatureDeclaration), null, indexSignature);

            this.semanticInfo.setSymbolAndDiagnosticsForAST(this.semanticInfo.getASTForDecl(indexSignatureDeclaration), SymbolAndDiagnostics.fromSymbol(indexSignature));

            parent.addIndexSignature(indexSignature);
        }

        // getters and setters

        public bindGetAccessorDeclarationToPullSymbol(getAccessorDeclaration: PullDecl) {
            var declKind = getAccessorDeclaration.getKind();
            var declFlags = getAccessorDeclaration.getFlags();
            var funcDeclAST = <FunctionDeclaration>this.semanticInfo.getASTForDecl(getAccessorDeclaration);

            var isExported = (declFlags & PullElementFlags.Exported) !== 0;

            var funcName = getAccessorDeclaration.getName();

            var isSignature: boolean = (declFlags & PullElementFlags.Signature) !== 0;
            var isStatic = false;
            var linkKind = SymbolLinkKind.PublicMember;

            if (hasFlag(declFlags, PullElementFlags.Static)) {
                isStatic = true;
            }

            if (hasFlag(declFlags, PullElementFlags.Private)) {
                linkKind = SymbolLinkKind.PrivateMember;
            }

            var parent = this.getParent(true);
            var parentHadSymbol = false;
            var hadOtherAccessor = false;
            var cleanedPreviousDecls = false;

            var accessorSymbol: PullAccessorSymbol = null;
            var getterSymbol: PullSymbol = null;
            var getterTypeSymbol: PullTypeSymbol = null;

            if (!isStatic) {
                accessorSymbol = <PullAccessorSymbol>parent.findMember(funcName, false);
            }
            else {
                var candidate: PullSymbol;

                for (var m = 0; m < this.staticClassMembers.length; m++) {
                    candidate = this.staticClassMembers[m];

                    if (candidate.getName() === funcName) {
                        accessorSymbol = <PullAccessorSymbol>candidate;
                        hadOtherAccessor = accessorSymbol.isAccessor();
                        break;
                    }
                }
            }

            if (accessorSymbol) {
                if (!accessorSymbol.isAccessor()) {
                    getAccessorDeclaration.addDiagnostic(
                        new SemanticDiagnostic(this.semanticInfo.getPath(), funcDeclAST.minChar, funcDeclAST.getLength(), DiagnosticCode.Duplicate_identifier__0_ , [getAccessorDeclaration.getDisplayName()]));
                    accessorSymbol = null;
                }
                else {
                    getterSymbol = accessorSymbol.getGetter();

                    if (getterSymbol && (!this.reBindingAfterChange || this.symbolIsRedeclaration(getterSymbol))) {
                        getAccessorDeclaration.addDiagnostic(
                            new SemanticDiagnostic(this.semanticInfo.getPath(),funcDeclAST.minChar, funcDeclAST.getLength(), DiagnosticCode.Getter__0__already_declared, [getAccessorDeclaration.getDisplayName()]));
                        accessorSymbol = null;
                        getterSymbol = null;
                    }
                }
            }

            // we have an accessor we can use...
            if (accessorSymbol && getterSymbol) {
                getterTypeSymbol = getterSymbol.getType();
                parentHadSymbol = true;
            }

            if (this.reBindingAfterChange && accessorSymbol) {

                // prune out-of-date decls...
                var decls = accessorSymbol.getDeclarations();
                var scriptName = getAccessorDeclaration.getScriptName();

                for (var j = 0; j < decls.length; j++) {
                    if (decls[j].getScriptName() === scriptName && decls[j].getDeclID() < this.startingDeclForRebind) {
                        accessorSymbol.removeDeclaration(decls[j]);

                        cleanedPreviousDecls = true;
                    }
                }

                if (getterSymbol) {
                    decls = getterSymbol.getDeclarations();

                    for (var j = 0; j < decls.length; j++) {
                        if (decls[j].getScriptName() === scriptName && decls[j].getDeclID() < this.startingDeclForRebind) {
                            getterSymbol.removeDeclaration(decls[j]);

                            cleanedPreviousDecls = true;
                        }
                    }
                }

                accessorSymbol.invalidate();
            }

            if (!accessorSymbol) {
                accessorSymbol = new PullAccessorSymbol(funcName);
            }

            if (!getterSymbol) {
                getterSymbol = new PullSymbol(funcName, PullElementKind.Function);
                getterTypeSymbol = new PullTypeSymbol("", PullElementKind.FunctionType);

                getterSymbol.setType(getterTypeSymbol);

                accessorSymbol.setGetter(getterSymbol);
            }

            getAccessorDeclaration.setSymbol(accessorSymbol);
            accessorSymbol.addDeclaration(getAccessorDeclaration);
            getterSymbol.addDeclaration(getAccessorDeclaration);

            this.semanticInfo.setSymbolAndDiagnosticsForAST(funcDeclAST.name, SymbolAndDiagnostics.fromSymbol(getterSymbol));
            this.semanticInfo.setSymbolAndDiagnosticsForAST(funcDeclAST, SymbolAndDiagnostics.fromSymbol(getterSymbol));

            // PULLTODO: Verify parent is a class or object literal
            // PULLTODO: Verify static/non-static between getter and setter

            if (!parentHadSymbol && !hadOtherAccessor) {

                if (isStatic) {
                    this.staticClassMembers[this.staticClassMembers.length] = accessorSymbol;
                }
                else {
                    parent.addMember(accessorSymbol, linkKind);
                }
            }

            if (!isSignature) {
                this.pushParent(getterTypeSymbol, getAccessorDeclaration);
            }

            // PULLTODO: For now, remove stale signatures from the function type, but we want to be smarter about this when
            // incremental parsing comes online
            if (parentHadSymbol && cleanedPreviousDecls) {
                var callSigs = getterTypeSymbol.getCallSignatures();

                for (var i = 0; i < callSigs.length; i++) {
                    getterTypeSymbol.removeCallSignature(callSigs[i], false);
                }

                // just invalidate this once, so we don't pay the cost of rebuilding caches
                // for each signature removed
                getterSymbol.invalidate();
                getterTypeSymbol.invalidate();
                getterTypeSymbol.recomputeCallSignatures();
            }

            var signature = new PullSignatureSymbol(PullElementKind.CallSignature);

            if (!isSignature) {
                signature.setIsDefinition();
            }

            signature.addDeclaration(getAccessorDeclaration);
            getAccessorDeclaration.setSignatureSymbol(signature);

            this.bindParameterSymbols(<FunctionDeclaration>this.semanticInfo.getASTForDecl(getAccessorDeclaration), getterTypeSymbol, signature);

            var typeParameters = getAccessorDeclaration.getTypeParameters();

            if (typeParameters.length) {
                getAccessorDeclaration.addDiagnostic(
                    new SemanticDiagnostic(this.semanticInfo.getPath(), funcDeclAST.minChar, funcDeclAST.getLength(), DiagnosticCode.Accessor_cannot_have_type_parameters, null));
            }

            // add the implicit call member for this function type
            getterTypeSymbol.addCallSignature(signature);

            if (!isSignature) {
                var childDecls = getAccessorDeclaration.getChildDecls();

                for (var i = 0; i < childDecls.length; i++) {
                    this.bindDeclToPullSymbol(childDecls[i]);
                }

                this.popParent();
            }

            getterSymbol.setIsBound(this.bindingPhase);
        }

        public bindSetAccessorDeclarationToPullSymbol(setAccessorDeclaration: PullDecl) {
            var declKind = setAccessorDeclaration.getKind();
            var declFlags = setAccessorDeclaration.getFlags();
            var funcDeclAST = <FunctionDeclaration>this.semanticInfo.getASTForDecl(setAccessorDeclaration);

            var isExported = (declFlags & PullElementFlags.Exported) !== 0;

            var funcName = setAccessorDeclaration.getName();

            var isSignature: boolean = (declFlags & PullElementFlags.Signature) !== 0;
            var isStatic = false;
            var linkKind = SymbolLinkKind.PublicMember;

            if (hasFlag(declFlags, PullElementFlags.Static)) {
                isStatic = true;
            }

            if (hasFlag(declFlags, PullElementFlags.Private)) {
                linkKind = SymbolLinkKind.PrivateMember;
            }

            var parent = this.getParent(true);
            var parentHadSymbol = false;
            var hadOtherAccessor = false;
            var cleanedPreviousDecls = false;

            var accessorSymbol: PullAccessorSymbol = null;
            var setterSymbol: PullSymbol = null;
            var setterTypeSymbol: PullTypeSymbol = null;

            if (!isStatic) {
                accessorSymbol = <PullAccessorSymbol>parent.findMember(funcName, false);
            }
            else {
                var candidate: PullSymbol;

                for (var m = 0; m < this.staticClassMembers.length; m++) {
                    candidate = this.staticClassMembers[m];

                    if (candidate.getName() === funcName) {
                        accessorSymbol = <PullAccessorSymbol>candidate;
                        hadOtherAccessor = accessorSymbol.isAccessor();
                        break;
                    }
                }
            }

            if (accessorSymbol) {
                if (!accessorSymbol.isAccessor()) {
                    setAccessorDeclaration.addDiagnostic(
                        new SemanticDiagnostic(this.semanticInfo.getPath(), funcDeclAST.minChar, funcDeclAST.getLength(), DiagnosticCode.Duplicate_identifier__0_, [setAccessorDeclaration.getDisplayName()]));
                    accessorSymbol = null;
                }
                else {
                    setterSymbol = accessorSymbol.getSetter();

                    if (setterSymbol && (!this.reBindingAfterChange || this.symbolIsRedeclaration(setterSymbol))) {
                        setAccessorDeclaration.addDiagnostic(
                            new SemanticDiagnostic(this.semanticInfo.getPath(), funcDeclAST.minChar, funcDeclAST.getLength(), DiagnosticCode.Setter__0__already_declared, [setAccessorDeclaration.getDisplayName()]));
                        accessorSymbol = null;
                        setterSymbol = null;
                    }
                }
            }

            // we have an accessor we can use...
            if (accessorSymbol && setterSymbol) {
                setterTypeSymbol = setterSymbol.getType();
                parentHadSymbol = true;
            }

            if (this.reBindingAfterChange && accessorSymbol) {

                // prune out-of-date decls...
                var decls = accessorSymbol.getDeclarations();
                var scriptName = setAccessorDeclaration.getScriptName();

                for (var j = 0; j < decls.length; j++) {
                    if (decls[j].getScriptName() === scriptName && decls[j].getDeclID() < this.startingDeclForRebind) {
                        accessorSymbol.removeDeclaration(decls[j]);

                        cleanedPreviousDecls = true;
                    }
                }

                if (setterSymbol) {
                    decls = setterSymbol.getDeclarations();

                    for (var j = 0; j < decls.length; j++) {
                        if (decls[j].getScriptName() === scriptName && decls[j].getDeclID() < this.startingDeclForRebind) {
                            setterSymbol.removeDeclaration(decls[j]);

                            cleanedPreviousDecls = true;
                        }
                    }
                }

                accessorSymbol.invalidate();
            }

            if (!accessorSymbol) {
                // PULLTODO: Make sure that we properly flag signature decl types when collecting decls
                accessorSymbol = new PullAccessorSymbol(funcName);
            }

            if (!setterSymbol) {
                setterSymbol = new PullSymbol(funcName, PullElementKind.Function);
                setterTypeSymbol = new PullTypeSymbol("", PullElementKind.FunctionType);

                setterSymbol.setType(setterTypeSymbol);

                accessorSymbol.setSetter(setterSymbol);
            }

            setAccessorDeclaration.setSymbol(accessorSymbol);
            accessorSymbol.addDeclaration(setAccessorDeclaration);
            setterSymbol.addDeclaration(setAccessorDeclaration);

            this.semanticInfo.setSymbolAndDiagnosticsForAST(funcDeclAST.name, SymbolAndDiagnostics.fromSymbol(setterSymbol));
            this.semanticInfo.setSymbolAndDiagnosticsForAST(funcDeclAST, SymbolAndDiagnostics.fromSymbol(setterSymbol));

            // PULLTODO: Verify parent is a class or object literal
            // PULLTODO: Verify static/non-static between getter and setter

            if (!parentHadSymbol && !hadOtherAccessor) {

                if (isStatic) {
                    this.staticClassMembers[this.staticClassMembers.length] = accessorSymbol;
                }
                else {
                    parent.addMember(accessorSymbol, linkKind);
                }
            }

            if (!isSignature) {
                this.pushParent(setterTypeSymbol, setAccessorDeclaration);
            }

            // PULLTODO: For now, remove stale signatures from the function type, but we want to be smarter about this when
            // incremental parsing comes online
            if (parentHadSymbol && cleanedPreviousDecls) {
                var callSigs = setterTypeSymbol.getCallSignatures();

                for (var i = 0; i < callSigs.length; i++) {
                    setterTypeSymbol.removeCallSignature(callSigs[i], false);
                }

                // just invalidate this once, so we don't pay the cost of rebuilding caches
                // for each signature removed
                setterSymbol.invalidate();
                setterTypeSymbol.invalidate();
                setterTypeSymbol.recomputeCallSignatures();
            }

            var signature = new PullSignatureSymbol(PullElementKind.CallSignature);

            if (!isSignature) {
                signature.setIsDefinition();
            }

            signature.addDeclaration(setAccessorDeclaration);
            setAccessorDeclaration.setSignatureSymbol(signature);

            // PULLTODO: setter should not have a parameters
            this.bindParameterSymbols(<FunctionDeclaration>this.semanticInfo.getASTForDecl(setAccessorDeclaration), setterTypeSymbol, signature);

            var typeParameters = setAccessorDeclaration.getTypeParameters();

            if (typeParameters.length) {
                setAccessorDeclaration.addDiagnostic(
                    new SemanticDiagnostic(this.semanticInfo.getPath(), funcDeclAST.minChar, funcDeclAST.getLength(), DiagnosticCode.Accessor_cannot_have_type_parameters, null));
            }

            // add the implicit call member for this function type
            setterTypeSymbol.addCallSignature(signature);

            if (!isSignature) {
                var childDecls = setAccessorDeclaration.getChildDecls();

                for (var i = 0; i < childDecls.length; i++) {
                    this.bindDeclToPullSymbol(childDecls[i]);
                }

                this.popParent();
            }

            setterSymbol.setIsBound(this.bindingPhase);
        }

        public bindCatchBlockPullSymbols(catchBlockDecl: PullDecl) {
            var childDecls = catchBlockDecl.getChildDecls();

            for (var i = 0; i < childDecls.length; i++) {
                this.bindDeclToPullSymbol(childDecls[i]);
            }
        }

        public bindWithBlockPullSymbols(withBlockDecl: PullDecl) {
            var childDecls = withBlockDecl.getChildDecls();

            for (var i = 0; i < childDecls.length; i++) {
                this.bindDeclToPullSymbol(childDecls[i]);
            }
        }

        // binding
        public bindDeclToPullSymbol(decl: PullDecl, rebind = false) {

            if (rebind) {
                this.startingDeclForRebind = lastBoundPullDeclId;
                this.startingSymbolForRebind = lastBoundPullSymbolID;
                this.reBindingAfterChange = true;
            }

            switch (decl.getKind()) {

                case PullElementKind.Script:
                    var childDecls = decl.getChildDecls();
                    for (var i = 0; i < childDecls.length; i++) {
                        this.bindDeclToPullSymbol(childDecls[i]);
                    }
                    break;

                case PullElementKind.Enum:
                case PullElementKind.DynamicModule:
                case PullElementKind.Container:
                    this.bindModuleDeclarationToPullSymbol(decl);
                    break;

                case PullElementKind.Interface:
                    this.bindInterfaceDeclarationToPullSymbol(decl);
                    break;

                case PullElementKind.Class:
                    this.bindClassDeclarationToPullSymbol(decl);
                    break;

                case PullElementKind.Function:
                    this.bindFunctionDeclarationToPullSymbol(decl);
                    break;

                case PullElementKind.Variable:
                    this.bindVariableDeclarationToPullSymbol(decl);
                    break;

                case PullElementKind.EnumMember:
                case PullElementKind.Property:
                    this.bindPropertyDeclarationToPullSymbol(decl);
                    break;

                case PullElementKind.Method:
                    this.bindMethodDeclarationToPullSymbol(decl);
                    break;

                case PullElementKind.ConstructorMethod:
                    this.bindConstructorDeclarationToPullSymbol(decl);
                    break;

                case PullElementKind.CallSignature:
                    this.bindCallSignatureDeclarationToPullSymbol(decl);
                    break;

                case PullElementKind.ConstructSignature:
                    this.bindConstructSignatureDeclarationToPullSymbol(decl);
                    break;

                case PullElementKind.IndexSignature:
                    this.bindIndexSignatureDeclarationToPullSymbol(decl);
                    break;

                case PullElementKind.GetAccessor:
                    this.bindGetAccessorDeclarationToPullSymbol(decl);
                    break;

                case PullElementKind.SetAccessor:
                    this.bindSetAccessorDeclarationToPullSymbol(decl);
                    break;

                case PullElementKind.ObjectType:
                    this.bindObjectTypeDeclarationToPullSymbol(decl);
                    break;

                case PullElementKind.FunctionType:
                    this.bindFunctionTypeDeclarationToPullSymbol(decl);
                    break;

                case PullElementKind.ConstructorType:
                    this.bindConstructorTypeDeclarationToPullSymbol(decl);
                    break;

                case PullElementKind.FunctionExpression:
                    this.bindFunctionExpressionToPullSymbol(decl);
                    break;

                case PullElementKind.TypeAlias:
                    this.bindImportDeclaration(decl);
                    break;

                case PullElementKind.Parameter:
                    // parameters are bound by their enclosing function
                    break;

                case PullElementKind.CatchBlock:
                    this.bindCatchBlockPullSymbols(decl);

                case PullElementKind.WithBlock:
                    this.bindWithBlockPullSymbols(decl);
                    break;

                default:
                    throw new Error("Unrecognized type declaration");
            }
        }

        public bindDeclsForUnit(filePath: string, rebind = false) {
            this.setUnit(filePath);

            var topLevelDecls = this.semanticInfo.getTopLevelDecls();

            for (var i = 0; i < topLevelDecls.length; i++) {
                this.bindDeclToPullSymbol(topLevelDecls[i], rebind);
            }
        }
    }
}<|MERGE_RESOLUTION|>--- conflicted
+++ resolved
@@ -1,3076 +1,3071 @@
-// Copyright (c) Microsoft. All rights reserved. Licensed under the Apache License, Version 2.0. 
-// See LICENSE.txt in the project root for complete license information.
-
-///<reference path='..\typescript.ts' />
-
-module TypeScript {
-    export var globalBindingPhase = 0;
-
-    export class PullSymbolBinder {
-        private parentChain: PullTypeSymbol[] = [];
-        private parentDeclChain: PullDecl[] = [];
-        private declPath: string[] = [];
-
-        private bindingPhase = globalBindingPhase++;
-
-        private staticClassMembers: PullSymbol[] = [];
-
-        private functionTypeParameterCache: any = new BlockIntrinsics();
-
-        private findTypeParameterInCache(name: string) {
-            return <PullTypeParameterSymbol>this.functionTypeParameterCache[name];
-        }
-
-        private addTypeParameterToCache(typeParameter: PullTypeParameterSymbol) {
-            this.functionTypeParameterCache[typeParameter.getName()] = typeParameter;
-        }
-
-        private resetTypeParameterCache() {
-            this.functionTypeParameterCache = new BlockIntrinsics();
-        }
-
-        public semanticInfo: SemanticInfo;
-
-        public reBindingAfterChange = false;
-        public startingDeclForRebind = pullDeclID; // note that this gets set on creation
-        public startingSymbolForRebind = pullSymbolID; // note that this gets set on creation
-
-        constructor(private compilationSettings: CompilationSettings,
-                    public semanticInfoChain: SemanticInfoChain) {
-        }
-
-        public setUnit(fileName: string) {
-            this.semanticInfo = this.semanticInfoChain.getUnit(fileName);
-        }
-
-        public getParent(returnInstanceType = false): PullTypeSymbol {
-            var parent = this.parentChain ? this.parentChain[this.parentChain.length - 1] : null;
-
-            if (parent && parent.isContainer() && returnInstanceType) {
-                var instanceSymbol = (<PullContainerTypeSymbol>parent).getInstanceSymbol();
-
-                if (instanceSymbol) {
-                    parent = instanceSymbol.getType();
-                }
-            }
-
-            return parent;
-        }
-
-        public getParentDecl(): PullDecl {
-            return this.parentDeclChain.length ? this.parentDeclChain[this.parentDeclChain.length - 1] : null;
-        }
-
-        public getDeclPath() { return this.declPath; }
-
-        public pushParent(parentType: PullTypeSymbol, parentDecl: PullDecl) {
-            if (parentType) {
-                this.parentChain[this.parentChain.length] = parentType;
-                this.parentDeclChain[this.parentDeclChain.length] = parentDecl;
-                this.declPath[this.declPath.length] = parentType.getName();
-            }
-        }
-
-        public popParent() {
-            if (this.parentChain.length) {
-                this.parentChain.length--;
-                this.parentDeclChain.length--;
-                this.declPath.length--;
-            }
-        }
-
-        public findSymbolInContext(name: string, declKind: PullElementKind, typeLookupPath: string[]): PullSymbol {
-            var startTime = new Date().getTime();
-            var contextSymbolPath: string[] = this.getDeclPath();
-            var nestedSymbolPath: string[] = [];
-            var copyOfContextSymbolPath = [];
-            var symbol: PullSymbol = null;
-
-            var endTime = 0;
-
-            // first, search within the given symbol path
-            if (typeLookupPath.length) {
-
-                for (var i = 0; i < typeLookupPath.length; i++) {
-                    nestedSymbolPath[nestedSymbolPath.length] = typeLookupPath[i];
-                }
-
-                nestedSymbolPath[nestedSymbolPath.length] = name;
-
-                while (nestedSymbolPath.length >= 2) {
-                    symbol = this.semanticInfoChain.findSymbol(nestedSymbolPath, declKind);
-
-                    if (symbol) {
-                        endTime = new Date().getTime();
-                        time_in_findSymbol += endTime - startTime;
-
-                        return symbol;
-                    }
-                    nestedSymbolPath.length -= 2;
-                    nestedSymbolPath[nestedSymbolPath.length] = name;
-                }
-            }
-
-            // next, link back up to the enclosing context
-            if (contextSymbolPath.length) {
-
-                for (var i = 0; i < contextSymbolPath.length; i++) {
-                    copyOfContextSymbolPath[copyOfContextSymbolPath.length] = contextSymbolPath[i];
-                }
-
-                for (var i = 0; i < typeLookupPath.length; i++) {
-                    copyOfContextSymbolPath[copyOfContextSymbolPath.length] = typeLookupPath[i];
-                }
-
-                copyOfContextSymbolPath[copyOfContextSymbolPath.length] = name;
-
-                while (copyOfContextSymbolPath.length >= 2) {
-                    symbol = this.semanticInfoChain.findSymbol(copyOfContextSymbolPath, declKind);
-
-                    if (symbol) {
-                        endTime = new Date().getTime();
-                        time_in_findSymbol += endTime - startTime;
-
-                        return symbol;
-                    }
-                    copyOfContextSymbolPath.length -= 2;
-                    copyOfContextSymbolPath[copyOfContextSymbolPath.length] = name;
-                }
-            }
-
-            // finally, try searching globally
-            symbol = this.semanticInfoChain.findSymbol([name], declKind);
-
-            endTime = new Date().getTime();
-            time_in_findSymbol += endTime - startTime;
-
-            return symbol;
-        }
-
-        public symbolIsRedeclaration(sym: PullSymbol): boolean {
-            var symID = sym.getSymbolID();
-            return (symID >= this.startingSymbolForRebind) ||
-                    ((sym.getRebindingID() === this.bindingPhase) && (symID !== this.startingSymbolForRebind));
-        }
-
-        //
-        // decl binding
-        //
-
-        public bindModuleDeclarationToPullSymbol(moduleContainerDecl: PullDecl) {
-
-            // 1. Test for existing decl - if it exists, use its symbol
-            // 2. If no other decl exists, create a new symbol and use that one
-
-            var modName = moduleContainerDecl.getName();
-
-            var moduleContainerTypeSymbol: PullContainerTypeSymbol = null;
-            var moduleInstanceSymbol: PullSymbol = null;
-            var moduleInstanceTypeSymbol: PullTypeSymbol = null;
-
-            var moduleInstanceDecl: PullDecl = moduleContainerDecl.getValueDecl();
-
-            var moduleKind = moduleContainerDecl.getKind();
-
-            var parent = this.getParent();
-            var parentInstanceSymbol = this.getParent(true);
-            var moduleAST = <ModuleDeclaration>this.semanticInfo.getASTForDecl(moduleContainerDecl);
-
-            var isExported = moduleContainerDecl.getFlags() & PullElementFlags.Exported;
-            var isEnum = (moduleKind & PullElementKind.Enum) != 0;
-            var searchKind = isEnum ? PullElementKind.Enum : PullElementKind.SomeContainer;
-            var isInitializedModule = (moduleContainerDecl.getFlags() & PullElementFlags.SomeInitializedModule) != 0;
-
-            var createdNewSymbol = false;
-
-            if (parent) {
-                if (isExported) {
-                    moduleContainerTypeSymbol = <PullContainerTypeSymbol>parent.findNestedType(modName, searchKind);
-                }
-                else {
-                    moduleContainerTypeSymbol = <PullContainerTypeSymbol>parent.findContainedMember(modName);
-
-                    if (moduleContainerTypeSymbol && !(moduleContainerTypeSymbol.getKind() & searchKind)) {
-                        moduleContainerTypeSymbol = null;
-                    }
-                }
-            }
-            else if (!isExported || moduleContainerDecl.getKind() === PullElementKind.DynamicModule) {
-                moduleContainerTypeSymbol = <PullContainerTypeSymbol>this.findSymbolInContext(modName, searchKind, []);
-            }
-
-            if (moduleContainerTypeSymbol && moduleContainerTypeSymbol.getKind() !== moduleKind) {
-                // duplicate symbol error
-                if (isInitializedModule) {
-                    moduleContainerDecl.addDiagnostic(
-                        new SemanticDiagnostic(this.semanticInfo.getPath(), moduleAST.minChar, moduleAST.getLength(), DiagnosticCode.Duplicate_identifier__0_, [moduleContainerDecl.getDisplayName()]));
-                }
-
-                moduleContainerTypeSymbol = null;
-            }
-
-            if (moduleContainerTypeSymbol) {
-                moduleInstanceSymbol = moduleContainerTypeSymbol.getInstanceSymbol();
-            }
-            else { 
-                moduleContainerTypeSymbol = new PullContainerTypeSymbol(modName, moduleKind);
-                createdNewSymbol = true;
-
-                if (!parent) {
-                    this.semanticInfoChain.cacheGlobalSymbol(moduleContainerTypeSymbol, searchKind);
-                }
-            }
-
-            if (!moduleInstanceSymbol && isInitializedModule) {
-
-                // search for a complementary instance symbol first
-                var variableSymbol: PullSymbol = null;
-                if (!isEnum) {
-                    if (parentInstanceSymbol) {
-                        if (isExported) {
-                            // We search twice because export visibility does not need to agree
-                            variableSymbol = parentInstanceSymbol.findMember(modName, false);
-
-                            if (!variableSymbol) {
-                                variableSymbol = parentInstanceSymbol.findContainedMember(modName);
-                            }
-                        }
-                        else {
-                            variableSymbol = parentInstanceSymbol.findContainedMember(modName);
-
-                            if (!variableSymbol) {
-                                variableSymbol = parentInstanceSymbol.findMember(modName, false);
-                            }
-                        }
-
-                        if (variableSymbol) {
-                            var declarations = variableSymbol.getDeclarations();
-
-                            if (declarations.length) {
-                                var variableSymbolParent = declarations[0].getParentDecl();
-
-                                if ((this.getParentDecl() !== variableSymbolParent) && (!this.reBindingAfterChange || (variableSymbolParent.getDeclID() >= this.startingDeclForRebind))) {
-                                    variableSymbol = null;
-                                }
-                            }
-                        }
-                    }
-                    else if (!(moduleContainerDecl.getFlags() & PullElementFlags.Exported)) {
-                        variableSymbol = this.findSymbolInContext(modName, PullElementKind.SomeValue, []);
-                    }
-                }
-
-                if (variableSymbol) {
-                    var prevKind = variableSymbol.getKind();
-                    var acceptableRedeclaration = (prevKind == PullElementKind.Function) || (prevKind == PullElementKind.ConstructorMethod) || variableSymbol.hasFlag(PullElementFlags.ImplicitVariable);
-
-                    if (acceptableRedeclaration) {
-                        moduleInstanceTypeSymbol = variableSymbol.getType();
-                    }
-                    else {
-                        variableSymbol = null;
-                    }
-                }
-
-                if (!moduleInstanceTypeSymbol) {
-                    moduleInstanceTypeSymbol = new PullTypeSymbol(modName, PullElementKind.ObjectType);
-                }
-
-                moduleInstanceTypeSymbol.addDeclaration(moduleContainerDecl);
-
-                moduleInstanceTypeSymbol.setAssociatedContainerType(moduleContainerTypeSymbol);
-
-                // The instance symbol is further set up in bindVariableDeclaration
-                // (We add the declaration there, invalidate previous decls on edit and add the instance symbol to the parent)
-                if (variableSymbol) {
-                    moduleInstanceSymbol = variableSymbol;
-                }
-                else {
-                    moduleInstanceSymbol = new PullSymbol(modName, PullElementKind.Variable);
-                    moduleInstanceSymbol.setType(moduleInstanceTypeSymbol);
-                }
-                
-                moduleContainerTypeSymbol.setInstanceSymbol(moduleInstanceSymbol);
-
-            }
-
-            moduleContainerTypeSymbol.addDeclaration(moduleContainerDecl);
-            moduleContainerDecl.setSymbol(moduleContainerTypeSymbol);
-
-            this.semanticInfo.setSymbolAndDiagnosticsForAST(moduleAST.name, SymbolAndDiagnostics.fromSymbol(moduleContainerTypeSymbol));
-            this.semanticInfo.setSymbolAndDiagnosticsForAST(moduleAST, SymbolAndDiagnostics.fromSymbol(moduleContainerTypeSymbol));
-
-            if (createdNewSymbol) {
-
-                if (parent) {
-                    var linkKind = moduleContainerDecl.getFlags() & PullElementFlags.Exported ? SymbolLinkKind.PublicMember : SymbolLinkKind.PrivateMember;
-
-                    if (linkKind === SymbolLinkKind.PublicMember) {
-                        parent.addMember(moduleContainerTypeSymbol, linkKind);
-                    }
-                    else {
-                        moduleContainerTypeSymbol.setContainer(parent);
-                    }
-                }
-            }
-            else if (this.reBindingAfterChange) {
-                // clear out the old decls...
-                var decls = moduleContainerTypeSymbol.getDeclarations();
-                var scriptName = moduleContainerDecl.getScriptName();
-
-                for (var i = 0; i < decls.length; i++) {
-                    if (decls[i].getScriptName() === scriptName && decls[i].getDeclID() < this.startingDeclForRebind) {
-                        moduleContainerTypeSymbol.removeDeclaration(decls[i]);
-                    }
-                }
-
-                moduleContainerTypeSymbol.invalidate();
-
-                moduleInstanceSymbol = moduleContainerTypeSymbol.getInstanceSymbol();
-
-                if (moduleInstanceSymbol) {
-                    var moduleInstanceTypeSymbol = moduleInstanceSymbol.getType();
-                    decls = moduleInstanceTypeSymbol.getDeclarations();
-
-                    for (var i = 0; i < decls.length; i++) {
-                        if (decls[i].getScriptName() === scriptName && decls[i].getDeclID() < this.startingDeclForRebind) {
-                            moduleInstanceTypeSymbol.removeDeclaration(decls[i]);
-                        }
-                    }
-
-                    moduleInstanceTypeSymbol.addDeclaration(moduleContainerDecl);
-                    moduleInstanceTypeSymbol.invalidate();
-                }
-            }
-
-            this.pushParent(moduleContainerTypeSymbol, moduleContainerDecl);
-
-            var childDecls = moduleContainerDecl.getChildDecls();
-
-            for (var i = 0; i < childDecls.length; i++) {
-                this.bindDeclToPullSymbol(childDecls[i]);
-            }
-
-            // if it's an enum, freshen the index signature
-            if (isEnum) {
-
-                moduleInstanceTypeSymbol = moduleContainerTypeSymbol.getInstanceSymbol().getType();
-
-                if (this.reBindingAfterChange) {
-                    var existingIndexSigs = moduleInstanceTypeSymbol.getIndexSignatures();
-
-                    for (var i = 0; i < existingIndexSigs.length; i++) {
-                        moduleInstanceTypeSymbol.removeIndexSignature(existingIndexSigs[i]);
-                    }
-                }
-
-                var enumIndexSignature = new PullSignatureSymbol(PullElementKind.IndexSignature);
-                var enumIndexParameterSymbol = new PullSymbol("x", PullElementKind.Parameter);
-                enumIndexParameterSymbol.setType(this.semanticInfoChain.numberTypeSymbol);
-                enumIndexSignature.addParameter(enumIndexParameterSymbol);
-                enumIndexSignature.setReturnType(this.semanticInfoChain.stringTypeSymbol);
-
-                moduleInstanceTypeSymbol.addIndexSignature(enumIndexSignature);
-
-                moduleInstanceTypeSymbol.recomputeIndexSignatures();
-            }
-
-            this.popParent();
-        }
-
-        // aliases
-        public bindImportDeclaration(importDeclaration: PullDecl) {
-            var declFlags = importDeclaration.getFlags();
-            var declKind = importDeclaration.getKind();
-            var importDeclAST = <VariableDeclarator>this.semanticInfo.getASTForDecl(importDeclaration);
-
-            var isExported = false;
-            var linkKind = SymbolLinkKind.PrivateMember;
-            var importSymbol: PullTypeAliasSymbol = null;
-            var declName = importDeclaration.getName();
-            var parentHadSymbol = false;
-            var parent = this.getParent();
-
-            if (parent) {
-                importSymbol = <PullTypeAliasSymbol>parent.findMember(declName, false);
-
-                if (!importSymbol) {
-                    importSymbol = <PullTypeAliasSymbol>parent.findContainedMember(declName);
-
-                    if (importSymbol) {
-                        var declarations = importSymbol.getDeclarations();
-
-                        if (declarations.length) {
-                            var importSymbolParent = declarations[0].getParentDecl();
-
-                            if ((importSymbolParent !== importDeclaration.getParentDecl()) && (!this.reBindingAfterChange || (importSymbolParent.getDeclID() >= this.startingDeclForRebind))) {
-                                importSymbol = null;
-                            }
-                        }
-                    }
-                }
-            }
-            else if (!(importDeclaration.getFlags() & PullElementFlags.Exported)) {
-                importSymbol = <PullTypeAliasSymbol>this.findSymbolInContext(declName, PullElementKind.SomeContainer, []);
-            }
-
-            if (importSymbol) {
-                parentHadSymbol = true;
-            }
-
-            if (importSymbol && this.symbolIsRedeclaration(importSymbol)) {
-                importDeclaration.addDiagnostic(
-                    new SemanticDiagnostic(this.semanticInfo.getPath(), importDeclAST.minChar, importDeclAST.getLength(), DiagnosticCode.Duplicate_identifier__0_, [importDeclaration.getDisplayName()]));
-                importSymbol = null;
-            }
-
-            if (this.reBindingAfterChange && importSymbol) {
-
-                // prune out-of-date decls...
-                var decls = importSymbol.getDeclarations();
-                var scriptName = importDeclaration.getScriptName();
-
-                for (var j = 0; j < decls.length; j++) {
-                    if (decls[j].getScriptName() === scriptName && decls[j].getDeclID() < this.startingDeclForRebind) {
-                        importSymbol.removeDeclaration(decls[j]);
-                    }
-                }
-
-                importSymbol.setUnresolved();
-            }
-
-            if (!importSymbol) {
-                importSymbol = new PullTypeAliasSymbol(declName);
-
-                if (!parent) {
-                    this.semanticInfoChain.cacheGlobalSymbol(importSymbol, PullElementKind.SomeContainer);
-                }
-            }
-
-            importSymbol.addDeclaration(importDeclaration);
-            importDeclaration.setSymbol(importSymbol);
-
-            this.semanticInfo.setSymbolAndDiagnosticsForAST(importDeclAST, SymbolAndDiagnostics.fromSymbol(importSymbol));
-
-            if (parent && !parentHadSymbol) {
-
-                if (declFlags & PullElementFlags.Exported) {
-                    parent.addMember(importSymbol, SymbolLinkKind.PublicMember);
-                }
-                else {
-                    importSymbol.setContainer(parent);
-                }
-            }
-
-            importSymbol.setIsBound(this.bindingPhase);
-        }
-
-        private cleanInterfaceSignatures(interfaceSymbol: PullTypeSymbol) {
-            var callSigs = interfaceSymbol.getCallSignatures();
-            var constructSigs = interfaceSymbol.getConstructSignatures();
-            var indexSigs = interfaceSymbol.getIndexSignatures();
-
-            for (var i = 0; i < callSigs.length; i++) {
-                if (callSigs[i].getSymbolID() < this.startingSymbolForRebind) {
-                    interfaceSymbol.removeCallSignature(callSigs[i], false);
-                }
-            }
-            for (var i = 0; i < constructSigs.length; i++) {
-                if (constructSigs[i].getSymbolID() < this.startingSymbolForRebind) {
-                    interfaceSymbol.removeConstructSignature(constructSigs[i], false);
-                }
-            }
-            for (var i = 0; i < indexSigs.length; i++) {
-                if (indexSigs[i].getSymbolID() < this.startingSymbolForRebind) {
-                    interfaceSymbol.removeIndexSignature(indexSigs[i], false);
-                }
-            }
-
-            interfaceSymbol.recomputeCallSignatures();
-            interfaceSymbol.recomputeConstructSignatures();
-            interfaceSymbol.recomputeIndexSignatures();
-        }
-
-        private cleanClassSignatures(classSymbol: PullTypeSymbol) {
-            var callSigs = classSymbol.getCallSignatures();
-            var constructSigs = classSymbol.getConstructSignatures();
-            var indexSigs = classSymbol.getIndexSignatures();
-
-            for (var i = 0; i < callSigs.length; i++) {
-                classSymbol.removeCallSignature(callSigs[i], false);
-            }
-            for (var i = 0; i < constructSigs.length; i++) {
-                classSymbol.removeConstructSignature(constructSigs[i], false);
-            }
-            for (var i = 0; i < indexSigs.length; i++) {
-                classSymbol.removeIndexSignature(indexSigs[i], false);
-            }
-
-            classSymbol.recomputeCallSignatures();
-            classSymbol.recomputeConstructSignatures();
-            classSymbol.recomputeIndexSignatures();
-
-            var constructorSymbol = classSymbol.getConstructorMethod();
-            var constructorTypeSymbol = constructorSymbol ? constructorSymbol.getType() : null;
-
-            if (constructorTypeSymbol) {
-                constructSigs = constructorTypeSymbol.getConstructSignatures();
-
-                for (var i = 0; i < constructSigs.length; i++) {
-                    constructorTypeSymbol.removeConstructSignature(constructSigs[i], false);
-                }
-
-                constructorTypeSymbol.recomputeConstructSignatures();
-                constructorTypeSymbol.invalidate();
-                constructorSymbol.invalidate();
-            }
-
-            // just invalidate this once, so we don't pay the cost of rebuilding caches
-            // for each signature removed
-            classSymbol.invalidate();            
-        }
-
-        // classes
-        public bindClassDeclarationToPullSymbol(classDecl: PullDecl) {
-
-            var className = classDecl.getName();
-            var classSymbol: PullTypeSymbol = null;
-
-            var constructorSymbol: PullSymbol = null;
-            var constructorTypeSymbol: PullTypeSymbol = null;
-
-            var classAST = <ClassDeclaration>this.semanticInfo.getASTForDecl(classDecl);
-            var parentHadSymbol = false;
-
-            var parent = this.getParent();
-            var cleanedPreviousDecls = false;
-            var isExported = classDecl.getFlags() & PullElementFlags.Exported;
-            var isGeneric = false;
-
-            // We're not yet ready to support interfaces augmenting classes (or vice versa)
-            var acceptableSharedKind = PullElementKind.Class; // | PullElementKind.Interface;
-
-            if (parent) {
-                if (isExported) {
-                    classSymbol = parent.findNestedType(className);
-
-                    if (!classSymbol) {
-                        classSymbol = <PullTypeSymbol>parent.findMember(className, false);
-                    }
-                }
-                else {
-                    classSymbol = <PullTypeSymbol>parent.findContainedMember(className);
-
-                    if (classSymbol && (classSymbol.getKind() & acceptableSharedKind)) {
-
-                        var declarations = classSymbol.getDeclarations();
-
-                        if (declarations.length) {
-
-                            var classSymbolParent = declarations[0].getParentDecl();
-
-                            if ((classSymbolParent !== this.getParentDecl()) && (!this.reBindingAfterChange || (classSymbolParent.getDeclID() >= this.startingDeclForRebind))) {
-                                classSymbol = null;
-                            }
-                        }
-                    }
-                    else {
-                        classSymbol = null;
-                    }
-                }
-            }
-            else {
-                classSymbol = <PullTypeSymbol>this.findSymbolInContext(className, acceptableSharedKind, []);
-            }
-
-            if (classSymbol && (!(classSymbol.getKind() & acceptableSharedKind) || !this.reBindingAfterChange || this.symbolIsRedeclaration(classSymbol))) {
-                classDecl.addDiagnostic(
-                    new SemanticDiagnostic(this.semanticInfo.getPath(), classAST.minChar, classAST.getLength(), DiagnosticCode.Duplicate_identifier__0_, [classDecl.getDisplayName()]));
-                classSymbol = null;
-            }
-            else if (classSymbol) {
-                parentHadSymbol = true;
-            }
-
-            var decls: PullDecl[];
-
-            if (this.reBindingAfterChange && classSymbol) {
-
-                // prune out-of-date decls
-                decls = classSymbol.getDeclarations();
-                var scriptName = classDecl.getScriptName();
-
-                for (var j = 0; j < decls.length; j++) {
-                    if (decls[j].getScriptName() === scriptName && decls[j].getDeclID() < this.startingDeclForRebind) {
-                        classSymbol.removeDeclaration(decls[j]);
-
-                        cleanedPreviousDecls = true;
-                    }
-                }
-
-                constructorSymbol = classSymbol.getConstructorMethod();
-                constructorTypeSymbol = constructorSymbol.getType();
-
-                decls = constructorSymbol.getDeclarations();
-
-                for (var j = 0; j < decls.length; j++) {
-                    if (decls[j].getScriptName() === scriptName && decls[j].getDeclID() < this.startingDeclForRebind) {
-                        constructorSymbol.removeDeclaration(decls[j]);
-
-                        cleanedPreviousDecls = true;
-                    }
-                }
-
-                if (constructorSymbol.getIsSynthesized()) {
-                    classSymbol.setConstructorMethod(null);
-                }
-
-                if (classSymbol.isGeneric()) {
-                    //classSymbol.invalidateSpecializations();
-                    isGeneric = true;
-
-                    var specializations = classSymbol.getKnownSpecializations();
-                    var specialization: PullTypeSymbol = null;
-
-                    for (var i = 0; i < specializations.length; i++) {
-                        specializations[i].setUnresolved();
-                        specializations[i].invalidate();
-                    }
-
-                    classSymbol.cleanTypeParameters();
-                    constructorTypeSymbol.cleanTypeParameters();
-                }
-
-                classSymbol.setUnresolved();
-                constructorSymbol.setUnresolved();
-                constructorTypeSymbol.setUnresolved();
-            }
-
-            if (!parentHadSymbol) {
-                classSymbol = new PullTypeSymbol(className, PullElementKind.Class);
-                
-                if (!parent) {
-                    this.semanticInfoChain.cacheGlobalSymbol(classSymbol, acceptableSharedKind);
-                }
-            }
-
-            classSymbol.addDeclaration(classDecl);
-
-            classDecl.setSymbol(classSymbol);
-
-            this.semanticInfo.setSymbolAndDiagnosticsForAST(classAST.name, SymbolAndDiagnostics.fromSymbol(classSymbol));
-            this.semanticInfo.setSymbolAndDiagnosticsForAST(classAST, SymbolAndDiagnostics.fromSymbol(classSymbol));
-
-            if (parent && !parentHadSymbol) {
-                var linkKind = classDecl.getFlags() & PullElementFlags.Exported ? SymbolLinkKind.PublicMember : SymbolLinkKind.PrivateMember;
-
-                if (linkKind === SymbolLinkKind.PublicMember) {
-                    parent.addMember(classSymbol, linkKind);
-                }
-                else {
-                    classSymbol.setContainer(parent);
-                }
-            }
-
-            // PULLTODO: For now, remove stale signatures from the function type, but we want to be smarter about this when
-            // incremental parsing comes online
-            // PULLTODO: For now, classes should have none of these, though a pre-existing constructor might
-            if (parentHadSymbol && cleanedPreviousDecls) {
-
-                this.cleanClassSignatures(classSymbol);
-
-                if (isGeneric) {
-                    specializations = classSymbol.getKnownSpecializations();
-
-                    for (var i = 0; i < specializations.length; i++) {
-                        this.cleanClassSignatures(<PullTypeSymbol>specializations[i]);
-                    }                 
-                }
-            }
-
-            this.pushParent(classSymbol, classDecl);
-
-            var childDecls = classDecl.getChildDecls();
-
-            this.resetTypeParameterCache();
-
-            for (var i = 0; i < childDecls.length; i++) {
-                this.bindDeclToPullSymbol(childDecls[i]);
-            }
-
-            this.resetTypeParameterCache();
-
-            this.popParent();
-
-            // create the default constructor symbol, if necessary
-
-            // even if we've already tried to set these, we want to try again after we've walked the class members
-            constructorSymbol = classSymbol.getConstructorMethod();
-            constructorTypeSymbol = constructorSymbol ? constructorSymbol.getType() : null;
-
-            if (!constructorSymbol) {
-                constructorSymbol = new PullSymbol(className, PullElementKind.ConstructorMethod);
-                constructorTypeSymbol = new PullTypeSymbol("", PullElementKind.ConstructorType);
-
-                constructorSymbol.setIsSynthesized();
-
-                constructorSymbol.setType(constructorTypeSymbol);
-                constructorSymbol.addDeclaration(classDecl);
-                classSymbol.setConstructorMethod(constructorSymbol);
-
-                constructorTypeSymbol.addDeclaration(classDecl);
-
-                classSymbol.setHasDefaultConstructor();
-
-                if (!classAST.extendsList || !classAST.extendsList.members.length) {
-                    var constructorSignature = new PullSignatureSymbol(PullElementKind.ConstructSignature);
-                    constructorSignature.setReturnType(classSymbol);
-                    constructorTypeSymbol.addConstructSignature(constructorSignature);
-                    constructorSignature.addDeclaration(classDecl);
-                }
-
-                // set the class decl's AST to the class declaration
-                //this.semanticInfo.setASTForDecl(classDecl, classAST);
-            }
-
-            constructorTypeSymbol.setAssociatedContainerType(classSymbol);
-
-            // bind statics to the constructor symbol
-            if (this.staticClassMembers.length) {
-                var member: PullSymbol;
-                var isPrivate = false;
-                var memberMap: any = new BlockIntrinsics();
-                var memberDecl: PullDecl;
-                var memberAST: AST;
-
-                for (var i = 0; i < this.staticClassMembers.length; i++) {
-
-                    member = this.staticClassMembers[i];
-
-                    if (memberMap[member.getName()]) {
-                        memberDecl = member.getDeclarations()[0];
-                        memberAST = this.semanticInfo.getASTForDecl(memberDecl);
-                        memberDecl.addDiagnostic(
-                            new SemanticDiagnostic(this.semanticInfo.getPath(), memberAST.minChar, memberAST.getLength(), DiagnosticCode.Duplicate_identifier__0_, [memberDecl.getDisplayName()]));
-                    }
-                    else {
-                        memberMap[member.getName()] = true;
-                    }
-
-                    isPrivate = member.hasFlag(PullElementFlags.Private);
-
-                    constructorTypeSymbol.addMember(member, isPrivate ? SymbolLinkKind.PrivateMember : SymbolLinkKind.PublicMember);
-                }
-
-                this.staticClassMembers.length = 0;
-            }
-
-            var typeParameters = classDecl.getTypeParameters();
-            var typeParameter: PullTypeParameterSymbol;
-            var typeParameterDecls: PullDecl[] = null;
-
-            // PULLREVIEW: Now that we clean type parameters, searching is redundant
-            for (var i = 0; i < typeParameters.length; i++) {
-
-                typeParameter = classSymbol.findTypeParameter(typeParameters[i].getName());
-
-                if (!typeParameter) {
-                    typeParameter = new PullTypeParameterSymbol(typeParameters[i].getName(), false);
-
-                    classSymbol.addMember(typeParameter, SymbolLinkKind.TypeParameter);
-                    constructorTypeSymbol.addMember(typeParameter, SymbolLinkKind.TypeParameter);
-                }
-                else {
-                    typeParameterDecls = typeParameter.getDeclarations();
-
-                    if (this.symbolIsRedeclaration(typeParameter)) {
-                        var typeParameterAST = this.semanticInfoChain.getASTForDecl(typeParameterDecls[0]);
-                        classDecl.addDiagnostic(
-                            new SemanticDiagnostic(this.semanticInfo.getPath(), typeParameterAST.minChar, typeParameterAST.getLength(), DiagnosticCode.Duplicate_identifier__0_, [typeParameter.getName()]));
-                    }
-
-                    // clean the decls
-                    for (var j = 0; j < typeParameterDecls.length; j++) {
-                        if (typeParameterDecls[j].getDeclID() < this.startingDeclForRebind) {
-                            typeParameter.removeDeclaration(typeParameterDecls[j]);
-                        }
-                    }
-                }
-
-                typeParameter.addDeclaration(typeParameters[i]);
-                typeParameters[i].setSymbol(typeParameter);
-            }
-
-            classSymbol.setIsBound(this.bindingPhase);
-        }
-
-        // interfaces
-        public bindInterfaceDeclarationToPullSymbol(interfaceDecl: PullDecl) {
-
-            // 1. Test for existing decl - if it exists, use its symbol
-            // 2. If no other decl exists, create a new symbol and use that one
-            var interfaceName = interfaceDecl.getName();
-            var interfaceSymbol: PullTypeSymbol = <PullTypeSymbol>this.findSymbolInContext(interfaceName, PullElementKind.SomeType, []);
-
-            var interfaceAST = <TypeDeclaration>this.semanticInfo.getASTForDecl(interfaceDecl);
-            var createdNewSymbol = false;
-            var parent = this.getParent();
-
-            // We're not yet ready to support interfaces augmenting classes (or vice versa)
-            var acceptableSharedKind = PullElementKind.Interface; // | PullElementKind.Class | PullElementKind.Enum;
-
-            if (parent) {
-                interfaceSymbol = parent.findNestedType(interfaceName);
-            }
-            else if (!(interfaceDecl.getFlags() & PullElementFlags.Exported)) {
-                interfaceSymbol = <PullTypeSymbol>this.findSymbolInContext(interfaceName, acceptableSharedKind, []);
-            }
-
-            if (interfaceSymbol && !(interfaceSymbol.getKind() & acceptableSharedKind)) {
-                interfaceDecl.addDiagnostic(
-                    new SemanticDiagnostic(this.semanticInfo.getPath(), interfaceAST.minChar, interfaceAST.getLength(), DiagnosticCode.Duplicate_identifier__0_, [interfaceDecl.getDisplayName()]));
-                interfaceSymbol = null;
-            }
-
-            if (!interfaceSymbol) {
-                interfaceSymbol = new PullTypeSymbol(interfaceName, PullElementKind.Interface);
-                createdNewSymbol = true;
-
-                if (!parent) {
-                    this.semanticInfoChain.cacheGlobalSymbol(interfaceSymbol, acceptableSharedKind);
-                }
-            }
-
-            interfaceSymbol.addDeclaration(interfaceDecl);
-            interfaceDecl.setSymbol(interfaceSymbol);
-
-            if (createdNewSymbol) {
-
-                if (parent) {
-                    var linkKind = interfaceDecl.getFlags() & PullElementFlags.Exported ? SymbolLinkKind.PublicMember : SymbolLinkKind.PrivateMember;
-
-                    if (linkKind === SymbolLinkKind.PublicMember) {
-                        parent.addMember(interfaceSymbol, linkKind);
-                    }
-                    else {
-                        interfaceSymbol.setContainer(parent);
-                    }
-                }
-            }
-            else if (this.reBindingAfterChange) {
-                // clear out the old decls...
-                var decls = interfaceSymbol.getDeclarations();
-                var scriptName = interfaceDecl.getScriptName();
-
-                for (var i = 0; i < decls.length; i++) {
-                    if (decls[i].getScriptName() === scriptName && decls[i].getDeclID() < this.startingDeclForRebind) {
-                        interfaceSymbol.removeDeclaration(decls[i]);
-                    }
-                }
-
-                if (interfaceSymbol.isGeneric()) {
-
-                    //interfaceSymbol.invalidateSpecializations();
-
-                    var specializations = interfaceSymbol.getKnownSpecializations();
-                    var specialization: PullTypeSymbol = null;
-
-                    for (var i = 0; i < specializations.length; i++) {
-                        specialization = specializations[i];
-
-                        this.cleanInterfaceSignatures(specialization);
-                        specialization.invalidate();
-                    }
-
-                    interfaceSymbol.cleanTypeParameters();
-                }
-
-                this.cleanInterfaceSignatures(interfaceSymbol);
-                interfaceSymbol.invalidate();
-            }
-
-            this.pushParent(interfaceSymbol, interfaceDecl);
-
-            var childDecls = interfaceDecl.getChildDecls();
-
-            this.resetTypeParameterCache();
-
-            for (var i = 0; i < childDecls.length; i++) {
-                this.bindDeclToPullSymbol(childDecls[i]);
-            }
-
-            this.resetTypeParameterCache();
-
-            this.popParent();
-
-            var typeParameters = interfaceDecl.getTypeParameters();
-            var typeParameter: PullTypeParameterSymbol;
-            var typeParameterDecls: PullDecl[] = null;
-
-            // PULLREVIEW: Now that we clean type parameters, searching is redundant
-            for (var i = 0; i < typeParameters.length; i++) {
-
-                typeParameter = interfaceSymbol.findTypeParameter(typeParameters[i].getName());
-
-                if (!typeParameter) {
-                    typeParameter = new PullTypeParameterSymbol(typeParameters[i].getName(), false);
-
-                    interfaceSymbol.addMember(typeParameter, SymbolLinkKind.TypeParameter);
-                }
-                else {
-                    typeParameterDecls = typeParameter.getDeclarations();
-
-                    if (this.symbolIsRedeclaration(typeParameter)) {
-                        
-                        // Because interface declarations can be "split", it's safe to re-use type parameters
-                        // of the same name across interface declarations in the same binding phase
-                        for (var j = 0; j < typeParameterDecls.length; j++) {
-                            var typeParameterDeclParent = typeParameterDecls[j].getParentDecl();
-
-                            if (typeParameterDeclParent && typeParameterDeclParent === interfaceDecl) {
-                                var typeParameterAST = this.semanticInfoChain.getASTForDecl(typeParameterDecls[0]);
-                                interfaceDecl.addDiagnostic(
-                                    new SemanticDiagnostic(this.semanticInfo.getPath(), typeParameterAST.minChar, typeParameterAST.getLength(), DiagnosticCode.Duplicate_identifier__0_, [typeParameter.getName()]));
-
-                                break;
-                            }
-                        }
-                    }
-
-                    // clean the decls
-                    for (var j = 0; j < typeParameterDecls.length; j++) {
-                        if (typeParameterDecls[j].getDeclID() < this.startingDeclForRebind) {
-                            typeParameter.removeDeclaration(typeParameterDecls[j]);
-                        }
-                    }
-                }
-
-                typeParameter.addDeclaration(typeParameters[i]);
-                typeParameters[i].setSymbol(typeParameter);
-            }
-        }
-
-        public bindObjectTypeDeclarationToPullSymbol(objectDecl: PullDecl) {
-            var objectSymbolAST: AST = this.semanticInfo.getASTForDecl(objectDecl);
-
-            var objectSymbol = new PullTypeSymbol("", PullElementKind.ObjectType);
-
-            objectSymbol.addDeclaration(objectDecl);
-            objectDecl.setSymbol(objectSymbol);
-
-            this.semanticInfo.setSymbolAndDiagnosticsForAST(objectSymbolAST, SymbolAndDiagnostics.fromSymbol(objectSymbol));
-
-            this.pushParent(objectSymbol, objectDecl);
-
-            var childDecls = objectDecl.getChildDecls();
-
-            for (var i = 0; i < childDecls.length; i++) {
-                this.bindDeclToPullSymbol(childDecls[i]);
-            }
-
-            this.popParent();
-
-            var typeParameters = objectDecl.getTypeParameters();
-            var typeParameter: PullTypeParameterSymbol;
-            var typeParameterDecls: PullDecl[] = null;
-
-            for (var i = 0; i < typeParameters.length; i++) {
-
-                typeParameter = objectSymbol.findTypeParameter(typeParameters[i].getName());
-
-                if (!typeParameter) {
-                    typeParameter = new PullTypeParameterSymbol(typeParameters[i].getName(), false);
-
-                    objectSymbol.addMember(typeParameter, SymbolLinkKind.TypeParameter);
-                }
-                else {
-                    typeParameterDecls = typeParameter.getDeclarations();
-
-                    if (this.symbolIsRedeclaration(typeParameter)) {
-                        var typeParameterAST = this.semanticInfoChain.getASTForDecl(typeParameterDecls[0]);
-                        objectDecl.addDiagnostic(
-                            new SemanticDiagnostic(this.semanticInfo.getPath(), typeParameterAST.minChar, typeParameterAST.getLength(), DiagnosticCode.Duplicate_identifier__0_, [typeParameter.getName()]));
-                    }
-
-                    // clean the decls
-                    for (var j = 0; j < typeParameterDecls.length; j++) {
-                        if (typeParameterDecls[j].getDeclID() < this.startingDeclForRebind) {
-                            typeParameter.removeDeclaration(typeParameterDecls[j]);
-                        }
-                    }
-                }
-
-                typeParameter.addDeclaration(typeParameters[i]);
-                typeParameters[i].setSymbol(typeParameter);
-            }
-
-        }
-
-        public bindConstructorTypeDeclarationToPullSymbol(constructorTypeDeclaration: PullDecl) {
-            var declKind = constructorTypeDeclaration.getKind();
-            var declFlags = constructorTypeDeclaration.getFlags();
-            var constructorTypeAST = this.semanticInfo.getASTForDecl(constructorTypeDeclaration);
-
-            // 1. Test for existing decl - if it exists, use its symbol
-            // 2. If no other decl exists, create a new symbol and use that one
-
-            var constructorTypeSymbol = new PullTypeSymbol("", PullElementKind.ConstructorType);
-
-            constructorTypeDeclaration.setSymbol(constructorTypeSymbol);
-            constructorTypeSymbol.addDeclaration(constructorTypeDeclaration);
-            this.semanticInfo.setSymbolAndDiagnosticsForAST(constructorTypeAST, SymbolAndDiagnostics.fromSymbol(constructorTypeSymbol));
-
-            var signature = new PullSignatureSymbol(PullElementKind.ConstructSignature);
-            signature.setIsDefinition();
-
-            if ((<FunctionDeclaration>constructorTypeAST).variableArgList) {
-                signature.setHasVariableParamList();
-            }
-
-            signature.addDeclaration(constructorTypeDeclaration);
-            constructorTypeDeclaration.setSignatureSymbol(signature);
-
-            this.bindParameterSymbols(<FunctionDeclaration>this.semanticInfo.getASTForDecl(constructorTypeDeclaration), constructorTypeSymbol, signature);
-
-            // add the implicit construct member for this function type
-            constructorTypeSymbol.addConstructSignature(signature);
-
-            var typeParameters = constructorTypeDeclaration.getTypeParameters();
-            var typeParameter: PullTypeParameterSymbol;
-            var typeParameterDecls: PullDecl[] = null;
-
-            for (var i = 0; i < typeParameters.length; i++) {
-
-                typeParameter = constructorTypeSymbol.findTypeParameter(typeParameters[i].getName());
-
-                if (!typeParameter) {
-                    typeParameter = new PullTypeParameterSymbol(typeParameters[i].getName(), false);
-
-                    constructorTypeSymbol.addMember(typeParameter, SymbolLinkKind.TypeParameter);
-                }
-                else {
-                    typeParameterDecls = typeParameter.getDeclarations();
-
-                    if (this.symbolIsRedeclaration(typeParameter)) {
-                        var typeParameterAST = this.semanticInfoChain.getASTForDecl(typeParameterDecls[0]);
-                        constructorTypeDeclaration.addDiagnostic(
-                            new SemanticDiagnostic(this.semanticInfo.getPath(), typeParameterAST.minChar, typeParameterAST.getLength(), DiagnosticCode.Duplicate_identifier__0_, [typeParameter.getName()]));
-                    }
-
-                    // clean the decls
-                    for (var j = 0; j < typeParameterDecls.length; j++) {
-                        if (typeParameterDecls[j].getDeclID() < this.startingDeclForRebind) {
-                            typeParameter.removeDeclaration(typeParameterDecls[j]);
-                        }
-                    }
-                }
-
-                typeParameter.addDeclaration(typeParameters[i]);
-                typeParameters[i].setSymbol(typeParameter);
-            }
-        }
-
-        // variables
-        public bindVariableDeclarationToPullSymbol(variableDeclaration: PullDecl) {
-            var declFlags = variableDeclaration.getFlags();
-            var declKind = variableDeclaration.getKind();
-            var varDeclAST = <VariableDeclarator>this.semanticInfo.getASTForDecl(variableDeclaration);
-
-            var isExported = (declFlags & PullElementFlags.Exported) !== 0;
-
-            var linkKind = SymbolLinkKind.PrivateMember;
-
-            var variableSymbol: PullSymbol = null;
-
-            var declName = variableDeclaration.getName();
-
-            var parentHadSymbol = false;
-
-            var parent = this.getParent(true);
-
-            var parentDecl = variableDeclaration.getParentDecl();
-
-            var isImplicit = (declFlags & PullElementFlags.ImplicitVariable) !== 0;
-            var isModuleValue = (declFlags & (PullElementFlags.InitializedModule | PullElementFlags.InitializedDynamicModule | PullElementFlags.InitializedEnum)) != 0;
-            var isEnumValue = (declFlags & PullElementFlags.InitializedEnum) != 0;
-
-            if (parentDecl && !isImplicit) {
-                parentDecl.addVariableDeclToGroup(variableDeclaration);
-            }
-
-            // The code below accounts for the variable symbol being a type because
-            // modules may create instance variables
-
-            if (parent) {
-                if (isExported) {
-                    variableSymbol = parent.findMember(declName, false);
-                }
-                else {
-                    variableSymbol = parent.findContainedMember(declName);
-                }
-
-                if (variableSymbol) {
-                    var declarations = variableSymbol.getDeclarations();
-
-                    if (declarations.length) {
-                        var variableSymbolParent = declarations[0].getParentDecl();
-
-                        if ((this.getParentDecl() !== variableSymbolParent) && (!this.reBindingAfterChange || (variableSymbolParent.getDeclID() >= this.startingDeclForRebind))) {
-                            variableSymbol = null;
-                        }
-                    }
-                }
-            }
-            else if (!(variableDeclaration.getFlags() & PullElementFlags.Exported)) {
-                variableSymbol = this.findSymbolInContext(declName, PullElementKind.SomeValue, []);
-            }
-
-            if (variableSymbol && !variableSymbol.isType()) {
-                parentHadSymbol = true;
-            }
-
-            var span: TextSpan;
-            var decl: PullDecl;
-            var decls: PullDecl[];
-            var ast: AST;
-            var members: PullSymbol[];
-
-            // PULLTODO: Keeping these two error clauses separate for now, so that we can add a better error message later
-            if (variableSymbol && this.symbolIsRedeclaration(variableSymbol)) {
-
-                var prevKind = variableSymbol.getKind();
-                var prevIsAmbient = variableSymbol.hasFlag(PullElementFlags.Ambient);
-                var prevIsEnum = variableSymbol.hasFlag(PullElementFlags.InitializedEnum);
-                var prevIsClass = prevKind == PullElementKind.ConstructorMethod;
-                var prevIsContainer = variableSymbol.hasFlag(PullElementFlags.InitializedModule | PullElementFlags.InitializedDynamicModule);
-                var onlyOneIsEnum = (isEnumValue || prevIsEnum) && !(isEnumValue && prevIsEnum);
-                var isAmbient = (variableDeclaration.getFlags() & PullElementFlags.Ambient) != 0;
-                var isClass = variableDeclaration.getKind() == PullElementKind.ConstructorMethod;
-
-                var acceptableRedeclaration = isImplicit &&
-                    ((!isEnumValue && prevKind == PullElementKind.Function) || // Enums can't mix with functions
-                    (!isModuleValue && prevIsContainer && isAmbient) || // an ambient class can be declared after a module
-                    (!isModuleValue && prevIsClass) || // the module instance variable can't come after the class instance variable
-                    variableSymbol.hasFlag(PullElementFlags.ImplicitVariable));
-
-                // if the previous declaration is a non-ambient class, it must be located in the same file as this declaration
-                if (acceptableRedeclaration && prevIsClass && !prevIsAmbient) {
-                    if (variableSymbol.getDeclarations()[0].getScriptName() != variableDeclaration.getScriptName()) {
-                        acceptableRedeclaration = false;
-                    }
-                }
-
-                if ((!isModuleValue && !isClass && !isAmbient) || !acceptableRedeclaration || onlyOneIsEnum) {
-                    span = variableDeclaration.getSpan();
-
-                    if (!parent || variableSymbol.getIsSynthesized()) {
-                        variableDeclaration.addDiagnostic(new SemanticDiagnostic(this.semanticInfo.getPath(), span.start(), span.length(), DiagnosticCode.Duplicate_identifier__0_, [variableDeclaration.getDisplayName()]));
-                    }
-
-                    variableSymbol = null;
-                    parentHadSymbol = false;
-                }
-            }
-            else if (variableSymbol && (variableSymbol.getKind() !== PullElementKind.Variable) && !isImplicit) {
-                span = variableDeclaration.getSpan();
-
-                variableDeclaration.addDiagnostic(
-                    new SemanticDiagnostic(this.semanticInfo.getPath(), span.start(), span.length(), DiagnosticCode.Duplicate_identifier__0_, [variableDeclaration.getDisplayName()]));
-                variableSymbol = null;
-                parentHadSymbol = false;
-            }
-
-            if (this.reBindingAfterChange && variableSymbol && !variableSymbol.isType()) {
-
-                // prune out-of-date decls...
-                decls = variableSymbol.getDeclarations();
-                var scriptName = variableDeclaration.getScriptName();
-
-                for (var j = 0; j < decls.length; j++) {
-                    if (decls[j].getScriptName() === scriptName && decls[j].getDeclID() < this.startingDeclForRebind) {
-                        variableSymbol.removeDeclaration(decls[j]);
-                    }
-                }
-
-                variableSymbol.invalidate();
-            }
-
-            var replaceProperty = false;
-            var previousProperty: PullSymbol = null;
-
-            if ((declFlags & PullElementFlags.ImplicitVariable) === 0) {
-                if (!variableSymbol) {
-                    variableSymbol = new PullSymbol(declName, declKind);
-                }
-
-                variableSymbol.addDeclaration(variableDeclaration);
-                variableDeclaration.setSymbol(variableSymbol);
-
-                this.semanticInfo.setSymbolAndDiagnosticsForAST(varDeclAST.id, SymbolAndDiagnostics.fromSymbol(variableSymbol));
-                this.semanticInfo.setSymbolAndDiagnosticsForAST(varDeclAST, SymbolAndDiagnostics.fromSymbol(variableSymbol));
-            }
-            else if (!parentHadSymbol) {
-
-                if ((declFlags & PullElementFlags.ClassConstructorVariable)) {
-                    // it's really an implicit class decl, so we need to set the type of the symbol to
-                    // the constructor type
-                    // Note that we would have already found the class symbol in the search above
-                    var classTypeSymbol: PullTypeSymbol = <PullTypeSymbol>variableSymbol;
-
-                    // PULLTODO: In both this case and the case below, we should have already received the
-                    // class or module symbol as the variableSymbol found above
-                    if (parent) {
-                        members = parent.getMembers();
-
-                        for (var i = 0; i < members.length; i++) {
-                            if ((members[i].getName() === declName) && (members[i].getKind() === PullElementKind.Class)) {
-                                classTypeSymbol = <PullTypeSymbol>members[i];
-                                break;
-                            }
-                        }
-                    }
-
-                    if (!classTypeSymbol) {
-                        var parentDecl = variableDeclaration.getParentDecl();
-
-                        if (parentDecl) {
-                            var childDecls = parentDecl.searchChildDecls(declName, PullElementKind.SomeType);
-
-                            if (childDecls.length) {
-
-                                for (var i = 0; i < childDecls.length; i++) {
-                                    if (childDecls[i].getValueDecl() === variableDeclaration) {
-                                        classTypeSymbol = <PullTypeSymbol>childDecls[i].getSymbol();
-                                    }
-                                }
-                            }
-                        }
-
-                        if (!classTypeSymbol) {
-                            classTypeSymbol = <PullTypeSymbol>this.findSymbolInContext(declName, PullElementKind.SomeType, []);
-                        }
-                    }
-
-                    if (classTypeSymbol && (classTypeSymbol.getKind() !== PullElementKind.Class)) {
-                        classTypeSymbol = null;
-                    }
-
-                    if (classTypeSymbol && classTypeSymbol.isClass()) { // protect against duplicate declarations
-                        replaceProperty = variableSymbol && variableSymbol.getIsSynthesized();
-
-                        if (replaceProperty) {
-                            previousProperty = variableSymbol;
-                        }
-
-                        variableSymbol = classTypeSymbol.getConstructorMethod();
-                        variableDeclaration.setSymbol(variableSymbol);
-
-                        // set the AST to the constructor method's if possible
-                        decls = classTypeSymbol.getDeclarations();
-
-                        if (decls.length) {
-
-                            decl = decls[decls.length - 1];
-                            ast = this.semanticInfo.getASTForDecl(decl);
-
-                            if (ast) {
-                                this.semanticInfo.setASTForDecl(variableDeclaration, ast);
-                            }
-                        }
-                    }
-                    else {
-                        // PULLTODO: Clodules/Interfaces on classes
-                        if (!variableSymbol) {
-                            variableSymbol = new PullSymbol(declName, declKind);
-                        }
-
-                        variableSymbol.addDeclaration(variableDeclaration);
-                        variableDeclaration.setSymbol(variableSymbol);
-
-                        variableSymbol.setType(this.semanticInfoChain.anyTypeSymbol);
-                    }
-                }
-                else if (declFlags & PullElementFlags.SomeInitializedModule) {
-                    var moduleContainerTypeSymbol: PullContainerTypeSymbol = null;
-                    var moduleParent = this.getParent(false);
-
-                    if (moduleParent) {
-                        members = moduleParent.getMembers();
-
-                        for (var i = 0; i < members.length; i++) {
-                            if ((members[i].getName() === declName) && (members[i].isContainer())) {
-                                moduleContainerTypeSymbol = <PullContainerTypeSymbol>members[i];
-                                break;
-                            }
-                        }
-                    }
-
-                    if (!moduleContainerTypeSymbol) {
-                        var parentDecl = variableDeclaration.getParentDecl();
-
-                        if (parentDecl) {
-                            var searchKind = (declFlags & (PullElementFlags.InitializedModule | PullElementFlags.InitializedDynamicModule)) ? PullElementKind.SomeContainer : PullElementKind.Enum;
-                            var childDecls = parentDecl.searchChildDecls(declName, searchKind);
-
-                            if (childDecls.length) {
-
-                                for (var i = 0; i < childDecls.length; i++) {
-                                    if (childDecls[i].getValueDecl() === variableDeclaration) {
-                                        moduleContainerTypeSymbol = <PullContainerTypeSymbol>childDecls[i].getSymbol();
-                                    }
-                                }
-                            }
-                        }
-                        if (!moduleContainerTypeSymbol) {
-                            moduleContainerTypeSymbol = <PullContainerTypeSymbol>this.findSymbolInContext(declName, (PullElementKind.SomeContainer | PullElementKind.Enum), []);
-                        }
-                    }
-
-                    if (moduleContainerTypeSymbol && (!moduleContainerTypeSymbol.isContainer())) {
-                        moduleContainerTypeSymbol = null;
-                    }
-
-                    if (moduleContainerTypeSymbol) {
-                        variableSymbol = moduleContainerTypeSymbol.getInstanceSymbol();
-
-                        variableSymbol.addDeclaration(variableDeclaration);
-                        variableDeclaration.setSymbol(variableSymbol);
-
-                        // set the AST to the constructor method's if possible
-                        decls = moduleContainerTypeSymbol.getDeclarations();
-
-                        if (decls.length) {
-
-                            decl = decls[decls.length - 1];
-                            ast = this.semanticInfo.getASTForDecl(decl);
-
-                            if (ast) {
-                                this.semanticInfo.setASTForDecl(variableDeclaration, ast);
-                            }
-                        }
-
-                        // we added the variable to the parent when binding the module
-                        //parentHadSymbol = true;
-                    }
-                    else {
-                        Debug.assert(false, "Attempted to bind invalid implicit variable symbol");
-                    }
-                }
-            }
-            else {
-                variableSymbol.addDeclaration(variableDeclaration);
-                variableDeclaration.setSymbol(variableSymbol);
-            }
-
-            if (parent && !parentHadSymbol) {
-
-                if (declFlags & PullElementFlags.Exported) {
-                    parent.addMember(variableSymbol, SymbolLinkKind.PublicMember);
-                }
-                else {
-                    variableSymbol.setContainer(parent);
-                }
-            }
-            else if (replaceProperty) {
-                parent.removeMember(previousProperty);
-                parent.addMember(variableSymbol, linkKind);
-            }
-
-            variableSymbol.setIsBound(this.bindingPhase);
-        }
-
-        // properties
-        public bindPropertyDeclarationToPullSymbol(propertyDeclaration: PullDecl) {
-            var declFlags = propertyDeclaration.getFlags();
-            var declKind = propertyDeclaration.getKind();
-            var propDeclAST = <VariableDeclarator>this.semanticInfo.getASTForDecl(propertyDeclaration);
-
-            var isStatic = false;
-            var isOptional = false;
-
-            var linkKind = SymbolLinkKind.PublicMember;
-
-            var propertySymbol: PullSymbol = null;
-
-            if (hasFlag(declFlags, PullElementFlags.Static)) {
-                isStatic = true;
-            }
-
-            if (hasFlag(declFlags, PullElementFlags.Private)) {
-                linkKind = SymbolLinkKind.PrivateMember;
-            }
-
-            if (hasFlag(declFlags, PullElementFlags.Optional)) {
-                isOptional = true;
-            }
-
-            var declName = propertyDeclaration.getName();
-
-            var parentHadSymbol = false;
-
-            var parent = this.getParent(true);
-
-            if (parent.isClass() && isStatic) {
-
-                for (var i = 0; i < this.staticClassMembers.length; i++) {
-                    if (this.staticClassMembers[i].getName() === declName) {
-                        propertySymbol = this.staticClassMembers[i];
-                        break;
-                    }
-                }
-
-
-                if (!propertySymbol && this.reBindingAfterChange) {
-                    var classConstructor = (<PullClassSymbol>parent).getConstructorMethod();
-
-                    if (classConstructor) {
-                        var classConstructorType = classConstructor.getType();
-
-                        propertySymbol = classConstructorType.findMember(declName);
-                    }
-                }                
-            }
-            else {
-                propertySymbol = parent.findMember(declName, false);
-            }
-
-            if (propertySymbol && (!this.reBindingAfterChange || this.symbolIsRedeclaration(propertySymbol))) {
-
-                var span = propertyDeclaration.getSpan();
-
-                propertyDeclaration.addDiagnostic(
-                    new SemanticDiagnostic(this.semanticInfo.getPath(), span.start(), span.length(), DiagnosticCode.Duplicate_identifier__0_, [propertyDeclaration.getDisplayName()]));
-
-                propertySymbol = null;
-            }
-
-            if (propertySymbol) {
-                parentHadSymbol = true;
-            }
-
-            if (this.reBindingAfterChange && propertySymbol) {
-
-                // prune out-of-date decls...
-                var decls = propertySymbol.getDeclarations();
-                var scriptName = propertyDeclaration.getScriptName();
-
-                for (var j = 0; j < decls.length; j++) {
-                    if (decls[j].getScriptName() === scriptName && decls[j].getDeclID() < this.startingDeclForRebind) {
-                        propertySymbol.removeDeclaration(decls[j]);
-                    }
-                }
-
-                propertySymbol.setUnresolved();
-            }
-
-            var classTypeSymbol: PullTypeSymbol;
-
-            if (!parentHadSymbol) {
-                propertySymbol = new PullSymbol(declName, declKind);
-            }
-
-            propertySymbol.addDeclaration(propertyDeclaration);
-            propertyDeclaration.setSymbol(propertySymbol);
-
-            this.semanticInfo.setSymbolAndDiagnosticsForAST(propDeclAST.id, SymbolAndDiagnostics.fromSymbol(propertySymbol));
-            this.semanticInfo.setSymbolAndDiagnosticsForAST(propDeclAST, SymbolAndDiagnostics.fromSymbol(propertySymbol));
-
-            if (isOptional) {
-                propertySymbol.setIsOptional();
-            }
-
-            if (parent && !parentHadSymbol) {
-                if (parent.isClass()) {
-                    classTypeSymbol = <PullTypeSymbol>parent;
-
-                    if (isStatic) {
-                        this.staticClassMembers[this.staticClassMembers.length] = propertySymbol;
-                    }
-                    else {
-                        classTypeSymbol.addMember(propertySymbol, linkKind);
-                    }
-                }
-                else {
-                    parent.addMember(propertySymbol, linkKind);
-                }
-            }
-
-            propertySymbol.setIsBound(this.bindingPhase);
-        }
-
-        // parameters
-        public bindParameterSymbols(funcDecl: FunctionDeclaration, funcType: PullTypeSymbol, signatureSymbol: PullSignatureSymbol) {
-            // create a symbol for each ast
-            // if it's a property, add the symbol to the enclosing type's member list
-            var parameters: PullSymbol[] = [];
-            var decl: PullDecl = null;
-            var argDecl: BoundDecl = null;
-            var parameterSymbol: PullSymbol = null;
-            var isProperty = false;
-            var params: any = new BlockIntrinsics();
-
-            if (funcDecl.arguments) {
-
-                for (var i = 0; i < funcDecl.arguments.members.length; i++) {
-                    argDecl = <BoundDecl>funcDecl.arguments.members[i];
-                    decl = this.semanticInfo.getDeclForAST(argDecl);
-                    isProperty = hasFlag(argDecl.getVarFlags(), VariableFlags.Property);
-                    parameterSymbol = new PullSymbol(argDecl.id.text(), PullElementKind.Parameter);
-
-                    if (funcDecl.variableArgList && i === funcDecl.arguments.members.length - 1) {
-                        parameterSymbol.setIsVarArg();
-                    }
-
-                    if (decl.getFlags() & PullElementFlags.Optional) {
-                        parameterSymbol.setIsOptional();
-                    }
-
-                    if (params[argDecl.id.text()]) {
-                        decl.addDiagnostic(
-                            new SemanticDiagnostic(this.semanticInfo.getPath(), argDecl.minChar, argDecl.getLength(), DiagnosticCode.Duplicate_identifier__0_, [argDecl.id.actualText]));
-                    }
-                    else {
-                        params[argDecl.id.text()] = true;
-                    }
-                    if (decl) {
-                        parameterSymbol.addDeclaration(decl);
-                        decl.setSymbol(parameterSymbol);
-
-                        var valDecl = decl.getValueDecl();
-
-                        // if this is a parameter property, we still need to set the value decl
-                        // for the function parameter
-                        if (valDecl) {
-                            valDecl.setSymbol(parameterSymbol);
-                            parameterSymbol.addDeclaration(valDecl);
-                        }
-                    }
-                    this.semanticInfo.setSymbolAndDiagnosticsForAST(argDecl.id, SymbolAndDiagnostics.fromSymbol(parameterSymbol));
-                    this.semanticInfo.setSymbolAndDiagnosticsForAST(argDecl, SymbolAndDiagnostics.fromSymbol(parameterSymbol));
-
-                    signatureSymbol.addParameter(parameterSymbol, parameterSymbol.getIsOptional());
-
-                    if (signatureSymbol.isDefinition()) {
-                        parameterSymbol.setContainer(funcType);
-                    }
-
-                    // PULLREVIEW: Shouldn't need this, since parameters are created off of decl collection
-                    // add a member to the parent type
-                    //if (decl && isProperty) {
-                    //    parameterSymbol = new PullSymbol(argDecl.id.text(), PullElementKind.Field);
-
-                    //    parameterSymbol.addDeclaration(decl);
-                    //    decl.setPropertySymbol(parameterSymbol);
-
-                    //    var linkKind = (decl.getDeclFlags() & PullElementFlags.Private) ? SymbolLinkKind.PrivateProperty : SymbolLinkKind.PublicProperty;
-                    //    var parent = context.getParent(1);
-                    //    if (parent.hasBrand()) {
-                    //        (<PullClassSymbol>parent).getInstanceType().addMember(parameterSymbol, linkKind);
-                    //    }
-                    //    else {
-                    //        // PULLTODO: I don't think we ever even take this branch...
-                    //        parent.addMember(parameterSymbol, linkKind);
-                    //    }
-                    //}
-                }
-            }
-        }
-
-        // function declarations
-        public bindFunctionDeclarationToPullSymbol(functionDeclaration: PullDecl) {
-            var declKind = functionDeclaration.getKind();
-            var declFlags = functionDeclaration.getFlags();
-            var funcDeclAST = <FunctionDeclaration>this.semanticInfo.getASTForDecl(functionDeclaration);
-
-            var isExported = (declFlags & PullElementFlags.Exported) !== 0;
-
-            var funcName = functionDeclaration.getName();
-
-            // 1. Test for existing decl - if it exists, use its symbol
-            // 2. If no other decl exists, create a new symbol and use that one
-
-            var isSignature: boolean = (declFlags & PullElementFlags.Signature) !== 0;
-
-            var parent = this.getParent(true);
-            var parentHadSymbol = false;
-            var cleanedPreviousDecls = false;
-
-            // PULLREVIEW: On a re-bind, there's no need to search far-and-wide: just look in the parent's member list
-            var functionSymbol: PullSymbol = null;
-            var functionTypeSymbol: PullTypeSymbol = null;
-
-            if (parent) {
-                functionSymbol = parent.findMember(funcName, false);
-
-                if (!functionSymbol) {
-                    functionSymbol = parent.findContainedMember(funcName);
-
-                    if (functionSymbol) {
-                        var declarations = functionSymbol.getDeclarations();
-
-                        if (declarations.length) {
-                            var funcSymbolParent = declarations[0].getParentDecl();
-
-                            if ((this.getParentDecl() !== funcSymbolParent) && (!this.reBindingAfterChange || (funcSymbolParent.getDeclID() >= this.startingDeclForRebind))) {
-                                functionSymbol = null;
-                            }
-                        }
-                    }
-                }
-            }
-            else if (!(functionDeclaration.getFlags() & PullElementFlags.Exported)) {
-                functionSymbol = this.findSymbolInContext(funcName, PullElementKind.SomeValue, []);
-            }
-
-            if (functionSymbol && 
-                (functionSymbol.getKind() !== PullElementKind.Function ||
-                    (this.symbolIsRedeclaration(functionSymbol) && !isSignature && !functionSymbol.allDeclsHaveFlag(PullElementFlags.Signature)))) {
-                functionDeclaration.addDiagnostic(
-                    new SemanticDiagnostic(this.semanticInfo.getPath(), funcDeclAST.minChar, funcDeclAST.getLength(), DiagnosticCode.Duplicate_identifier__0_, [functionDeclaration.getDisplayName()]));
-                functionSymbol = null;
-            }
-
-            if (functionSymbol) {
-                functionTypeSymbol = <PullTypeSymbol>functionSymbol.getType();
-                parentHadSymbol = true;
-            }
-
-            if (this.reBindingAfterChange && functionSymbol) {
-
-                // prune out-of-date decls...
-                var decls = functionSymbol.getDeclarations();
-                var scriptName = functionDeclaration.getScriptName();
-                var isGeneric = functionTypeSymbol.isGeneric();
-
-                for (var j = 0; j < decls.length; j++) {
-                    if (decls[j].getScriptName() === scriptName && decls[j].getDeclID() < this.startingDeclForRebind) {
-                        functionSymbol.removeDeclaration(decls[j]);
-
-                        cleanedPreviousDecls = true;
-                    }
-                }
-
-                decls = functionTypeSymbol.getDeclarations();
-
-                for (var j = 0; j < decls.length; j++) {
-                    if (decls[j].getScriptName() === scriptName && decls[j].getDeclID() < this.startingDeclForRebind) {
-                        functionTypeSymbol.removeDeclaration(decls[j]);
-
-                        cleanedPreviousDecls = true;
-                    }
-                }
-
-                if (isGeneric) {
-                    var specializations = functionTypeSymbol.getKnownSpecializations();
-
-                    for (var i = 0; i < specializations.length; i++) {
-                        specializations[i].invalidate();
-                    }
-                }
-
-                functionSymbol.invalidate();
-                functionTypeSymbol.invalidate();
-            }
-
-            if (!functionSymbol) {
-                // PULLTODO: Make sure that we properly flag signature decl types when collecting decls
-                functionSymbol = new PullSymbol(funcName, PullElementKind.Function);
-            }
-
-            if (!functionTypeSymbol) {
-<<<<<<< HEAD
-                //if (parent) {
-                //    functionTypeSymbol = parent.findNestedType(funcName);
-                //}
-                //else if (!(functionDeclaration.getFlags() & PullElementFlags.Exported)) {
-                //    functionTypeSymbol = <PullTypeSymbol>this.findSymbolInContext(funcName, PullElementKind.SomeType, []);
-                //}
-
-                //if (!functionTypeSymbol) {
-                functionTypeSymbol = new PullTypeSymbol("", PullElementKind.FunctionType);
-                //}
-
-=======
-                functionTypeSymbol = new PullFunctionTypeSymbol();
->>>>>>> 8c051271
-                functionSymbol.setType(functionTypeSymbol);
-            }
-
-            functionDeclaration.setSymbol(functionSymbol);
-            functionSymbol.addDeclaration(functionDeclaration);
-            functionTypeSymbol.addDeclaration(functionDeclaration);
-
-            this.semanticInfo.setSymbolAndDiagnosticsForAST(funcDeclAST.name, SymbolAndDiagnostics.fromSymbol(functionSymbol));
-            this.semanticInfo.setSymbolAndDiagnosticsForAST(funcDeclAST, SymbolAndDiagnostics.fromSymbol(functionSymbol));
-
-            if (parent && !parentHadSymbol) {
-                if (isExported) {
-                    parent.addMember(functionSymbol, SymbolLinkKind.PublicMember);
-                }
-                else {
-                    functionSymbol.setContainer(parent);
-                }
-            }
-
-            if (!isSignature) {
-                this.pushParent(functionTypeSymbol, functionDeclaration);
-            }
-
-            // PULLTODO: For now, remove stale signatures from the function type, but we want to be smarter about this when
-            // incremental parsing comes online
-            if (parentHadSymbol && cleanedPreviousDecls) {
-                var callSigs = functionTypeSymbol.getCallSignatures();
-
-                for (var i = 0; i < callSigs.length; i++) {
-                    functionTypeSymbol.removeCallSignature(callSigs[i], false);
-                }
-
-                // just invalidate this once, so we don't pay the cost of rebuilding caches
-                // for each signature removed
-                functionSymbol.invalidate();
-                functionTypeSymbol.invalidate();
-                functionTypeSymbol.recomputeCallSignatures();
-
-                if (isGeneric) {
-                    var specializations = functionTypeSymbol.getKnownSpecializations();
-
-                    for (var j = 0; j < specializations.length; j++) {
-                        callSigs = specializations[j].getCallSignatures();
-
-                        for (var i = 0; i < callSigs.length; i++) {
-                            callSigs[i].invalidate();
-                        }
-                    }
-                }
-            }
-
-            var signature = new PullSignatureSymbol(PullElementKind.CallSignature);
-
-            if (!isSignature) {
-                signature.setIsDefinition();
-            }
-
-            signature.addDeclaration(functionDeclaration);
-            functionDeclaration.setSignatureSymbol(signature);
-
-            if (funcDeclAST.variableArgList) {
-                signature.setHasVariableParamList();
-            }
-
-            this.bindParameterSymbols(<FunctionDeclaration>this.semanticInfo.getASTForDecl(functionDeclaration), functionTypeSymbol, signature);
-
-            var typeParameters = functionDeclaration.getTypeParameters();
-            var typeParameter: PullTypeParameterSymbol;
-            var typeParameterDecls: PullDecl[] = null;
-
-            for (var i = 0; i < typeParameters.length; i++) {
-
-                typeParameter = signature.findTypeParameter(typeParameters[i].getName());
-
-                if (!typeParameter) {
-                    typeParameter = new PullTypeParameterSymbol(typeParameters[i].getName(), true);
-
-                    signature.addTypeParameter(typeParameter);
-                }
-                else {
-                    typeParameterDecls = typeParameter.getDeclarations();
-
-                    if (this.symbolIsRedeclaration(typeParameter)) {
-                        var typeParameterAST = this.semanticInfoChain.getASTForDecl(typeParameterDecls[0]);
-                        functionDeclaration.addDiagnostic(
-                            new SemanticDiagnostic(this.semanticInfo.getPath(), typeParameterAST.minChar, typeParameterAST.getLength(), DiagnosticCode.Duplicate_identifier__0_, [typeParameter.getName()]));
-                    }
-
-                    // clean the decls
-                    for (var j = 0; j < typeParameterDecls.length; j++) {
-                        if (typeParameterDecls[j].getDeclID() < this.startingDeclForRebind) {
-                            typeParameter.removeDeclaration(typeParameterDecls[j]);
-                        }
-                    }
-                }
-
-                typeParameter.addDeclaration(typeParameters[i]);
-                typeParameters[i].setSymbol(typeParameter);
-            }
-
-            // add the implicit call member for this function type
-            functionTypeSymbol.addCallSignature(signature);
-
-            if (!isSignature) {
-                var childDecls = functionDeclaration.getChildDecls();
-
-                for (var i = 0; i < childDecls.length; i++) {
-                    this.bindDeclToPullSymbol(childDecls[i]);
-                }
-
-                this.popParent();
-            }
-
-            functionSymbol.setIsBound(this.bindingPhase);
-        }
-
-        public bindFunctionExpressionToPullSymbol(functionExpressionDeclaration: PullDecl) {
-            var declKind = functionExpressionDeclaration.getKind();
-            var declFlags = functionExpressionDeclaration.getFlags();
-            var funcExpAST = <FunctionDeclaration>this.semanticInfo.getASTForDecl(functionExpressionDeclaration);
-
-            // 1. Test for existing decl - if it exists, use its symbol
-            // 2. If no other decl exists, create a new symbol and use that one
-
-            var functionName = declKind == PullElementKind.FunctionExpression ?
-                                    (<PullFunctionExpressionDecl>functionExpressionDeclaration).getFunctionExpressionName() :
-                                    functionExpressionDeclaration.getName();
-            var functionSymbol: PullSymbol = new PullSymbol(functionName, PullElementKind.Function);
-            var functionTypeSymbol = new PullTypeSymbol("", PullElementKind.FunctionType);
-
-            functionSymbol.setType(functionTypeSymbol);
-
-            functionExpressionDeclaration.setSymbol(functionSymbol);
-            functionSymbol.addDeclaration(functionExpressionDeclaration);
-            functionTypeSymbol.addDeclaration(functionExpressionDeclaration);
-
-            if (funcExpAST.name) {
-                this.semanticInfo.setSymbolAndDiagnosticsForAST(funcExpAST.name, SymbolAndDiagnostics.fromSymbol(functionSymbol));
-            }
-            this.semanticInfo.setSymbolAndDiagnosticsForAST(funcExpAST, SymbolAndDiagnostics.fromSymbol(functionSymbol));
-
-            this.pushParent(functionTypeSymbol, functionExpressionDeclaration);
-
-            var signature = new PullSignatureSymbol(PullElementKind.CallSignature);
-
-            signature.setIsDefinition();
-
-            if (funcExpAST.variableArgList) {
-                signature.setHasVariableParamList();
-            }
-
-            var typeParameters = functionExpressionDeclaration.getTypeParameters();
-            var typeParameter: PullTypeParameterSymbol;
-            var typeParameterDecls: PullDecl[] = null;
-
-            for (var i = 0; i < typeParameters.length; i++) {
-
-                typeParameter = signature.findTypeParameter(typeParameters[i].getName());
-
-                if (!typeParameter) {
-                    typeParameter = new PullTypeParameterSymbol(typeParameters[i].getName(), true);
-
-                    signature.addTypeParameter(typeParameter);
-                }
-                else {
-                    typeParameterDecls = typeParameter.getDeclarations();
-
-                    if (this.symbolIsRedeclaration(typeParameter)) {
-                        var typeParameterAST = this.semanticInfoChain.getASTForDecl(typeParameterDecls[0]);
-                        functionExpressionDeclaration.addDiagnostic(
-                            new SemanticDiagnostic(this.semanticInfo.getPath(), typeParameterAST.minChar, typeParameterAST.getLength(), DiagnosticCode.Duplicate_identifier__0_, [typeParameter.getName()]));
-                    }
-
-                    // clean the decls
-                    typeParameterDecls = typeParameter.getDeclarations();
-
-                    for (var j = 0; j < typeParameterDecls.length; j++) {
-                        if (typeParameterDecls[j].getDeclID() < this.startingDeclForRebind) {
-                            typeParameter.removeDeclaration(typeParameterDecls[j]);
-                        }
-                    }
-                }
-
-                typeParameter.addDeclaration(typeParameters[i]);
-                typeParameters[i].setSymbol(typeParameter);
-            }
-
-            signature.addDeclaration(functionExpressionDeclaration);
-            functionExpressionDeclaration.setSignatureSymbol(signature);
-
-            this.bindParameterSymbols(<FunctionDeclaration>this.semanticInfo.getASTForDecl(functionExpressionDeclaration), functionTypeSymbol, signature);
-
-            // add the implicit call member for this function type
-            functionTypeSymbol.addCallSignature(signature);
-
-            var childDecls = functionExpressionDeclaration.getChildDecls();
-
-            for (var i = 0; i < childDecls.length; i++) {
-                this.bindDeclToPullSymbol(childDecls[i]);
-            }
-
-            this.popParent();
-        }
-
-        public bindFunctionTypeDeclarationToPullSymbol(functionTypeDeclaration: PullDecl) {
-            var declKind = functionTypeDeclaration.getKind();
-            var declFlags = functionTypeDeclaration.getFlags();
-            var funcTypeAST = <FunctionDeclaration>this.semanticInfo.getASTForDecl(functionTypeDeclaration);
-
-            // 1. Test for existing decl - if it exists, use its symbol
-            // 2. If no other decl exists, create a new symbol and use that one
-
-            var functionTypeSymbol = new PullTypeSymbol("", PullElementKind.FunctionType);
-
-            functionTypeDeclaration.setSymbol(functionTypeSymbol);
-            functionTypeSymbol.addDeclaration(functionTypeDeclaration);
-            this.semanticInfo.setSymbolAndDiagnosticsForAST(funcTypeAST, SymbolAndDiagnostics.fromSymbol(functionTypeSymbol));
-
-            this.pushParent(functionTypeSymbol, functionTypeDeclaration);
-
-            var isSignature: boolean = (declFlags & PullElementFlags.Signature) !== 0;
-            var signature = new PullSignatureSymbol(PullElementKind.CallSignature);
-
-            if (!isSignature) {
-                signature.setIsDefinition();
-            }
-
-            if (funcTypeAST.variableArgList) {
-                signature.setHasVariableParamList();
-            }
-
-            var typeParameters = functionTypeDeclaration.getTypeParameters();
-            var typeParameter: PullTypeParameterSymbol;
-            var typeParameterDecls: PullDecl[] = null;
-
-            for (var i = 0; i < typeParameters.length; i++) {
-
-                typeParameter = signature.findTypeParameter(typeParameters[i].getName());
-
-                if (!typeParameter) {
-                    typeParameter = new PullTypeParameterSymbol(typeParameters[i].getName(), true);
-
-                    signature.addTypeParameter(typeParameter);
-                }
-                else {
-                    typeParameterDecls = typeParameter.getDeclarations();
-
-                    if (this.symbolIsRedeclaration(typeParameter)) {
-                        var typeParameterAST = this.semanticInfoChain.getASTForDecl(typeParameterDecls[0]);
-                        functionTypeDeclaration.addDiagnostic(
-                            new SemanticDiagnostic(this.semanticInfo.getPath(), typeParameterAST.minChar, typeParameterAST.getLength(), DiagnosticCode.Duplicate_identifier__0_, [typeParameter.getName()]));
-                    }
-
-                    // clean the decls
-                    typeParameterDecls = typeParameter.getDeclarations();
-
-                    for (var j = 0; j < typeParameterDecls.length; j++) {
-                        if (typeParameterDecls[j].getDeclID() < this.startingDeclForRebind) {
-                            typeParameter.removeDeclaration(typeParameterDecls[j]);
-                        }
-                    }
-                }
-
-                typeParameter.addDeclaration(typeParameters[i]);
-                typeParameters[i].setSymbol(typeParameter);
-            }
-
-            signature.addDeclaration(functionTypeDeclaration);
-            functionTypeDeclaration.setSignatureSymbol(signature);
-
-            this.bindParameterSymbols(<FunctionDeclaration>this.semanticInfo.getASTForDecl(functionTypeDeclaration), functionTypeSymbol, signature);
-
-            // add the implicit call member for this function type
-            functionTypeSymbol.addCallSignature(signature);
-
-            this.popParent();
-        }
-
-        // method declarations
-        public bindMethodDeclarationToPullSymbol(methodDeclaration: PullDecl) {
-            var declKind = methodDeclaration.getKind();
-            var declFlags = methodDeclaration.getFlags();
-            var methodAST = <FunctionDeclaration>this.semanticInfo.getASTForDecl(methodDeclaration);
-
-            var isPrivate = (declFlags & PullElementFlags.Private) !== 0;
-            var isStatic = (declFlags & PullElementFlags.Static) !== 0;
-            var isOptional = (declFlags & PullElementFlags.Optional) !== 0;
-
-            var methodName = methodDeclaration.getName();
-
-            var isSignature: boolean = (declFlags & PullElementFlags.Signature) !== 0;
-
-            var parent = this.getParent(true);
-            var parentHadSymbol = false;
-
-            var cleanedPreviousDecls = false;
-
-            var methodSymbol: PullSymbol = null;
-            var methodTypeSymbol: PullTypeSymbol = null;
-
-            var linkKind = isPrivate ? SymbolLinkKind.PrivateMember : SymbolLinkKind.PublicMember;
-
-            if (parent.isClass() && isStatic) {
-
-                for (var i = 0; i < this.staticClassMembers.length; i++) {
-                    if (this.staticClassMembers[i].getName() === methodName) {
-                        methodSymbol = this.staticClassMembers[i];
-                        break;
-                    }
-                }
-
-                if (!methodSymbol && this.reBindingAfterChange) {
-                    var classConstructor = (<PullTypeSymbol>parent).getConstructorMethod();
-
-                    if (classConstructor) {
-                        var classConstructorType = classConstructor.getType();
-
-                        methodSymbol = classConstructorType.findMember(methodName);
-                    }
-                }
-
-            }
-            else {
-                methodSymbol = parent.findMember(methodName, false);
-            }
-
-            if (methodSymbol &&
-                (methodSymbol.getKind() !== PullElementKind.Method ||
-                (this.symbolIsRedeclaration(methodSymbol) && !isSignature && !methodSymbol.allDeclsHaveFlag(PullElementFlags.Signature)))) {
-                methodDeclaration.addDiagnostic(
-                    new SemanticDiagnostic(this.semanticInfo.getPath(), methodAST.minChar, methodAST.getLength(), DiagnosticCode.Duplicate_identifier__0_, [methodDeclaration.getDisplayName()]));
-                methodSymbol = null;
-            }
-
-            if (methodSymbol) {
-                methodTypeSymbol = methodSymbol.getType();
-                parentHadSymbol = true;
-            }
-
-            if (this.reBindingAfterChange && methodSymbol) {
-
-                // prune out-of-date decls...
-                var decls = methodSymbol.getDeclarations();
-                var scriptName = methodDeclaration.getScriptName();
-                var isGeneric = methodTypeSymbol.isGeneric();
-
-                for (var j = 0; j < decls.length; j++) {
-                    if (decls[j].getScriptName() === scriptName && decls[j].getDeclID() < this.startingDeclForRebind) {
-                        methodSymbol.removeDeclaration(decls[j]);
-
-                        cleanedPreviousDecls = true;
-                    }
-                }
-
-                decls = methodTypeSymbol.getDeclarations();
-                for (var j = 0; j < decls.length; j++) {
-                    if (decls[j].getScriptName() === scriptName && decls[j].getDeclID() < this.startingDeclForRebind) {
-                        methodTypeSymbol.removeDeclaration(decls[j]);
-
-                        cleanedPreviousDecls = true;
-                    }
-                }
-
-                if (isGeneric) {
-                    var specializations = methodTypeSymbol.getKnownSpecializations();
-
-                    for (var i = 0; i < specializations.length; i++) {
-                        specializations[i].invalidate();
-                    }
-                }
-
-                methodSymbol.invalidate();
-                methodTypeSymbol.invalidate();
-            }
-
-            if (!methodSymbol) {
-                // PULLTODO: Make sure that we properly flag signature decl types when collecting decls
-                methodSymbol = new PullSymbol(methodName, PullElementKind.Method);
-            }
-
-            if (!methodTypeSymbol) {
-                methodTypeSymbol = new PullTypeSymbol("", PullElementKind.FunctionType);
-                methodSymbol.setType(methodTypeSymbol);
-            }
-
-            methodDeclaration.setSymbol(methodSymbol);
-            methodSymbol.addDeclaration(methodDeclaration);
-            methodTypeSymbol.addDeclaration(methodDeclaration);
-            this.semanticInfo.setSymbolAndDiagnosticsForAST(methodAST.name, SymbolAndDiagnostics.fromSymbol(methodSymbol));
-            this.semanticInfo.setSymbolAndDiagnosticsForAST(methodAST, SymbolAndDiagnostics.fromSymbol(methodSymbol));
-
-            if (isOptional) {
-                methodSymbol.setIsOptional();
-            }
-
-            if (!parentHadSymbol) {
-
-                if (isStatic) {
-                    this.staticClassMembers[this.staticClassMembers.length] = methodSymbol;
-                }
-                else {
-                    parent.addMember(methodSymbol, linkKind);
-                }
-            }
-
-            if (!isSignature) {
-                this.pushParent(methodTypeSymbol, methodDeclaration);
-            }
-
-            if (parentHadSymbol && cleanedPreviousDecls) {
-                var callSigs = methodTypeSymbol.getCallSignatures();
-                var constructSigs = methodTypeSymbol.getConstructSignatures();
-                var indexSigs = methodTypeSymbol.getIndexSignatures();
-
-                for (var i = 0; i < callSigs.length; i++) {
-                    methodTypeSymbol.removeCallSignature(callSigs[i], false);
-                }
-                for (var i = 0; i < constructSigs.length; i++) {
-                    methodTypeSymbol.removeConstructSignature(constructSigs[i], false);
-                }
-                for (var i = 0; i < indexSigs.length; i++) {
-                    methodTypeSymbol.removeIndexSignature(indexSigs[i], false);
-                }
-
-                methodSymbol.invalidate();
-                methodTypeSymbol.invalidate();
-                methodTypeSymbol.recomputeCallSignatures();
-                methodTypeSymbol.recomputeConstructSignatures();
-                methodTypeSymbol.recomputeIndexSignatures();
-
-                if (isGeneric) {
-                    var specializations = methodTypeSymbol.getKnownSpecializations();
-
-                    for (var j = 0; j < specializations.length; j++) {
-                        callSigs = specializations[j].getCallSignatures();
-
-                        for (var i = 0; i < callSigs.length; i++) {
-                            callSigs[i].invalidate();
-                        }
-                    }
-                }
-            }
-
-            var sigKind = PullElementKind.CallSignature;
-
-            var signature = new PullSignatureSymbol(sigKind);
-
-            if (!isSignature) {
-                signature.setIsDefinition();
-            }
-
-            if (methodAST.variableArgList) {
-                signature.setHasVariableParamList();
-            }
-
-            var typeParameters = methodDeclaration.getTypeParameters();
-            var typeParameter: PullTypeParameterSymbol;
-            var typeParameterDecls: PullDecl[] = null;
-            var typeParameterName: string;
-            var typeParameterAST: TypeParameter;
-
-            for (var i = 0; i < typeParameters.length; i++) {
-                typeParameterName = typeParameters[i].getName();
-                typeParameterAST = <TypeParameter>this.semanticInfo.getASTForDecl(typeParameters[i]);
-
-                typeParameter = signature.findTypeParameter(typeParameterName);
-
-
-                if (!typeParameter) {
-
-                    if (!typeParameterAST.constraint) {
-                        typeParameter = this.findTypeParameterInCache(typeParameterName);
-                    }
-
-                    if (!typeParameter) {
-                        typeParameter = new PullTypeParameterSymbol(typeParameterName, true);
-
-                        if (!typeParameterAST.constraint) {
-                            this.addTypeParameterToCache(typeParameter);
-                        }
-                    }
-
-                    signature.addTypeParameter(typeParameter);
-                }
-                else {
-                    typeParameterDecls = typeParameter.getDeclarations();
-
-                    if (this.symbolIsRedeclaration(typeParameter)) {
-                        typeParameterAST = <TypeParameter>this.semanticInfoChain.getASTForDecl(typeParameterDecls[0]);
-                        methodDeclaration.addDiagnostic(
-                            new SemanticDiagnostic(this.semanticInfo.getPath(), typeParameterAST.minChar, typeParameterAST.getLength(), DiagnosticCode.Duplicate_identifier__0_, [typeParameter.getName()]));
-                    }
-
-                    // clean the decls
-                    typeParameterDecls = typeParameter.getDeclarations();
-
-                    for (var j = 0; j < typeParameterDecls.length; j++) {
-                        if (typeParameterDecls[j].getDeclID() < this.startingDeclForRebind) {
-                            typeParameter.removeDeclaration(typeParameterDecls[j]);
-                        }
-                    }
-                }
-
-                typeParameter.addDeclaration(typeParameters[i]);
-                typeParameters[i].setSymbol(typeParameter);
-            }
-
-            signature.addDeclaration(methodDeclaration);
-            methodDeclaration.setSignatureSymbol(signature);
-
-            this.bindParameterSymbols(<FunctionDeclaration>this.semanticInfo.getASTForDecl(methodDeclaration), methodTypeSymbol, signature);
-
-            // add the implicit call member for this function type
-            methodTypeSymbol.addCallSignature(signature);
-
-            if (!isSignature) {
-                var childDecls = methodDeclaration.getChildDecls();
-
-                for (var i = 0; i < childDecls.length; i++) {
-                    this.bindDeclToPullSymbol(childDecls[i]);
-                }
-
-                this.popParent();
-            }
-
-            //methodSymbol.setIsBound(this.bindingPhase);
-        }
-
-        // class constructor declarations
-        public bindConstructorDeclarationToPullSymbol(constructorDeclaration: PullDecl) {
-            var declKind = constructorDeclaration.getKind();
-            var declFlags = constructorDeclaration.getFlags();
-            var constructorAST = <FunctionDeclaration>this.semanticInfo.getASTForDecl(constructorDeclaration);
-
-            var constructorName = constructorDeclaration.getName();
-
-            var isSignature: boolean = (declFlags & PullElementFlags.Signature) !== 0;
-
-            var parent = <PullTypeSymbol>this.getParent(true);
-
-            var parentHadSymbol = false;
-            var cleanedPreviousDecls = false;
-
-            var constructorSymbol: PullSymbol = parent.getConstructorMethod();
-            var constructorTypeSymbol: PullTypeSymbol = null;
-
-            var linkKind = SymbolLinkKind.ConstructorMethod;
-
-            if (constructorSymbol &&
-                (constructorSymbol.getKind() !== PullElementKind.ConstructorMethod ||
-                (!isSignature && !constructorSymbol.allDeclsHaveFlag(PullElementFlags.Signature)))) {
-
-                constructorDeclaration.addDiagnostic(
-                    new SemanticDiagnostic(this.semanticInfo.getPath(), constructorAST.minChar, constructorAST.getLength(), DiagnosticCode.Multiple_constructor_implementations_are_not_allowed, null));
-
-                constructorSymbol = null;
-            }
-
-            if (constructorSymbol) {
-
-                constructorTypeSymbol = constructorSymbol.getType();
-
-                if (this.reBindingAfterChange) {
-                    // prune out-of-date decls...
-                    var decls = constructorSymbol.getDeclarations();
-                    var scriptName = constructorDeclaration.getScriptName();
-                    var isGeneric = constructorTypeSymbol.isGeneric();
-
-                    for (var j = 0; j < decls.length; j++) {
-                        if (decls[j].getScriptName() === scriptName && decls[j].getDeclID() < this.startingDeclForRebind) {
-                            constructorSymbol.removeDeclaration(decls[j]);
-
-                            cleanedPreviousDecls = true;
-                        }
-                    }
-
-                    decls = constructorTypeSymbol.getDeclarations();
-
-                    for (var j = 0; j < decls.length; j++) {
-                        if (decls[j].getScriptName() === scriptName && decls[j].getDeclID() < this.startingDeclForRebind) {
-                            constructorTypeSymbol.removeDeclaration(decls[j]);
-
-                            cleanedPreviousDecls = true;
-                        }
-                    }
-
-                    if (isGeneric) {
-                        var specializations = constructorTypeSymbol.getKnownSpecializations();
-
-                        for (var i = 0; i < specializations.length; i++) {
-                            specializations[i].invalidate();
-                        }
-                    }                          
-
-                    constructorSymbol.invalidate();
-                    constructorTypeSymbol.invalidate();
-                }
-            }
-
-            if (!constructorSymbol) {
-                constructorSymbol = new PullSymbol(constructorName, PullElementKind.ConstructorMethod);
-                constructorTypeSymbol = new PullTypeSymbol("", PullElementKind.ConstructorType);
-            }
-
-            // Even if we're reusing the symbol, it would have been cleared by the call to invalidate above
-            parent.setConstructorMethod(constructorSymbol);
-            constructorSymbol.setType(constructorTypeSymbol);
-
-            constructorDeclaration.setSymbol(constructorSymbol);
-            constructorSymbol.addDeclaration(constructorDeclaration);
-            constructorTypeSymbol.addDeclaration(constructorDeclaration);
-            this.semanticInfo.setSymbolAndDiagnosticsForAST(constructorAST, SymbolAndDiagnostics.fromSymbol(constructorSymbol));
-
-            if (!isSignature) {
-                this.pushParent(constructorTypeSymbol, constructorDeclaration);
-            }
-
-            if (parentHadSymbol && cleanedPreviousDecls) {
-                var constructSigs = constructorTypeSymbol.getConstructSignatures();
-
-                for (var i = 0; i < constructSigs.length; i++) {
-                    constructorTypeSymbol.removeConstructSignature(constructSigs[i]);
-                }
-
-                constructorSymbol.invalidate();
-                constructorTypeSymbol.invalidate();
-                constructorTypeSymbol.recomputeConstructSignatures();
-
-                if (isGeneric) {
-                    var specializations = constructorTypeSymbol.getKnownSpecializations();
-
-                    for (var j = 0; j < specializations.length; j++) {
-                        constructSigs = specializations[j].getConstructSignatures();
-
-                        for (var i = 0; i < constructSigs.length; i++) {
-                            constructSigs[i].invalidate();
-                        }
-                    }
-                }
-            }
-
-            // add a call signature to the constructor method, and a construct signature to the parent class type
-            var constructSignature = new PullSignatureSymbol(PullElementKind.ConstructSignature);
-
-            if (!isSignature) {
-                constructSignature.setIsDefinition();
-            }
-
-            constructSignature.setReturnType(parent);
-
-            constructSignature.addDeclaration(constructorDeclaration);
-            constructorDeclaration.setSignatureSymbol(constructSignature);
-
-            this.bindParameterSymbols(constructorAST, constructorTypeSymbol, constructSignature);
-
-            if (constructorAST.variableArgList) {
-                constructSignature.setHasVariableParamList();
-            }
-
-            constructorTypeSymbol.addConstructSignature(constructSignature);
-
-            if (!isSignature) {
-                var childDecls = constructorDeclaration.getChildDecls();
-
-                for (var i = 0; i < childDecls.length; i++) {
-                    this.bindDeclToPullSymbol(childDecls[i]);
-                }
-
-                this.popParent();
-            }
-
-            //constructorSymbol.setIsBound(this.bindingPhase);
-        }
-
-        public bindConstructSignatureDeclarationToPullSymbol(constructSignatureDeclaration: PullDecl) {
-            var parent = this.getParent(true);
-            var constructorAST = <FunctionDeclaration>this.semanticInfo.getASTForDecl(constructSignatureDeclaration);
-
-            var constructSigs = parent.getConstructSignatures();
-
-            for (var i = 0; i < constructSigs.length; i++) {
-                if (constructSigs[i].getSymbolID() < this.startingSymbolForRebind) {
-                    parent.removeConstructSignature(constructSigs[i], false);
-                }
-            }
-
-            // update the construct signature list
-            parent.recomputeConstructSignatures();
-            var constructSignature = new PullSignatureSymbol(PullElementKind.ConstructSignature);
-
-            if (constructorAST.variableArgList) {
-                constructSignature.setHasVariableParamList();
-            }
-
-            var typeParameters = constructSignatureDeclaration.getTypeParameters();
-            var typeParameter: PullTypeParameterSymbol;
-            var typeParameterDecls: PullDecl[] = null;
-
-            for (var i = 0; i < typeParameters.length; i++) {
-
-                typeParameter = constructSignature.findTypeParameter(typeParameters[i].getName());
-
-                if (!typeParameter) {
-                    typeParameter = new PullTypeParameterSymbol(typeParameters[i].getName(), true);
-
-                    constructSignature.addTypeParameter(typeParameter);
-                }
-                else {
-                    typeParameterDecls = typeParameter.getDeclarations();
-
-                    if (this.symbolIsRedeclaration(typeParameter)) {
-                        var typeParameterAST = this.semanticInfoChain.getASTForDecl(typeParameterDecls[0]);
-                        constructSignatureDeclaration.addDiagnostic(
-                            new SemanticDiagnostic(this.semanticInfo.getPath(), typeParameterAST.minChar, typeParameterAST.getLength(), DiagnosticCode.Duplicate_identifier__0_, [typeParameter.getName()]));
-                    }
-
-                    // clean the decls
-                    for (var j = 0; j < typeParameterDecls.length; j++) {
-                        if (typeParameterDecls[j].getDeclID() < this.startingDeclForRebind) {
-                            typeParameter.removeDeclaration(typeParameterDecls[j]);
-                        }
-                    }
-                }
-
-                typeParameter.addDeclaration(typeParameters[i]);
-                typeParameters[i].setSymbol(typeParameter);
-            }
-
-            constructSignature.addDeclaration(constructSignatureDeclaration);
-            constructSignatureDeclaration.setSignatureSymbol(constructSignature);
-
-            this.bindParameterSymbols(<FunctionDeclaration>this.semanticInfo.getASTForDecl(constructSignatureDeclaration), null, constructSignature);
-
-            this.semanticInfo.setSymbolAndDiagnosticsForAST(this.semanticInfo.getASTForDecl(constructSignatureDeclaration), SymbolAndDiagnostics.fromSymbol(constructSignature));
-
-            parent.addConstructSignature(constructSignature);
-        }
-
-        public bindCallSignatureDeclarationToPullSymbol(callSignatureDeclaration: PullDecl) {
-            var parent = this.getParent(true);
-            var callSignatureAST = <FunctionDeclaration>this.semanticInfo.getASTForDecl(callSignatureDeclaration);
-
-            // PULLTODO: For now, remove stale signatures from the function type, but we want to be smarter about this when
-            // incremental parsing comes online
-            var callSigs = parent.getCallSignatures();
-
-            for (var i = 0; i < callSigs.length; i++) {
-                if (callSigs[i].getSymbolID() < this.startingSymbolForRebind) {
-                    parent.removeCallSignature(callSigs[i], false);
-                }
-            }
-
-            // update the call signature list
-            parent.recomputeCallSignatures();
-
-            var callSignature = new PullSignatureSymbol(PullElementKind.CallSignature);
-
-            if (callSignatureAST.variableArgList) {
-                callSignature.setHasVariableParamList();
-            }
-
-            var typeParameters = callSignatureDeclaration.getTypeParameters();
-            var typeParameter: PullTypeParameterSymbol;
-            var typeParameterDecls: PullDecl[] = null;
-
-            for (var i = 0; i < typeParameters.length; i++) {
-
-                typeParameter = callSignature.findTypeParameter(typeParameters[i].getName());
-
-                if (!typeParameter) {
-                    typeParameter = new PullTypeParameterSymbol(typeParameters[i].getName(), true);
-
-                    callSignature.addTypeParameter(typeParameter);
-                }
-                else {
-                    typeParameterDecls = typeParameter.getDeclarations();
-
-                    if (this.symbolIsRedeclaration(typeParameter)) {
-                        var typeParameterAST = this.semanticInfoChain.getASTForDecl(typeParameterDecls[0]);
-                        callSignatureDeclaration.addDiagnostic(
-                            new SemanticDiagnostic(this.semanticInfo.getPath(), typeParameterAST.minChar, typeParameterAST.getLength(), DiagnosticCode.Duplicate_identifier__0_, [typeParameter.getName()]));
-                    }
-
-                    // clean the decls
-                    for (var j = 0; j < typeParameterDecls.length; j++) {
-                        if (typeParameterDecls[j].getDeclID() < this.startingDeclForRebind) {
-                            typeParameter.removeDeclaration(typeParameterDecls[j]);
-                        }
-                    }
-                }
-
-                typeParameter.addDeclaration(typeParameters[i]);
-                typeParameters[i].setSymbol(typeParameter);
-            }
-
-            callSignature.addDeclaration(callSignatureDeclaration);
-            callSignatureDeclaration.setSignatureSymbol(callSignature);
-
-            this.bindParameterSymbols(<FunctionDeclaration>this.semanticInfo.getASTForDecl(callSignatureDeclaration), null, callSignature);
-
-            this.semanticInfo.setSymbolAndDiagnosticsForAST(this.semanticInfo.getASTForDecl(callSignatureDeclaration), SymbolAndDiagnostics.fromSymbol(callSignature));
-
-            parent.addCallSignature(callSignature);
-        }
-
-        public bindIndexSignatureDeclarationToPullSymbol(indexSignatureDeclaration: PullDecl) {
-            var parent = this.getParent(true);
-
-            var indexSigs = parent.getIndexSignatures();
-
-            for (var i = 0; i < indexSigs.length; i++) {
-                if (indexSigs[i].getSymbolID() < this.startingSymbolForRebind) {
-                    parent.removeIndexSignature(indexSigs[i], false);
-                }
-            }
-
-            // update the index signature list
-            parent.recomputeIndexSignatures();
-
-            var indexSignature = new PullSignatureSymbol(PullElementKind.IndexSignature);
-
-            var typeParameters = indexSignatureDeclaration.getTypeParameters();
-            var typeParameter: PullTypeParameterSymbol;
-            var typeParameterDecls: PullDecl[] = null;
-
-            for (var i = 0; i < typeParameters.length; i++) {
-
-                typeParameter = indexSignature.findTypeParameter(typeParameters[i].getName());
-
-                if (!typeParameter) {
-                    typeParameter = new PullTypeParameterSymbol(typeParameters[i].getName(), true);
-
-                    indexSignature.addTypeParameter(typeParameter);
-                }
-                else {
-                    typeParameterDecls = typeParameter.getDeclarations();
-
-                    if (this.symbolIsRedeclaration(typeParameter)) {
-                        var typeParameterAST = this.semanticInfoChain.getASTForDecl(typeParameterDecls[0]);
-                        indexSignatureDeclaration.addDiagnostic(
-                            new SemanticDiagnostic(this.semanticInfo.getPath(), typeParameterAST.minChar, typeParameterAST.getLength(), DiagnosticCode.Duplicate_identifier__0_, [typeParameter.getName()]));
-                    }
-
-                    // clean the decls
-                    typeParameterDecls = typeParameter.getDeclarations();
-
-                    for (var j = 0; j < typeParameterDecls.length; j++) {
-                        if (typeParameterDecls[j].getDeclID() < this.startingDeclForRebind) {
-                            typeParameter.removeDeclaration(typeParameterDecls[j]);
-                        }
-                    }
-                }
-
-                typeParameter.addDeclaration(typeParameters[i]);
-                typeParameters[i].setSymbol(typeParameter);
-            }
-
-            indexSignature.addDeclaration(indexSignatureDeclaration);
-            indexSignatureDeclaration.setSignatureSymbol(indexSignature);
-
-            this.bindParameterSymbols(<FunctionDeclaration>this.semanticInfo.getASTForDecl(indexSignatureDeclaration), null, indexSignature);
-
-            this.semanticInfo.setSymbolAndDiagnosticsForAST(this.semanticInfo.getASTForDecl(indexSignatureDeclaration), SymbolAndDiagnostics.fromSymbol(indexSignature));
-
-            parent.addIndexSignature(indexSignature);
-        }
-
-        // getters and setters
-
-        public bindGetAccessorDeclarationToPullSymbol(getAccessorDeclaration: PullDecl) {
-            var declKind = getAccessorDeclaration.getKind();
-            var declFlags = getAccessorDeclaration.getFlags();
-            var funcDeclAST = <FunctionDeclaration>this.semanticInfo.getASTForDecl(getAccessorDeclaration);
-
-            var isExported = (declFlags & PullElementFlags.Exported) !== 0;
-
-            var funcName = getAccessorDeclaration.getName();
-
-            var isSignature: boolean = (declFlags & PullElementFlags.Signature) !== 0;
-            var isStatic = false;
-            var linkKind = SymbolLinkKind.PublicMember;
-
-            if (hasFlag(declFlags, PullElementFlags.Static)) {
-                isStatic = true;
-            }
-
-            if (hasFlag(declFlags, PullElementFlags.Private)) {
-                linkKind = SymbolLinkKind.PrivateMember;
-            }
-
-            var parent = this.getParent(true);
-            var parentHadSymbol = false;
-            var hadOtherAccessor = false;
-            var cleanedPreviousDecls = false;
-
-            var accessorSymbol: PullAccessorSymbol = null;
-            var getterSymbol: PullSymbol = null;
-            var getterTypeSymbol: PullTypeSymbol = null;
-
-            if (!isStatic) {
-                accessorSymbol = <PullAccessorSymbol>parent.findMember(funcName, false);
-            }
-            else {
-                var candidate: PullSymbol;
-
-                for (var m = 0; m < this.staticClassMembers.length; m++) {
-                    candidate = this.staticClassMembers[m];
-
-                    if (candidate.getName() === funcName) {
-                        accessorSymbol = <PullAccessorSymbol>candidate;
-                        hadOtherAccessor = accessorSymbol.isAccessor();
-                        break;
-                    }
-                }
-            }
-
-            if (accessorSymbol) {
-                if (!accessorSymbol.isAccessor()) {
-                    getAccessorDeclaration.addDiagnostic(
-                        new SemanticDiagnostic(this.semanticInfo.getPath(), funcDeclAST.minChar, funcDeclAST.getLength(), DiagnosticCode.Duplicate_identifier__0_ , [getAccessorDeclaration.getDisplayName()]));
-                    accessorSymbol = null;
-                }
-                else {
-                    getterSymbol = accessorSymbol.getGetter();
-
-                    if (getterSymbol && (!this.reBindingAfterChange || this.symbolIsRedeclaration(getterSymbol))) {
-                        getAccessorDeclaration.addDiagnostic(
-                            new SemanticDiagnostic(this.semanticInfo.getPath(),funcDeclAST.minChar, funcDeclAST.getLength(), DiagnosticCode.Getter__0__already_declared, [getAccessorDeclaration.getDisplayName()]));
-                        accessorSymbol = null;
-                        getterSymbol = null;
-                    }
-                }
-            }
-
-            // we have an accessor we can use...
-            if (accessorSymbol && getterSymbol) {
-                getterTypeSymbol = getterSymbol.getType();
-                parentHadSymbol = true;
-            }
-
-            if (this.reBindingAfterChange && accessorSymbol) {
-
-                // prune out-of-date decls...
-                var decls = accessorSymbol.getDeclarations();
-                var scriptName = getAccessorDeclaration.getScriptName();
-
-                for (var j = 0; j < decls.length; j++) {
-                    if (decls[j].getScriptName() === scriptName && decls[j].getDeclID() < this.startingDeclForRebind) {
-                        accessorSymbol.removeDeclaration(decls[j]);
-
-                        cleanedPreviousDecls = true;
-                    }
-                }
-
-                if (getterSymbol) {
-                    decls = getterSymbol.getDeclarations();
-
-                    for (var j = 0; j < decls.length; j++) {
-                        if (decls[j].getScriptName() === scriptName && decls[j].getDeclID() < this.startingDeclForRebind) {
-                            getterSymbol.removeDeclaration(decls[j]);
-
-                            cleanedPreviousDecls = true;
-                        }
-                    }
-                }
-
-                accessorSymbol.invalidate();
-            }
-
-            if (!accessorSymbol) {
-                accessorSymbol = new PullAccessorSymbol(funcName);
-            }
-
-            if (!getterSymbol) {
-                getterSymbol = new PullSymbol(funcName, PullElementKind.Function);
-                getterTypeSymbol = new PullTypeSymbol("", PullElementKind.FunctionType);
-
-                getterSymbol.setType(getterTypeSymbol);
-
-                accessorSymbol.setGetter(getterSymbol);
-            }
-
-            getAccessorDeclaration.setSymbol(accessorSymbol);
-            accessorSymbol.addDeclaration(getAccessorDeclaration);
-            getterSymbol.addDeclaration(getAccessorDeclaration);
-
-            this.semanticInfo.setSymbolAndDiagnosticsForAST(funcDeclAST.name, SymbolAndDiagnostics.fromSymbol(getterSymbol));
-            this.semanticInfo.setSymbolAndDiagnosticsForAST(funcDeclAST, SymbolAndDiagnostics.fromSymbol(getterSymbol));
-
-            // PULLTODO: Verify parent is a class or object literal
-            // PULLTODO: Verify static/non-static between getter and setter
-
-            if (!parentHadSymbol && !hadOtherAccessor) {
-
-                if (isStatic) {
-                    this.staticClassMembers[this.staticClassMembers.length] = accessorSymbol;
-                }
-                else {
-                    parent.addMember(accessorSymbol, linkKind);
-                }
-            }
-
-            if (!isSignature) {
-                this.pushParent(getterTypeSymbol, getAccessorDeclaration);
-            }
-
-            // PULLTODO: For now, remove stale signatures from the function type, but we want to be smarter about this when
-            // incremental parsing comes online
-            if (parentHadSymbol && cleanedPreviousDecls) {
-                var callSigs = getterTypeSymbol.getCallSignatures();
-
-                for (var i = 0; i < callSigs.length; i++) {
-                    getterTypeSymbol.removeCallSignature(callSigs[i], false);
-                }
-
-                // just invalidate this once, so we don't pay the cost of rebuilding caches
-                // for each signature removed
-                getterSymbol.invalidate();
-                getterTypeSymbol.invalidate();
-                getterTypeSymbol.recomputeCallSignatures();
-            }
-
-            var signature = new PullSignatureSymbol(PullElementKind.CallSignature);
-
-            if (!isSignature) {
-                signature.setIsDefinition();
-            }
-
-            signature.addDeclaration(getAccessorDeclaration);
-            getAccessorDeclaration.setSignatureSymbol(signature);
-
-            this.bindParameterSymbols(<FunctionDeclaration>this.semanticInfo.getASTForDecl(getAccessorDeclaration), getterTypeSymbol, signature);
-
-            var typeParameters = getAccessorDeclaration.getTypeParameters();
-
-            if (typeParameters.length) {
-                getAccessorDeclaration.addDiagnostic(
-                    new SemanticDiagnostic(this.semanticInfo.getPath(), funcDeclAST.minChar, funcDeclAST.getLength(), DiagnosticCode.Accessor_cannot_have_type_parameters, null));
-            }
-
-            // add the implicit call member for this function type
-            getterTypeSymbol.addCallSignature(signature);
-
-            if (!isSignature) {
-                var childDecls = getAccessorDeclaration.getChildDecls();
-
-                for (var i = 0; i < childDecls.length; i++) {
-                    this.bindDeclToPullSymbol(childDecls[i]);
-                }
-
-                this.popParent();
-            }
-
-            getterSymbol.setIsBound(this.bindingPhase);
-        }
-
-        public bindSetAccessorDeclarationToPullSymbol(setAccessorDeclaration: PullDecl) {
-            var declKind = setAccessorDeclaration.getKind();
-            var declFlags = setAccessorDeclaration.getFlags();
-            var funcDeclAST = <FunctionDeclaration>this.semanticInfo.getASTForDecl(setAccessorDeclaration);
-
-            var isExported = (declFlags & PullElementFlags.Exported) !== 0;
-
-            var funcName = setAccessorDeclaration.getName();
-
-            var isSignature: boolean = (declFlags & PullElementFlags.Signature) !== 0;
-            var isStatic = false;
-            var linkKind = SymbolLinkKind.PublicMember;
-
-            if (hasFlag(declFlags, PullElementFlags.Static)) {
-                isStatic = true;
-            }
-
-            if (hasFlag(declFlags, PullElementFlags.Private)) {
-                linkKind = SymbolLinkKind.PrivateMember;
-            }
-
-            var parent = this.getParent(true);
-            var parentHadSymbol = false;
-            var hadOtherAccessor = false;
-            var cleanedPreviousDecls = false;
-
-            var accessorSymbol: PullAccessorSymbol = null;
-            var setterSymbol: PullSymbol = null;
-            var setterTypeSymbol: PullTypeSymbol = null;
-
-            if (!isStatic) {
-                accessorSymbol = <PullAccessorSymbol>parent.findMember(funcName, false);
-            }
-            else {
-                var candidate: PullSymbol;
-
-                for (var m = 0; m < this.staticClassMembers.length; m++) {
-                    candidate = this.staticClassMembers[m];
-
-                    if (candidate.getName() === funcName) {
-                        accessorSymbol = <PullAccessorSymbol>candidate;
-                        hadOtherAccessor = accessorSymbol.isAccessor();
-                        break;
-                    }
-                }
-            }
-
-            if (accessorSymbol) {
-                if (!accessorSymbol.isAccessor()) {
-                    setAccessorDeclaration.addDiagnostic(
-                        new SemanticDiagnostic(this.semanticInfo.getPath(), funcDeclAST.minChar, funcDeclAST.getLength(), DiagnosticCode.Duplicate_identifier__0_, [setAccessorDeclaration.getDisplayName()]));
-                    accessorSymbol = null;
-                }
-                else {
-                    setterSymbol = accessorSymbol.getSetter();
-
-                    if (setterSymbol && (!this.reBindingAfterChange || this.symbolIsRedeclaration(setterSymbol))) {
-                        setAccessorDeclaration.addDiagnostic(
-                            new SemanticDiagnostic(this.semanticInfo.getPath(), funcDeclAST.minChar, funcDeclAST.getLength(), DiagnosticCode.Setter__0__already_declared, [setAccessorDeclaration.getDisplayName()]));
-                        accessorSymbol = null;
-                        setterSymbol = null;
-                    }
-                }
-            }
-
-            // we have an accessor we can use...
-            if (accessorSymbol && setterSymbol) {
-                setterTypeSymbol = setterSymbol.getType();
-                parentHadSymbol = true;
-            }
-
-            if (this.reBindingAfterChange && accessorSymbol) {
-
-                // prune out-of-date decls...
-                var decls = accessorSymbol.getDeclarations();
-                var scriptName = setAccessorDeclaration.getScriptName();
-
-                for (var j = 0; j < decls.length; j++) {
-                    if (decls[j].getScriptName() === scriptName && decls[j].getDeclID() < this.startingDeclForRebind) {
-                        accessorSymbol.removeDeclaration(decls[j]);
-
-                        cleanedPreviousDecls = true;
-                    }
-                }
-
-                if (setterSymbol) {
-                    decls = setterSymbol.getDeclarations();
-
-                    for (var j = 0; j < decls.length; j++) {
-                        if (decls[j].getScriptName() === scriptName && decls[j].getDeclID() < this.startingDeclForRebind) {
-                            setterSymbol.removeDeclaration(decls[j]);
-
-                            cleanedPreviousDecls = true;
-                        }
-                    }
-                }
-
-                accessorSymbol.invalidate();
-            }
-
-            if (!accessorSymbol) {
-                // PULLTODO: Make sure that we properly flag signature decl types when collecting decls
-                accessorSymbol = new PullAccessorSymbol(funcName);
-            }
-
-            if (!setterSymbol) {
-                setterSymbol = new PullSymbol(funcName, PullElementKind.Function);
-                setterTypeSymbol = new PullTypeSymbol("", PullElementKind.FunctionType);
-
-                setterSymbol.setType(setterTypeSymbol);
-
-                accessorSymbol.setSetter(setterSymbol);
-            }
-
-            setAccessorDeclaration.setSymbol(accessorSymbol);
-            accessorSymbol.addDeclaration(setAccessorDeclaration);
-            setterSymbol.addDeclaration(setAccessorDeclaration);
-
-            this.semanticInfo.setSymbolAndDiagnosticsForAST(funcDeclAST.name, SymbolAndDiagnostics.fromSymbol(setterSymbol));
-            this.semanticInfo.setSymbolAndDiagnosticsForAST(funcDeclAST, SymbolAndDiagnostics.fromSymbol(setterSymbol));
-
-            // PULLTODO: Verify parent is a class or object literal
-            // PULLTODO: Verify static/non-static between getter and setter
-
-            if (!parentHadSymbol && !hadOtherAccessor) {
-
-                if (isStatic) {
-                    this.staticClassMembers[this.staticClassMembers.length] = accessorSymbol;
-                }
-                else {
-                    parent.addMember(accessorSymbol, linkKind);
-                }
-            }
-
-            if (!isSignature) {
-                this.pushParent(setterTypeSymbol, setAccessorDeclaration);
-            }
-
-            // PULLTODO: For now, remove stale signatures from the function type, but we want to be smarter about this when
-            // incremental parsing comes online
-            if (parentHadSymbol && cleanedPreviousDecls) {
-                var callSigs = setterTypeSymbol.getCallSignatures();
-
-                for (var i = 0; i < callSigs.length; i++) {
-                    setterTypeSymbol.removeCallSignature(callSigs[i], false);
-                }
-
-                // just invalidate this once, so we don't pay the cost of rebuilding caches
-                // for each signature removed
-                setterSymbol.invalidate();
-                setterTypeSymbol.invalidate();
-                setterTypeSymbol.recomputeCallSignatures();
-            }
-
-            var signature = new PullSignatureSymbol(PullElementKind.CallSignature);
-
-            if (!isSignature) {
-                signature.setIsDefinition();
-            }
-
-            signature.addDeclaration(setAccessorDeclaration);
-            setAccessorDeclaration.setSignatureSymbol(signature);
-
-            // PULLTODO: setter should not have a parameters
-            this.bindParameterSymbols(<FunctionDeclaration>this.semanticInfo.getASTForDecl(setAccessorDeclaration), setterTypeSymbol, signature);
-
-            var typeParameters = setAccessorDeclaration.getTypeParameters();
-
-            if (typeParameters.length) {
-                setAccessorDeclaration.addDiagnostic(
-                    new SemanticDiagnostic(this.semanticInfo.getPath(), funcDeclAST.minChar, funcDeclAST.getLength(), DiagnosticCode.Accessor_cannot_have_type_parameters, null));
-            }
-
-            // add the implicit call member for this function type
-            setterTypeSymbol.addCallSignature(signature);
-
-            if (!isSignature) {
-                var childDecls = setAccessorDeclaration.getChildDecls();
-
-                for (var i = 0; i < childDecls.length; i++) {
-                    this.bindDeclToPullSymbol(childDecls[i]);
-                }
-
-                this.popParent();
-            }
-
-            setterSymbol.setIsBound(this.bindingPhase);
-        }
-
-        public bindCatchBlockPullSymbols(catchBlockDecl: PullDecl) {
-            var childDecls = catchBlockDecl.getChildDecls();
-
-            for (var i = 0; i < childDecls.length; i++) {
-                this.bindDeclToPullSymbol(childDecls[i]);
-            }
-        }
-
-        public bindWithBlockPullSymbols(withBlockDecl: PullDecl) {
-            var childDecls = withBlockDecl.getChildDecls();
-
-            for (var i = 0; i < childDecls.length; i++) {
-                this.bindDeclToPullSymbol(childDecls[i]);
-            }
-        }
-
-        // binding
-        public bindDeclToPullSymbol(decl: PullDecl, rebind = false) {
-
-            if (rebind) {
-                this.startingDeclForRebind = lastBoundPullDeclId;
-                this.startingSymbolForRebind = lastBoundPullSymbolID;
-                this.reBindingAfterChange = true;
-            }
-
-            switch (decl.getKind()) {
-
-                case PullElementKind.Script:
-                    var childDecls = decl.getChildDecls();
-                    for (var i = 0; i < childDecls.length; i++) {
-                        this.bindDeclToPullSymbol(childDecls[i]);
-                    }
-                    break;
-
-                case PullElementKind.Enum:
-                case PullElementKind.DynamicModule:
-                case PullElementKind.Container:
-                    this.bindModuleDeclarationToPullSymbol(decl);
-                    break;
-
-                case PullElementKind.Interface:
-                    this.bindInterfaceDeclarationToPullSymbol(decl);
-                    break;
-
-                case PullElementKind.Class:
-                    this.bindClassDeclarationToPullSymbol(decl);
-                    break;
-
-                case PullElementKind.Function:
-                    this.bindFunctionDeclarationToPullSymbol(decl);
-                    break;
-
-                case PullElementKind.Variable:
-                    this.bindVariableDeclarationToPullSymbol(decl);
-                    break;
-
-                case PullElementKind.EnumMember:
-                case PullElementKind.Property:
-                    this.bindPropertyDeclarationToPullSymbol(decl);
-                    break;
-
-                case PullElementKind.Method:
-                    this.bindMethodDeclarationToPullSymbol(decl);
-                    break;
-
-                case PullElementKind.ConstructorMethod:
-                    this.bindConstructorDeclarationToPullSymbol(decl);
-                    break;
-
-                case PullElementKind.CallSignature:
-                    this.bindCallSignatureDeclarationToPullSymbol(decl);
-                    break;
-
-                case PullElementKind.ConstructSignature:
-                    this.bindConstructSignatureDeclarationToPullSymbol(decl);
-                    break;
-
-                case PullElementKind.IndexSignature:
-                    this.bindIndexSignatureDeclarationToPullSymbol(decl);
-                    break;
-
-                case PullElementKind.GetAccessor:
-                    this.bindGetAccessorDeclarationToPullSymbol(decl);
-                    break;
-
-                case PullElementKind.SetAccessor:
-                    this.bindSetAccessorDeclarationToPullSymbol(decl);
-                    break;
-
-                case PullElementKind.ObjectType:
-                    this.bindObjectTypeDeclarationToPullSymbol(decl);
-                    break;
-
-                case PullElementKind.FunctionType:
-                    this.bindFunctionTypeDeclarationToPullSymbol(decl);
-                    break;
-
-                case PullElementKind.ConstructorType:
-                    this.bindConstructorTypeDeclarationToPullSymbol(decl);
-                    break;
-
-                case PullElementKind.FunctionExpression:
-                    this.bindFunctionExpressionToPullSymbol(decl);
-                    break;
-
-                case PullElementKind.TypeAlias:
-                    this.bindImportDeclaration(decl);
-                    break;
-
-                case PullElementKind.Parameter:
-                    // parameters are bound by their enclosing function
-                    break;
-
-                case PullElementKind.CatchBlock:
-                    this.bindCatchBlockPullSymbols(decl);
-
-                case PullElementKind.WithBlock:
-                    this.bindWithBlockPullSymbols(decl);
-                    break;
-
-                default:
-                    throw new Error("Unrecognized type declaration");
-            }
-        }
-
-        public bindDeclsForUnit(filePath: string, rebind = false) {
-            this.setUnit(filePath);
-
-            var topLevelDecls = this.semanticInfo.getTopLevelDecls();
-
-            for (var i = 0; i < topLevelDecls.length; i++) {
-                this.bindDeclToPullSymbol(topLevelDecls[i], rebind);
-            }
-        }
-    }
+// Copyright (c) Microsoft. All rights reserved. Licensed under the Apache License, Version 2.0. 
+// See LICENSE.txt in the project root for complete license information.
+
+///<reference path='..\typescript.ts' />
+
+module TypeScript {
+    export var globalBindingPhase = 0;
+
+    export class PullSymbolBinder {
+        private parentChain: PullTypeSymbol[] = [];
+        private parentDeclChain: PullDecl[] = [];
+        private declPath: string[] = [];
+
+        private bindingPhase = globalBindingPhase++;
+
+        private staticClassMembers: PullSymbol[] = [];
+
+        private functionTypeParameterCache: any = new BlockIntrinsics();
+
+        private findTypeParameterInCache(name: string) {
+            return <PullTypeParameterSymbol>this.functionTypeParameterCache[name];
+        }
+
+        private addTypeParameterToCache(typeParameter: PullTypeParameterSymbol) {
+            this.functionTypeParameterCache[typeParameter.getName()] = typeParameter;
+        }
+
+        private resetTypeParameterCache() {
+            this.functionTypeParameterCache = new BlockIntrinsics();
+        }
+
+        public semanticInfo: SemanticInfo;
+
+        public reBindingAfterChange = false;
+        public startingDeclForRebind = pullDeclID; // note that this gets set on creation
+        public startingSymbolForRebind = pullSymbolID; // note that this gets set on creation
+
+        constructor(private compilationSettings: CompilationSettings,
+                    public semanticInfoChain: SemanticInfoChain) {
+        }
+
+        public setUnit(fileName: string) {
+            this.semanticInfo = this.semanticInfoChain.getUnit(fileName);
+        }
+
+        public getParent(returnInstanceType = false): PullTypeSymbol {
+            var parent = this.parentChain ? this.parentChain[this.parentChain.length - 1] : null;
+
+            if (parent && parent.isContainer() && returnInstanceType) {
+                var instanceSymbol = (<PullContainerTypeSymbol>parent).getInstanceSymbol();
+
+                if (instanceSymbol) {
+                    parent = instanceSymbol.getType();
+                }
+            }
+
+            return parent;
+        }
+
+        public getParentDecl(): PullDecl {
+            return this.parentDeclChain.length ? this.parentDeclChain[this.parentDeclChain.length - 1] : null;
+        }
+
+        public getDeclPath() { return this.declPath; }
+
+        public pushParent(parentType: PullTypeSymbol, parentDecl: PullDecl) {
+            if (parentType) {
+                this.parentChain[this.parentChain.length] = parentType;
+                this.parentDeclChain[this.parentDeclChain.length] = parentDecl;
+                this.declPath[this.declPath.length] = parentType.getName();
+            }
+        }
+
+        public popParent() {
+            if (this.parentChain.length) {
+                this.parentChain.length--;
+                this.parentDeclChain.length--;
+                this.declPath.length--;
+            }
+        }
+
+        public findSymbolInContext(name: string, declKind: PullElementKind, typeLookupPath: string[]): PullSymbol {
+            var startTime = new Date().getTime();
+            var contextSymbolPath: string[] = this.getDeclPath();
+            var nestedSymbolPath: string[] = [];
+            var copyOfContextSymbolPath = [];
+            var symbol: PullSymbol = null;
+
+            var endTime = 0;
+
+            // first, search within the given symbol path
+            if (typeLookupPath.length) {
+
+                for (var i = 0; i < typeLookupPath.length; i++) {
+                    nestedSymbolPath[nestedSymbolPath.length] = typeLookupPath[i];
+                }
+
+                nestedSymbolPath[nestedSymbolPath.length] = name;
+
+                while (nestedSymbolPath.length >= 2) {
+                    symbol = this.semanticInfoChain.findSymbol(nestedSymbolPath, declKind);
+
+                    if (symbol) {
+                        endTime = new Date().getTime();
+                        time_in_findSymbol += endTime - startTime;
+
+                        return symbol;
+                    }
+                    nestedSymbolPath.length -= 2;
+                    nestedSymbolPath[nestedSymbolPath.length] = name;
+                }
+            }
+
+            // next, link back up to the enclosing context
+            if (contextSymbolPath.length) {
+
+                for (var i = 0; i < contextSymbolPath.length; i++) {
+                    copyOfContextSymbolPath[copyOfContextSymbolPath.length] = contextSymbolPath[i];
+                }
+
+                for (var i = 0; i < typeLookupPath.length; i++) {
+                    copyOfContextSymbolPath[copyOfContextSymbolPath.length] = typeLookupPath[i];
+                }
+
+                copyOfContextSymbolPath[copyOfContextSymbolPath.length] = name;
+
+                while (copyOfContextSymbolPath.length >= 2) {
+                    symbol = this.semanticInfoChain.findSymbol(copyOfContextSymbolPath, declKind);
+
+                    if (symbol) {
+                        endTime = new Date().getTime();
+                        time_in_findSymbol += endTime - startTime;
+
+                        return symbol;
+                    }
+                    copyOfContextSymbolPath.length -= 2;
+                    copyOfContextSymbolPath[copyOfContextSymbolPath.length] = name;
+                }
+            }
+
+            // finally, try searching globally
+            symbol = this.semanticInfoChain.findSymbol([name], declKind);
+
+            endTime = new Date().getTime();
+            time_in_findSymbol += endTime - startTime;
+
+            return symbol;
+        }
+
+        public symbolIsRedeclaration(sym: PullSymbol): boolean {
+            var symID = sym.getSymbolID();
+            return (symID >= this.startingSymbolForRebind) ||
+                    ((sym.getRebindingID() === this.bindingPhase) && (symID !== this.startingSymbolForRebind));
+        }
+
+        //
+        // decl binding
+        //
+
+        public bindModuleDeclarationToPullSymbol(moduleContainerDecl: PullDecl) {
+
+            // 1. Test for existing decl - if it exists, use its symbol
+            // 2. If no other decl exists, create a new symbol and use that one
+
+            var modName = moduleContainerDecl.getName();
+
+            var moduleContainerTypeSymbol: PullContainerTypeSymbol = null;
+            var moduleInstanceSymbol: PullSymbol = null;
+            var moduleInstanceTypeSymbol: PullTypeSymbol = null;
+
+            var moduleInstanceDecl: PullDecl = moduleContainerDecl.getValueDecl();
+
+            var moduleKind = moduleContainerDecl.getKind();
+
+            var parent = this.getParent();
+            var parentInstanceSymbol = this.getParent(true);
+            var moduleAST = <ModuleDeclaration>this.semanticInfo.getASTForDecl(moduleContainerDecl);
+
+            var isExported = moduleContainerDecl.getFlags() & PullElementFlags.Exported;
+            var isEnum = (moduleKind & PullElementKind.Enum) != 0;
+            var searchKind = isEnum ? PullElementKind.Enum : PullElementKind.SomeContainer;
+            var isInitializedModule = (moduleContainerDecl.getFlags() & PullElementFlags.SomeInitializedModule) != 0;
+
+            var createdNewSymbol = false;
+
+            if (parent) {
+                if (isExported) {
+                    moduleContainerTypeSymbol = <PullContainerTypeSymbol>parent.findNestedType(modName, searchKind);
+                }
+                else {
+                    moduleContainerTypeSymbol = <PullContainerTypeSymbol>parent.findContainedMember(modName);
+
+                    if (moduleContainerTypeSymbol && !(moduleContainerTypeSymbol.getKind() & searchKind)) {
+                        moduleContainerTypeSymbol = null;
+                    }
+                }
+            }
+            else if (!isExported || moduleContainerDecl.getKind() === PullElementKind.DynamicModule) {
+                moduleContainerTypeSymbol = <PullContainerTypeSymbol>this.findSymbolInContext(modName, searchKind, []);
+            }
+
+            if (moduleContainerTypeSymbol && moduleContainerTypeSymbol.getKind() !== moduleKind) {
+                // duplicate symbol error
+                if (isInitializedModule) {
+                    moduleContainerDecl.addDiagnostic(
+                        new SemanticDiagnostic(this.semanticInfo.getPath(), moduleAST.minChar, moduleAST.getLength(), DiagnosticCode.Duplicate_identifier__0_, [moduleContainerDecl.getDisplayName()]));
+                }
+
+                moduleContainerTypeSymbol = null;
+            }
+
+            if (moduleContainerTypeSymbol) {
+                moduleInstanceSymbol = moduleContainerTypeSymbol.getInstanceSymbol();
+            }
+            else { 
+                moduleContainerTypeSymbol = new PullContainerTypeSymbol(modName, moduleKind);
+                createdNewSymbol = true;
+
+                if (!parent) {
+                    this.semanticInfoChain.cacheGlobalSymbol(moduleContainerTypeSymbol, searchKind);
+                }
+            }
+
+            if (!moduleInstanceSymbol && isInitializedModule) {
+
+                // search for a complementary instance symbol first
+                var variableSymbol: PullSymbol = null;
+                if (!isEnum) {
+                    if (parentInstanceSymbol) {
+                        if (isExported) {
+                            // We search twice because export visibility does not need to agree
+                            variableSymbol = parentInstanceSymbol.findMember(modName, false);
+
+                            if (!variableSymbol) {
+                                variableSymbol = parentInstanceSymbol.findContainedMember(modName);
+                            }
+                        }
+                        else {
+                            variableSymbol = parentInstanceSymbol.findContainedMember(modName);
+
+                            if (!variableSymbol) {
+                                variableSymbol = parentInstanceSymbol.findMember(modName, false);
+                            }
+                        }
+
+                        if (variableSymbol) {
+                            var declarations = variableSymbol.getDeclarations();
+
+                            if (declarations.length) {
+                                var variableSymbolParent = declarations[0].getParentDecl();
+
+                                if ((this.getParentDecl() !== variableSymbolParent) && (!this.reBindingAfterChange || (variableSymbolParent.getDeclID() >= this.startingDeclForRebind))) {
+                                    variableSymbol = null;
+                                }
+                            }
+                        }
+                    }
+                    else if (!(moduleContainerDecl.getFlags() & PullElementFlags.Exported)) {
+                        variableSymbol = this.findSymbolInContext(modName, PullElementKind.SomeValue, []);
+                    }
+                }
+
+                if (variableSymbol) {
+                    var prevKind = variableSymbol.getKind();
+                    var acceptableRedeclaration = (prevKind == PullElementKind.Function) || (prevKind == PullElementKind.ConstructorMethod) || variableSymbol.hasFlag(PullElementFlags.ImplicitVariable);
+
+                    if (acceptableRedeclaration) {
+                        moduleInstanceTypeSymbol = variableSymbol.getType();
+                    }
+                    else {
+                        variableSymbol = null;
+                    }
+                }
+
+                if (!moduleInstanceTypeSymbol) {
+                    moduleInstanceTypeSymbol = new PullTypeSymbol(modName, PullElementKind.ObjectType);
+                }
+
+                moduleInstanceTypeSymbol.addDeclaration(moduleContainerDecl);
+
+                moduleInstanceTypeSymbol.setAssociatedContainerType(moduleContainerTypeSymbol);
+
+                // The instance symbol is further set up in bindVariableDeclaration
+                // (We add the declaration there, invalidate previous decls on edit and add the instance symbol to the parent)
+                if (variableSymbol) {
+                    moduleInstanceSymbol = variableSymbol;
+                }
+                else {
+                    moduleInstanceSymbol = new PullSymbol(modName, PullElementKind.Variable);
+                    moduleInstanceSymbol.setType(moduleInstanceTypeSymbol);
+                }
+                
+                moduleContainerTypeSymbol.setInstanceSymbol(moduleInstanceSymbol);
+
+            }
+
+            moduleContainerTypeSymbol.addDeclaration(moduleContainerDecl);
+            moduleContainerDecl.setSymbol(moduleContainerTypeSymbol);
+
+            this.semanticInfo.setSymbolAndDiagnosticsForAST(moduleAST.name, SymbolAndDiagnostics.fromSymbol(moduleContainerTypeSymbol));
+            this.semanticInfo.setSymbolAndDiagnosticsForAST(moduleAST, SymbolAndDiagnostics.fromSymbol(moduleContainerTypeSymbol));
+
+            if (createdNewSymbol) {
+
+                if (parent) {
+                    var linkKind = moduleContainerDecl.getFlags() & PullElementFlags.Exported ? SymbolLinkKind.PublicMember : SymbolLinkKind.PrivateMember;
+
+                    if (linkKind === SymbolLinkKind.PublicMember) {
+                        parent.addMember(moduleContainerTypeSymbol, linkKind);
+                    }
+                    else {
+                        moduleContainerTypeSymbol.setContainer(parent);
+                    }
+                }
+            }
+            else if (this.reBindingAfterChange) {
+                // clear out the old decls...
+                var decls = moduleContainerTypeSymbol.getDeclarations();
+                var scriptName = moduleContainerDecl.getScriptName();
+
+                for (var i = 0; i < decls.length; i++) {
+                    if (decls[i].getScriptName() === scriptName && decls[i].getDeclID() < this.startingDeclForRebind) {
+                        moduleContainerTypeSymbol.removeDeclaration(decls[i]);
+                    }
+                }
+
+                moduleContainerTypeSymbol.invalidate();
+
+                moduleInstanceSymbol = moduleContainerTypeSymbol.getInstanceSymbol();
+
+                if (moduleInstanceSymbol) {
+                    var moduleInstanceTypeSymbol = moduleInstanceSymbol.getType();
+                    decls = moduleInstanceTypeSymbol.getDeclarations();
+
+                    for (var i = 0; i < decls.length; i++) {
+                        if (decls[i].getScriptName() === scriptName && decls[i].getDeclID() < this.startingDeclForRebind) {
+                            moduleInstanceTypeSymbol.removeDeclaration(decls[i]);
+                        }
+                    }
+
+                    moduleInstanceTypeSymbol.addDeclaration(moduleContainerDecl);
+                    moduleInstanceTypeSymbol.invalidate();
+                }
+            }
+
+            this.pushParent(moduleContainerTypeSymbol, moduleContainerDecl);
+
+            var childDecls = moduleContainerDecl.getChildDecls();
+
+            for (var i = 0; i < childDecls.length; i++) {
+                this.bindDeclToPullSymbol(childDecls[i]);
+            }
+
+            // if it's an enum, freshen the index signature
+            if (isEnum) {
+
+                moduleInstanceTypeSymbol = moduleContainerTypeSymbol.getInstanceSymbol().getType();
+
+                if (this.reBindingAfterChange) {
+                    var existingIndexSigs = moduleInstanceTypeSymbol.getIndexSignatures();
+
+                    for (var i = 0; i < existingIndexSigs.length; i++) {
+                        moduleInstanceTypeSymbol.removeIndexSignature(existingIndexSigs[i]);
+                    }
+                }
+
+                var enumIndexSignature = new PullSignatureSymbol(PullElementKind.IndexSignature);
+                var enumIndexParameterSymbol = new PullSymbol("x", PullElementKind.Parameter);
+                enumIndexParameterSymbol.setType(this.semanticInfoChain.numberTypeSymbol);
+                enumIndexSignature.addParameter(enumIndexParameterSymbol);
+                enumIndexSignature.setReturnType(this.semanticInfoChain.stringTypeSymbol);
+
+                moduleInstanceTypeSymbol.addIndexSignature(enumIndexSignature);
+
+                moduleInstanceTypeSymbol.recomputeIndexSignatures();
+            }
+
+            this.popParent();
+        }
+
+        // aliases
+        public bindImportDeclaration(importDeclaration: PullDecl) {
+            var declFlags = importDeclaration.getFlags();
+            var declKind = importDeclaration.getKind();
+            var importDeclAST = <VariableDeclarator>this.semanticInfo.getASTForDecl(importDeclaration);
+
+            var isExported = false;
+            var linkKind = SymbolLinkKind.PrivateMember;
+            var importSymbol: PullTypeAliasSymbol = null;
+            var declName = importDeclaration.getName();
+            var parentHadSymbol = false;
+            var parent = this.getParent();
+
+            if (parent) {
+                importSymbol = <PullTypeAliasSymbol>parent.findMember(declName, false);
+
+                if (!importSymbol) {
+                    importSymbol = <PullTypeAliasSymbol>parent.findContainedMember(declName);
+
+                    if (importSymbol) {
+                        var declarations = importSymbol.getDeclarations();
+
+                        if (declarations.length) {
+                            var importSymbolParent = declarations[0].getParentDecl();
+
+                            if ((importSymbolParent !== importDeclaration.getParentDecl()) && (!this.reBindingAfterChange || (importSymbolParent.getDeclID() >= this.startingDeclForRebind))) {
+                                importSymbol = null;
+                            }
+                        }
+                    }
+                }
+            }
+            else if (!(importDeclaration.getFlags() & PullElementFlags.Exported)) {
+                importSymbol = <PullTypeAliasSymbol>this.findSymbolInContext(declName, PullElementKind.SomeContainer, []);
+            }
+
+            if (importSymbol) {
+                parentHadSymbol = true;
+            }
+
+            if (importSymbol && this.symbolIsRedeclaration(importSymbol)) {
+                importDeclaration.addDiagnostic(
+                    new SemanticDiagnostic(this.semanticInfo.getPath(), importDeclAST.minChar, importDeclAST.getLength(), DiagnosticCode.Duplicate_identifier__0_, [importDeclaration.getDisplayName()]));
+                importSymbol = null;
+            }
+
+            if (this.reBindingAfterChange && importSymbol) {
+
+                // prune out-of-date decls...
+                var decls = importSymbol.getDeclarations();
+                var scriptName = importDeclaration.getScriptName();
+
+                for (var j = 0; j < decls.length; j++) {
+                    if (decls[j].getScriptName() === scriptName && decls[j].getDeclID() < this.startingDeclForRebind) {
+                        importSymbol.removeDeclaration(decls[j]);
+                    }
+                }
+
+                importSymbol.setUnresolved();
+            }
+
+            if (!importSymbol) {
+                importSymbol = new PullTypeAliasSymbol(declName);
+
+                if (!parent) {
+                    this.semanticInfoChain.cacheGlobalSymbol(importSymbol, PullElementKind.SomeContainer);
+                }
+            }
+
+            importSymbol.addDeclaration(importDeclaration);
+            importDeclaration.setSymbol(importSymbol);
+
+            this.semanticInfo.setSymbolAndDiagnosticsForAST(importDeclAST, SymbolAndDiagnostics.fromSymbol(importSymbol));
+
+            if (parent && !parentHadSymbol) {
+
+                if (declFlags & PullElementFlags.Exported) {
+                    parent.addMember(importSymbol, SymbolLinkKind.PublicMember);
+                }
+                else {
+                    importSymbol.setContainer(parent);
+                }
+            }
+
+            importSymbol.setIsBound(this.bindingPhase);
+        }
+
+        private cleanInterfaceSignatures(interfaceSymbol: PullTypeSymbol) {
+            var callSigs = interfaceSymbol.getCallSignatures();
+            var constructSigs = interfaceSymbol.getConstructSignatures();
+            var indexSigs = interfaceSymbol.getIndexSignatures();
+
+            for (var i = 0; i < callSigs.length; i++) {
+                if (callSigs[i].getSymbolID() < this.startingSymbolForRebind) {
+                    interfaceSymbol.removeCallSignature(callSigs[i], false);
+                }
+            }
+            for (var i = 0; i < constructSigs.length; i++) {
+                if (constructSigs[i].getSymbolID() < this.startingSymbolForRebind) {
+                    interfaceSymbol.removeConstructSignature(constructSigs[i], false);
+                }
+            }
+            for (var i = 0; i < indexSigs.length; i++) {
+                if (indexSigs[i].getSymbolID() < this.startingSymbolForRebind) {
+                    interfaceSymbol.removeIndexSignature(indexSigs[i], false);
+                }
+            }
+
+            interfaceSymbol.recomputeCallSignatures();
+            interfaceSymbol.recomputeConstructSignatures();
+            interfaceSymbol.recomputeIndexSignatures();
+        }
+
+        private cleanClassSignatures(classSymbol: PullTypeSymbol) {
+            var callSigs = classSymbol.getCallSignatures();
+            var constructSigs = classSymbol.getConstructSignatures();
+            var indexSigs = classSymbol.getIndexSignatures();
+
+            for (var i = 0; i < callSigs.length; i++) {
+                classSymbol.removeCallSignature(callSigs[i], false);
+            }
+            for (var i = 0; i < constructSigs.length; i++) {
+                classSymbol.removeConstructSignature(constructSigs[i], false);
+            }
+            for (var i = 0; i < indexSigs.length; i++) {
+                classSymbol.removeIndexSignature(indexSigs[i], false);
+            }
+
+            classSymbol.recomputeCallSignatures();
+            classSymbol.recomputeConstructSignatures();
+            classSymbol.recomputeIndexSignatures();
+
+            var constructorSymbol = classSymbol.getConstructorMethod();
+            var constructorTypeSymbol = constructorSymbol ? constructorSymbol.getType() : null;
+
+            if (constructorTypeSymbol) {
+                constructSigs = constructorTypeSymbol.getConstructSignatures();
+
+                for (var i = 0; i < constructSigs.length; i++) {
+                    constructorTypeSymbol.removeConstructSignature(constructSigs[i], false);
+                }
+
+                constructorTypeSymbol.recomputeConstructSignatures();
+                constructorTypeSymbol.invalidate();
+                constructorSymbol.invalidate();
+            }
+
+            // just invalidate this once, so we don't pay the cost of rebuilding caches
+            // for each signature removed
+            classSymbol.invalidate();            
+        }
+
+        // classes
+        public bindClassDeclarationToPullSymbol(classDecl: PullDecl) {
+
+            var className = classDecl.getName();
+            var classSymbol: PullTypeSymbol = null;
+
+            var constructorSymbol: PullSymbol = null;
+            var constructorTypeSymbol: PullTypeSymbol = null;
+
+            var classAST = <ClassDeclaration>this.semanticInfo.getASTForDecl(classDecl);
+            var parentHadSymbol = false;
+
+            var parent = this.getParent();
+            var cleanedPreviousDecls = false;
+            var isExported = classDecl.getFlags() & PullElementFlags.Exported;
+            var isGeneric = false;
+
+            // We're not yet ready to support interfaces augmenting classes (or vice versa)
+            var acceptableSharedKind = PullElementKind.Class; // | PullElementKind.Interface;
+
+            if (parent) {
+                if (isExported) {
+                    classSymbol = parent.findNestedType(className);
+
+                    if (!classSymbol) {
+                        classSymbol = <PullTypeSymbol>parent.findMember(className, false);
+                    }
+                }
+                else {
+                    classSymbol = <PullTypeSymbol>parent.findContainedMember(className);
+
+                    if (classSymbol && (classSymbol.getKind() & acceptableSharedKind)) {
+
+                        var declarations = classSymbol.getDeclarations();
+
+                        if (declarations.length) {
+
+                            var classSymbolParent = declarations[0].getParentDecl();
+
+                            if ((classSymbolParent !== this.getParentDecl()) && (!this.reBindingAfterChange || (classSymbolParent.getDeclID() >= this.startingDeclForRebind))) {
+                                classSymbol = null;
+                            }
+                        }
+                    }
+                    else {
+                        classSymbol = null;
+                    }
+                }
+            }
+            else {
+                classSymbol = <PullTypeSymbol>this.findSymbolInContext(className, acceptableSharedKind, []);
+            }
+
+            if (classSymbol && (!(classSymbol.getKind() & acceptableSharedKind) || !this.reBindingAfterChange || this.symbolIsRedeclaration(classSymbol))) {
+                classDecl.addDiagnostic(
+                    new SemanticDiagnostic(this.semanticInfo.getPath(), classAST.minChar, classAST.getLength(), DiagnosticCode.Duplicate_identifier__0_, [classDecl.getDisplayName()]));
+                classSymbol = null;
+            }
+            else if (classSymbol) {
+                parentHadSymbol = true;
+            }
+
+            var decls: PullDecl[];
+
+            if (this.reBindingAfterChange && classSymbol) {
+
+                // prune out-of-date decls
+                decls = classSymbol.getDeclarations();
+                var scriptName = classDecl.getScriptName();
+
+                for (var j = 0; j < decls.length; j++) {
+                    if (decls[j].getScriptName() === scriptName && decls[j].getDeclID() < this.startingDeclForRebind) {
+                        classSymbol.removeDeclaration(decls[j]);
+
+                        cleanedPreviousDecls = true;
+                    }
+                }
+
+                constructorSymbol = classSymbol.getConstructorMethod();
+                constructorTypeSymbol = constructorSymbol.getType();
+
+                decls = constructorSymbol.getDeclarations();
+
+                for (var j = 0; j < decls.length; j++) {
+                    if (decls[j].getScriptName() === scriptName && decls[j].getDeclID() < this.startingDeclForRebind) {
+                        constructorSymbol.removeDeclaration(decls[j]);
+
+                        cleanedPreviousDecls = true;
+                    }
+                }
+
+                if (constructorSymbol.getIsSynthesized()) {
+                    classSymbol.setConstructorMethod(null);
+                }
+
+                if (classSymbol.isGeneric()) {
+                    //classSymbol.invalidateSpecializations();
+                    isGeneric = true;
+
+                    var specializations = classSymbol.getKnownSpecializations();
+                    var specialization: PullTypeSymbol = null;
+
+                    for (var i = 0; i < specializations.length; i++) {
+                        specializations[i].setUnresolved();
+                        specializations[i].invalidate();
+                    }
+
+                    classSymbol.cleanTypeParameters();
+                    constructorTypeSymbol.cleanTypeParameters();
+                }
+
+                classSymbol.setUnresolved();
+                constructorSymbol.setUnresolved();
+                constructorTypeSymbol.setUnresolved();
+            }
+
+            if (!parentHadSymbol) {
+                classSymbol = new PullTypeSymbol(className, PullElementKind.Class);
+                
+                if (!parent) {
+                    this.semanticInfoChain.cacheGlobalSymbol(classSymbol, acceptableSharedKind);
+                }
+            }
+
+            classSymbol.addDeclaration(classDecl);
+
+            classDecl.setSymbol(classSymbol);
+
+            this.semanticInfo.setSymbolAndDiagnosticsForAST(classAST.name, SymbolAndDiagnostics.fromSymbol(classSymbol));
+            this.semanticInfo.setSymbolAndDiagnosticsForAST(classAST, SymbolAndDiagnostics.fromSymbol(classSymbol));
+
+            if (parent && !parentHadSymbol) {
+                var linkKind = classDecl.getFlags() & PullElementFlags.Exported ? SymbolLinkKind.PublicMember : SymbolLinkKind.PrivateMember;
+
+                if (linkKind === SymbolLinkKind.PublicMember) {
+                    parent.addMember(classSymbol, linkKind);
+                }
+                else {
+                    classSymbol.setContainer(parent);
+                }
+            }
+
+            // PULLTODO: For now, remove stale signatures from the function type, but we want to be smarter about this when
+            // incremental parsing comes online
+            // PULLTODO: For now, classes should have none of these, though a pre-existing constructor might
+            if (parentHadSymbol && cleanedPreviousDecls) {
+
+                this.cleanClassSignatures(classSymbol);
+
+                if (isGeneric) {
+                    specializations = classSymbol.getKnownSpecializations();
+
+                    for (var i = 0; i < specializations.length; i++) {
+                        this.cleanClassSignatures(<PullTypeSymbol>specializations[i]);
+                    }                 
+                }
+            }
+
+            this.pushParent(classSymbol, classDecl);
+
+            var childDecls = classDecl.getChildDecls();
+
+            this.resetTypeParameterCache();
+
+            for (var i = 0; i < childDecls.length; i++) {
+                this.bindDeclToPullSymbol(childDecls[i]);
+            }
+
+            this.resetTypeParameterCache();
+
+            this.popParent();
+
+            // create the default constructor symbol, if necessary
+
+            // even if we've already tried to set these, we want to try again after we've walked the class members
+            constructorSymbol = classSymbol.getConstructorMethod();
+            constructorTypeSymbol = constructorSymbol ? constructorSymbol.getType() : null;
+
+            if (!constructorSymbol) {
+                constructorSymbol = new PullSymbol(className, PullElementKind.ConstructorMethod);
+                constructorTypeSymbol = new PullTypeSymbol("", PullElementKind.ConstructorType);
+
+                constructorSymbol.setIsSynthesized();
+
+                constructorSymbol.setType(constructorTypeSymbol);
+                constructorSymbol.addDeclaration(classDecl);
+                classSymbol.setConstructorMethod(constructorSymbol);
+
+                constructorTypeSymbol.addDeclaration(classDecl);
+
+                classSymbol.setHasDefaultConstructor();
+
+                if (!classAST.extendsList || !classAST.extendsList.members.length) {
+                    var constructorSignature = new PullSignatureSymbol(PullElementKind.ConstructSignature);
+                    constructorSignature.setReturnType(classSymbol);
+                    constructorTypeSymbol.addConstructSignature(constructorSignature);
+                    constructorSignature.addDeclaration(classDecl);
+                }
+
+                // set the class decl's AST to the class declaration
+                //this.semanticInfo.setASTForDecl(classDecl, classAST);
+            }
+
+            constructorTypeSymbol.setAssociatedContainerType(classSymbol);
+
+            // bind statics to the constructor symbol
+            if (this.staticClassMembers.length) {
+                var member: PullSymbol;
+                var isPrivate = false;
+                var memberMap: any = new BlockIntrinsics();
+                var memberDecl: PullDecl;
+                var memberAST: AST;
+
+                for (var i = 0; i < this.staticClassMembers.length; i++) {
+
+                    member = this.staticClassMembers[i];
+
+                    if (memberMap[member.getName()]) {
+                        memberDecl = member.getDeclarations()[0];
+                        memberAST = this.semanticInfo.getASTForDecl(memberDecl);
+                        memberDecl.addDiagnostic(
+                            new SemanticDiagnostic(this.semanticInfo.getPath(), memberAST.minChar, memberAST.getLength(), DiagnosticCode.Duplicate_identifier__0_, [memberDecl.getDisplayName()]));
+                    }
+                    else {
+                        memberMap[member.getName()] = true;
+                    }
+
+                    isPrivate = member.hasFlag(PullElementFlags.Private);
+
+                    constructorTypeSymbol.addMember(member, isPrivate ? SymbolLinkKind.PrivateMember : SymbolLinkKind.PublicMember);
+                }
+
+                this.staticClassMembers.length = 0;
+            }
+
+            var typeParameters = classDecl.getTypeParameters();
+            var typeParameter: PullTypeParameterSymbol;
+            var typeParameterDecls: PullDecl[] = null;
+
+            // PULLREVIEW: Now that we clean type parameters, searching is redundant
+            for (var i = 0; i < typeParameters.length; i++) {
+
+                typeParameter = classSymbol.findTypeParameter(typeParameters[i].getName());
+
+                if (!typeParameter) {
+                    typeParameter = new PullTypeParameterSymbol(typeParameters[i].getName(), false);
+
+                    classSymbol.addMember(typeParameter, SymbolLinkKind.TypeParameter);
+                    constructorTypeSymbol.addMember(typeParameter, SymbolLinkKind.TypeParameter);
+                }
+                else {
+                    typeParameterDecls = typeParameter.getDeclarations();
+
+                    if (this.symbolIsRedeclaration(typeParameter)) {
+                        var typeParameterAST = this.semanticInfoChain.getASTForDecl(typeParameterDecls[0]);
+                        classDecl.addDiagnostic(
+                            new SemanticDiagnostic(this.semanticInfo.getPath(), typeParameterAST.minChar, typeParameterAST.getLength(), DiagnosticCode.Duplicate_identifier__0_, [typeParameter.getName()]));
+                    }
+
+                    // clean the decls
+                    for (var j = 0; j < typeParameterDecls.length; j++) {
+                        if (typeParameterDecls[j].getDeclID() < this.startingDeclForRebind) {
+                            typeParameter.removeDeclaration(typeParameterDecls[j]);
+                        }
+                    }
+                }
+
+                typeParameter.addDeclaration(typeParameters[i]);
+                typeParameters[i].setSymbol(typeParameter);
+            }
+
+            classSymbol.setIsBound(this.bindingPhase);
+        }
+
+        // interfaces
+        public bindInterfaceDeclarationToPullSymbol(interfaceDecl: PullDecl) {
+
+            // 1. Test for existing decl - if it exists, use its symbol
+            // 2. If no other decl exists, create a new symbol and use that one
+            var interfaceName = interfaceDecl.getName();
+            var interfaceSymbol: PullTypeSymbol = <PullTypeSymbol>this.findSymbolInContext(interfaceName, PullElementKind.SomeType, []);
+
+            var interfaceAST = <TypeDeclaration>this.semanticInfo.getASTForDecl(interfaceDecl);
+            var createdNewSymbol = false;
+            var parent = this.getParent();
+
+            // We're not yet ready to support interfaces augmenting classes (or vice versa)
+            var acceptableSharedKind = PullElementKind.Interface; // | PullElementKind.Class | PullElementKind.Enum;
+
+            if (parent) {
+                interfaceSymbol = parent.findNestedType(interfaceName);
+            }
+            else if (!(interfaceDecl.getFlags() & PullElementFlags.Exported)) {
+                interfaceSymbol = <PullTypeSymbol>this.findSymbolInContext(interfaceName, acceptableSharedKind, []);
+            }
+
+            if (interfaceSymbol && !(interfaceSymbol.getKind() & acceptableSharedKind)) {
+                interfaceDecl.addDiagnostic(
+                    new SemanticDiagnostic(this.semanticInfo.getPath(), interfaceAST.minChar, interfaceAST.getLength(), DiagnosticCode.Duplicate_identifier__0_, [interfaceDecl.getDisplayName()]));
+                interfaceSymbol = null;
+            }
+
+            if (!interfaceSymbol) {
+                interfaceSymbol = new PullTypeSymbol(interfaceName, PullElementKind.Interface);
+                createdNewSymbol = true;
+
+                if (!parent) {
+                    this.semanticInfoChain.cacheGlobalSymbol(interfaceSymbol, acceptableSharedKind);
+                }
+            }
+
+            interfaceSymbol.addDeclaration(interfaceDecl);
+            interfaceDecl.setSymbol(interfaceSymbol);
+
+            if (createdNewSymbol) {
+
+                if (parent) {
+                    var linkKind = interfaceDecl.getFlags() & PullElementFlags.Exported ? SymbolLinkKind.PublicMember : SymbolLinkKind.PrivateMember;
+
+                    if (linkKind === SymbolLinkKind.PublicMember) {
+                        parent.addMember(interfaceSymbol, linkKind);
+                    }
+                    else {
+                        interfaceSymbol.setContainer(parent);
+                    }
+                }
+            }
+            else if (this.reBindingAfterChange) {
+                // clear out the old decls...
+                var decls = interfaceSymbol.getDeclarations();
+                var scriptName = interfaceDecl.getScriptName();
+
+                for (var i = 0; i < decls.length; i++) {
+                    if (decls[i].getScriptName() === scriptName && decls[i].getDeclID() < this.startingDeclForRebind) {
+                        interfaceSymbol.removeDeclaration(decls[i]);
+                    }
+                }
+
+                if (interfaceSymbol.isGeneric()) {
+
+                    //interfaceSymbol.invalidateSpecializations();
+
+                    var specializations = interfaceSymbol.getKnownSpecializations();
+                    var specialization: PullTypeSymbol = null;
+
+                    for (var i = 0; i < specializations.length; i++) {
+                        specialization = specializations[i];
+
+                        this.cleanInterfaceSignatures(specialization);
+                        specialization.invalidate();
+                    }
+
+                    interfaceSymbol.cleanTypeParameters();
+                }
+
+                this.cleanInterfaceSignatures(interfaceSymbol);
+                interfaceSymbol.invalidate();
+            }
+
+            this.pushParent(interfaceSymbol, interfaceDecl);
+
+            var childDecls = interfaceDecl.getChildDecls();
+
+            this.resetTypeParameterCache();
+
+            for (var i = 0; i < childDecls.length; i++) {
+                this.bindDeclToPullSymbol(childDecls[i]);
+            }
+
+            this.resetTypeParameterCache();
+
+            this.popParent();
+
+            var typeParameters = interfaceDecl.getTypeParameters();
+            var typeParameter: PullTypeParameterSymbol;
+            var typeParameterDecls: PullDecl[] = null;
+
+            // PULLREVIEW: Now that we clean type parameters, searching is redundant
+            for (var i = 0; i < typeParameters.length; i++) {
+
+                typeParameter = interfaceSymbol.findTypeParameter(typeParameters[i].getName());
+
+                if (!typeParameter) {
+                    typeParameter = new PullTypeParameterSymbol(typeParameters[i].getName(), false);
+
+                    interfaceSymbol.addMember(typeParameter, SymbolLinkKind.TypeParameter);
+                }
+                else {
+                    typeParameterDecls = typeParameter.getDeclarations();
+
+                    if (this.symbolIsRedeclaration(typeParameter)) {
+                        
+                        // Because interface declarations can be "split", it's safe to re-use type parameters
+                        // of the same name across interface declarations in the same binding phase
+                        for (var j = 0; j < typeParameterDecls.length; j++) {
+                            var typeParameterDeclParent = typeParameterDecls[j].getParentDecl();
+
+                            if (typeParameterDeclParent && typeParameterDeclParent === interfaceDecl) {
+                                var typeParameterAST = this.semanticInfoChain.getASTForDecl(typeParameterDecls[0]);
+                                interfaceDecl.addDiagnostic(
+                                    new SemanticDiagnostic(this.semanticInfo.getPath(), typeParameterAST.minChar, typeParameterAST.getLength(), DiagnosticCode.Duplicate_identifier__0_, [typeParameter.getName()]));
+
+                                break;
+                            }
+                        }
+                    }
+
+                    // clean the decls
+                    for (var j = 0; j < typeParameterDecls.length; j++) {
+                        if (typeParameterDecls[j].getDeclID() < this.startingDeclForRebind) {
+                            typeParameter.removeDeclaration(typeParameterDecls[j]);
+                        }
+                    }
+                }
+
+                typeParameter.addDeclaration(typeParameters[i]);
+                typeParameters[i].setSymbol(typeParameter);
+            }
+        }
+
+        public bindObjectTypeDeclarationToPullSymbol(objectDecl: PullDecl) {
+            var objectSymbolAST: AST = this.semanticInfo.getASTForDecl(objectDecl);
+
+            var objectSymbol = new PullTypeSymbol("", PullElementKind.ObjectType);
+
+            objectSymbol.addDeclaration(objectDecl);
+            objectDecl.setSymbol(objectSymbol);
+
+            this.semanticInfo.setSymbolAndDiagnosticsForAST(objectSymbolAST, SymbolAndDiagnostics.fromSymbol(objectSymbol));
+
+            this.pushParent(objectSymbol, objectDecl);
+
+            var childDecls = objectDecl.getChildDecls();
+
+            for (var i = 0; i < childDecls.length; i++) {
+                this.bindDeclToPullSymbol(childDecls[i]);
+            }
+
+            this.popParent();
+
+            var typeParameters = objectDecl.getTypeParameters();
+            var typeParameter: PullTypeParameterSymbol;
+            var typeParameterDecls: PullDecl[] = null;
+
+            for (var i = 0; i < typeParameters.length; i++) {
+
+                typeParameter = objectSymbol.findTypeParameter(typeParameters[i].getName());
+
+                if (!typeParameter) {
+                    typeParameter = new PullTypeParameterSymbol(typeParameters[i].getName(), false);
+
+                    objectSymbol.addMember(typeParameter, SymbolLinkKind.TypeParameter);
+                }
+                else {
+                    typeParameterDecls = typeParameter.getDeclarations();
+
+                    if (this.symbolIsRedeclaration(typeParameter)) {
+                        var typeParameterAST = this.semanticInfoChain.getASTForDecl(typeParameterDecls[0]);
+                        objectDecl.addDiagnostic(
+                            new SemanticDiagnostic(this.semanticInfo.getPath(), typeParameterAST.minChar, typeParameterAST.getLength(), DiagnosticCode.Duplicate_identifier__0_, [typeParameter.getName()]));
+                    }
+
+                    // clean the decls
+                    for (var j = 0; j < typeParameterDecls.length; j++) {
+                        if (typeParameterDecls[j].getDeclID() < this.startingDeclForRebind) {
+                            typeParameter.removeDeclaration(typeParameterDecls[j]);
+                        }
+                    }
+                }
+
+                typeParameter.addDeclaration(typeParameters[i]);
+                typeParameters[i].setSymbol(typeParameter);
+            }
+
+        }
+
+        public bindConstructorTypeDeclarationToPullSymbol(constructorTypeDeclaration: PullDecl) {
+            var declKind = constructorTypeDeclaration.getKind();
+            var declFlags = constructorTypeDeclaration.getFlags();
+            var constructorTypeAST = this.semanticInfo.getASTForDecl(constructorTypeDeclaration);
+
+            // 1. Test for existing decl - if it exists, use its symbol
+            // 2. If no other decl exists, create a new symbol and use that one
+
+            var constructorTypeSymbol = new PullTypeSymbol("", PullElementKind.ConstructorType);
+
+            constructorTypeDeclaration.setSymbol(constructorTypeSymbol);
+            constructorTypeSymbol.addDeclaration(constructorTypeDeclaration);
+            this.semanticInfo.setSymbolAndDiagnosticsForAST(constructorTypeAST, SymbolAndDiagnostics.fromSymbol(constructorTypeSymbol));
+
+            var signature = new PullSignatureSymbol(PullElementKind.ConstructSignature);
+            signature.setIsDefinition();
+
+            if ((<FunctionDeclaration>constructorTypeAST).variableArgList) {
+                signature.setHasVariableParamList();
+            }
+
+            signature.addDeclaration(constructorTypeDeclaration);
+            constructorTypeDeclaration.setSignatureSymbol(signature);
+
+            this.bindParameterSymbols(<FunctionDeclaration>this.semanticInfo.getASTForDecl(constructorTypeDeclaration), constructorTypeSymbol, signature);
+
+            // add the implicit construct member for this function type
+            constructorTypeSymbol.addConstructSignature(signature);
+
+            var typeParameters = constructorTypeDeclaration.getTypeParameters();
+            var typeParameter: PullTypeParameterSymbol;
+            var typeParameterDecls: PullDecl[] = null;
+
+            for (var i = 0; i < typeParameters.length; i++) {
+
+                typeParameter = constructorTypeSymbol.findTypeParameter(typeParameters[i].getName());
+
+                if (!typeParameter) {
+                    typeParameter = new PullTypeParameterSymbol(typeParameters[i].getName(), false);
+
+                    constructorTypeSymbol.addMember(typeParameter, SymbolLinkKind.TypeParameter);
+                }
+                else {
+                    typeParameterDecls = typeParameter.getDeclarations();
+
+                    if (this.symbolIsRedeclaration(typeParameter)) {
+                        var typeParameterAST = this.semanticInfoChain.getASTForDecl(typeParameterDecls[0]);
+                        constructorTypeDeclaration.addDiagnostic(
+                            new SemanticDiagnostic(this.semanticInfo.getPath(), typeParameterAST.minChar, typeParameterAST.getLength(), DiagnosticCode.Duplicate_identifier__0_, [typeParameter.getName()]));
+                    }
+
+                    // clean the decls
+                    for (var j = 0; j < typeParameterDecls.length; j++) {
+                        if (typeParameterDecls[j].getDeclID() < this.startingDeclForRebind) {
+                            typeParameter.removeDeclaration(typeParameterDecls[j]);
+                        }
+                    }
+                }
+
+                typeParameter.addDeclaration(typeParameters[i]);
+                typeParameters[i].setSymbol(typeParameter);
+            }
+        }
+
+        // variables
+        public bindVariableDeclarationToPullSymbol(variableDeclaration: PullDecl) {
+            var declFlags = variableDeclaration.getFlags();
+            var declKind = variableDeclaration.getKind();
+            var varDeclAST = <VariableDeclarator>this.semanticInfo.getASTForDecl(variableDeclaration);
+
+            var isExported = (declFlags & PullElementFlags.Exported) !== 0;
+
+            var linkKind = SymbolLinkKind.PrivateMember;
+
+            var variableSymbol: PullSymbol = null;
+
+            var declName = variableDeclaration.getName();
+
+            var parentHadSymbol = false;
+
+            var parent = this.getParent(true);
+
+            var parentDecl = variableDeclaration.getParentDecl();
+
+            var isImplicit = (declFlags & PullElementFlags.ImplicitVariable) !== 0;
+            var isModuleValue = (declFlags & (PullElementFlags.InitializedModule | PullElementFlags.InitializedDynamicModule | PullElementFlags.InitializedEnum)) != 0;
+            var isEnumValue = (declFlags & PullElementFlags.InitializedEnum) != 0;
+
+            if (parentDecl && !isImplicit) {
+                parentDecl.addVariableDeclToGroup(variableDeclaration);
+            }
+
+            // The code below accounts for the variable symbol being a type because
+            // modules may create instance variables
+
+            if (parent) {
+                if (isExported) {
+                    variableSymbol = parent.findMember(declName, false);
+                }
+                else {
+                    variableSymbol = parent.findContainedMember(declName);
+                }
+
+                if (variableSymbol) {
+                    var declarations = variableSymbol.getDeclarations();
+
+                    if (declarations.length) {
+                        var variableSymbolParent = declarations[0].getParentDecl();
+
+                        if ((this.getParentDecl() !== variableSymbolParent) && (!this.reBindingAfterChange || (variableSymbolParent.getDeclID() >= this.startingDeclForRebind))) {
+                            variableSymbol = null;
+                        }
+                    }
+                }
+            }
+            else if (!(variableDeclaration.getFlags() & PullElementFlags.Exported)) {
+                variableSymbol = this.findSymbolInContext(declName, PullElementKind.SomeValue, []);
+            }
+
+            if (variableSymbol && !variableSymbol.isType()) {
+                parentHadSymbol = true;
+            }
+
+            var span: TextSpan;
+            var decl: PullDecl;
+            var decls: PullDecl[];
+            var ast: AST;
+            var members: PullSymbol[];
+
+            // PULLTODO: Keeping these two error clauses separate for now, so that we can add a better error message later
+            if (variableSymbol && this.symbolIsRedeclaration(variableSymbol)) {
+
+                var prevKind = variableSymbol.getKind();
+                var prevIsAmbient = variableSymbol.hasFlag(PullElementFlags.Ambient);
+                var prevIsEnum = variableSymbol.hasFlag(PullElementFlags.InitializedEnum);
+                var prevIsClass = prevKind == PullElementKind.ConstructorMethod;
+                var prevIsContainer = variableSymbol.hasFlag(PullElementFlags.InitializedModule | PullElementFlags.InitializedDynamicModule);
+                var onlyOneIsEnum = (isEnumValue || prevIsEnum) && !(isEnumValue && prevIsEnum);
+                var isAmbient = (variableDeclaration.getFlags() & PullElementFlags.Ambient) != 0;
+                var isClass = variableDeclaration.getKind() == PullElementKind.ConstructorMethod;
+
+                var acceptableRedeclaration = isImplicit &&
+                    ((!isEnumValue && prevKind == PullElementKind.Function) || // Enums can't mix with functions
+                    (!isModuleValue && prevIsContainer && isAmbient) || // an ambient class can be declared after a module
+                    (!isModuleValue && prevIsClass) || // the module instance variable can't come after the class instance variable
+                    variableSymbol.hasFlag(PullElementFlags.ImplicitVariable));
+
+                // if the previous declaration is a non-ambient class, it must be located in the same file as this declaration
+                if (acceptableRedeclaration && prevIsClass && !prevIsAmbient) {
+                    if (variableSymbol.getDeclarations()[0].getScriptName() != variableDeclaration.getScriptName()) {
+                        acceptableRedeclaration = false;
+                    }
+                }
+
+                if ((!isModuleValue && !isClass && !isAmbient) || !acceptableRedeclaration || onlyOneIsEnum) {
+                    span = variableDeclaration.getSpan();
+
+                    if (!parent || variableSymbol.getIsSynthesized()) {
+                        variableDeclaration.addDiagnostic(new SemanticDiagnostic(this.semanticInfo.getPath(), span.start(), span.length(), DiagnosticCode.Duplicate_identifier__0_, [variableDeclaration.getDisplayName()]));
+                    }
+
+                    variableSymbol = null;
+                    parentHadSymbol = false;
+                }
+            }
+            else if (variableSymbol && (variableSymbol.getKind() !== PullElementKind.Variable) && !isImplicit) {
+                span = variableDeclaration.getSpan();
+
+                variableDeclaration.addDiagnostic(
+                    new SemanticDiagnostic(this.semanticInfo.getPath(), span.start(), span.length(), DiagnosticCode.Duplicate_identifier__0_, [variableDeclaration.getDisplayName()]));
+                variableSymbol = null;
+                parentHadSymbol = false;
+            }
+
+            if (this.reBindingAfterChange && variableSymbol && !variableSymbol.isType()) {
+
+                // prune out-of-date decls...
+                decls = variableSymbol.getDeclarations();
+                var scriptName = variableDeclaration.getScriptName();
+
+                for (var j = 0; j < decls.length; j++) {
+                    if (decls[j].getScriptName() === scriptName && decls[j].getDeclID() < this.startingDeclForRebind) {
+                        variableSymbol.removeDeclaration(decls[j]);
+                    }
+                }
+
+                variableSymbol.invalidate();
+            }
+
+            var replaceProperty = false;
+            var previousProperty: PullSymbol = null;
+
+            if ((declFlags & PullElementFlags.ImplicitVariable) === 0) {
+                if (!variableSymbol) {
+                    variableSymbol = new PullSymbol(declName, declKind);
+                }
+
+                variableSymbol.addDeclaration(variableDeclaration);
+                variableDeclaration.setSymbol(variableSymbol);
+
+                this.semanticInfo.setSymbolAndDiagnosticsForAST(varDeclAST.id, SymbolAndDiagnostics.fromSymbol(variableSymbol));
+                this.semanticInfo.setSymbolAndDiagnosticsForAST(varDeclAST, SymbolAndDiagnostics.fromSymbol(variableSymbol));
+            }
+            else if (!parentHadSymbol) {
+
+                if ((declFlags & PullElementFlags.ClassConstructorVariable)) {
+                    // it's really an implicit class decl, so we need to set the type of the symbol to
+                    // the constructor type
+                    // Note that we would have already found the class symbol in the search above
+                    var classTypeSymbol: PullTypeSymbol = <PullTypeSymbol>variableSymbol;
+
+                    // PULLTODO: In both this case and the case below, we should have already received the
+                    // class or module symbol as the variableSymbol found above
+                    if (parent) {
+                        members = parent.getMembers();
+
+                        for (var i = 0; i < members.length; i++) {
+                            if ((members[i].getName() === declName) && (members[i].getKind() === PullElementKind.Class)) {
+                                classTypeSymbol = <PullTypeSymbol>members[i];
+                                break;
+                            }
+                        }
+                    }
+
+                    if (!classTypeSymbol) {
+                        var parentDecl = variableDeclaration.getParentDecl();
+
+                        if (parentDecl) {
+                            var childDecls = parentDecl.searchChildDecls(declName, PullElementKind.SomeType);
+
+                            if (childDecls.length) {
+
+                                for (var i = 0; i < childDecls.length; i++) {
+                                    if (childDecls[i].getValueDecl() === variableDeclaration) {
+                                        classTypeSymbol = <PullTypeSymbol>childDecls[i].getSymbol();
+                                    }
+                                }
+                            }
+                        }
+
+                        if (!classTypeSymbol) {
+                            classTypeSymbol = <PullTypeSymbol>this.findSymbolInContext(declName, PullElementKind.SomeType, []);
+                        }
+                    }
+
+                    if (classTypeSymbol && (classTypeSymbol.getKind() !== PullElementKind.Class)) {
+                        classTypeSymbol = null;
+                    }
+
+                    if (classTypeSymbol && classTypeSymbol.isClass()) { // protect against duplicate declarations
+                        replaceProperty = variableSymbol && variableSymbol.getIsSynthesized();
+
+                        if (replaceProperty) {
+                            previousProperty = variableSymbol;
+                        }
+
+                        variableSymbol = classTypeSymbol.getConstructorMethod();
+                        variableDeclaration.setSymbol(variableSymbol);
+
+                        // set the AST to the constructor method's if possible
+                        decls = classTypeSymbol.getDeclarations();
+
+                        if (decls.length) {
+
+                            decl = decls[decls.length - 1];
+                            ast = this.semanticInfo.getASTForDecl(decl);
+
+                            if (ast) {
+                                this.semanticInfo.setASTForDecl(variableDeclaration, ast);
+                            }
+                        }
+                    }
+                    else {
+                        // PULLTODO: Clodules/Interfaces on classes
+                        if (!variableSymbol) {
+                            variableSymbol = new PullSymbol(declName, declKind);
+                        }
+
+                        variableSymbol.addDeclaration(variableDeclaration);
+                        variableDeclaration.setSymbol(variableSymbol);
+
+                        variableSymbol.setType(this.semanticInfoChain.anyTypeSymbol);
+                    }
+                }
+                else if (declFlags & PullElementFlags.SomeInitializedModule) {
+                    var moduleContainerTypeSymbol: PullContainerTypeSymbol = null;
+                    var moduleParent = this.getParent(false);
+
+                    if (moduleParent) {
+                        members = moduleParent.getMembers();
+
+                        for (var i = 0; i < members.length; i++) {
+                            if ((members[i].getName() === declName) && (members[i].isContainer())) {
+                                moduleContainerTypeSymbol = <PullContainerTypeSymbol>members[i];
+                                break;
+                            }
+                        }
+                    }
+
+                    if (!moduleContainerTypeSymbol) {
+                        var parentDecl = variableDeclaration.getParentDecl();
+
+                        if (parentDecl) {
+                            var searchKind = (declFlags & (PullElementFlags.InitializedModule | PullElementFlags.InitializedDynamicModule)) ? PullElementKind.SomeContainer : PullElementKind.Enum;
+                            var childDecls = parentDecl.searchChildDecls(declName, searchKind);
+
+                            if (childDecls.length) {
+
+                                for (var i = 0; i < childDecls.length; i++) {
+                                    if (childDecls[i].getValueDecl() === variableDeclaration) {
+                                        moduleContainerTypeSymbol = <PullContainerTypeSymbol>childDecls[i].getSymbol();
+                                    }
+                                }
+                            }
+                        }
+                        if (!moduleContainerTypeSymbol) {
+                            moduleContainerTypeSymbol = <PullContainerTypeSymbol>this.findSymbolInContext(declName, (PullElementKind.SomeContainer | PullElementKind.Enum), []);
+                        }
+                    }
+
+                    if (moduleContainerTypeSymbol && (!moduleContainerTypeSymbol.isContainer())) {
+                        moduleContainerTypeSymbol = null;
+                    }
+
+                    if (moduleContainerTypeSymbol) {
+                        variableSymbol = moduleContainerTypeSymbol.getInstanceSymbol();
+
+                        variableSymbol.addDeclaration(variableDeclaration);
+                        variableDeclaration.setSymbol(variableSymbol);
+
+                        // set the AST to the constructor method's if possible
+                        decls = moduleContainerTypeSymbol.getDeclarations();
+
+                        if (decls.length) {
+
+                            decl = decls[decls.length - 1];
+                            ast = this.semanticInfo.getASTForDecl(decl);
+
+                            if (ast) {
+                                this.semanticInfo.setASTForDecl(variableDeclaration, ast);
+                            }
+                        }
+
+                        // we added the variable to the parent when binding the module
+                        //parentHadSymbol = true;
+                    }
+                    else {
+                        Debug.assert(false, "Attempted to bind invalid implicit variable symbol");
+                    }
+                }
+            }
+            else {
+                variableSymbol.addDeclaration(variableDeclaration);
+                variableDeclaration.setSymbol(variableSymbol);
+            }
+
+            if (parent && !parentHadSymbol) {
+
+                if (declFlags & PullElementFlags.Exported) {
+                    parent.addMember(variableSymbol, SymbolLinkKind.PublicMember);
+                }
+                else {
+                    variableSymbol.setContainer(parent);
+                }
+            }
+            else if (replaceProperty) {
+                parent.removeMember(previousProperty);
+                parent.addMember(variableSymbol, linkKind);
+            }
+
+            variableSymbol.setIsBound(this.bindingPhase);
+        }
+
+        // properties
+        public bindPropertyDeclarationToPullSymbol(propertyDeclaration: PullDecl) {
+            var declFlags = propertyDeclaration.getFlags();
+            var declKind = propertyDeclaration.getKind();
+            var propDeclAST = <VariableDeclarator>this.semanticInfo.getASTForDecl(propertyDeclaration);
+
+            var isStatic = false;
+            var isOptional = false;
+
+            var linkKind = SymbolLinkKind.PublicMember;
+
+            var propertySymbol: PullSymbol = null;
+
+            if (hasFlag(declFlags, PullElementFlags.Static)) {
+                isStatic = true;
+            }
+
+            if (hasFlag(declFlags, PullElementFlags.Private)) {
+                linkKind = SymbolLinkKind.PrivateMember;
+            }
+
+            if (hasFlag(declFlags, PullElementFlags.Optional)) {
+                isOptional = true;
+            }
+
+            var declName = propertyDeclaration.getName();
+
+            var parentHadSymbol = false;
+
+            var parent = this.getParent(true);
+
+            if (parent.isClass() && isStatic) {
+
+                for (var i = 0; i < this.staticClassMembers.length; i++) {
+                    if (this.staticClassMembers[i].getName() === declName) {
+                        propertySymbol = this.staticClassMembers[i];
+                        break;
+                    }
+                }
+
+
+                if (!propertySymbol && this.reBindingAfterChange) {
+                    var classConstructor = (<PullClassSymbol>parent).getConstructorMethod();
+
+                    if (classConstructor) {
+                        var classConstructorType = classConstructor.getType();
+
+                        propertySymbol = classConstructorType.findMember(declName);
+                    }
+                }                
+            }
+            else {
+                propertySymbol = parent.findMember(declName, false);
+            }
+
+            if (propertySymbol && (!this.reBindingAfterChange || this.symbolIsRedeclaration(propertySymbol))) {
+
+                var span = propertyDeclaration.getSpan();
+
+                propertyDeclaration.addDiagnostic(
+                    new SemanticDiagnostic(this.semanticInfo.getPath(), span.start(), span.length(), DiagnosticCode.Duplicate_identifier__0_, [propertyDeclaration.getDisplayName()]));
+
+                propertySymbol = null;
+            }
+
+            if (propertySymbol) {
+                parentHadSymbol = true;
+            }
+
+            if (this.reBindingAfterChange && propertySymbol) {
+
+                // prune out-of-date decls...
+                var decls = propertySymbol.getDeclarations();
+                var scriptName = propertyDeclaration.getScriptName();
+
+                for (var j = 0; j < decls.length; j++) {
+                    if (decls[j].getScriptName() === scriptName && decls[j].getDeclID() < this.startingDeclForRebind) {
+                        propertySymbol.removeDeclaration(decls[j]);
+                    }
+                }
+
+                propertySymbol.setUnresolved();
+            }
+
+            var classTypeSymbol: PullTypeSymbol;
+
+            if (!parentHadSymbol) {
+                propertySymbol = new PullSymbol(declName, declKind);
+            }
+
+            propertySymbol.addDeclaration(propertyDeclaration);
+            propertyDeclaration.setSymbol(propertySymbol);
+
+            this.semanticInfo.setSymbolAndDiagnosticsForAST(propDeclAST.id, SymbolAndDiagnostics.fromSymbol(propertySymbol));
+            this.semanticInfo.setSymbolAndDiagnosticsForAST(propDeclAST, SymbolAndDiagnostics.fromSymbol(propertySymbol));
+
+            if (isOptional) {
+                propertySymbol.setIsOptional();
+            }
+
+            if (parent && !parentHadSymbol) {
+                if (parent.isClass()) {
+                    classTypeSymbol = <PullTypeSymbol>parent;
+
+                    if (isStatic) {
+                        this.staticClassMembers[this.staticClassMembers.length] = propertySymbol;
+                    }
+                    else {
+                        classTypeSymbol.addMember(propertySymbol, linkKind);
+                    }
+                }
+                else {
+                    parent.addMember(propertySymbol, linkKind);
+                }
+            }
+
+            propertySymbol.setIsBound(this.bindingPhase);
+        }
+
+        // parameters
+        public bindParameterSymbols(funcDecl: FunctionDeclaration, funcType: PullTypeSymbol, signatureSymbol: PullSignatureSymbol) {
+            // create a symbol for each ast
+            // if it's a property, add the symbol to the enclosing type's member list
+            var parameters: PullSymbol[] = [];
+            var decl: PullDecl = null;
+            var argDecl: BoundDecl = null;
+            var parameterSymbol: PullSymbol = null;
+            var isProperty = false;
+            var params: any = new BlockIntrinsics();
+
+            if (funcDecl.arguments) {
+
+                for (var i = 0; i < funcDecl.arguments.members.length; i++) {
+                    argDecl = <BoundDecl>funcDecl.arguments.members[i];
+                    decl = this.semanticInfo.getDeclForAST(argDecl);
+                    isProperty = hasFlag(argDecl.getVarFlags(), VariableFlags.Property);
+                    parameterSymbol = new PullSymbol(argDecl.id.text(), PullElementKind.Parameter);
+
+                    if (funcDecl.variableArgList && i === funcDecl.arguments.members.length - 1) {
+                        parameterSymbol.setIsVarArg();
+                    }
+
+                    if (decl.getFlags() & PullElementFlags.Optional) {
+                        parameterSymbol.setIsOptional();
+                    }
+
+                    if (params[argDecl.id.text()]) {
+                        decl.addDiagnostic(
+                            new SemanticDiagnostic(this.semanticInfo.getPath(), argDecl.minChar, argDecl.getLength(), DiagnosticCode.Duplicate_identifier__0_, [argDecl.id.actualText]));
+                    }
+                    else {
+                        params[argDecl.id.text()] = true;
+                    }
+                    if (decl) {
+                        parameterSymbol.addDeclaration(decl);
+                        decl.setSymbol(parameterSymbol);
+
+                        var valDecl = decl.getValueDecl();
+
+                        // if this is a parameter property, we still need to set the value decl
+                        // for the function parameter
+                        if (valDecl) {
+                            valDecl.setSymbol(parameterSymbol);
+                            parameterSymbol.addDeclaration(valDecl);
+                        }
+                    }
+                    this.semanticInfo.setSymbolAndDiagnosticsForAST(argDecl.id, SymbolAndDiagnostics.fromSymbol(parameterSymbol));
+                    this.semanticInfo.setSymbolAndDiagnosticsForAST(argDecl, SymbolAndDiagnostics.fromSymbol(parameterSymbol));
+
+                    signatureSymbol.addParameter(parameterSymbol, parameterSymbol.getIsOptional());
+
+                    if (signatureSymbol.isDefinition()) {
+                        parameterSymbol.setContainer(funcType);
+                    }
+
+                    // PULLREVIEW: Shouldn't need this, since parameters are created off of decl collection
+                    // add a member to the parent type
+                    //if (decl && isProperty) {
+                    //    parameterSymbol = new PullSymbol(argDecl.id.text(), PullElementKind.Field);
+
+                    //    parameterSymbol.addDeclaration(decl);
+                    //    decl.setPropertySymbol(parameterSymbol);
+
+                    //    var linkKind = (decl.getDeclFlags() & PullElementFlags.Private) ? SymbolLinkKind.PrivateProperty : SymbolLinkKind.PublicProperty;
+                    //    var parent = context.getParent(1);
+                    //    if (parent.hasBrand()) {
+                    //        (<PullClassSymbol>parent).getInstanceType().addMember(parameterSymbol, linkKind);
+                    //    }
+                    //    else {
+                    //        // PULLTODO: I don't think we ever even take this branch...
+                    //        parent.addMember(parameterSymbol, linkKind);
+                    //    }
+                    //}
+                }
+            }
+        }
+
+        // function declarations
+        public bindFunctionDeclarationToPullSymbol(functionDeclaration: PullDecl) {
+            var declKind = functionDeclaration.getKind();
+            var declFlags = functionDeclaration.getFlags();
+            var funcDeclAST = <FunctionDeclaration>this.semanticInfo.getASTForDecl(functionDeclaration);
+
+            var isExported = (declFlags & PullElementFlags.Exported) !== 0;
+
+            var funcName = functionDeclaration.getName();
+
+            // 1. Test for existing decl - if it exists, use its symbol
+            // 2. If no other decl exists, create a new symbol and use that one
+
+            var isSignature: boolean = (declFlags & PullElementFlags.Signature) !== 0;
+
+            var parent = this.getParent(true);
+            var parentHadSymbol = false;
+            var cleanedPreviousDecls = false;
+
+            // PULLREVIEW: On a re-bind, there's no need to search far-and-wide: just look in the parent's member list
+            var functionSymbol: PullSymbol = null;
+            var functionTypeSymbol: PullTypeSymbol = null;
+
+            if (parent) {
+                functionSymbol = parent.findMember(funcName, false);
+
+                if (!functionSymbol) {
+                    functionSymbol = parent.findContainedMember(funcName);
+
+                    if (functionSymbol) {
+                        var declarations = functionSymbol.getDeclarations();
+
+                        if (declarations.length) {
+                            var funcSymbolParent = declarations[0].getParentDecl();
+
+                            if ((this.getParentDecl() !== funcSymbolParent) && (!this.reBindingAfterChange || (funcSymbolParent.getDeclID() >= this.startingDeclForRebind))) {
+                                functionSymbol = null;
+                            }
+                        }
+                    }
+                }
+            }
+            else if (!(functionDeclaration.getFlags() & PullElementFlags.Exported)) {
+                functionSymbol = this.findSymbolInContext(funcName, PullElementKind.SomeValue, []);
+            }
+
+            if (functionSymbol && 
+                (functionSymbol.getKind() !== PullElementKind.Function ||
+                    (this.symbolIsRedeclaration(functionSymbol) && !isSignature && !functionSymbol.allDeclsHaveFlag(PullElementFlags.Signature)))) {
+                functionDeclaration.addDiagnostic(
+                    new SemanticDiagnostic(this.semanticInfo.getPath(), funcDeclAST.minChar, funcDeclAST.getLength(), DiagnosticCode.Duplicate_identifier__0_, [functionDeclaration.getDisplayName()]));
+                functionSymbol = null;
+            }
+
+            if (functionSymbol) {
+                functionTypeSymbol = <PullTypeSymbol>functionSymbol.getType();
+                parentHadSymbol = true;
+            }
+
+            if (this.reBindingAfterChange && functionSymbol) {
+
+                // prune out-of-date decls...
+                var decls = functionSymbol.getDeclarations();
+                var scriptName = functionDeclaration.getScriptName();
+                var isGeneric = functionTypeSymbol.isGeneric();
+
+                for (var j = 0; j < decls.length; j++) {
+                    if (decls[j].getScriptName() === scriptName && decls[j].getDeclID() < this.startingDeclForRebind) {
+                        functionSymbol.removeDeclaration(decls[j]);
+
+                        cleanedPreviousDecls = true;
+                    }
+                }
+
+                decls = functionTypeSymbol.getDeclarations();
+
+                for (var j = 0; j < decls.length; j++) {
+                    if (decls[j].getScriptName() === scriptName && decls[j].getDeclID() < this.startingDeclForRebind) {
+                        functionTypeSymbol.removeDeclaration(decls[j]);
+
+                        cleanedPreviousDecls = true;
+                    }
+                }
+
+                if (isGeneric) {
+                    var specializations = functionTypeSymbol.getKnownSpecializations();
+
+                    for (var i = 0; i < specializations.length; i++) {
+                        specializations[i].invalidate();
+                    }
+                }
+
+                functionSymbol.invalidate();
+                functionTypeSymbol.invalidate();
+            }
+
+            if (!functionSymbol) {
+                // PULLTODO: Make sure that we properly flag signature decl types when collecting decls
+                functionSymbol = new PullSymbol(funcName, PullElementKind.Function);
+            }
+
+            if (!functionTypeSymbol) {
+                //if (parent) {
+                //    functionTypeSymbol = parent.findNestedType(funcName);
+                //}
+                //else if (!(functionDeclaration.getFlags() & PullElementFlags.Exported)) {
+                //    functionTypeSymbol = <PullTypeSymbol>this.findSymbolInContext(funcName, PullElementKind.SomeType, []);
+                //}
+
+                //if (!functionTypeSymbol) {
+                functionTypeSymbol = new PullTypeSymbol("", PullElementKind.FunctionType);
+                //}
+                functionSymbol.setType(functionTypeSymbol);
+            }
+
+            functionDeclaration.setSymbol(functionSymbol);
+            functionSymbol.addDeclaration(functionDeclaration);
+            functionTypeSymbol.addDeclaration(functionDeclaration);
+
+            this.semanticInfo.setSymbolAndDiagnosticsForAST(funcDeclAST.name, SymbolAndDiagnostics.fromSymbol(functionSymbol));
+            this.semanticInfo.setSymbolAndDiagnosticsForAST(funcDeclAST, SymbolAndDiagnostics.fromSymbol(functionSymbol));
+
+            if (parent && !parentHadSymbol) {
+                if (isExported) {
+                    parent.addMember(functionSymbol, SymbolLinkKind.PublicMember);
+                }
+                else {
+                    functionSymbol.setContainer(parent);
+                }
+            }
+
+            if (!isSignature) {
+                this.pushParent(functionTypeSymbol, functionDeclaration);
+            }
+
+            // PULLTODO: For now, remove stale signatures from the function type, but we want to be smarter about this when
+            // incremental parsing comes online
+            if (parentHadSymbol && cleanedPreviousDecls) {
+                var callSigs = functionTypeSymbol.getCallSignatures();
+
+                for (var i = 0; i < callSigs.length; i++) {
+                    functionTypeSymbol.removeCallSignature(callSigs[i], false);
+                }
+
+                // just invalidate this once, so we don't pay the cost of rebuilding caches
+                // for each signature removed
+                functionSymbol.invalidate();
+                functionTypeSymbol.invalidate();
+                functionTypeSymbol.recomputeCallSignatures();
+
+                if (isGeneric) {
+                    var specializations = functionTypeSymbol.getKnownSpecializations();
+
+                    for (var j = 0; j < specializations.length; j++) {
+                        callSigs = specializations[j].getCallSignatures();
+
+                        for (var i = 0; i < callSigs.length; i++) {
+                            callSigs[i].invalidate();
+                        }
+                    }
+                }
+            }
+
+            var signature = new PullSignatureSymbol(PullElementKind.CallSignature);
+
+            if (!isSignature) {
+                signature.setIsDefinition();
+            }
+
+            signature.addDeclaration(functionDeclaration);
+            functionDeclaration.setSignatureSymbol(signature);
+
+            if (funcDeclAST.variableArgList) {
+                signature.setHasVariableParamList();
+            }
+
+            this.bindParameterSymbols(<FunctionDeclaration>this.semanticInfo.getASTForDecl(functionDeclaration), functionTypeSymbol, signature);
+
+            var typeParameters = functionDeclaration.getTypeParameters();
+            var typeParameter: PullTypeParameterSymbol;
+            var typeParameterDecls: PullDecl[] = null;
+
+            for (var i = 0; i < typeParameters.length; i++) {
+
+                typeParameter = signature.findTypeParameter(typeParameters[i].getName());
+
+                if (!typeParameter) {
+                    typeParameter = new PullTypeParameterSymbol(typeParameters[i].getName(), true);
+
+                    signature.addTypeParameter(typeParameter);
+                }
+                else {
+                    typeParameterDecls = typeParameter.getDeclarations();
+
+                    if (this.symbolIsRedeclaration(typeParameter)) {
+                        var typeParameterAST = this.semanticInfoChain.getASTForDecl(typeParameterDecls[0]);
+                        functionDeclaration.addDiagnostic(
+                            new SemanticDiagnostic(this.semanticInfo.getPath(), typeParameterAST.minChar, typeParameterAST.getLength(), DiagnosticCode.Duplicate_identifier__0_, [typeParameter.getName()]));
+                    }
+
+                    // clean the decls
+                    for (var j = 0; j < typeParameterDecls.length; j++) {
+                        if (typeParameterDecls[j].getDeclID() < this.startingDeclForRebind) {
+                            typeParameter.removeDeclaration(typeParameterDecls[j]);
+                        }
+                    }
+                }
+
+                typeParameter.addDeclaration(typeParameters[i]);
+                typeParameters[i].setSymbol(typeParameter);
+            }
+
+            // add the implicit call member for this function type
+            functionTypeSymbol.addCallSignature(signature);
+
+            if (!isSignature) {
+                var childDecls = functionDeclaration.getChildDecls();
+
+                for (var i = 0; i < childDecls.length; i++) {
+                    this.bindDeclToPullSymbol(childDecls[i]);
+                }
+
+                this.popParent();
+            }
+
+            functionSymbol.setIsBound(this.bindingPhase);
+        }
+
+        public bindFunctionExpressionToPullSymbol(functionExpressionDeclaration: PullDecl) {
+            var declKind = functionExpressionDeclaration.getKind();
+            var declFlags = functionExpressionDeclaration.getFlags();
+            var funcExpAST = <FunctionDeclaration>this.semanticInfo.getASTForDecl(functionExpressionDeclaration);
+
+            // 1. Test for existing decl - if it exists, use its symbol
+            // 2. If no other decl exists, create a new symbol and use that one
+
+            var functionName = declKind == PullElementKind.FunctionExpression ?
+                                    (<PullFunctionExpressionDecl>functionExpressionDeclaration).getFunctionExpressionName() :
+                                    functionExpressionDeclaration.getName();
+            var functionSymbol: PullSymbol = new PullSymbol(functionName, PullElementKind.Function);
+            var functionTypeSymbol = new PullTypeSymbol("", PullElementKind.FunctionType);
+
+            functionSymbol.setType(functionTypeSymbol);
+
+            functionExpressionDeclaration.setSymbol(functionSymbol);
+            functionSymbol.addDeclaration(functionExpressionDeclaration);
+            functionTypeSymbol.addDeclaration(functionExpressionDeclaration);
+
+            if (funcExpAST.name) {
+                this.semanticInfo.setSymbolAndDiagnosticsForAST(funcExpAST.name, SymbolAndDiagnostics.fromSymbol(functionSymbol));
+            }
+            this.semanticInfo.setSymbolAndDiagnosticsForAST(funcExpAST, SymbolAndDiagnostics.fromSymbol(functionSymbol));
+
+            this.pushParent(functionTypeSymbol, functionExpressionDeclaration);
+
+            var signature = new PullSignatureSymbol(PullElementKind.CallSignature);
+
+            signature.setIsDefinition();
+
+            if (funcExpAST.variableArgList) {
+                signature.setHasVariableParamList();
+            }
+
+            var typeParameters = functionExpressionDeclaration.getTypeParameters();
+            var typeParameter: PullTypeParameterSymbol;
+            var typeParameterDecls: PullDecl[] = null;
+
+            for (var i = 0; i < typeParameters.length; i++) {
+
+                typeParameter = signature.findTypeParameter(typeParameters[i].getName());
+
+                if (!typeParameter) {
+                    typeParameter = new PullTypeParameterSymbol(typeParameters[i].getName(), true);
+
+                    signature.addTypeParameter(typeParameter);
+                }
+                else {
+                    typeParameterDecls = typeParameter.getDeclarations();
+
+                    if (this.symbolIsRedeclaration(typeParameter)) {
+                        var typeParameterAST = this.semanticInfoChain.getASTForDecl(typeParameterDecls[0]);
+                        functionExpressionDeclaration.addDiagnostic(
+                            new SemanticDiagnostic(this.semanticInfo.getPath(), typeParameterAST.minChar, typeParameterAST.getLength(), DiagnosticCode.Duplicate_identifier__0_, [typeParameter.getName()]));
+                    }
+
+                    // clean the decls
+                    typeParameterDecls = typeParameter.getDeclarations();
+
+                    for (var j = 0; j < typeParameterDecls.length; j++) {
+                        if (typeParameterDecls[j].getDeclID() < this.startingDeclForRebind) {
+                            typeParameter.removeDeclaration(typeParameterDecls[j]);
+                        }
+                    }
+                }
+
+                typeParameter.addDeclaration(typeParameters[i]);
+                typeParameters[i].setSymbol(typeParameter);
+            }
+
+            signature.addDeclaration(functionExpressionDeclaration);
+            functionExpressionDeclaration.setSignatureSymbol(signature);
+
+            this.bindParameterSymbols(<FunctionDeclaration>this.semanticInfo.getASTForDecl(functionExpressionDeclaration), functionTypeSymbol, signature);
+
+            // add the implicit call member for this function type
+            functionTypeSymbol.addCallSignature(signature);
+
+            var childDecls = functionExpressionDeclaration.getChildDecls();
+
+            for (var i = 0; i < childDecls.length; i++) {
+                this.bindDeclToPullSymbol(childDecls[i]);
+            }
+
+            this.popParent();
+        }
+
+        public bindFunctionTypeDeclarationToPullSymbol(functionTypeDeclaration: PullDecl) {
+            var declKind = functionTypeDeclaration.getKind();
+            var declFlags = functionTypeDeclaration.getFlags();
+            var funcTypeAST = <FunctionDeclaration>this.semanticInfo.getASTForDecl(functionTypeDeclaration);
+
+            // 1. Test for existing decl - if it exists, use its symbol
+            // 2. If no other decl exists, create a new symbol and use that one
+
+            var functionTypeSymbol = new PullTypeSymbol("", PullElementKind.FunctionType);
+
+            functionTypeDeclaration.setSymbol(functionTypeSymbol);
+            functionTypeSymbol.addDeclaration(functionTypeDeclaration);
+            this.semanticInfo.setSymbolAndDiagnosticsForAST(funcTypeAST, SymbolAndDiagnostics.fromSymbol(functionTypeSymbol));
+
+            this.pushParent(functionTypeSymbol, functionTypeDeclaration);
+
+            var isSignature: boolean = (declFlags & PullElementFlags.Signature) !== 0;
+            var signature = new PullSignatureSymbol(PullElementKind.CallSignature);
+
+            if (!isSignature) {
+                signature.setIsDefinition();
+            }
+
+            if (funcTypeAST.variableArgList) {
+                signature.setHasVariableParamList();
+            }
+
+            var typeParameters = functionTypeDeclaration.getTypeParameters();
+            var typeParameter: PullTypeParameterSymbol;
+            var typeParameterDecls: PullDecl[] = null;
+
+            for (var i = 0; i < typeParameters.length; i++) {
+
+                typeParameter = signature.findTypeParameter(typeParameters[i].getName());
+
+                if (!typeParameter) {
+                    typeParameter = new PullTypeParameterSymbol(typeParameters[i].getName(), true);
+
+                    signature.addTypeParameter(typeParameter);
+                }
+                else {
+                    typeParameterDecls = typeParameter.getDeclarations();
+
+                    if (this.symbolIsRedeclaration(typeParameter)) {
+                        var typeParameterAST = this.semanticInfoChain.getASTForDecl(typeParameterDecls[0]);
+                        functionTypeDeclaration.addDiagnostic(
+                            new SemanticDiagnostic(this.semanticInfo.getPath(), typeParameterAST.minChar, typeParameterAST.getLength(), DiagnosticCode.Duplicate_identifier__0_, [typeParameter.getName()]));
+                    }
+
+                    // clean the decls
+                    typeParameterDecls = typeParameter.getDeclarations();
+
+                    for (var j = 0; j < typeParameterDecls.length; j++) {
+                        if (typeParameterDecls[j].getDeclID() < this.startingDeclForRebind) {
+                            typeParameter.removeDeclaration(typeParameterDecls[j]);
+                        }
+                    }
+                }
+
+                typeParameter.addDeclaration(typeParameters[i]);
+                typeParameters[i].setSymbol(typeParameter);
+            }
+
+            signature.addDeclaration(functionTypeDeclaration);
+            functionTypeDeclaration.setSignatureSymbol(signature);
+
+            this.bindParameterSymbols(<FunctionDeclaration>this.semanticInfo.getASTForDecl(functionTypeDeclaration), functionTypeSymbol, signature);
+
+            // add the implicit call member for this function type
+            functionTypeSymbol.addCallSignature(signature);
+
+            this.popParent();
+        }
+
+        // method declarations
+        public bindMethodDeclarationToPullSymbol(methodDeclaration: PullDecl) {
+            var declKind = methodDeclaration.getKind();
+            var declFlags = methodDeclaration.getFlags();
+            var methodAST = <FunctionDeclaration>this.semanticInfo.getASTForDecl(methodDeclaration);
+
+            var isPrivate = (declFlags & PullElementFlags.Private) !== 0;
+            var isStatic = (declFlags & PullElementFlags.Static) !== 0;
+            var isOptional = (declFlags & PullElementFlags.Optional) !== 0;
+
+            var methodName = methodDeclaration.getName();
+
+            var isSignature: boolean = (declFlags & PullElementFlags.Signature) !== 0;
+
+            var parent = this.getParent(true);
+            var parentHadSymbol = false;
+
+            var cleanedPreviousDecls = false;
+
+            var methodSymbol: PullSymbol = null;
+            var methodTypeSymbol: PullTypeSymbol = null;
+
+            var linkKind = isPrivate ? SymbolLinkKind.PrivateMember : SymbolLinkKind.PublicMember;
+
+            if (parent.isClass() && isStatic) {
+
+                for (var i = 0; i < this.staticClassMembers.length; i++) {
+                    if (this.staticClassMembers[i].getName() === methodName) {
+                        methodSymbol = this.staticClassMembers[i];
+                        break;
+                    }
+                }
+
+                if (!methodSymbol && this.reBindingAfterChange) {
+                    var classConstructor = (<PullTypeSymbol>parent).getConstructorMethod();
+
+                    if (classConstructor) {
+                        var classConstructorType = classConstructor.getType();
+
+                        methodSymbol = classConstructorType.findMember(methodName);
+                    }
+                }
+
+            }
+            else {
+                methodSymbol = parent.findMember(methodName, false);
+            }
+
+            if (methodSymbol &&
+                (methodSymbol.getKind() !== PullElementKind.Method ||
+                (this.symbolIsRedeclaration(methodSymbol) && !isSignature && !methodSymbol.allDeclsHaveFlag(PullElementFlags.Signature)))) {
+                methodDeclaration.addDiagnostic(
+                    new SemanticDiagnostic(this.semanticInfo.getPath(), methodAST.minChar, methodAST.getLength(), DiagnosticCode.Duplicate_identifier__0_, [methodDeclaration.getDisplayName()]));
+                methodSymbol = null;
+            }
+
+            if (methodSymbol) {
+                methodTypeSymbol = methodSymbol.getType();
+                parentHadSymbol = true;
+            }
+
+            if (this.reBindingAfterChange && methodSymbol) {
+
+                // prune out-of-date decls...
+                var decls = methodSymbol.getDeclarations();
+                var scriptName = methodDeclaration.getScriptName();
+                var isGeneric = methodTypeSymbol.isGeneric();
+
+                for (var j = 0; j < decls.length; j++) {
+                    if (decls[j].getScriptName() === scriptName && decls[j].getDeclID() < this.startingDeclForRebind) {
+                        methodSymbol.removeDeclaration(decls[j]);
+
+                        cleanedPreviousDecls = true;
+                    }
+                }
+
+                decls = methodTypeSymbol.getDeclarations();
+                for (var j = 0; j < decls.length; j++) {
+                    if (decls[j].getScriptName() === scriptName && decls[j].getDeclID() < this.startingDeclForRebind) {
+                        methodTypeSymbol.removeDeclaration(decls[j]);
+
+                        cleanedPreviousDecls = true;
+                    }
+                }
+
+                if (isGeneric) {
+                    var specializations = methodTypeSymbol.getKnownSpecializations();
+
+                    for (var i = 0; i < specializations.length; i++) {
+                        specializations[i].invalidate();
+                    }
+                }
+
+                methodSymbol.invalidate();
+                methodTypeSymbol.invalidate();
+            }
+
+            if (!methodSymbol) {
+                // PULLTODO: Make sure that we properly flag signature decl types when collecting decls
+                methodSymbol = new PullSymbol(methodName, PullElementKind.Method);
+            }
+
+            if (!methodTypeSymbol) {
+                methodTypeSymbol = new PullTypeSymbol("", PullElementKind.FunctionType);
+                methodSymbol.setType(methodTypeSymbol);
+            }
+
+            methodDeclaration.setSymbol(methodSymbol);
+            methodSymbol.addDeclaration(methodDeclaration);
+            methodTypeSymbol.addDeclaration(methodDeclaration);
+            this.semanticInfo.setSymbolAndDiagnosticsForAST(methodAST.name, SymbolAndDiagnostics.fromSymbol(methodSymbol));
+            this.semanticInfo.setSymbolAndDiagnosticsForAST(methodAST, SymbolAndDiagnostics.fromSymbol(methodSymbol));
+
+            if (isOptional) {
+                methodSymbol.setIsOptional();
+            }
+
+            if (!parentHadSymbol) {
+
+                if (isStatic) {
+                    this.staticClassMembers[this.staticClassMembers.length] = methodSymbol;
+                }
+                else {
+                    parent.addMember(methodSymbol, linkKind);
+                }
+            }
+
+            if (!isSignature) {
+                this.pushParent(methodTypeSymbol, methodDeclaration);
+            }
+
+            if (parentHadSymbol && cleanedPreviousDecls) {
+                var callSigs = methodTypeSymbol.getCallSignatures();
+                var constructSigs = methodTypeSymbol.getConstructSignatures();
+                var indexSigs = methodTypeSymbol.getIndexSignatures();
+
+                for (var i = 0; i < callSigs.length; i++) {
+                    methodTypeSymbol.removeCallSignature(callSigs[i], false);
+                }
+                for (var i = 0; i < constructSigs.length; i++) {
+                    methodTypeSymbol.removeConstructSignature(constructSigs[i], false);
+                }
+                for (var i = 0; i < indexSigs.length; i++) {
+                    methodTypeSymbol.removeIndexSignature(indexSigs[i], false);
+                }
+
+                methodSymbol.invalidate();
+                methodTypeSymbol.invalidate();
+                methodTypeSymbol.recomputeCallSignatures();
+                methodTypeSymbol.recomputeConstructSignatures();
+                methodTypeSymbol.recomputeIndexSignatures();
+
+                if (isGeneric) {
+                    var specializations = methodTypeSymbol.getKnownSpecializations();
+
+                    for (var j = 0; j < specializations.length; j++) {
+                        callSigs = specializations[j].getCallSignatures();
+
+                        for (var i = 0; i < callSigs.length; i++) {
+                            callSigs[i].invalidate();
+                        }
+                    }
+                }
+            }
+
+            var sigKind = PullElementKind.CallSignature;
+
+            var signature = new PullSignatureSymbol(sigKind);
+
+            if (!isSignature) {
+                signature.setIsDefinition();
+            }
+
+            if (methodAST.variableArgList) {
+                signature.setHasVariableParamList();
+            }
+
+            var typeParameters = methodDeclaration.getTypeParameters();
+            var typeParameter: PullTypeParameterSymbol;
+            var typeParameterDecls: PullDecl[] = null;
+            var typeParameterName: string;
+            var typeParameterAST: TypeParameter;
+
+            for (var i = 0; i < typeParameters.length; i++) {
+                typeParameterName = typeParameters[i].getName();
+                typeParameterAST = <TypeParameter>this.semanticInfo.getASTForDecl(typeParameters[i]);
+
+                typeParameter = signature.findTypeParameter(typeParameterName);
+
+
+                if (!typeParameter) {
+
+                    if (!typeParameterAST.constraint) {
+                        typeParameter = this.findTypeParameterInCache(typeParameterName);
+                    }
+
+                    if (!typeParameter) {
+                        typeParameter = new PullTypeParameterSymbol(typeParameterName, true);
+
+                        if (!typeParameterAST.constraint) {
+                            this.addTypeParameterToCache(typeParameter);
+                        }
+                    }
+
+                    signature.addTypeParameter(typeParameter);
+                }
+                else {
+                    typeParameterDecls = typeParameter.getDeclarations();
+
+                    if (this.symbolIsRedeclaration(typeParameter)) {
+                        typeParameterAST = <TypeParameter>this.semanticInfoChain.getASTForDecl(typeParameterDecls[0]);
+                        methodDeclaration.addDiagnostic(
+                            new SemanticDiagnostic(this.semanticInfo.getPath(), typeParameterAST.minChar, typeParameterAST.getLength(), DiagnosticCode.Duplicate_identifier__0_, [typeParameter.getName()]));
+                    }
+
+                    // clean the decls
+                    typeParameterDecls = typeParameter.getDeclarations();
+
+                    for (var j = 0; j < typeParameterDecls.length; j++) {
+                        if (typeParameterDecls[j].getDeclID() < this.startingDeclForRebind) {
+                            typeParameter.removeDeclaration(typeParameterDecls[j]);
+                        }
+                    }
+                }
+
+                typeParameter.addDeclaration(typeParameters[i]);
+                typeParameters[i].setSymbol(typeParameter);
+            }
+
+            signature.addDeclaration(methodDeclaration);
+            methodDeclaration.setSignatureSymbol(signature);
+
+            this.bindParameterSymbols(<FunctionDeclaration>this.semanticInfo.getASTForDecl(methodDeclaration), methodTypeSymbol, signature);
+
+            // add the implicit call member for this function type
+            methodTypeSymbol.addCallSignature(signature);
+
+            if (!isSignature) {
+                var childDecls = methodDeclaration.getChildDecls();
+
+                for (var i = 0; i < childDecls.length; i++) {
+                    this.bindDeclToPullSymbol(childDecls[i]);
+                }
+
+                this.popParent();
+            }
+
+            //methodSymbol.setIsBound(this.bindingPhase);
+        }
+
+        // class constructor declarations
+        public bindConstructorDeclarationToPullSymbol(constructorDeclaration: PullDecl) {
+            var declKind = constructorDeclaration.getKind();
+            var declFlags = constructorDeclaration.getFlags();
+            var constructorAST = <FunctionDeclaration>this.semanticInfo.getASTForDecl(constructorDeclaration);
+
+            var constructorName = constructorDeclaration.getName();
+
+            var isSignature: boolean = (declFlags & PullElementFlags.Signature) !== 0;
+
+            var parent = <PullTypeSymbol>this.getParent(true);
+
+            var parentHadSymbol = false;
+            var cleanedPreviousDecls = false;
+
+            var constructorSymbol: PullSymbol = parent.getConstructorMethod();
+            var constructorTypeSymbol: PullTypeSymbol = null;
+
+            var linkKind = SymbolLinkKind.ConstructorMethod;
+
+            if (constructorSymbol &&
+                (constructorSymbol.getKind() !== PullElementKind.ConstructorMethod ||
+                (!isSignature && !constructorSymbol.allDeclsHaveFlag(PullElementFlags.Signature)))) {
+
+                constructorDeclaration.addDiagnostic(
+                    new SemanticDiagnostic(this.semanticInfo.getPath(), constructorAST.minChar, constructorAST.getLength(), DiagnosticCode.Multiple_constructor_implementations_are_not_allowed, null));
+
+                constructorSymbol = null;
+            }
+
+            if (constructorSymbol) {
+
+                constructorTypeSymbol = constructorSymbol.getType();
+
+                if (this.reBindingAfterChange) {
+                    // prune out-of-date decls...
+                    var decls = constructorSymbol.getDeclarations();
+                    var scriptName = constructorDeclaration.getScriptName();
+                    var isGeneric = constructorTypeSymbol.isGeneric();
+
+                    for (var j = 0; j < decls.length; j++) {
+                        if (decls[j].getScriptName() === scriptName && decls[j].getDeclID() < this.startingDeclForRebind) {
+                            constructorSymbol.removeDeclaration(decls[j]);
+
+                            cleanedPreviousDecls = true;
+                        }
+                    }
+
+                    decls = constructorTypeSymbol.getDeclarations();
+
+                    for (var j = 0; j < decls.length; j++) {
+                        if (decls[j].getScriptName() === scriptName && decls[j].getDeclID() < this.startingDeclForRebind) {
+                            constructorTypeSymbol.removeDeclaration(decls[j]);
+
+                            cleanedPreviousDecls = true;
+                        }
+                    }
+
+                    if (isGeneric) {
+                        var specializations = constructorTypeSymbol.getKnownSpecializations();
+
+                        for (var i = 0; i < specializations.length; i++) {
+                            specializations[i].invalidate();
+                        }
+                    }                          
+
+                    constructorSymbol.invalidate();
+                    constructorTypeSymbol.invalidate();
+                }
+            }
+
+            if (!constructorSymbol) {
+                constructorSymbol = new PullSymbol(constructorName, PullElementKind.ConstructorMethod);
+                constructorTypeSymbol = new PullTypeSymbol("", PullElementKind.ConstructorType);
+            }
+
+            // Even if we're reusing the symbol, it would have been cleared by the call to invalidate above
+            parent.setConstructorMethod(constructorSymbol);
+            constructorSymbol.setType(constructorTypeSymbol);
+
+            constructorDeclaration.setSymbol(constructorSymbol);
+            constructorSymbol.addDeclaration(constructorDeclaration);
+            constructorTypeSymbol.addDeclaration(constructorDeclaration);
+            this.semanticInfo.setSymbolAndDiagnosticsForAST(constructorAST, SymbolAndDiagnostics.fromSymbol(constructorSymbol));
+
+            if (!isSignature) {
+                this.pushParent(constructorTypeSymbol, constructorDeclaration);
+            }
+
+            if (parentHadSymbol && cleanedPreviousDecls) {
+                var constructSigs = constructorTypeSymbol.getConstructSignatures();
+
+                for (var i = 0; i < constructSigs.length; i++) {
+                    constructorTypeSymbol.removeConstructSignature(constructSigs[i]);
+                }
+
+                constructorSymbol.invalidate();
+                constructorTypeSymbol.invalidate();
+                constructorTypeSymbol.recomputeConstructSignatures();
+
+                if (isGeneric) {
+                    var specializations = constructorTypeSymbol.getKnownSpecializations();
+
+                    for (var j = 0; j < specializations.length; j++) {
+                        constructSigs = specializations[j].getConstructSignatures();
+
+                        for (var i = 0; i < constructSigs.length; i++) {
+                            constructSigs[i].invalidate();
+                        }
+                    }
+                }
+            }
+
+            // add a call signature to the constructor method, and a construct signature to the parent class type
+            var constructSignature = new PullSignatureSymbol(PullElementKind.ConstructSignature);
+
+            if (!isSignature) {
+                constructSignature.setIsDefinition();
+            }
+
+            constructSignature.setReturnType(parent);
+
+            constructSignature.addDeclaration(constructorDeclaration);
+            constructorDeclaration.setSignatureSymbol(constructSignature);
+
+            this.bindParameterSymbols(constructorAST, constructorTypeSymbol, constructSignature);
+
+            if (constructorAST.variableArgList) {
+                constructSignature.setHasVariableParamList();
+            }
+
+            constructorTypeSymbol.addConstructSignature(constructSignature);
+
+            if (!isSignature) {
+                var childDecls = constructorDeclaration.getChildDecls();
+
+                for (var i = 0; i < childDecls.length; i++) {
+                    this.bindDeclToPullSymbol(childDecls[i]);
+                }
+
+                this.popParent();
+            }
+
+            //constructorSymbol.setIsBound(this.bindingPhase);
+        }
+
+        public bindConstructSignatureDeclarationToPullSymbol(constructSignatureDeclaration: PullDecl) {
+            var parent = this.getParent(true);
+            var constructorAST = <FunctionDeclaration>this.semanticInfo.getASTForDecl(constructSignatureDeclaration);
+
+            var constructSigs = parent.getConstructSignatures();
+
+            for (var i = 0; i < constructSigs.length; i++) {
+                if (constructSigs[i].getSymbolID() < this.startingSymbolForRebind) {
+                    parent.removeConstructSignature(constructSigs[i], false);
+                }
+            }
+
+            // update the construct signature list
+            parent.recomputeConstructSignatures();
+            var constructSignature = new PullSignatureSymbol(PullElementKind.ConstructSignature);
+
+            if (constructorAST.variableArgList) {
+                constructSignature.setHasVariableParamList();
+            }
+
+            var typeParameters = constructSignatureDeclaration.getTypeParameters();
+            var typeParameter: PullTypeParameterSymbol;
+            var typeParameterDecls: PullDecl[] = null;
+
+            for (var i = 0; i < typeParameters.length; i++) {
+
+                typeParameter = constructSignature.findTypeParameter(typeParameters[i].getName());
+
+                if (!typeParameter) {
+                    typeParameter = new PullTypeParameterSymbol(typeParameters[i].getName(), true);
+
+                    constructSignature.addTypeParameter(typeParameter);
+                }
+                else {
+                    typeParameterDecls = typeParameter.getDeclarations();
+
+                    if (this.symbolIsRedeclaration(typeParameter)) {
+                        var typeParameterAST = this.semanticInfoChain.getASTForDecl(typeParameterDecls[0]);
+                        constructSignatureDeclaration.addDiagnostic(
+                            new SemanticDiagnostic(this.semanticInfo.getPath(), typeParameterAST.minChar, typeParameterAST.getLength(), DiagnosticCode.Duplicate_identifier__0_, [typeParameter.getName()]));
+                    }
+
+                    // clean the decls
+                    for (var j = 0; j < typeParameterDecls.length; j++) {
+                        if (typeParameterDecls[j].getDeclID() < this.startingDeclForRebind) {
+                            typeParameter.removeDeclaration(typeParameterDecls[j]);
+                        }
+                    }
+                }
+
+                typeParameter.addDeclaration(typeParameters[i]);
+                typeParameters[i].setSymbol(typeParameter);
+            }
+
+            constructSignature.addDeclaration(constructSignatureDeclaration);
+            constructSignatureDeclaration.setSignatureSymbol(constructSignature);
+
+            this.bindParameterSymbols(<FunctionDeclaration>this.semanticInfo.getASTForDecl(constructSignatureDeclaration), null, constructSignature);
+
+            this.semanticInfo.setSymbolAndDiagnosticsForAST(this.semanticInfo.getASTForDecl(constructSignatureDeclaration), SymbolAndDiagnostics.fromSymbol(constructSignature));
+
+            parent.addConstructSignature(constructSignature);
+        }
+
+        public bindCallSignatureDeclarationToPullSymbol(callSignatureDeclaration: PullDecl) {
+            var parent = this.getParent(true);
+            var callSignatureAST = <FunctionDeclaration>this.semanticInfo.getASTForDecl(callSignatureDeclaration);
+
+            // PULLTODO: For now, remove stale signatures from the function type, but we want to be smarter about this when
+            // incremental parsing comes online
+            var callSigs = parent.getCallSignatures();
+
+            for (var i = 0; i < callSigs.length; i++) {
+                if (callSigs[i].getSymbolID() < this.startingSymbolForRebind) {
+                    parent.removeCallSignature(callSigs[i], false);
+                }
+            }
+
+            // update the call signature list
+            parent.recomputeCallSignatures();
+
+            var callSignature = new PullSignatureSymbol(PullElementKind.CallSignature);
+
+            if (callSignatureAST.variableArgList) {
+                callSignature.setHasVariableParamList();
+            }
+
+            var typeParameters = callSignatureDeclaration.getTypeParameters();
+            var typeParameter: PullTypeParameterSymbol;
+            var typeParameterDecls: PullDecl[] = null;
+
+            for (var i = 0; i < typeParameters.length; i++) {
+
+                typeParameter = callSignature.findTypeParameter(typeParameters[i].getName());
+
+                if (!typeParameter) {
+                    typeParameter = new PullTypeParameterSymbol(typeParameters[i].getName(), true);
+
+                    callSignature.addTypeParameter(typeParameter);
+                }
+                else {
+                    typeParameterDecls = typeParameter.getDeclarations();
+
+                    if (this.symbolIsRedeclaration(typeParameter)) {
+                        var typeParameterAST = this.semanticInfoChain.getASTForDecl(typeParameterDecls[0]);
+                        callSignatureDeclaration.addDiagnostic(
+                            new SemanticDiagnostic(this.semanticInfo.getPath(), typeParameterAST.minChar, typeParameterAST.getLength(), DiagnosticCode.Duplicate_identifier__0_, [typeParameter.getName()]));
+                    }
+
+                    // clean the decls
+                    for (var j = 0; j < typeParameterDecls.length; j++) {
+                        if (typeParameterDecls[j].getDeclID() < this.startingDeclForRebind) {
+                            typeParameter.removeDeclaration(typeParameterDecls[j]);
+                        }
+                    }
+                }
+
+                typeParameter.addDeclaration(typeParameters[i]);
+                typeParameters[i].setSymbol(typeParameter);
+            }
+
+            callSignature.addDeclaration(callSignatureDeclaration);
+            callSignatureDeclaration.setSignatureSymbol(callSignature);
+
+            this.bindParameterSymbols(<FunctionDeclaration>this.semanticInfo.getASTForDecl(callSignatureDeclaration), null, callSignature);
+
+            this.semanticInfo.setSymbolAndDiagnosticsForAST(this.semanticInfo.getASTForDecl(callSignatureDeclaration), SymbolAndDiagnostics.fromSymbol(callSignature));
+
+            parent.addCallSignature(callSignature);
+        }
+
+        public bindIndexSignatureDeclarationToPullSymbol(indexSignatureDeclaration: PullDecl) {
+            var parent = this.getParent(true);
+
+            var indexSigs = parent.getIndexSignatures();
+
+            for (var i = 0; i < indexSigs.length; i++) {
+                if (indexSigs[i].getSymbolID() < this.startingSymbolForRebind) {
+                    parent.removeIndexSignature(indexSigs[i], false);
+                }
+            }
+
+            // update the index signature list
+            parent.recomputeIndexSignatures();
+
+            var indexSignature = new PullSignatureSymbol(PullElementKind.IndexSignature);
+
+            var typeParameters = indexSignatureDeclaration.getTypeParameters();
+            var typeParameter: PullTypeParameterSymbol;
+            var typeParameterDecls: PullDecl[] = null;
+
+            for (var i = 0; i < typeParameters.length; i++) {
+
+                typeParameter = indexSignature.findTypeParameter(typeParameters[i].getName());
+
+                if (!typeParameter) {
+                    typeParameter = new PullTypeParameterSymbol(typeParameters[i].getName(), true);
+
+                    indexSignature.addTypeParameter(typeParameter);
+                }
+                else {
+                    typeParameterDecls = typeParameter.getDeclarations();
+
+                    if (this.symbolIsRedeclaration(typeParameter)) {
+                        var typeParameterAST = this.semanticInfoChain.getASTForDecl(typeParameterDecls[0]);
+                        indexSignatureDeclaration.addDiagnostic(
+                            new SemanticDiagnostic(this.semanticInfo.getPath(), typeParameterAST.minChar, typeParameterAST.getLength(), DiagnosticCode.Duplicate_identifier__0_, [typeParameter.getName()]));
+                    }
+
+                    // clean the decls
+                    typeParameterDecls = typeParameter.getDeclarations();
+
+                    for (var j = 0; j < typeParameterDecls.length; j++) {
+                        if (typeParameterDecls[j].getDeclID() < this.startingDeclForRebind) {
+                            typeParameter.removeDeclaration(typeParameterDecls[j]);
+                        }
+                    }
+                }
+
+                typeParameter.addDeclaration(typeParameters[i]);
+                typeParameters[i].setSymbol(typeParameter);
+            }
+
+            indexSignature.addDeclaration(indexSignatureDeclaration);
+            indexSignatureDeclaration.setSignatureSymbol(indexSignature);
+
+            this.bindParameterSymbols(<FunctionDeclaration>this.semanticInfo.getASTForDecl(indexSignatureDeclaration), null, indexSignature);
+
+            this.semanticInfo.setSymbolAndDiagnosticsForAST(this.semanticInfo.getASTForDecl(indexSignatureDeclaration), SymbolAndDiagnostics.fromSymbol(indexSignature));
+
+            parent.addIndexSignature(indexSignature);
+        }
+
+        // getters and setters
+
+        public bindGetAccessorDeclarationToPullSymbol(getAccessorDeclaration: PullDecl) {
+            var declKind = getAccessorDeclaration.getKind();
+            var declFlags = getAccessorDeclaration.getFlags();
+            var funcDeclAST = <FunctionDeclaration>this.semanticInfo.getASTForDecl(getAccessorDeclaration);
+
+            var isExported = (declFlags & PullElementFlags.Exported) !== 0;
+
+            var funcName = getAccessorDeclaration.getName();
+
+            var isSignature: boolean = (declFlags & PullElementFlags.Signature) !== 0;
+            var isStatic = false;
+            var linkKind = SymbolLinkKind.PublicMember;
+
+            if (hasFlag(declFlags, PullElementFlags.Static)) {
+                isStatic = true;
+            }
+
+            if (hasFlag(declFlags, PullElementFlags.Private)) {
+                linkKind = SymbolLinkKind.PrivateMember;
+            }
+
+            var parent = this.getParent(true);
+            var parentHadSymbol = false;
+            var hadOtherAccessor = false;
+            var cleanedPreviousDecls = false;
+
+            var accessorSymbol: PullAccessorSymbol = null;
+            var getterSymbol: PullSymbol = null;
+            var getterTypeSymbol: PullTypeSymbol = null;
+
+            if (!isStatic) {
+                accessorSymbol = <PullAccessorSymbol>parent.findMember(funcName, false);
+            }
+            else {
+                var candidate: PullSymbol;
+
+                for (var m = 0; m < this.staticClassMembers.length; m++) {
+                    candidate = this.staticClassMembers[m];
+
+                    if (candidate.getName() === funcName) {
+                        accessorSymbol = <PullAccessorSymbol>candidate;
+                        hadOtherAccessor = accessorSymbol.isAccessor();
+                        break;
+                    }
+                }
+            }
+
+            if (accessorSymbol) {
+                if (!accessorSymbol.isAccessor()) {
+                    getAccessorDeclaration.addDiagnostic(
+                        new SemanticDiagnostic(this.semanticInfo.getPath(), funcDeclAST.minChar, funcDeclAST.getLength(), DiagnosticCode.Duplicate_identifier__0_ , [getAccessorDeclaration.getDisplayName()]));
+                    accessorSymbol = null;
+                }
+                else {
+                    getterSymbol = accessorSymbol.getGetter();
+
+                    if (getterSymbol && (!this.reBindingAfterChange || this.symbolIsRedeclaration(getterSymbol))) {
+                        getAccessorDeclaration.addDiagnostic(
+                            new SemanticDiagnostic(this.semanticInfo.getPath(),funcDeclAST.minChar, funcDeclAST.getLength(), DiagnosticCode.Getter__0__already_declared, [getAccessorDeclaration.getDisplayName()]));
+                        accessorSymbol = null;
+                        getterSymbol = null;
+                    }
+                }
+            }
+
+            // we have an accessor we can use...
+            if (accessorSymbol && getterSymbol) {
+                getterTypeSymbol = getterSymbol.getType();
+                parentHadSymbol = true;
+            }
+
+            if (this.reBindingAfterChange && accessorSymbol) {
+
+                // prune out-of-date decls...
+                var decls = accessorSymbol.getDeclarations();
+                var scriptName = getAccessorDeclaration.getScriptName();
+
+                for (var j = 0; j < decls.length; j++) {
+                    if (decls[j].getScriptName() === scriptName && decls[j].getDeclID() < this.startingDeclForRebind) {
+                        accessorSymbol.removeDeclaration(decls[j]);
+
+                        cleanedPreviousDecls = true;
+                    }
+                }
+
+                if (getterSymbol) {
+                    decls = getterSymbol.getDeclarations();
+
+                    for (var j = 0; j < decls.length; j++) {
+                        if (decls[j].getScriptName() === scriptName && decls[j].getDeclID() < this.startingDeclForRebind) {
+                            getterSymbol.removeDeclaration(decls[j]);
+
+                            cleanedPreviousDecls = true;
+                        }
+                    }
+                }
+
+                accessorSymbol.invalidate();
+            }
+
+            if (!accessorSymbol) {
+                accessorSymbol = new PullAccessorSymbol(funcName);
+            }
+
+            if (!getterSymbol) {
+                getterSymbol = new PullSymbol(funcName, PullElementKind.Function);
+                getterTypeSymbol = new PullTypeSymbol("", PullElementKind.FunctionType);
+
+                getterSymbol.setType(getterTypeSymbol);
+
+                accessorSymbol.setGetter(getterSymbol);
+            }
+
+            getAccessorDeclaration.setSymbol(accessorSymbol);
+            accessorSymbol.addDeclaration(getAccessorDeclaration);
+            getterSymbol.addDeclaration(getAccessorDeclaration);
+
+            this.semanticInfo.setSymbolAndDiagnosticsForAST(funcDeclAST.name, SymbolAndDiagnostics.fromSymbol(getterSymbol));
+            this.semanticInfo.setSymbolAndDiagnosticsForAST(funcDeclAST, SymbolAndDiagnostics.fromSymbol(getterSymbol));
+
+            // PULLTODO: Verify parent is a class or object literal
+            // PULLTODO: Verify static/non-static between getter and setter
+
+            if (!parentHadSymbol && !hadOtherAccessor) {
+
+                if (isStatic) {
+                    this.staticClassMembers[this.staticClassMembers.length] = accessorSymbol;
+                }
+                else {
+                    parent.addMember(accessorSymbol, linkKind);
+                }
+            }
+
+            if (!isSignature) {
+                this.pushParent(getterTypeSymbol, getAccessorDeclaration);
+            }
+
+            // PULLTODO: For now, remove stale signatures from the function type, but we want to be smarter about this when
+            // incremental parsing comes online
+            if (parentHadSymbol && cleanedPreviousDecls) {
+                var callSigs = getterTypeSymbol.getCallSignatures();
+
+                for (var i = 0; i < callSigs.length; i++) {
+                    getterTypeSymbol.removeCallSignature(callSigs[i], false);
+                }
+
+                // just invalidate this once, so we don't pay the cost of rebuilding caches
+                // for each signature removed
+                getterSymbol.invalidate();
+                getterTypeSymbol.invalidate();
+                getterTypeSymbol.recomputeCallSignatures();
+            }
+
+            var signature = new PullSignatureSymbol(PullElementKind.CallSignature);
+
+            if (!isSignature) {
+                signature.setIsDefinition();
+            }
+
+            signature.addDeclaration(getAccessorDeclaration);
+            getAccessorDeclaration.setSignatureSymbol(signature);
+
+            this.bindParameterSymbols(<FunctionDeclaration>this.semanticInfo.getASTForDecl(getAccessorDeclaration), getterTypeSymbol, signature);
+
+            var typeParameters = getAccessorDeclaration.getTypeParameters();
+
+            if (typeParameters.length) {
+                getAccessorDeclaration.addDiagnostic(
+                    new SemanticDiagnostic(this.semanticInfo.getPath(), funcDeclAST.minChar, funcDeclAST.getLength(), DiagnosticCode.Accessor_cannot_have_type_parameters, null));
+            }
+
+            // add the implicit call member for this function type
+            getterTypeSymbol.addCallSignature(signature);
+
+            if (!isSignature) {
+                var childDecls = getAccessorDeclaration.getChildDecls();
+
+                for (var i = 0; i < childDecls.length; i++) {
+                    this.bindDeclToPullSymbol(childDecls[i]);
+                }
+
+                this.popParent();
+            }
+
+            getterSymbol.setIsBound(this.bindingPhase);
+        }
+
+        public bindSetAccessorDeclarationToPullSymbol(setAccessorDeclaration: PullDecl) {
+            var declKind = setAccessorDeclaration.getKind();
+            var declFlags = setAccessorDeclaration.getFlags();
+            var funcDeclAST = <FunctionDeclaration>this.semanticInfo.getASTForDecl(setAccessorDeclaration);
+
+            var isExported = (declFlags & PullElementFlags.Exported) !== 0;
+
+            var funcName = setAccessorDeclaration.getName();
+
+            var isSignature: boolean = (declFlags & PullElementFlags.Signature) !== 0;
+            var isStatic = false;
+            var linkKind = SymbolLinkKind.PublicMember;
+
+            if (hasFlag(declFlags, PullElementFlags.Static)) {
+                isStatic = true;
+            }
+
+            if (hasFlag(declFlags, PullElementFlags.Private)) {
+                linkKind = SymbolLinkKind.PrivateMember;
+            }
+
+            var parent = this.getParent(true);
+            var parentHadSymbol = false;
+            var hadOtherAccessor = false;
+            var cleanedPreviousDecls = false;
+
+            var accessorSymbol: PullAccessorSymbol = null;
+            var setterSymbol: PullSymbol = null;
+            var setterTypeSymbol: PullTypeSymbol = null;
+
+            if (!isStatic) {
+                accessorSymbol = <PullAccessorSymbol>parent.findMember(funcName, false);
+            }
+            else {
+                var candidate: PullSymbol;
+
+                for (var m = 0; m < this.staticClassMembers.length; m++) {
+                    candidate = this.staticClassMembers[m];
+
+                    if (candidate.getName() === funcName) {
+                        accessorSymbol = <PullAccessorSymbol>candidate;
+                        hadOtherAccessor = accessorSymbol.isAccessor();
+                        break;
+                    }
+                }
+            }
+
+            if (accessorSymbol) {
+                if (!accessorSymbol.isAccessor()) {
+                    setAccessorDeclaration.addDiagnostic(
+                        new SemanticDiagnostic(this.semanticInfo.getPath(), funcDeclAST.minChar, funcDeclAST.getLength(), DiagnosticCode.Duplicate_identifier__0_, [setAccessorDeclaration.getDisplayName()]));
+                    accessorSymbol = null;
+                }
+                else {
+                    setterSymbol = accessorSymbol.getSetter();
+
+                    if (setterSymbol && (!this.reBindingAfterChange || this.symbolIsRedeclaration(setterSymbol))) {
+                        setAccessorDeclaration.addDiagnostic(
+                            new SemanticDiagnostic(this.semanticInfo.getPath(), funcDeclAST.minChar, funcDeclAST.getLength(), DiagnosticCode.Setter__0__already_declared, [setAccessorDeclaration.getDisplayName()]));
+                        accessorSymbol = null;
+                        setterSymbol = null;
+                    }
+                }
+            }
+
+            // we have an accessor we can use...
+            if (accessorSymbol && setterSymbol) {
+                setterTypeSymbol = setterSymbol.getType();
+                parentHadSymbol = true;
+            }
+
+            if (this.reBindingAfterChange && accessorSymbol) {
+
+                // prune out-of-date decls...
+                var decls = accessorSymbol.getDeclarations();
+                var scriptName = setAccessorDeclaration.getScriptName();
+
+                for (var j = 0; j < decls.length; j++) {
+                    if (decls[j].getScriptName() === scriptName && decls[j].getDeclID() < this.startingDeclForRebind) {
+                        accessorSymbol.removeDeclaration(decls[j]);
+
+                        cleanedPreviousDecls = true;
+                    }
+                }
+
+                if (setterSymbol) {
+                    decls = setterSymbol.getDeclarations();
+
+                    for (var j = 0; j < decls.length; j++) {
+                        if (decls[j].getScriptName() === scriptName && decls[j].getDeclID() < this.startingDeclForRebind) {
+                            setterSymbol.removeDeclaration(decls[j]);
+
+                            cleanedPreviousDecls = true;
+                        }
+                    }
+                }
+
+                accessorSymbol.invalidate();
+            }
+
+            if (!accessorSymbol) {
+                // PULLTODO: Make sure that we properly flag signature decl types when collecting decls
+                accessorSymbol = new PullAccessorSymbol(funcName);
+            }
+
+            if (!setterSymbol) {
+                setterSymbol = new PullSymbol(funcName, PullElementKind.Function);
+                setterTypeSymbol = new PullTypeSymbol("", PullElementKind.FunctionType);
+
+                setterSymbol.setType(setterTypeSymbol);
+
+                accessorSymbol.setSetter(setterSymbol);
+            }
+
+            setAccessorDeclaration.setSymbol(accessorSymbol);
+            accessorSymbol.addDeclaration(setAccessorDeclaration);
+            setterSymbol.addDeclaration(setAccessorDeclaration);
+
+            this.semanticInfo.setSymbolAndDiagnosticsForAST(funcDeclAST.name, SymbolAndDiagnostics.fromSymbol(setterSymbol));
+            this.semanticInfo.setSymbolAndDiagnosticsForAST(funcDeclAST, SymbolAndDiagnostics.fromSymbol(setterSymbol));
+
+            // PULLTODO: Verify parent is a class or object literal
+            // PULLTODO: Verify static/non-static between getter and setter
+
+            if (!parentHadSymbol && !hadOtherAccessor) {
+
+                if (isStatic) {
+                    this.staticClassMembers[this.staticClassMembers.length] = accessorSymbol;
+                }
+                else {
+                    parent.addMember(accessorSymbol, linkKind);
+                }
+            }
+
+            if (!isSignature) {
+                this.pushParent(setterTypeSymbol, setAccessorDeclaration);
+            }
+
+            // PULLTODO: For now, remove stale signatures from the function type, but we want to be smarter about this when
+            // incremental parsing comes online
+            if (parentHadSymbol && cleanedPreviousDecls) {
+                var callSigs = setterTypeSymbol.getCallSignatures();
+
+                for (var i = 0; i < callSigs.length; i++) {
+                    setterTypeSymbol.removeCallSignature(callSigs[i], false);
+                }
+
+                // just invalidate this once, so we don't pay the cost of rebuilding caches
+                // for each signature removed
+                setterSymbol.invalidate();
+                setterTypeSymbol.invalidate();
+                setterTypeSymbol.recomputeCallSignatures();
+            }
+
+            var signature = new PullSignatureSymbol(PullElementKind.CallSignature);
+
+            if (!isSignature) {
+                signature.setIsDefinition();
+            }
+
+            signature.addDeclaration(setAccessorDeclaration);
+            setAccessorDeclaration.setSignatureSymbol(signature);
+
+            // PULLTODO: setter should not have a parameters
+            this.bindParameterSymbols(<FunctionDeclaration>this.semanticInfo.getASTForDecl(setAccessorDeclaration), setterTypeSymbol, signature);
+
+            var typeParameters = setAccessorDeclaration.getTypeParameters();
+
+            if (typeParameters.length) {
+                setAccessorDeclaration.addDiagnostic(
+                    new SemanticDiagnostic(this.semanticInfo.getPath(), funcDeclAST.minChar, funcDeclAST.getLength(), DiagnosticCode.Accessor_cannot_have_type_parameters, null));
+            }
+
+            // add the implicit call member for this function type
+            setterTypeSymbol.addCallSignature(signature);
+
+            if (!isSignature) {
+                var childDecls = setAccessorDeclaration.getChildDecls();
+
+                for (var i = 0; i < childDecls.length; i++) {
+                    this.bindDeclToPullSymbol(childDecls[i]);
+                }
+
+                this.popParent();
+            }
+
+            setterSymbol.setIsBound(this.bindingPhase);
+        }
+
+        public bindCatchBlockPullSymbols(catchBlockDecl: PullDecl) {
+            var childDecls = catchBlockDecl.getChildDecls();
+
+            for (var i = 0; i < childDecls.length; i++) {
+                this.bindDeclToPullSymbol(childDecls[i]);
+            }
+        }
+
+        public bindWithBlockPullSymbols(withBlockDecl: PullDecl) {
+            var childDecls = withBlockDecl.getChildDecls();
+
+            for (var i = 0; i < childDecls.length; i++) {
+                this.bindDeclToPullSymbol(childDecls[i]);
+            }
+        }
+
+        // binding
+        public bindDeclToPullSymbol(decl: PullDecl, rebind = false) {
+
+            if (rebind) {
+                this.startingDeclForRebind = lastBoundPullDeclId;
+                this.startingSymbolForRebind = lastBoundPullSymbolID;
+                this.reBindingAfterChange = true;
+            }
+
+            switch (decl.getKind()) {
+
+                case PullElementKind.Script:
+                    var childDecls = decl.getChildDecls();
+                    for (var i = 0; i < childDecls.length; i++) {
+                        this.bindDeclToPullSymbol(childDecls[i]);
+                    }
+                    break;
+
+                case PullElementKind.Enum:
+                case PullElementKind.DynamicModule:
+                case PullElementKind.Container:
+                    this.bindModuleDeclarationToPullSymbol(decl);
+                    break;
+
+                case PullElementKind.Interface:
+                    this.bindInterfaceDeclarationToPullSymbol(decl);
+                    break;
+
+                case PullElementKind.Class:
+                    this.bindClassDeclarationToPullSymbol(decl);
+                    break;
+
+                case PullElementKind.Function:
+                    this.bindFunctionDeclarationToPullSymbol(decl);
+                    break;
+
+                case PullElementKind.Variable:
+                    this.bindVariableDeclarationToPullSymbol(decl);
+                    break;
+
+                case PullElementKind.EnumMember:
+                case PullElementKind.Property:
+                    this.bindPropertyDeclarationToPullSymbol(decl);
+                    break;
+
+                case PullElementKind.Method:
+                    this.bindMethodDeclarationToPullSymbol(decl);
+                    break;
+
+                case PullElementKind.ConstructorMethod:
+                    this.bindConstructorDeclarationToPullSymbol(decl);
+                    break;
+
+                case PullElementKind.CallSignature:
+                    this.bindCallSignatureDeclarationToPullSymbol(decl);
+                    break;
+
+                case PullElementKind.ConstructSignature:
+                    this.bindConstructSignatureDeclarationToPullSymbol(decl);
+                    break;
+
+                case PullElementKind.IndexSignature:
+                    this.bindIndexSignatureDeclarationToPullSymbol(decl);
+                    break;
+
+                case PullElementKind.GetAccessor:
+                    this.bindGetAccessorDeclarationToPullSymbol(decl);
+                    break;
+
+                case PullElementKind.SetAccessor:
+                    this.bindSetAccessorDeclarationToPullSymbol(decl);
+                    break;
+
+                case PullElementKind.ObjectType:
+                    this.bindObjectTypeDeclarationToPullSymbol(decl);
+                    break;
+
+                case PullElementKind.FunctionType:
+                    this.bindFunctionTypeDeclarationToPullSymbol(decl);
+                    break;
+
+                case PullElementKind.ConstructorType:
+                    this.bindConstructorTypeDeclarationToPullSymbol(decl);
+                    break;
+
+                case PullElementKind.FunctionExpression:
+                    this.bindFunctionExpressionToPullSymbol(decl);
+                    break;
+
+                case PullElementKind.TypeAlias:
+                    this.bindImportDeclaration(decl);
+                    break;
+
+                case PullElementKind.Parameter:
+                    // parameters are bound by their enclosing function
+                    break;
+
+                case PullElementKind.CatchBlock:
+                    this.bindCatchBlockPullSymbols(decl);
+
+                case PullElementKind.WithBlock:
+                    this.bindWithBlockPullSymbols(decl);
+                    break;
+
+                default:
+                    throw new Error("Unrecognized type declaration");
+            }
+        }
+
+        public bindDeclsForUnit(filePath: string, rebind = false) {
+            this.setUnit(filePath);
+
+            var topLevelDecls = this.semanticInfo.getTopLevelDecls();
+
+            for (var i = 0; i < topLevelDecls.length; i++) {
+                this.bindDeclToPullSymbol(topLevelDecls[i], rebind);
+            }
+        }
+    }
 }