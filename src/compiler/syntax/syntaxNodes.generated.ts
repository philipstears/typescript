--- conflicted
+++ resolved
@@ -1,7561 +1,7412 @@
-///<reference path='references.ts' />
-
-module TypeScript {
-    export class SourceUnitSyntax extends SyntaxNode {
-
-        constructor(public moduleElements: ISyntaxList,
-                    public endOfFileToken: ISyntaxToken,
-                    parsedInStrictMode: boolean) {
-            super(parsedInStrictMode); 
-
-            Syntax.setParentForChildren(this);
-        }
-
-    public accept(visitor: ISyntaxVisitor): any {
-        return visitor.visitSourceUnit(this);
-    }
-
-    public kind(): SyntaxKind {
-        return SyntaxKind.SourceUnit;
-    }
-
-    public childCount(): number {
-        return 2;
-    }
-
-    public childAt(slot: number): ISyntaxElement {
-        switch (slot) {
-            case 0: return this.moduleElements;
-            case 1: return this.endOfFileToken;
-            default: throw Errors.invalidOperation();
-        }
-    }
-
-    public update(moduleElements: ISyntaxList,
-                  endOfFileToken: ISyntaxToken): SourceUnitSyntax {
-        if (this.moduleElements === moduleElements && this.endOfFileToken === endOfFileToken) {
-            return this;
-        }
-
-        return new SourceUnitSyntax(moduleElements, endOfFileToken, /*parsedInStrictMode:*/ this.parsedInStrictMode());
-    }
-
-    public static create(endOfFileToken: ISyntaxToken): SourceUnitSyntax {
-        return new SourceUnitSyntax(Syntax.emptyList, endOfFileToken, /*parsedInStrictMode:*/ false);
-    }
-
-    public static create1(endOfFileToken: ISyntaxToken): SourceUnitSyntax {
-        return new SourceUnitSyntax(Syntax.emptyList, endOfFileToken, /*parsedInStrictMode:*/ false);
-    }
-
-    public withLeadingTrivia(trivia: ISyntaxTriviaList): SourceUnitSyntax {
-        return <SourceUnitSyntax>super.withLeadingTrivia(trivia);
-    }
-
-    public withTrailingTrivia(trivia: ISyntaxTriviaList): SourceUnitSyntax {
-        return <SourceUnitSyntax>super.withTrailingTrivia(trivia);
-    }
-
-    public withModuleElements(moduleElements: ISyntaxList): SourceUnitSyntax {
-        return this.update(moduleElements, this.endOfFileToken);
-    }
-
-    public withModuleElement(moduleElement: IModuleElementSyntax): SourceUnitSyntax {
-        return this.withModuleElements(Syntax.list([moduleElement]));
-    }
-
-    public withEndOfFileToken(endOfFileToken: ISyntaxToken): SourceUnitSyntax {
-        return this.update(this.moduleElements, endOfFileToken);
-    }
-
-    public isTypeScriptSpecific(): boolean {
-        if (this.moduleElements.isTypeScriptSpecific()) { return true; }
-        return false;
-    }
-    }
-
-<<<<<<< HEAD
-    export class ModuleReferenceSyntax extends SyntaxNode implements IModuleReferenceSyntax {
-        constructor(parsedInStrictMode: boolean) {
-            super(parsedInStrictMode); 
-            Syntax.setParentForChildren(this);
-        }
-
-    public isModuleReference(): boolean {
-        return true;
-    }
-
-    public withLeadingTrivia(trivia: ISyntaxTriviaList): ModuleReferenceSyntax {
-        return <ModuleReferenceSyntax>super.withLeadingTrivia(trivia);
-    }
-
-    public withTrailingTrivia(trivia: ISyntaxTriviaList): ModuleReferenceSyntax {
-        return <ModuleReferenceSyntax>super.withTrailingTrivia(trivia);
-    }
-
-    public isTypeScriptSpecific(): boolean {
-        return true;
-    }
-    }
-
-    export class ExternalModuleReferenceSyntax extends ModuleReferenceSyntax {
-=======
-    export class ExternalModuleReferenceSyntax extends SyntaxNode implements IModuleReferenceSyntax {
->>>>>>> 9ff03935
-
-        constructor(public requireKeyword: ISyntaxToken,
-                    public openParenToken: ISyntaxToken,
-                    public stringLiteral: ISyntaxToken,
-                    public closeParenToken: ISyntaxToken,
-                    parsedInStrictMode: boolean) {
-            super(parsedInStrictMode); 
-
-            Syntax.setParentForChildren(this);
-        }
-
-    public accept(visitor: ISyntaxVisitor): any {
-        return visitor.visitExternalModuleReference(this);
-    }
-
-    public kind(): SyntaxKind {
-        return SyntaxKind.ExternalModuleReference;
-    }
-
-    public childCount(): number {
-        return 4;
-    }
-
-    public childAt(slot: number): ISyntaxElement {
-        switch (slot) {
-            case 0: return this.requireKeyword;
-            case 1: return this.openParenToken;
-            case 2: return this.stringLiteral;
-            case 3: return this.closeParenToken;
-            default: throw Errors.invalidOperation();
-        }
-    }
-
-    public isModuleReference(): boolean {
-        return true;
-    }
-
-    public update(requireKeyword: ISyntaxToken,
-                  openParenToken: ISyntaxToken,
-                  stringLiteral: ISyntaxToken,
-                  closeParenToken: ISyntaxToken): ExternalModuleReferenceSyntax {
-        if (this.requireKeyword === requireKeyword && this.openParenToken === openParenToken && this.stringLiteral === stringLiteral && this.closeParenToken === closeParenToken) {
-            return this;
-        }
-
-        return new ExternalModuleReferenceSyntax(requireKeyword, openParenToken, stringLiteral, closeParenToken, /*parsedInStrictMode:*/ this.parsedInStrictMode());
-    }
-
-    public static create1(stringLiteral: ISyntaxToken): ExternalModuleReferenceSyntax {
-        return new ExternalModuleReferenceSyntax(Syntax.token(SyntaxKind.RequireKeyword), Syntax.token(SyntaxKind.OpenParenToken), stringLiteral, Syntax.token(SyntaxKind.CloseParenToken), /*parsedInStrictMode:*/ false);
-    }
-
-    public withLeadingTrivia(trivia: ISyntaxTriviaList): ExternalModuleReferenceSyntax {
-        return <ExternalModuleReferenceSyntax>super.withLeadingTrivia(trivia);
-    }
-
-    public withTrailingTrivia(trivia: ISyntaxTriviaList): ExternalModuleReferenceSyntax {
-        return <ExternalModuleReferenceSyntax>super.withTrailingTrivia(trivia);
-    }
-
-    public withRequireKeyword(requireKeyword: ISyntaxToken): ExternalModuleReferenceSyntax {
-        return this.update(requireKeyword, this.openParenToken, this.stringLiteral, this.closeParenToken);
-    }
-
-    public withOpenParenToken(openParenToken: ISyntaxToken): ExternalModuleReferenceSyntax {
-        return this.update(this.requireKeyword, openParenToken, this.stringLiteral, this.closeParenToken);
-    }
-
-    public withStringLiteral(stringLiteral: ISyntaxToken): ExternalModuleReferenceSyntax {
-        return this.update(this.requireKeyword, this.openParenToken, stringLiteral, this.closeParenToken);
-    }
-
-    public withCloseParenToken(closeParenToken: ISyntaxToken): ExternalModuleReferenceSyntax {
-        return this.update(this.requireKeyword, this.openParenToken, this.stringLiteral, closeParenToken);
-    }
-
-    public isTypeScriptSpecific(): boolean {
-        return true;
-    }
-    }
-
-    export class ModuleNameModuleReferenceSyntax extends SyntaxNode implements IModuleReferenceSyntax {
-
-        constructor(public moduleName: INameSyntax,
-                    parsedInStrictMode: boolean) {
-            super(parsedInStrictMode); 
-
-            Syntax.setParentForChildren(this);
-        }
-
-    public accept(visitor: ISyntaxVisitor): any {
-        return visitor.visitModuleNameModuleReference(this);
-    }
-
-    public kind(): SyntaxKind {
-        return SyntaxKind.ModuleNameModuleReference;
-    }
-
-    public childCount(): number {
-        return 1;
-    }
-
-    public childAt(slot: number): ISyntaxElement {
-        switch (slot) {
-            case 0: return this.moduleName;
-            default: throw Errors.invalidOperation();
-        }
-    }
-
-    public isModuleReference(): boolean {
-        return true;
-    }
-
-    public update(moduleName: INameSyntax): ModuleNameModuleReferenceSyntax {
-        if (this.moduleName === moduleName) {
-            return this;
-        }
-
-        return new ModuleNameModuleReferenceSyntax(moduleName, /*parsedInStrictMode:*/ this.parsedInStrictMode());
-    }
-
-    public withLeadingTrivia(trivia: ISyntaxTriviaList): ModuleNameModuleReferenceSyntax {
-        return <ModuleNameModuleReferenceSyntax>super.withLeadingTrivia(trivia);
-    }
-
-    public withTrailingTrivia(trivia: ISyntaxTriviaList): ModuleNameModuleReferenceSyntax {
-        return <ModuleNameModuleReferenceSyntax>super.withTrailingTrivia(trivia);
-    }
-
-    public withModuleName(moduleName: INameSyntax): ModuleNameModuleReferenceSyntax {
-        return this.update(moduleName);
-    }
-
-    public isTypeScriptSpecific(): boolean {
-        return true;
-    }
-    }
-
-    export class ImportDeclarationSyntax extends SyntaxNode implements IModuleElementSyntax {
-
-        constructor(public modifiers: ISyntaxList,
-                    public importKeyword: ISyntaxToken,
-                    public identifier: ISyntaxToken,
-                    public equalsToken: ISyntaxToken,
-                    public moduleReference: IModuleReferenceSyntax,
-                    public semicolonToken: ISyntaxToken,
-                    parsedInStrictMode: boolean) {
-            super(parsedInStrictMode); 
-
-            Syntax.setParentForChildren(this);
-        }
-
-    public accept(visitor: ISyntaxVisitor): any {
-        return visitor.visitImportDeclaration(this);
-    }
-
-    public kind(): SyntaxKind {
-        return SyntaxKind.ImportDeclaration;
-    }
-
-    public childCount(): number {
-        return 6;
-    }
-
-    public childAt(slot: number): ISyntaxElement {
-        switch (slot) {
-            case 0: return this.modifiers;
-            case 1: return this.importKeyword;
-            case 2: return this.identifier;
-            case 3: return this.equalsToken;
-            case 4: return this.moduleReference;
-            case 5: return this.semicolonToken;
-            default: throw Errors.invalidOperation();
-        }
-    }
-
-    public isModuleElement(): boolean {
-        return true;
-    }
-
-    public update(modifiers: ISyntaxList,
-                  importKeyword: ISyntaxToken,
-                  identifier: ISyntaxToken,
-                  equalsToken: ISyntaxToken,
-                  moduleReference: IModuleReferenceSyntax,
-                  semicolonToken: ISyntaxToken): ImportDeclarationSyntax {
-        if (this.modifiers === modifiers && this.importKeyword === importKeyword && this.identifier === identifier && this.equalsToken === equalsToken && this.moduleReference === moduleReference && this.semicolonToken === semicolonToken) {
-            return this;
-        }
-
-        return new ImportDeclarationSyntax(modifiers, importKeyword, identifier, equalsToken, moduleReference, semicolonToken, /*parsedInStrictMode:*/ this.parsedInStrictMode());
-    }
-
-    public static create(importKeyword: ISyntaxToken,
-                         identifier: ISyntaxToken,
-                         equalsToken: ISyntaxToken,
-                         moduleReference: IModuleReferenceSyntax,
-                         semicolonToken: ISyntaxToken): ImportDeclarationSyntax {
-        return new ImportDeclarationSyntax(Syntax.emptyList, importKeyword, identifier, equalsToken, moduleReference, semicolonToken, /*parsedInStrictMode:*/ false);
-    }
-
-    public static create1(identifier: ISyntaxToken,
-                          moduleReference: IModuleReferenceSyntax): ImportDeclarationSyntax {
-        return new ImportDeclarationSyntax(Syntax.emptyList, Syntax.token(SyntaxKind.ImportKeyword), identifier, Syntax.token(SyntaxKind.EqualsToken), moduleReference, Syntax.token(SyntaxKind.SemicolonToken), /*parsedInStrictMode:*/ false);
-    }
-
-    public withLeadingTrivia(trivia: ISyntaxTriviaList): ImportDeclarationSyntax {
-        return <ImportDeclarationSyntax>super.withLeadingTrivia(trivia);
-    }
-
-    public withTrailingTrivia(trivia: ISyntaxTriviaList): ImportDeclarationSyntax {
-        return <ImportDeclarationSyntax>super.withTrailingTrivia(trivia);
-    }
-
-    public withModifiers(modifiers: ISyntaxList): ImportDeclarationSyntax {
-        return this.update(modifiers, this.importKeyword, this.identifier, this.equalsToken, this.moduleReference, this.semicolonToken);
-    }
-
-    public withModifier(modifier: ISyntaxToken): ImportDeclarationSyntax {
-        return this.withModifiers(Syntax.list([modifier]));
-    }
-
-    public withImportKeyword(importKeyword: ISyntaxToken): ImportDeclarationSyntax {
-        return this.update(this.modifiers, importKeyword, this.identifier, this.equalsToken, this.moduleReference, this.semicolonToken);
-    }
-
-    public withIdentifier(identifier: ISyntaxToken): ImportDeclarationSyntax {
-        return this.update(this.modifiers, this.importKeyword, identifier, this.equalsToken, this.moduleReference, this.semicolonToken);
-    }
-
-    public withEqualsToken(equalsToken: ISyntaxToken): ImportDeclarationSyntax {
-        return this.update(this.modifiers, this.importKeyword, this.identifier, equalsToken, this.moduleReference, this.semicolonToken);
-    }
-
-    public withModuleReference(moduleReference: IModuleReferenceSyntax): ImportDeclarationSyntax {
-        return this.update(this.modifiers, this.importKeyword, this.identifier, this.equalsToken, moduleReference, this.semicolonToken);
-    }
-
-    public withSemicolonToken(semicolonToken: ISyntaxToken): ImportDeclarationSyntax {
-        return this.update(this.modifiers, this.importKeyword, this.identifier, this.equalsToken, this.moduleReference, semicolonToken);
-    }
-
-    public isTypeScriptSpecific(): boolean {
-        return true;
-    }
-    }
-
-    export class ExportAssignmentSyntax extends SyntaxNode implements IModuleElementSyntax {
-
-        constructor(public exportKeyword: ISyntaxToken,
-                    public equalsToken: ISyntaxToken,
-                    public identifier: ISyntaxToken,
-                    public semicolonToken: ISyntaxToken,
-                    parsedInStrictMode: boolean) {
-            super(parsedInStrictMode); 
-
-            Syntax.setParentForChildren(this);
-        }
-
-    public accept(visitor: ISyntaxVisitor): any {
-        return visitor.visitExportAssignment(this);
-    }
-
-    public kind(): SyntaxKind {
-        return SyntaxKind.ExportAssignment;
-    }
-
-    public childCount(): number {
-        return 4;
-    }
-
-    public childAt(slot: number): ISyntaxElement {
-        switch (slot) {
-            case 0: return this.exportKeyword;
-            case 1: return this.equalsToken;
-            case 2: return this.identifier;
-            case 3: return this.semicolonToken;
-            default: throw Errors.invalidOperation();
-        }
-    }
-
-    public isModuleElement(): boolean {
-        return true;
-    }
-
-    public update(exportKeyword: ISyntaxToken,
-                  equalsToken: ISyntaxToken,
-                  identifier: ISyntaxToken,
-                  semicolonToken: ISyntaxToken): ExportAssignmentSyntax {
-        if (this.exportKeyword === exportKeyword && this.equalsToken === equalsToken && this.identifier === identifier && this.semicolonToken === semicolonToken) {
-            return this;
-        }
-
-        return new ExportAssignmentSyntax(exportKeyword, equalsToken, identifier, semicolonToken, /*parsedInStrictMode:*/ this.parsedInStrictMode());
-    }
-
-    public static create1(identifier: ISyntaxToken): ExportAssignmentSyntax {
-        return new ExportAssignmentSyntax(Syntax.token(SyntaxKind.ExportKeyword), Syntax.token(SyntaxKind.EqualsToken), identifier, Syntax.token(SyntaxKind.SemicolonToken), /*parsedInStrictMode:*/ false);
-    }
-
-    public withLeadingTrivia(trivia: ISyntaxTriviaList): ExportAssignmentSyntax {
-        return <ExportAssignmentSyntax>super.withLeadingTrivia(trivia);
-    }
-
-    public withTrailingTrivia(trivia: ISyntaxTriviaList): ExportAssignmentSyntax {
-        return <ExportAssignmentSyntax>super.withTrailingTrivia(trivia);
-    }
-
-    public withExportKeyword(exportKeyword: ISyntaxToken): ExportAssignmentSyntax {
-        return this.update(exportKeyword, this.equalsToken, this.identifier, this.semicolonToken);
-    }
-
-    public withEqualsToken(equalsToken: ISyntaxToken): ExportAssignmentSyntax {
-        return this.update(this.exportKeyword, equalsToken, this.identifier, this.semicolonToken);
-    }
-
-    public withIdentifier(identifier: ISyntaxToken): ExportAssignmentSyntax {
-        return this.update(this.exportKeyword, this.equalsToken, identifier, this.semicolonToken);
-    }
-
-    public withSemicolonToken(semicolonToken: ISyntaxToken): ExportAssignmentSyntax {
-        return this.update(this.exportKeyword, this.equalsToken, this.identifier, semicolonToken);
-    }
-
-    public isTypeScriptSpecific(): boolean {
-        return true;
-    }
-    }
-
-    export class ClassDeclarationSyntax extends SyntaxNode implements IModuleElementSyntax {
-
-        constructor(public modifiers: ISyntaxList,
-                    public classKeyword: ISyntaxToken,
-                    public identifier: ISyntaxToken,
-                    public typeParameterList: TypeParameterListSyntax,
-                    public heritageClauses: ISyntaxList,
-                    public openBraceToken: ISyntaxToken,
-                    public classElements: ISyntaxList,
-                    public closeBraceToken: ISyntaxToken,
-                    parsedInStrictMode: boolean) {
-            super(parsedInStrictMode); 
-
-            Syntax.setParentForChildren(this);
-        }
-
-    public accept(visitor: ISyntaxVisitor): any {
-        return visitor.visitClassDeclaration(this);
-    }
-
-    public kind(): SyntaxKind {
-        return SyntaxKind.ClassDeclaration;
-    }
-
-    public childCount(): number {
-        return 8;
-    }
-
-    public childAt(slot: number): ISyntaxElement {
-        switch (slot) {
-            case 0: return this.modifiers;
-            case 1: return this.classKeyword;
-            case 2: return this.identifier;
-            case 3: return this.typeParameterList;
-            case 4: return this.heritageClauses;
-            case 5: return this.openBraceToken;
-            case 6: return this.classElements;
-            case 7: return this.closeBraceToken;
-            default: throw Errors.invalidOperation();
-        }
-    }
-
-    public isModuleElement(): boolean {
-        return true;
-    }
-
-    public update(modifiers: ISyntaxList,
-                  classKeyword: ISyntaxToken,
-                  identifier: ISyntaxToken,
-                  typeParameterList: TypeParameterListSyntax,
-                  heritageClauses: ISyntaxList,
-                  openBraceToken: ISyntaxToken,
-                  classElements: ISyntaxList,
-                  closeBraceToken: ISyntaxToken): ClassDeclarationSyntax {
-        if (this.modifiers === modifiers && this.classKeyword === classKeyword && this.identifier === identifier && this.typeParameterList === typeParameterList && this.heritageClauses === heritageClauses && this.openBraceToken === openBraceToken && this.classElements === classElements && this.closeBraceToken === closeBraceToken) {
-            return this;
-        }
-
-        return new ClassDeclarationSyntax(modifiers, classKeyword, identifier, typeParameterList, heritageClauses, openBraceToken, classElements, closeBraceToken, /*parsedInStrictMode:*/ this.parsedInStrictMode());
-    }
-
-    public static create(classKeyword: ISyntaxToken,
-                         identifier: ISyntaxToken,
-                         openBraceToken: ISyntaxToken,
-                         closeBraceToken: ISyntaxToken): ClassDeclarationSyntax {
-        return new ClassDeclarationSyntax(Syntax.emptyList, classKeyword, identifier, null, Syntax.emptyList, openBraceToken, Syntax.emptyList, closeBraceToken, /*parsedInStrictMode:*/ false);
-    }
-
-    public static create1(identifier: ISyntaxToken): ClassDeclarationSyntax {
-        return new ClassDeclarationSyntax(Syntax.emptyList, Syntax.token(SyntaxKind.ClassKeyword), identifier, null, Syntax.emptyList, Syntax.token(SyntaxKind.OpenBraceToken), Syntax.emptyList, Syntax.token(SyntaxKind.CloseBraceToken), /*parsedInStrictMode:*/ false);
-    }
-
-    public withLeadingTrivia(trivia: ISyntaxTriviaList): ClassDeclarationSyntax {
-        return <ClassDeclarationSyntax>super.withLeadingTrivia(trivia);
-    }
-
-    public withTrailingTrivia(trivia: ISyntaxTriviaList): ClassDeclarationSyntax {
-        return <ClassDeclarationSyntax>super.withTrailingTrivia(trivia);
-    }
-
-    public withModifiers(modifiers: ISyntaxList): ClassDeclarationSyntax {
-        return this.update(modifiers, this.classKeyword, this.identifier, this.typeParameterList, this.heritageClauses, this.openBraceToken, this.classElements, this.closeBraceToken);
-    }
-
-    public withModifier(modifier: ISyntaxToken): ClassDeclarationSyntax {
-        return this.withModifiers(Syntax.list([modifier]));
-    }
-
-    public withClassKeyword(classKeyword: ISyntaxToken): ClassDeclarationSyntax {
-        return this.update(this.modifiers, classKeyword, this.identifier, this.typeParameterList, this.heritageClauses, this.openBraceToken, this.classElements, this.closeBraceToken);
-    }
-
-    public withIdentifier(identifier: ISyntaxToken): ClassDeclarationSyntax {
-        return this.update(this.modifiers, this.classKeyword, identifier, this.typeParameterList, this.heritageClauses, this.openBraceToken, this.classElements, this.closeBraceToken);
-    }
-
-    public withTypeParameterList(typeParameterList: TypeParameterListSyntax): ClassDeclarationSyntax {
-        return this.update(this.modifiers, this.classKeyword, this.identifier, typeParameterList, this.heritageClauses, this.openBraceToken, this.classElements, this.closeBraceToken);
-    }
-
-    public withHeritageClauses(heritageClauses: ISyntaxList): ClassDeclarationSyntax {
-        return this.update(this.modifiers, this.classKeyword, this.identifier, this.typeParameterList, heritageClauses, this.openBraceToken, this.classElements, this.closeBraceToken);
-    }
-
-    public withHeritageClause(heritageClause: HeritageClauseSyntax): ClassDeclarationSyntax {
-        return this.withHeritageClauses(Syntax.list([heritageClause]));
-    }
-
-    public withOpenBraceToken(openBraceToken: ISyntaxToken): ClassDeclarationSyntax {
-        return this.update(this.modifiers, this.classKeyword, this.identifier, this.typeParameterList, this.heritageClauses, openBraceToken, this.classElements, this.closeBraceToken);
-    }
-
-    public withClassElements(classElements: ISyntaxList): ClassDeclarationSyntax {
-        return this.update(this.modifiers, this.classKeyword, this.identifier, this.typeParameterList, this.heritageClauses, this.openBraceToken, classElements, this.closeBraceToken);
-    }
-
-    public withClassElement(classElement: IClassElementSyntax): ClassDeclarationSyntax {
-        return this.withClassElements(Syntax.list([classElement]));
-    }
-
-    public withCloseBraceToken(closeBraceToken: ISyntaxToken): ClassDeclarationSyntax {
-        return this.update(this.modifiers, this.classKeyword, this.identifier, this.typeParameterList, this.heritageClauses, this.openBraceToken, this.classElements, closeBraceToken);
-    }
-
-    public isTypeScriptSpecific(): boolean {
-        return true;
-    }
-    }
-
-    export class InterfaceDeclarationSyntax extends SyntaxNode implements IModuleElementSyntax {
-
-        constructor(public modifiers: ISyntaxList,
-                    public interfaceKeyword: ISyntaxToken,
-                    public identifier: ISyntaxToken,
-                    public typeParameterList: TypeParameterListSyntax,
-                    public heritageClauses: ISyntaxList,
-                    public body: ObjectTypeSyntax,
-                    parsedInStrictMode: boolean) {
-            super(parsedInStrictMode); 
-
-            Syntax.setParentForChildren(this);
-        }
-
-    public accept(visitor: ISyntaxVisitor): any {
-        return visitor.visitInterfaceDeclaration(this);
-    }
-
-    public kind(): SyntaxKind {
-        return SyntaxKind.InterfaceDeclaration;
-    }
-
-    public childCount(): number {
-        return 6;
-    }
-
-    public childAt(slot: number): ISyntaxElement {
-        switch (slot) {
-            case 0: return this.modifiers;
-            case 1: return this.interfaceKeyword;
-            case 2: return this.identifier;
-            case 3: return this.typeParameterList;
-            case 4: return this.heritageClauses;
-            case 5: return this.body;
-            default: throw Errors.invalidOperation();
-        }
-    }
-
-    public isModuleElement(): boolean {
-        return true;
-    }
-
-    public update(modifiers: ISyntaxList,
-                  interfaceKeyword: ISyntaxToken,
-                  identifier: ISyntaxToken,
-                  typeParameterList: TypeParameterListSyntax,
-                  heritageClauses: ISyntaxList,
-                  body: ObjectTypeSyntax): InterfaceDeclarationSyntax {
-        if (this.modifiers === modifiers && this.interfaceKeyword === interfaceKeyword && this.identifier === identifier && this.typeParameterList === typeParameterList && this.heritageClauses === heritageClauses && this.body === body) {
-            return this;
-        }
-
-        return new InterfaceDeclarationSyntax(modifiers, interfaceKeyword, identifier, typeParameterList, heritageClauses, body, /*parsedInStrictMode:*/ this.parsedInStrictMode());
-    }
-
-    public static create(interfaceKeyword: ISyntaxToken,
-                         identifier: ISyntaxToken,
-                         body: ObjectTypeSyntax): InterfaceDeclarationSyntax {
-        return new InterfaceDeclarationSyntax(Syntax.emptyList, interfaceKeyword, identifier, null, Syntax.emptyList, body, /*parsedInStrictMode:*/ false);
-    }
-
-    public static create1(identifier: ISyntaxToken): InterfaceDeclarationSyntax {
-        return new InterfaceDeclarationSyntax(Syntax.emptyList, Syntax.token(SyntaxKind.InterfaceKeyword), identifier, null, Syntax.emptyList, ObjectTypeSyntax.create1(), /*parsedInStrictMode:*/ false);
-    }
-
-    public withLeadingTrivia(trivia: ISyntaxTriviaList): InterfaceDeclarationSyntax {
-        return <InterfaceDeclarationSyntax>super.withLeadingTrivia(trivia);
-    }
-
-    public withTrailingTrivia(trivia: ISyntaxTriviaList): InterfaceDeclarationSyntax {
-        return <InterfaceDeclarationSyntax>super.withTrailingTrivia(trivia);
-    }
-
-    public withModifiers(modifiers: ISyntaxList): InterfaceDeclarationSyntax {
-        return this.update(modifiers, this.interfaceKeyword, this.identifier, this.typeParameterList, this.heritageClauses, this.body);
-    }
-
-    public withModifier(modifier: ISyntaxToken): InterfaceDeclarationSyntax {
-        return this.withModifiers(Syntax.list([modifier]));
-    }
-
-    public withInterfaceKeyword(interfaceKeyword: ISyntaxToken): InterfaceDeclarationSyntax {
-        return this.update(this.modifiers, interfaceKeyword, this.identifier, this.typeParameterList, this.heritageClauses, this.body);
-    }
-
-    public withIdentifier(identifier: ISyntaxToken): InterfaceDeclarationSyntax {
-        return this.update(this.modifiers, this.interfaceKeyword, identifier, this.typeParameterList, this.heritageClauses, this.body);
-    }
-
-    public withTypeParameterList(typeParameterList: TypeParameterListSyntax): InterfaceDeclarationSyntax {
-        return this.update(this.modifiers, this.interfaceKeyword, this.identifier, typeParameterList, this.heritageClauses, this.body);
-    }
-
-    public withHeritageClauses(heritageClauses: ISyntaxList): InterfaceDeclarationSyntax {
-        return this.update(this.modifiers, this.interfaceKeyword, this.identifier, this.typeParameterList, heritageClauses, this.body);
-    }
-
-    public withHeritageClause(heritageClause: HeritageClauseSyntax): InterfaceDeclarationSyntax {
-        return this.withHeritageClauses(Syntax.list([heritageClause]));
-    }
-
-    public withBody(body: ObjectTypeSyntax): InterfaceDeclarationSyntax {
-        return this.update(this.modifiers, this.interfaceKeyword, this.identifier, this.typeParameterList, this.heritageClauses, body);
-    }
-
-    public isTypeScriptSpecific(): boolean {
-        return true;
-    }
-    }
-
-    export class HeritageClauseSyntax extends SyntaxNode {
-
-        constructor(public extendsOrImplementsKeyword: ISyntaxToken,
-                    public typeNames: ISeparatedSyntaxList,
-                    parsedInStrictMode: boolean) {
-            super(parsedInStrictMode); 
-
-            Syntax.setParentForChildren(this);
-        }
-
-    public accept(visitor: ISyntaxVisitor): any {
-        return visitor.visitHeritageClause(this);
-    }
-
-    public kind(): SyntaxKind {
-        return SyntaxKind.HeritageClause;
-    }
-
-    public childCount(): number {
-        return 2;
-    }
-
-    public childAt(slot: number): ISyntaxElement {
-        switch (slot) {
-            case 0: return this.extendsOrImplementsKeyword;
-            case 1: return this.typeNames;
-            default: throw Errors.invalidOperation();
-        }
-    }
-
-    public update(extendsOrImplementsKeyword: ISyntaxToken,
-                  typeNames: ISeparatedSyntaxList): HeritageClauseSyntax {
-        if (this.extendsOrImplementsKeyword === extendsOrImplementsKeyword && this.typeNames === typeNames) {
-            return this;
-        }
-
-        return new HeritageClauseSyntax(extendsOrImplementsKeyword, typeNames, /*parsedInStrictMode:*/ this.parsedInStrictMode());
-    }
-
-    public withLeadingTrivia(trivia: ISyntaxTriviaList): HeritageClauseSyntax {
-        return <HeritageClauseSyntax>super.withLeadingTrivia(trivia);
-    }
-
-    public withTrailingTrivia(trivia: ISyntaxTriviaList): HeritageClauseSyntax {
-        return <HeritageClauseSyntax>super.withTrailingTrivia(trivia);
-    }
-
-    public withExtendsOrImplementsKeyword(extendsOrImplementsKeyword: ISyntaxToken): HeritageClauseSyntax {
-        return this.update(extendsOrImplementsKeyword, this.typeNames);
-    }
-
-    public withTypeNames(typeNames: ISeparatedSyntaxList): HeritageClauseSyntax {
-        return this.update(this.extendsOrImplementsKeyword, typeNames);
-    }
-
-    public withTypeName(typeName: INameSyntax): HeritageClauseSyntax {
-        return this.withTypeNames(Syntax.separatedList([typeName]));
-    }
-
-    public isTypeScriptSpecific(): boolean {
-        return true;
-    }
-    }
-
-    export class ModuleDeclarationSyntax extends SyntaxNode implements IModuleElementSyntax {
-
-        constructor(public modifiers: ISyntaxList,
-                    public moduleKeyword: ISyntaxToken,
-                    public moduleName: INameSyntax,
-                    public stringLiteral: ISyntaxToken,
-                    public openBraceToken: ISyntaxToken,
-                    public moduleElements: ISyntaxList,
-                    public closeBraceToken: ISyntaxToken,
-                    parsedInStrictMode: boolean) {
-            super(parsedInStrictMode); 
-
-            Syntax.setParentForChildren(this);
-        }
-
-    public accept(visitor: ISyntaxVisitor): any {
-        return visitor.visitModuleDeclaration(this);
-    }
-
-    public kind(): SyntaxKind {
-        return SyntaxKind.ModuleDeclaration;
-    }
-
-    public childCount(): number {
-        return 7;
-    }
-
-    public childAt(slot: number): ISyntaxElement {
-        switch (slot) {
-            case 0: return this.modifiers;
-            case 1: return this.moduleKeyword;
-            case 2: return this.moduleName;
-            case 3: return this.stringLiteral;
-            case 4: return this.openBraceToken;
-            case 5: return this.moduleElements;
-            case 6: return this.closeBraceToken;
-            default: throw Errors.invalidOperation();
-        }
-    }
-
-    public isModuleElement(): boolean {
-        return true;
-    }
-
-    public update(modifiers: ISyntaxList,
-                  moduleKeyword: ISyntaxToken,
-                  moduleName: INameSyntax,
-                  stringLiteral: ISyntaxToken,
-                  openBraceToken: ISyntaxToken,
-                  moduleElements: ISyntaxList,
-                  closeBraceToken: ISyntaxToken): ModuleDeclarationSyntax {
-        if (this.modifiers === modifiers && this.moduleKeyword === moduleKeyword && this.moduleName === moduleName && this.stringLiteral === stringLiteral && this.openBraceToken === openBraceToken && this.moduleElements === moduleElements && this.closeBraceToken === closeBraceToken) {
-            return this;
-        }
-
-        return new ModuleDeclarationSyntax(modifiers, moduleKeyword, moduleName, stringLiteral, openBraceToken, moduleElements, closeBraceToken, /*parsedInStrictMode:*/ this.parsedInStrictMode());
-    }
-
-    public static create(moduleKeyword: ISyntaxToken,
-                         openBraceToken: ISyntaxToken,
-                         closeBraceToken: ISyntaxToken): ModuleDeclarationSyntax {
-        return new ModuleDeclarationSyntax(Syntax.emptyList, moduleKeyword, null, null, openBraceToken, Syntax.emptyList, closeBraceToken, /*parsedInStrictMode:*/ false);
-    }
-
-    public static create1(): ModuleDeclarationSyntax {
-        return new ModuleDeclarationSyntax(Syntax.emptyList, Syntax.token(SyntaxKind.ModuleKeyword), null, null, Syntax.token(SyntaxKind.OpenBraceToken), Syntax.emptyList, Syntax.token(SyntaxKind.CloseBraceToken), /*parsedInStrictMode:*/ false);
-    }
-
-    public withLeadingTrivia(trivia: ISyntaxTriviaList): ModuleDeclarationSyntax {
-        return <ModuleDeclarationSyntax>super.withLeadingTrivia(trivia);
-    }
-
-    public withTrailingTrivia(trivia: ISyntaxTriviaList): ModuleDeclarationSyntax {
-        return <ModuleDeclarationSyntax>super.withTrailingTrivia(trivia);
-    }
-
-    public withModifiers(modifiers: ISyntaxList): ModuleDeclarationSyntax {
-        return this.update(modifiers, this.moduleKeyword, this.moduleName, this.stringLiteral, this.openBraceToken, this.moduleElements, this.closeBraceToken);
-    }
-
-    public withModifier(modifier: ISyntaxToken): ModuleDeclarationSyntax {
-        return this.withModifiers(Syntax.list([modifier]));
-    }
-
-    public withModuleKeyword(moduleKeyword: ISyntaxToken): ModuleDeclarationSyntax {
-        return this.update(this.modifiers, moduleKeyword, this.moduleName, this.stringLiteral, this.openBraceToken, this.moduleElements, this.closeBraceToken);
-    }
-
-    public withModuleName(moduleName: INameSyntax): ModuleDeclarationSyntax {
-        return this.update(this.modifiers, this.moduleKeyword, moduleName, this.stringLiteral, this.openBraceToken, this.moduleElements, this.closeBraceToken);
-    }
-
-    public withStringLiteral(stringLiteral: ISyntaxToken): ModuleDeclarationSyntax {
-        return this.update(this.modifiers, this.moduleKeyword, this.moduleName, stringLiteral, this.openBraceToken, this.moduleElements, this.closeBraceToken);
-    }
-
-    public withOpenBraceToken(openBraceToken: ISyntaxToken): ModuleDeclarationSyntax {
-        return this.update(this.modifiers, this.moduleKeyword, this.moduleName, this.stringLiteral, openBraceToken, this.moduleElements, this.closeBraceToken);
-    }
-
-    public withModuleElements(moduleElements: ISyntaxList): ModuleDeclarationSyntax {
-        return this.update(this.modifiers, this.moduleKeyword, this.moduleName, this.stringLiteral, this.openBraceToken, moduleElements, this.closeBraceToken);
-    }
-
-    public withModuleElement(moduleElement: IModuleElementSyntax): ModuleDeclarationSyntax {
-        return this.withModuleElements(Syntax.list([moduleElement]));
-    }
-
-    public withCloseBraceToken(closeBraceToken: ISyntaxToken): ModuleDeclarationSyntax {
-        return this.update(this.modifiers, this.moduleKeyword, this.moduleName, this.stringLiteral, this.openBraceToken, this.moduleElements, closeBraceToken);
-    }
-
-    public isTypeScriptSpecific(): boolean {
-        return true;
-    }
-    }
-
-    export class FunctionDeclarationSyntax extends SyntaxNode implements IStatementSyntax {
-
-        constructor(public modifiers: ISyntaxList,
-                    public functionKeyword: ISyntaxToken,
-                    public identifier: ISyntaxToken,
-                    public callSignature: CallSignatureSyntax,
-                    public block: BlockSyntax,
-                    public semicolonToken: ISyntaxToken,
-                    parsedInStrictMode: boolean) {
-            super(parsedInStrictMode); 
-
-            Syntax.setParentForChildren(this);
-        }
-
-    public accept(visitor: ISyntaxVisitor): any {
-        return visitor.visitFunctionDeclaration(this);
-    }
-
-    public kind(): SyntaxKind {
-        return SyntaxKind.FunctionDeclaration;
-    }
-
-    public childCount(): number {
-        return 6;
-    }
-
-    public childAt(slot: number): ISyntaxElement {
-        switch (slot) {
-            case 0: return this.modifiers;
-            case 1: return this.functionKeyword;
-            case 2: return this.identifier;
-            case 3: return this.callSignature;
-            case 4: return this.block;
-            case 5: return this.semicolonToken;
-            default: throw Errors.invalidOperation();
-        }
-    }
-
-    public isStatement(): boolean {
-        return true;
-    }
-
-    public isModuleElement(): boolean {
-        return true;
-    }
-
-    public update(modifiers: ISyntaxList,
-                  functionKeyword: ISyntaxToken,
-                  identifier: ISyntaxToken,
-                  callSignature: CallSignatureSyntax,
-                  block: BlockSyntax,
-                  semicolonToken: ISyntaxToken): FunctionDeclarationSyntax {
-        if (this.modifiers === modifiers && this.functionKeyword === functionKeyword && this.identifier === identifier && this.callSignature === callSignature && this.block === block && this.semicolonToken === semicolonToken) {
-            return this;
-        }
-
-        return new FunctionDeclarationSyntax(modifiers, functionKeyword, identifier, callSignature, block, semicolonToken, /*parsedInStrictMode:*/ this.parsedInStrictMode());
-    }
-
-    public static create(functionKeyword: ISyntaxToken,
-                         identifier: ISyntaxToken,
-                         callSignature: CallSignatureSyntax): FunctionDeclarationSyntax {
-        return new FunctionDeclarationSyntax(Syntax.emptyList, functionKeyword, identifier, callSignature, null, null, /*parsedInStrictMode:*/ false);
-    }
-
-    public static create1(identifier: ISyntaxToken): FunctionDeclarationSyntax {
-        return new FunctionDeclarationSyntax(Syntax.emptyList, Syntax.token(SyntaxKind.FunctionKeyword), identifier, CallSignatureSyntax.create1(), null, null, /*parsedInStrictMode:*/ false);
-    }
-
-    public withLeadingTrivia(trivia: ISyntaxTriviaList): FunctionDeclarationSyntax {
-        return <FunctionDeclarationSyntax>super.withLeadingTrivia(trivia);
-    }
-
-    public withTrailingTrivia(trivia: ISyntaxTriviaList): FunctionDeclarationSyntax {
-        return <FunctionDeclarationSyntax>super.withTrailingTrivia(trivia);
-    }
-
-    public withModifiers(modifiers: ISyntaxList): FunctionDeclarationSyntax {
-        return this.update(modifiers, this.functionKeyword, this.identifier, this.callSignature, this.block, this.semicolonToken);
-    }
-
-    public withModifier(modifier: ISyntaxToken): FunctionDeclarationSyntax {
-        return this.withModifiers(Syntax.list([modifier]));
-    }
-
-    public withFunctionKeyword(functionKeyword: ISyntaxToken): FunctionDeclarationSyntax {
-        return this.update(this.modifiers, functionKeyword, this.identifier, this.callSignature, this.block, this.semicolonToken);
-    }
-
-    public withIdentifier(identifier: ISyntaxToken): FunctionDeclarationSyntax {
-        return this.update(this.modifiers, this.functionKeyword, identifier, this.callSignature, this.block, this.semicolonToken);
-    }
-
-    public withCallSignature(callSignature: CallSignatureSyntax): FunctionDeclarationSyntax {
-        return this.update(this.modifiers, this.functionKeyword, this.identifier, callSignature, this.block, this.semicolonToken);
-    }
-
-    public withBlock(block: BlockSyntax): FunctionDeclarationSyntax {
-        return this.update(this.modifiers, this.functionKeyword, this.identifier, this.callSignature, block, this.semicolonToken);
-    }
-
-    public withSemicolonToken(semicolonToken: ISyntaxToken): FunctionDeclarationSyntax {
-        return this.update(this.modifiers, this.functionKeyword, this.identifier, this.callSignature, this.block, semicolonToken);
-    }
-
-    public isTypeScriptSpecific(): boolean {
-        if (this.modifiers.childCount() > 0) { return true; }
-        if (this.callSignature.isTypeScriptSpecific()) { return true; }
-        if (this.block !== null && this.block.isTypeScriptSpecific()) { return true; }
-        return false;
-    }
-    }
-
-    export class VariableStatementSyntax extends SyntaxNode implements IStatementSyntax {
-
-        constructor(public modifiers: ISyntaxList,
-                    public variableDeclaration: VariableDeclarationSyntax,
-                    public semicolonToken: ISyntaxToken,
-                    parsedInStrictMode: boolean) {
-            super(parsedInStrictMode); 
-
-            Syntax.setParentForChildren(this);
-        }
-
-    public accept(visitor: ISyntaxVisitor): any {
-        return visitor.visitVariableStatement(this);
-    }
-
-    public kind(): SyntaxKind {
-        return SyntaxKind.VariableStatement;
-    }
-
-    public childCount(): number {
-        return 3;
-    }
-
-    public childAt(slot: number): ISyntaxElement {
-        switch (slot) {
-            case 0: return this.modifiers;
-            case 1: return this.variableDeclaration;
-            case 2: return this.semicolonToken;
-            default: throw Errors.invalidOperation();
-        }
-    }
-
-    public isStatement(): boolean {
-        return true;
-    }
-
-    public isModuleElement(): boolean {
-        return true;
-    }
-
-    public update(modifiers: ISyntaxList,
-                  variableDeclaration: VariableDeclarationSyntax,
-                  semicolonToken: ISyntaxToken): VariableStatementSyntax {
-        if (this.modifiers === modifiers && this.variableDeclaration === variableDeclaration && this.semicolonToken === semicolonToken) {
-            return this;
-        }
-
-        return new VariableStatementSyntax(modifiers, variableDeclaration, semicolonToken, /*parsedInStrictMode:*/ this.parsedInStrictMode());
-    }
-
-    public static create(variableDeclaration: VariableDeclarationSyntax,
-                         semicolonToken: ISyntaxToken): VariableStatementSyntax {
-        return new VariableStatementSyntax(Syntax.emptyList, variableDeclaration, semicolonToken, /*parsedInStrictMode:*/ false);
-    }
-
-    public static create1(variableDeclaration: VariableDeclarationSyntax): VariableStatementSyntax {
-        return new VariableStatementSyntax(Syntax.emptyList, variableDeclaration, Syntax.token(SyntaxKind.SemicolonToken), /*parsedInStrictMode:*/ false);
-    }
-
-    public withLeadingTrivia(trivia: ISyntaxTriviaList): VariableStatementSyntax {
-        return <VariableStatementSyntax>super.withLeadingTrivia(trivia);
-    }
-
-    public withTrailingTrivia(trivia: ISyntaxTriviaList): VariableStatementSyntax {
-        return <VariableStatementSyntax>super.withTrailingTrivia(trivia);
-    }
-
-    public withModifiers(modifiers: ISyntaxList): VariableStatementSyntax {
-        return this.update(modifiers, this.variableDeclaration, this.semicolonToken);
-    }
-
-    public withModifier(modifier: ISyntaxToken): VariableStatementSyntax {
-        return this.withModifiers(Syntax.list([modifier]));
-    }
-
-    public withVariableDeclaration(variableDeclaration: VariableDeclarationSyntax): VariableStatementSyntax {
-        return this.update(this.modifiers, variableDeclaration, this.semicolonToken);
-    }
-
-    public withSemicolonToken(semicolonToken: ISyntaxToken): VariableStatementSyntax {
-        return this.update(this.modifiers, this.variableDeclaration, semicolonToken);
-    }
-
-    public isTypeScriptSpecific(): boolean {
-        if (this.modifiers.childCount() > 0) { return true; }
-        if (this.variableDeclaration.isTypeScriptSpecific()) { return true; }
-        return false;
-    }
-    }
-
-    export class VariableDeclarationSyntax extends SyntaxNode {
-
-        constructor(public varKeyword: ISyntaxToken,
-                    public variableDeclarators: ISeparatedSyntaxList,
-                    parsedInStrictMode: boolean) {
-            super(parsedInStrictMode); 
-
-            Syntax.setParentForChildren(this);
-        }
-
-    public accept(visitor: ISyntaxVisitor): any {
-        return visitor.visitVariableDeclaration(this);
-    }
-
-    public kind(): SyntaxKind {
-        return SyntaxKind.VariableDeclaration;
-    }
-
-    public childCount(): number {
-        return 2;
-    }
-
-    public childAt(slot: number): ISyntaxElement {
-        switch (slot) {
-            case 0: return this.varKeyword;
-            case 1: return this.variableDeclarators;
-            default: throw Errors.invalidOperation();
-        }
-    }
-
-    public update(varKeyword: ISyntaxToken,
-                  variableDeclarators: ISeparatedSyntaxList): VariableDeclarationSyntax {
-        if (this.varKeyword === varKeyword && this.variableDeclarators === variableDeclarators) {
-            return this;
-        }
-
-        return new VariableDeclarationSyntax(varKeyword, variableDeclarators, /*parsedInStrictMode:*/ this.parsedInStrictMode());
-    }
-
-    public static create1(variableDeclarators: ISeparatedSyntaxList): VariableDeclarationSyntax {
-        return new VariableDeclarationSyntax(Syntax.token(SyntaxKind.VarKeyword), variableDeclarators, /*parsedInStrictMode:*/ false);
-    }
-
-    public withLeadingTrivia(trivia: ISyntaxTriviaList): VariableDeclarationSyntax {
-        return <VariableDeclarationSyntax>super.withLeadingTrivia(trivia);
-    }
-
-    public withTrailingTrivia(trivia: ISyntaxTriviaList): VariableDeclarationSyntax {
-        return <VariableDeclarationSyntax>super.withTrailingTrivia(trivia);
-    }
-
-    public withVarKeyword(varKeyword: ISyntaxToken): VariableDeclarationSyntax {
-        return this.update(varKeyword, this.variableDeclarators);
-    }
-
-    public withVariableDeclarators(variableDeclarators: ISeparatedSyntaxList): VariableDeclarationSyntax {
-        return this.update(this.varKeyword, variableDeclarators);
-    }
-
-    public withVariableDeclarator(variableDeclarator: VariableDeclaratorSyntax): VariableDeclarationSyntax {
-        return this.withVariableDeclarators(Syntax.separatedList([variableDeclarator]));
-    }
-
-    public isTypeScriptSpecific(): boolean {
-        if (this.variableDeclarators.isTypeScriptSpecific()) { return true; }
-        return false;
-    }
-    }
-
-    export class VariableDeclaratorSyntax extends SyntaxNode {
-
-        constructor(public identifier: ISyntaxToken,
-                    public typeAnnotation: TypeAnnotationSyntax,
-                    public equalsValueClause: EqualsValueClauseSyntax,
-                    parsedInStrictMode: boolean) {
-            super(parsedInStrictMode); 
-
-            Syntax.setParentForChildren(this);
-        }
-
-    public accept(visitor: ISyntaxVisitor): any {
-        return visitor.visitVariableDeclarator(this);
-    }
-
-    public kind(): SyntaxKind {
-        return SyntaxKind.VariableDeclarator;
-    }
-
-    public childCount(): number {
-        return 3;
-    }
-
-    public childAt(slot: number): ISyntaxElement {
-        switch (slot) {
-            case 0: return this.identifier;
-            case 1: return this.typeAnnotation;
-            case 2: return this.equalsValueClause;
-            default: throw Errors.invalidOperation();
-        }
-    }
-
-    public update(identifier: ISyntaxToken,
-                  typeAnnotation: TypeAnnotationSyntax,
-                  equalsValueClause: EqualsValueClauseSyntax): VariableDeclaratorSyntax {
-        if (this.identifier === identifier && this.typeAnnotation === typeAnnotation && this.equalsValueClause === equalsValueClause) {
-            return this;
-        }
-
-        return new VariableDeclaratorSyntax(identifier, typeAnnotation, equalsValueClause, /*parsedInStrictMode:*/ this.parsedInStrictMode());
-    }
-
-    public static create(identifier: ISyntaxToken): VariableDeclaratorSyntax {
-        return new VariableDeclaratorSyntax(identifier, null, null, /*parsedInStrictMode:*/ false);
-    }
-
-    public static create1(identifier: ISyntaxToken): VariableDeclaratorSyntax {
-        return new VariableDeclaratorSyntax(identifier, null, null, /*parsedInStrictMode:*/ false);
-    }
-
-    public withLeadingTrivia(trivia: ISyntaxTriviaList): VariableDeclaratorSyntax {
-        return <VariableDeclaratorSyntax>super.withLeadingTrivia(trivia);
-    }
-
-    public withTrailingTrivia(trivia: ISyntaxTriviaList): VariableDeclaratorSyntax {
-        return <VariableDeclaratorSyntax>super.withTrailingTrivia(trivia);
-    }
-
-    public withIdentifier(identifier: ISyntaxToken): VariableDeclaratorSyntax {
-        return this.update(identifier, this.typeAnnotation, this.equalsValueClause);
-    }
-
-    public withTypeAnnotation(typeAnnotation: TypeAnnotationSyntax): VariableDeclaratorSyntax {
-        return this.update(this.identifier, typeAnnotation, this.equalsValueClause);
-    }
-
-    public withEqualsValueClause(equalsValueClause: EqualsValueClauseSyntax): VariableDeclaratorSyntax {
-        return this.update(this.identifier, this.typeAnnotation, equalsValueClause);
-    }
-
-    public isTypeScriptSpecific(): boolean {
-        if (this.typeAnnotation !== null) { return true; }
-        if (this.equalsValueClause !== null && this.equalsValueClause.isTypeScriptSpecific()) { return true; }
-        return false;
-    }
-    }
-
-    export class EqualsValueClauseSyntax extends SyntaxNode {
-
-        constructor(public equalsToken: ISyntaxToken,
-                    public value: IExpressionSyntax,
-                    parsedInStrictMode: boolean) {
-            super(parsedInStrictMode); 
-
-            Syntax.setParentForChildren(this);
-        }
-
-    public accept(visitor: ISyntaxVisitor): any {
-        return visitor.visitEqualsValueClause(this);
-    }
-
-    public kind(): SyntaxKind {
-        return SyntaxKind.EqualsValueClause;
-    }
-
-    public childCount(): number {
-        return 2;
-    }
-
-    public childAt(slot: number): ISyntaxElement {
-        switch (slot) {
-            case 0: return this.equalsToken;
-            case 1: return this.value;
-            default: throw Errors.invalidOperation();
-        }
-    }
-
-    public update(equalsToken: ISyntaxToken,
-                  value: IExpressionSyntax): EqualsValueClauseSyntax {
-        if (this.equalsToken === equalsToken && this.value === value) {
-            return this;
-        }
-
-        return new EqualsValueClauseSyntax(equalsToken, value, /*parsedInStrictMode:*/ this.parsedInStrictMode());
-    }
-
-    public static create1(value: IExpressionSyntax): EqualsValueClauseSyntax {
-        return new EqualsValueClauseSyntax(Syntax.token(SyntaxKind.EqualsToken), value, /*parsedInStrictMode:*/ false);
-    }
-
-    public withLeadingTrivia(trivia: ISyntaxTriviaList): EqualsValueClauseSyntax {
-        return <EqualsValueClauseSyntax>super.withLeadingTrivia(trivia);
-    }
-
-    public withTrailingTrivia(trivia: ISyntaxTriviaList): EqualsValueClauseSyntax {
-        return <EqualsValueClauseSyntax>super.withTrailingTrivia(trivia);
-    }
-
-    public withEqualsToken(equalsToken: ISyntaxToken): EqualsValueClauseSyntax {
-        return this.update(equalsToken, this.value);
-    }
-
-    public withValue(value: IExpressionSyntax): EqualsValueClauseSyntax {
-        return this.update(this.equalsToken, value);
-    }
-
-    public isTypeScriptSpecific(): boolean {
-        if (this.value.isTypeScriptSpecific()) { return true; }
-        return false;
-    }
-    }
-
-    export class PrefixUnaryExpressionSyntax extends SyntaxNode implements IUnaryExpressionSyntax {
-    private _kind: SyntaxKind;
-
-        constructor(kind: SyntaxKind,
-                    public operatorToken: ISyntaxToken,
-                    public operand: IUnaryExpressionSyntax,
-                    parsedInStrictMode: boolean) {
-            super(parsedInStrictMode); 
-
-            this._kind = kind;
-            Syntax.setParentForChildren(this);
-        }
-
-    public accept(visitor: ISyntaxVisitor): any {
-        return visitor.visitPrefixUnaryExpression(this);
-    }
-
-    public childCount(): number {
-        return 2;
-    }
-
-    public childAt(slot: number): ISyntaxElement {
-        switch (slot) {
-            case 0: return this.operatorToken;
-            case 1: return this.operand;
-            default: throw Errors.invalidOperation();
-        }
-    }
-
-    public isUnaryExpression(): boolean {
-        return true;
-    }
-
-    public isExpression(): boolean {
-        return true;
-    }
-
-    public kind(): SyntaxKind {
-        return this._kind;
-    }
-
-    public update(kind: SyntaxKind,
-                  operatorToken: ISyntaxToken,
-                  operand: IUnaryExpressionSyntax): PrefixUnaryExpressionSyntax {
-        if (this._kind === kind && this.operatorToken === operatorToken && this.operand === operand) {
-            return this;
-        }
-
-        return new PrefixUnaryExpressionSyntax(kind, operatorToken, operand, /*parsedInStrictMode:*/ this.parsedInStrictMode());
-    }
-
-    public withLeadingTrivia(trivia: ISyntaxTriviaList): PrefixUnaryExpressionSyntax {
-        return <PrefixUnaryExpressionSyntax>super.withLeadingTrivia(trivia);
-    }
-
-    public withTrailingTrivia(trivia: ISyntaxTriviaList): PrefixUnaryExpressionSyntax {
-        return <PrefixUnaryExpressionSyntax>super.withTrailingTrivia(trivia);
-    }
-
-    public withKind(kind: SyntaxKind): PrefixUnaryExpressionSyntax {
-        return this.update(kind, this.operatorToken, this.operand);
-    }
-
-    public withOperatorToken(operatorToken: ISyntaxToken): PrefixUnaryExpressionSyntax {
-        return this.update(this._kind, operatorToken, this.operand);
-    }
-
-    public withOperand(operand: IUnaryExpressionSyntax): PrefixUnaryExpressionSyntax {
-        return this.update(this._kind, this.operatorToken, operand);
-    }
-
-    public isTypeScriptSpecific(): boolean {
-        if (this.operand.isTypeScriptSpecific()) { return true; }
-        return false;
-    }
-    }
-
-    export class ArrayLiteralExpressionSyntax extends SyntaxNode implements IPrimaryExpressionSyntax {
-
-        constructor(public openBracketToken: ISyntaxToken,
-                    public expressions: ISeparatedSyntaxList,
-                    public closeBracketToken: ISyntaxToken,
-                    parsedInStrictMode: boolean) {
-            super(parsedInStrictMode); 
-
-            Syntax.setParentForChildren(this);
-        }
-
-    public accept(visitor: ISyntaxVisitor): any {
-        return visitor.visitArrayLiteralExpression(this);
-    }
-
-    public kind(): SyntaxKind {
-        return SyntaxKind.ArrayLiteralExpression;
-    }
-
-    public childCount(): number {
-        return 3;
-    }
-
-    public childAt(slot: number): ISyntaxElement {
-        switch (slot) {
-            case 0: return this.openBracketToken;
-            case 1: return this.expressions;
-            case 2: return this.closeBracketToken;
-            default: throw Errors.invalidOperation();
-        }
-    }
-
-    public isPrimaryExpression(): boolean {
-        return true;
-    }
-
-    public isMemberExpression(): boolean {
-        return true;
-    }
-
-    public isPostfixExpression(): boolean {
-        return true;
-    }
-
-    public isUnaryExpression(): boolean {
-        return true;
-    }
-
-    public isExpression(): boolean {
-        return true;
-    }
-
-    public update(openBracketToken: ISyntaxToken,
-                  expressions: ISeparatedSyntaxList,
-                  closeBracketToken: ISyntaxToken): ArrayLiteralExpressionSyntax {
-        if (this.openBracketToken === openBracketToken && this.expressions === expressions && this.closeBracketToken === closeBracketToken) {
-            return this;
-        }
-
-        return new ArrayLiteralExpressionSyntax(openBracketToken, expressions, closeBracketToken, /*parsedInStrictMode:*/ this.parsedInStrictMode());
-    }
-
-    public static create(openBracketToken: ISyntaxToken,
-                         closeBracketToken: ISyntaxToken): ArrayLiteralExpressionSyntax {
-        return new ArrayLiteralExpressionSyntax(openBracketToken, Syntax.emptySeparatedList, closeBracketToken, /*parsedInStrictMode:*/ false);
-    }
-
-    public static create1(): ArrayLiteralExpressionSyntax {
-        return new ArrayLiteralExpressionSyntax(Syntax.token(SyntaxKind.OpenBracketToken), Syntax.emptySeparatedList, Syntax.token(SyntaxKind.CloseBracketToken), /*parsedInStrictMode:*/ false);
-    }
-
-    public withLeadingTrivia(trivia: ISyntaxTriviaList): ArrayLiteralExpressionSyntax {
-        return <ArrayLiteralExpressionSyntax>super.withLeadingTrivia(trivia);
-    }
-
-    public withTrailingTrivia(trivia: ISyntaxTriviaList): ArrayLiteralExpressionSyntax {
-        return <ArrayLiteralExpressionSyntax>super.withTrailingTrivia(trivia);
-    }
-
-    public withOpenBracketToken(openBracketToken: ISyntaxToken): ArrayLiteralExpressionSyntax {
-        return this.update(openBracketToken, this.expressions, this.closeBracketToken);
-    }
-
-    public withExpressions(expressions: ISeparatedSyntaxList): ArrayLiteralExpressionSyntax {
-        return this.update(this.openBracketToken, expressions, this.closeBracketToken);
-    }
-
-    public withExpression(expression: IExpressionSyntax): ArrayLiteralExpressionSyntax {
-        return this.withExpressions(Syntax.separatedList([expression]));
-    }
-
-    public withCloseBracketToken(closeBracketToken: ISyntaxToken): ArrayLiteralExpressionSyntax {
-        return this.update(this.openBracketToken, this.expressions, closeBracketToken);
-    }
-
-    public isTypeScriptSpecific(): boolean {
-        if (this.expressions.isTypeScriptSpecific()) { return true; }
-        return false;
-    }
-    }
-
-    export class OmittedExpressionSyntax extends SyntaxNode implements IExpressionSyntax {
-        constructor(parsedInStrictMode: boolean) {
-            super(parsedInStrictMode); 
-            Syntax.setParentForChildren(this);
-        }
-
-    public accept(visitor: ISyntaxVisitor): any {
-        return visitor.visitOmittedExpression(this);
-    }
-
-    public kind(): SyntaxKind {
-        return SyntaxKind.OmittedExpression;
-    }
-
-    public childCount(): number {
-        return 0;
-    }
-
-    public childAt(slot: number): ISyntaxElement {
-        throw Errors.invalidOperation();
-    }
-
-    public isExpression(): boolean {
-        return true;
-    }
-
-    public update(): OmittedExpressionSyntax {
-        return this;
-    }
-
-    public withLeadingTrivia(trivia: ISyntaxTriviaList): OmittedExpressionSyntax {
-        return <OmittedExpressionSyntax>super.withLeadingTrivia(trivia);
-    }
-
-    public withTrailingTrivia(trivia: ISyntaxTriviaList): OmittedExpressionSyntax {
-        return <OmittedExpressionSyntax>super.withTrailingTrivia(trivia);
-    }
-
-    public isTypeScriptSpecific(): boolean {
-        return false;
-    }
-    }
-
-    export class ParenthesizedExpressionSyntax extends SyntaxNode implements IPrimaryExpressionSyntax {
-
-        constructor(public openParenToken: ISyntaxToken,
-                    public expression: IExpressionSyntax,
-                    public closeParenToken: ISyntaxToken,
-                    parsedInStrictMode: boolean) {
-            super(parsedInStrictMode); 
-
-            Syntax.setParentForChildren(this);
-        }
-
-    public accept(visitor: ISyntaxVisitor): any {
-        return visitor.visitParenthesizedExpression(this);
-    }
-
-    public kind(): SyntaxKind {
-        return SyntaxKind.ParenthesizedExpression;
-    }
-
-    public childCount(): number {
-        return 3;
-    }
-
-    public childAt(slot: number): ISyntaxElement {
-        switch (slot) {
-            case 0: return this.openParenToken;
-            case 1: return this.expression;
-            case 2: return this.closeParenToken;
-            default: throw Errors.invalidOperation();
-        }
-    }
-
-    public isPrimaryExpression(): boolean {
-        return true;
-    }
-
-    public isMemberExpression(): boolean {
-        return true;
-    }
-
-    public isPostfixExpression(): boolean {
-        return true;
-    }
-
-    public isUnaryExpression(): boolean {
-        return true;
-    }
-
-    public isExpression(): boolean {
-        return true;
-    }
-
-    public update(openParenToken: ISyntaxToken,
-                  expression: IExpressionSyntax,
-                  closeParenToken: ISyntaxToken): ParenthesizedExpressionSyntax {
-        if (this.openParenToken === openParenToken && this.expression === expression && this.closeParenToken === closeParenToken) {
-            return this;
-        }
-
-        return new ParenthesizedExpressionSyntax(openParenToken, expression, closeParenToken, /*parsedInStrictMode:*/ this.parsedInStrictMode());
-    }
-
-    public static create1(expression: IExpressionSyntax): ParenthesizedExpressionSyntax {
-        return new ParenthesizedExpressionSyntax(Syntax.token(SyntaxKind.OpenParenToken), expression, Syntax.token(SyntaxKind.CloseParenToken), /*parsedInStrictMode:*/ false);
-    }
-
-    public withLeadingTrivia(trivia: ISyntaxTriviaList): ParenthesizedExpressionSyntax {
-        return <ParenthesizedExpressionSyntax>super.withLeadingTrivia(trivia);
-    }
-
-    public withTrailingTrivia(trivia: ISyntaxTriviaList): ParenthesizedExpressionSyntax {
-        return <ParenthesizedExpressionSyntax>super.withTrailingTrivia(trivia);
-    }
-
-    public withOpenParenToken(openParenToken: ISyntaxToken): ParenthesizedExpressionSyntax {
-        return this.update(openParenToken, this.expression, this.closeParenToken);
-    }
-
-    public withExpression(expression: IExpressionSyntax): ParenthesizedExpressionSyntax {
-        return this.update(this.openParenToken, expression, this.closeParenToken);
-    }
-
-    public withCloseParenToken(closeParenToken: ISyntaxToken): ParenthesizedExpressionSyntax {
-        return this.update(this.openParenToken, this.expression, closeParenToken);
-    }
-
-    public isTypeScriptSpecific(): boolean {
-        if (this.expression.isTypeScriptSpecific()) { return true; }
-        return false;
-    }
-    }
-
-<<<<<<< HEAD
-    export class ArrowFunctionExpressionSyntax extends SyntaxNode implements IUnaryExpressionSyntax {
-        constructor(public equalsGreaterThanToken: ISyntaxToken,
-                    public body: ISyntaxNodeOrToken,
-                    parsedInStrictMode: boolean) {
-            super(parsedInStrictMode); 
-            Syntax.setParentForChildren(this);
-        }
-
-    public isUnaryExpression(): boolean {
-        return true;
-    }
-
-    public isExpression(): boolean {
-        return true;
-    }
-
-    public withLeadingTrivia(trivia: ISyntaxTriviaList): ArrowFunctionExpressionSyntax {
-        return <ArrowFunctionExpressionSyntax>super.withLeadingTrivia(trivia);
-    }
-
-    public withTrailingTrivia(trivia: ISyntaxTriviaList): ArrowFunctionExpressionSyntax {
-        return <ArrowFunctionExpressionSyntax>super.withTrailingTrivia(trivia);
-    }
-
-    public isTypeScriptSpecific(): boolean {
-        return true;
-    }
-    }
-
-    export class SimpleArrowFunctionExpressionSyntax extends ArrowFunctionExpressionSyntax {
-=======
-    export class SimpleArrowFunctionExpressionSyntax extends SyntaxNode implements IArrowFunctionExpressionSyntax {
->>>>>>> 9ff03935
-
-        constructor(public identifier: ISyntaxToken,
-                    public equalsGreaterThanToken: ISyntaxToken,
-                    public body: ISyntaxNodeOrToken,
-                    parsedInStrictMode: boolean) {
-            super(parsedInStrictMode); 
-
-            Syntax.setParentForChildren(this);
-        }
-
-    public accept(visitor: ISyntaxVisitor): any {
-        return visitor.visitSimpleArrowFunctionExpression(this);
-    }
-
-    public kind(): SyntaxKind {
-        return SyntaxKind.SimpleArrowFunctionExpression;
-    }
-
-    public childCount(): number {
-        return 3;
-    }
-
-    public childAt(slot: number): ISyntaxElement {
-        switch (slot) {
-            case 0: return this.identifier;
-            case 1: return this.equalsGreaterThanToken;
-            case 2: return this.body;
-            default: throw Errors.invalidOperation();
-        }
-    }
-
-    public isArrowFunctionExpression(): boolean {
-        return true;
-    }
-
-    public isUnaryExpression(): boolean {
-        return true;
-    }
-
-    public isExpression(): boolean {
-        return true;
-    }
-
-    public update(identifier: ISyntaxToken,
-                  equalsGreaterThanToken: ISyntaxToken,
-                  body: ISyntaxNodeOrToken): SimpleArrowFunctionExpressionSyntax {
-        if (this.identifier === identifier && this.equalsGreaterThanToken === equalsGreaterThanToken && this.body === body) {
-            return this;
-        }
-
-        return new SimpleArrowFunctionExpressionSyntax(identifier, equalsGreaterThanToken, body, /*parsedInStrictMode:*/ this.parsedInStrictMode());
-    }
-
-    public static create1(identifier: ISyntaxToken,
-                          body: ISyntaxNodeOrToken): SimpleArrowFunctionExpressionSyntax {
-        return new SimpleArrowFunctionExpressionSyntax(identifier, Syntax.token(SyntaxKind.EqualsGreaterThanToken), body, /*parsedInStrictMode:*/ false);
-    }
-
-    public withLeadingTrivia(trivia: ISyntaxTriviaList): SimpleArrowFunctionExpressionSyntax {
-        return <SimpleArrowFunctionExpressionSyntax>super.withLeadingTrivia(trivia);
-    }
-
-    public withTrailingTrivia(trivia: ISyntaxTriviaList): SimpleArrowFunctionExpressionSyntax {
-        return <SimpleArrowFunctionExpressionSyntax>super.withTrailingTrivia(trivia);
-    }
-
-    public withIdentifier(identifier: ISyntaxToken): SimpleArrowFunctionExpressionSyntax {
-        return this.update(identifier, this.equalsGreaterThanToken, this.body);
-    }
-
-    public withEqualsGreaterThanToken(equalsGreaterThanToken: ISyntaxToken): SimpleArrowFunctionExpressionSyntax {
-        return this.update(this.identifier, equalsGreaterThanToken, this.body);
-    }
-
-    public withBody(body: ISyntaxNodeOrToken): SimpleArrowFunctionExpressionSyntax {
-        return this.update(this.identifier, this.equalsGreaterThanToken, body);
-    }
-
-    public isTypeScriptSpecific(): boolean {
-        return true;
-    }
-    }
-
-    export class ParenthesizedArrowFunctionExpressionSyntax extends SyntaxNode implements IArrowFunctionExpressionSyntax {
-
-        constructor(public callSignature: CallSignatureSyntax,
-                    public equalsGreaterThanToken: ISyntaxToken,
-                    public body: ISyntaxNodeOrToken,
-                    parsedInStrictMode: boolean) {
-            super(parsedInStrictMode); 
-
-            Syntax.setParentForChildren(this);
-        }
-
-    public accept(visitor: ISyntaxVisitor): any {
-        return visitor.visitParenthesizedArrowFunctionExpression(this);
-    }
-
-    public kind(): SyntaxKind {
-        return SyntaxKind.ParenthesizedArrowFunctionExpression;
-    }
-
-    public childCount(): number {
-        return 3;
-    }
-
-    public childAt(slot: number): ISyntaxElement {
-        switch (slot) {
-            case 0: return this.callSignature;
-            case 1: return this.equalsGreaterThanToken;
-            case 2: return this.body;
-            default: throw Errors.invalidOperation();
-        }
-    }
-
-    public isArrowFunctionExpression(): boolean {
-        return true;
-    }
-
-    public isUnaryExpression(): boolean {
-        return true;
-    }
-
-    public isExpression(): boolean {
-        return true;
-    }
-
-    public update(callSignature: CallSignatureSyntax,
-                  equalsGreaterThanToken: ISyntaxToken,
-                  body: ISyntaxNodeOrToken): ParenthesizedArrowFunctionExpressionSyntax {
-        if (this.callSignature === callSignature && this.equalsGreaterThanToken === equalsGreaterThanToken && this.body === body) {
-            return this;
-        }
-
-        return new ParenthesizedArrowFunctionExpressionSyntax(callSignature, equalsGreaterThanToken, body, /*parsedInStrictMode:*/ this.parsedInStrictMode());
-    }
-
-    public static create1(body: ISyntaxNodeOrToken): ParenthesizedArrowFunctionExpressionSyntax {
-        return new ParenthesizedArrowFunctionExpressionSyntax(CallSignatureSyntax.create1(), Syntax.token(SyntaxKind.EqualsGreaterThanToken), body, /*parsedInStrictMode:*/ false);
-    }
-
-    public withLeadingTrivia(trivia: ISyntaxTriviaList): ParenthesizedArrowFunctionExpressionSyntax {
-        return <ParenthesizedArrowFunctionExpressionSyntax>super.withLeadingTrivia(trivia);
-    }
-
-    public withTrailingTrivia(trivia: ISyntaxTriviaList): ParenthesizedArrowFunctionExpressionSyntax {
-        return <ParenthesizedArrowFunctionExpressionSyntax>super.withTrailingTrivia(trivia);
-    }
-
-    public withCallSignature(callSignature: CallSignatureSyntax): ParenthesizedArrowFunctionExpressionSyntax {
-        return this.update(callSignature, this.equalsGreaterThanToken, this.body);
-    }
-
-    public withEqualsGreaterThanToken(equalsGreaterThanToken: ISyntaxToken): ParenthesizedArrowFunctionExpressionSyntax {
-        return this.update(this.callSignature, equalsGreaterThanToken, this.body);
-    }
-
-    public withBody(body: ISyntaxNodeOrToken): ParenthesizedArrowFunctionExpressionSyntax {
-        return this.update(this.callSignature, this.equalsGreaterThanToken, body);
-    }
-
-    public isTypeScriptSpecific(): boolean {
-        return true;
-    }
-    }
-
-    export class QualifiedNameSyntax extends SyntaxNode implements INameSyntax {
-
-        constructor(public left: INameSyntax,
-                    public dotToken: ISyntaxToken,
-                    public right: ISyntaxToken,
-                    parsedInStrictMode: boolean) {
-            super(parsedInStrictMode); 
-
-            Syntax.setParentForChildren(this);
-        }
-
-    public accept(visitor: ISyntaxVisitor): any {
-        return visitor.visitQualifiedName(this);
-    }
-
-    public kind(): SyntaxKind {
-        return SyntaxKind.QualifiedName;
-    }
-
-    public childCount(): number {
-        return 3;
-    }
-
-    public childAt(slot: number): ISyntaxElement {
-        switch (slot) {
-            case 0: return this.left;
-            case 1: return this.dotToken;
-            case 2: return this.right;
-            default: throw Errors.invalidOperation();
-        }
-    }
-
-    public isName(): boolean {
-        return true;
-    }
-
-    public isType(): boolean {
-        return true;
-    }
-
-    public update(left: INameSyntax,
-                  dotToken: ISyntaxToken,
-                  right: ISyntaxToken): QualifiedNameSyntax {
-        if (this.left === left && this.dotToken === dotToken && this.right === right) {
-            return this;
-        }
-
-        return new QualifiedNameSyntax(left, dotToken, right, /*parsedInStrictMode:*/ this.parsedInStrictMode());
-    }
-
-    public static create1(left: INameSyntax,
-                          right: ISyntaxToken): QualifiedNameSyntax {
-        return new QualifiedNameSyntax(left, Syntax.token(SyntaxKind.DotToken), right, /*parsedInStrictMode:*/ false);
-    }
-
-    public withLeadingTrivia(trivia: ISyntaxTriviaList): QualifiedNameSyntax {
-        return <QualifiedNameSyntax>super.withLeadingTrivia(trivia);
-    }
-
-    public withTrailingTrivia(trivia: ISyntaxTriviaList): QualifiedNameSyntax {
-        return <QualifiedNameSyntax>super.withTrailingTrivia(trivia);
-    }
-
-    public withLeft(left: INameSyntax): QualifiedNameSyntax {
-        return this.update(left, this.dotToken, this.right);
-    }
-
-    public withDotToken(dotToken: ISyntaxToken): QualifiedNameSyntax {
-        return this.update(this.left, dotToken, this.right);
-    }
-
-    public withRight(right: ISyntaxToken): QualifiedNameSyntax {
-        return this.update(this.left, this.dotToken, right);
-    }
-
-    public isTypeScriptSpecific(): boolean {
-        return true;
-    }
-    }
-
-    export class TypeArgumentListSyntax extends SyntaxNode {
-
-        constructor(public lessThanToken: ISyntaxToken,
-                    public typeArguments: ISeparatedSyntaxList,
-                    public greaterThanToken: ISyntaxToken,
-                    parsedInStrictMode: boolean) {
-            super(parsedInStrictMode); 
-
-            Syntax.setParentForChildren(this);
-        }
-
-    public accept(visitor: ISyntaxVisitor): any {
-        return visitor.visitTypeArgumentList(this);
-    }
-
-    public kind(): SyntaxKind {
-        return SyntaxKind.TypeArgumentList;
-    }
-
-    public childCount(): number {
-        return 3;
-    }
-
-    public childAt(slot: number): ISyntaxElement {
-        switch (slot) {
-            case 0: return this.lessThanToken;
-            case 1: return this.typeArguments;
-            case 2: return this.greaterThanToken;
-            default: throw Errors.invalidOperation();
-        }
-    }
-
-    public update(lessThanToken: ISyntaxToken,
-                  typeArguments: ISeparatedSyntaxList,
-                  greaterThanToken: ISyntaxToken): TypeArgumentListSyntax {
-        if (this.lessThanToken === lessThanToken && this.typeArguments === typeArguments && this.greaterThanToken === greaterThanToken) {
-            return this;
-        }
-
-        return new TypeArgumentListSyntax(lessThanToken, typeArguments, greaterThanToken, /*parsedInStrictMode:*/ this.parsedInStrictMode());
-    }
-
-    public static create(lessThanToken: ISyntaxToken,
-                         greaterThanToken: ISyntaxToken): TypeArgumentListSyntax {
-        return new TypeArgumentListSyntax(lessThanToken, Syntax.emptySeparatedList, greaterThanToken, /*parsedInStrictMode:*/ false);
-    }
-
-    public static create1(): TypeArgumentListSyntax {
-        return new TypeArgumentListSyntax(Syntax.token(SyntaxKind.LessThanToken), Syntax.emptySeparatedList, Syntax.token(SyntaxKind.GreaterThanToken), /*parsedInStrictMode:*/ false);
-    }
-
-    public withLeadingTrivia(trivia: ISyntaxTriviaList): TypeArgumentListSyntax {
-        return <TypeArgumentListSyntax>super.withLeadingTrivia(trivia);
-    }
-
-    public withTrailingTrivia(trivia: ISyntaxTriviaList): TypeArgumentListSyntax {
-        return <TypeArgumentListSyntax>super.withTrailingTrivia(trivia);
-    }
-
-    public withLessThanToken(lessThanToken: ISyntaxToken): TypeArgumentListSyntax {
-        return this.update(lessThanToken, this.typeArguments, this.greaterThanToken);
-    }
-
-    public withTypeArguments(typeArguments: ISeparatedSyntaxList): TypeArgumentListSyntax {
-        return this.update(this.lessThanToken, typeArguments, this.greaterThanToken);
-    }
-
-    public withTypeArgument(typeArgument: ITypeSyntax): TypeArgumentListSyntax {
-        return this.withTypeArguments(Syntax.separatedList([typeArgument]));
-    }
-
-    public withGreaterThanToken(greaterThanToken: ISyntaxToken): TypeArgumentListSyntax {
-        return this.update(this.lessThanToken, this.typeArguments, greaterThanToken);
-    }
-
-    public isTypeScriptSpecific(): boolean {
-        return true;
-    }
-    }
-
-    export class ConstructorTypeSyntax extends SyntaxNode implements ITypeSyntax {
-
-        constructor(public newKeyword: ISyntaxToken,
-                    public typeParameterList: TypeParameterListSyntax,
-                    public parameterList: ParameterListSyntax,
-                    public equalsGreaterThanToken: ISyntaxToken,
-                    public type: ITypeSyntax,
-                    parsedInStrictMode: boolean) {
-            super(parsedInStrictMode); 
-
-            Syntax.setParentForChildren(this);
-        }
-
-    public accept(visitor: ISyntaxVisitor): any {
-        return visitor.visitConstructorType(this);
-    }
-
-    public kind(): SyntaxKind {
-        return SyntaxKind.ConstructorType;
-    }
-
-    public childCount(): number {
-        return 5;
-    }
-
-    public childAt(slot: number): ISyntaxElement {
-        switch (slot) {
-            case 0: return this.newKeyword;
-            case 1: return this.typeParameterList;
-            case 2: return this.parameterList;
-            case 3: return this.equalsGreaterThanToken;
-            case 4: return this.type;
-            default: throw Errors.invalidOperation();
-        }
-    }
-
-    public isType(): boolean {
-        return true;
-    }
-
-    public update(newKeyword: ISyntaxToken,
-                  typeParameterList: TypeParameterListSyntax,
-                  parameterList: ParameterListSyntax,
-                  equalsGreaterThanToken: ISyntaxToken,
-                  type: ITypeSyntax): ConstructorTypeSyntax {
-        if (this.newKeyword === newKeyword && this.typeParameterList === typeParameterList && this.parameterList === parameterList && this.equalsGreaterThanToken === equalsGreaterThanToken && this.type === type) {
-            return this;
-        }
-
-        return new ConstructorTypeSyntax(newKeyword, typeParameterList, parameterList, equalsGreaterThanToken, type, /*parsedInStrictMode:*/ this.parsedInStrictMode());
-    }
-
-    public static create(newKeyword: ISyntaxToken,
-                         parameterList: ParameterListSyntax,
-                         equalsGreaterThanToken: ISyntaxToken,
-                         type: ITypeSyntax): ConstructorTypeSyntax {
-        return new ConstructorTypeSyntax(newKeyword, null, parameterList, equalsGreaterThanToken, type, /*parsedInStrictMode:*/ false);
-    }
-
-    public static create1(type: ITypeSyntax): ConstructorTypeSyntax {
-        return new ConstructorTypeSyntax(Syntax.token(SyntaxKind.NewKeyword), null, ParameterListSyntax.create1(), Syntax.token(SyntaxKind.EqualsGreaterThanToken), type, /*parsedInStrictMode:*/ false);
-    }
-
-    public withLeadingTrivia(trivia: ISyntaxTriviaList): ConstructorTypeSyntax {
-        return <ConstructorTypeSyntax>super.withLeadingTrivia(trivia);
-    }
-
-    public withTrailingTrivia(trivia: ISyntaxTriviaList): ConstructorTypeSyntax {
-        return <ConstructorTypeSyntax>super.withTrailingTrivia(trivia);
-    }
-
-    public withNewKeyword(newKeyword: ISyntaxToken): ConstructorTypeSyntax {
-        return this.update(newKeyword, this.typeParameterList, this.parameterList, this.equalsGreaterThanToken, this.type);
-    }
-
-    public withTypeParameterList(typeParameterList: TypeParameterListSyntax): ConstructorTypeSyntax {
-        return this.update(this.newKeyword, typeParameterList, this.parameterList, this.equalsGreaterThanToken, this.type);
-    }
-
-    public withParameterList(parameterList: ParameterListSyntax): ConstructorTypeSyntax {
-        return this.update(this.newKeyword, this.typeParameterList, parameterList, this.equalsGreaterThanToken, this.type);
-    }
-
-    public withEqualsGreaterThanToken(equalsGreaterThanToken: ISyntaxToken): ConstructorTypeSyntax {
-        return this.update(this.newKeyword, this.typeParameterList, this.parameterList, equalsGreaterThanToken, this.type);
-    }
-
-    public withType(type: ITypeSyntax): ConstructorTypeSyntax {
-        return this.update(this.newKeyword, this.typeParameterList, this.parameterList, this.equalsGreaterThanToken, type);
-    }
-
-    public isTypeScriptSpecific(): boolean {
-        return true;
-    }
-    }
-
-    export class FunctionTypeSyntax extends SyntaxNode implements ITypeSyntax {
-
-        constructor(public typeParameterList: TypeParameterListSyntax,
-                    public parameterList: ParameterListSyntax,
-                    public equalsGreaterThanToken: ISyntaxToken,
-                    public type: ITypeSyntax,
-                    parsedInStrictMode: boolean) {
-            super(parsedInStrictMode); 
-
-            Syntax.setParentForChildren(this);
-        }
-
-    public accept(visitor: ISyntaxVisitor): any {
-        return visitor.visitFunctionType(this);
-    }
-
-    public kind(): SyntaxKind {
-        return SyntaxKind.FunctionType;
-    }
-
-    public childCount(): number {
-        return 4;
-    }
-
-    public childAt(slot: number): ISyntaxElement {
-        switch (slot) {
-            case 0: return this.typeParameterList;
-            case 1: return this.parameterList;
-            case 2: return this.equalsGreaterThanToken;
-            case 3: return this.type;
-            default: throw Errors.invalidOperation();
-        }
-    }
-
-    public isType(): boolean {
-        return true;
-    }
-
-    public update(typeParameterList: TypeParameterListSyntax,
-                  parameterList: ParameterListSyntax,
-                  equalsGreaterThanToken: ISyntaxToken,
-                  type: ITypeSyntax): FunctionTypeSyntax {
-        if (this.typeParameterList === typeParameterList && this.parameterList === parameterList && this.equalsGreaterThanToken === equalsGreaterThanToken && this.type === type) {
-            return this;
-        }
-
-        return new FunctionTypeSyntax(typeParameterList, parameterList, equalsGreaterThanToken, type, /*parsedInStrictMode:*/ this.parsedInStrictMode());
-    }
-
-    public static create(parameterList: ParameterListSyntax,
-                         equalsGreaterThanToken: ISyntaxToken,
-                         type: ITypeSyntax): FunctionTypeSyntax {
-        return new FunctionTypeSyntax(null, parameterList, equalsGreaterThanToken, type, /*parsedInStrictMode:*/ false);
-    }
-
-    public static create1(type: ITypeSyntax): FunctionTypeSyntax {
-        return new FunctionTypeSyntax(null, ParameterListSyntax.create1(), Syntax.token(SyntaxKind.EqualsGreaterThanToken), type, /*parsedInStrictMode:*/ false);
-    }
-
-    public withLeadingTrivia(trivia: ISyntaxTriviaList): FunctionTypeSyntax {
-        return <FunctionTypeSyntax>super.withLeadingTrivia(trivia);
-    }
-
-    public withTrailingTrivia(trivia: ISyntaxTriviaList): FunctionTypeSyntax {
-        return <FunctionTypeSyntax>super.withTrailingTrivia(trivia);
-    }
-
-    public withTypeParameterList(typeParameterList: TypeParameterListSyntax): FunctionTypeSyntax {
-        return this.update(typeParameterList, this.parameterList, this.equalsGreaterThanToken, this.type);
-    }
-
-    public withParameterList(parameterList: ParameterListSyntax): FunctionTypeSyntax {
-        return this.update(this.typeParameterList, parameterList, this.equalsGreaterThanToken, this.type);
-    }
-
-    public withEqualsGreaterThanToken(equalsGreaterThanToken: ISyntaxToken): FunctionTypeSyntax {
-        return this.update(this.typeParameterList, this.parameterList, equalsGreaterThanToken, this.type);
-    }
-
-    public withType(type: ITypeSyntax): FunctionTypeSyntax {
-        return this.update(this.typeParameterList, this.parameterList, this.equalsGreaterThanToken, type);
-    }
-
-    public isTypeScriptSpecific(): boolean {
-        return true;
-    }
-    }
-
-    export class ObjectTypeSyntax extends SyntaxNode implements ITypeSyntax {
-
-        constructor(public openBraceToken: ISyntaxToken,
-                    public typeMembers: ISeparatedSyntaxList,
-                    public closeBraceToken: ISyntaxToken,
-                    parsedInStrictMode: boolean) {
-            super(parsedInStrictMode); 
-
-            Syntax.setParentForChildren(this);
-        }
-
-    public accept(visitor: ISyntaxVisitor): any {
-        return visitor.visitObjectType(this);
-    }
-
-    public kind(): SyntaxKind {
-        return SyntaxKind.ObjectType;
-    }
-
-    public childCount(): number {
-        return 3;
-    }
-
-    public childAt(slot: number): ISyntaxElement {
-        switch (slot) {
-            case 0: return this.openBraceToken;
-            case 1: return this.typeMembers;
-            case 2: return this.closeBraceToken;
-            default: throw Errors.invalidOperation();
-        }
-    }
-
-    public isType(): boolean {
-        return true;
-    }
-
-    public update(openBraceToken: ISyntaxToken,
-                  typeMembers: ISeparatedSyntaxList,
-                  closeBraceToken: ISyntaxToken): ObjectTypeSyntax {
-        if (this.openBraceToken === openBraceToken && this.typeMembers === typeMembers && this.closeBraceToken === closeBraceToken) {
-            return this;
-        }
-
-        return new ObjectTypeSyntax(openBraceToken, typeMembers, closeBraceToken, /*parsedInStrictMode:*/ this.parsedInStrictMode());
-    }
-
-    public static create(openBraceToken: ISyntaxToken,
-                         closeBraceToken: ISyntaxToken): ObjectTypeSyntax {
-        return new ObjectTypeSyntax(openBraceToken, Syntax.emptySeparatedList, closeBraceToken, /*parsedInStrictMode:*/ false);
-    }
-
-    public static create1(): ObjectTypeSyntax {
-        return new ObjectTypeSyntax(Syntax.token(SyntaxKind.OpenBraceToken), Syntax.emptySeparatedList, Syntax.token(SyntaxKind.CloseBraceToken), /*parsedInStrictMode:*/ false);
-    }
-
-    public withLeadingTrivia(trivia: ISyntaxTriviaList): ObjectTypeSyntax {
-        return <ObjectTypeSyntax>super.withLeadingTrivia(trivia);
-    }
-
-    public withTrailingTrivia(trivia: ISyntaxTriviaList): ObjectTypeSyntax {
-        return <ObjectTypeSyntax>super.withTrailingTrivia(trivia);
-    }
-
-    public withOpenBraceToken(openBraceToken: ISyntaxToken): ObjectTypeSyntax {
-        return this.update(openBraceToken, this.typeMembers, this.closeBraceToken);
-    }
-
-    public withTypeMembers(typeMembers: ISeparatedSyntaxList): ObjectTypeSyntax {
-        return this.update(this.openBraceToken, typeMembers, this.closeBraceToken);
-    }
-
-    public withTypeMember(typeMember: ITypeMemberSyntax): ObjectTypeSyntax {
-        return this.withTypeMembers(Syntax.separatedList([typeMember]));
-    }
-
-    public withCloseBraceToken(closeBraceToken: ISyntaxToken): ObjectTypeSyntax {
-        return this.update(this.openBraceToken, this.typeMembers, closeBraceToken);
-    }
-
-    public isTypeScriptSpecific(): boolean {
-        return true;
-    }
-    }
-
-    export class ArrayTypeSyntax extends SyntaxNode implements ITypeSyntax {
-
-        constructor(public type: ITypeSyntax,
-                    public openBracketToken: ISyntaxToken,
-                    public closeBracketToken: ISyntaxToken,
-                    parsedInStrictMode: boolean) {
-            super(parsedInStrictMode); 
-
-            Syntax.setParentForChildren(this);
-        }
-
-    public accept(visitor: ISyntaxVisitor): any {
-        return visitor.visitArrayType(this);
-    }
-
-    public kind(): SyntaxKind {
-        return SyntaxKind.ArrayType;
-    }
-
-    public childCount(): number {
-        return 3;
-    }
-
-    public childAt(slot: number): ISyntaxElement {
-        switch (slot) {
-            case 0: return this.type;
-            case 1: return this.openBracketToken;
-            case 2: return this.closeBracketToken;
-            default: throw Errors.invalidOperation();
-        }
-    }
-
-    public isType(): boolean {
-        return true;
-    }
-
-    public update(type: ITypeSyntax,
-                  openBracketToken: ISyntaxToken,
-                  closeBracketToken: ISyntaxToken): ArrayTypeSyntax {
-        if (this.type === type && this.openBracketToken === openBracketToken && this.closeBracketToken === closeBracketToken) {
-            return this;
-        }
-
-        return new ArrayTypeSyntax(type, openBracketToken, closeBracketToken, /*parsedInStrictMode:*/ this.parsedInStrictMode());
-    }
-
-    public static create1(type: ITypeSyntax): ArrayTypeSyntax {
-        return new ArrayTypeSyntax(type, Syntax.token(SyntaxKind.OpenBracketToken), Syntax.token(SyntaxKind.CloseBracketToken), /*parsedInStrictMode:*/ false);
-    }
-
-    public withLeadingTrivia(trivia: ISyntaxTriviaList): ArrayTypeSyntax {
-        return <ArrayTypeSyntax>super.withLeadingTrivia(trivia);
-    }
-
-    public withTrailingTrivia(trivia: ISyntaxTriviaList): ArrayTypeSyntax {
-        return <ArrayTypeSyntax>super.withTrailingTrivia(trivia);
-    }
-
-    public withType(type: ITypeSyntax): ArrayTypeSyntax {
-        return this.update(type, this.openBracketToken, this.closeBracketToken);
-    }
-
-    public withOpenBracketToken(openBracketToken: ISyntaxToken): ArrayTypeSyntax {
-        return this.update(this.type, openBracketToken, this.closeBracketToken);
-    }
-
-    public withCloseBracketToken(closeBracketToken: ISyntaxToken): ArrayTypeSyntax {
-        return this.update(this.type, this.openBracketToken, closeBracketToken);
-    }
-
-    public isTypeScriptSpecific(): boolean {
-        return true;
-    }
-    }
-
-    export class GenericTypeSyntax extends SyntaxNode implements ITypeSyntax {
-
-        constructor(public name: INameSyntax,
-                    public typeArgumentList: TypeArgumentListSyntax,
-                    parsedInStrictMode: boolean) {
-            super(parsedInStrictMode); 
-
-            Syntax.setParentForChildren(this);
-        }
-
-    public accept(visitor: ISyntaxVisitor): any {
-        return visitor.visitGenericType(this);
-    }
-
-    public kind(): SyntaxKind {
-        return SyntaxKind.GenericType;
-    }
-
-    public childCount(): number {
-        return 2;
-    }
-
-    public childAt(slot: number): ISyntaxElement {
-        switch (slot) {
-            case 0: return this.name;
-            case 1: return this.typeArgumentList;
-            default: throw Errors.invalidOperation();
-        }
-    }
-
-    public isType(): boolean {
-        return true;
-    }
-
-    public update(name: INameSyntax,
-                  typeArgumentList: TypeArgumentListSyntax): GenericTypeSyntax {
-        if (this.name === name && this.typeArgumentList === typeArgumentList) {
-            return this;
-        }
-
-        return new GenericTypeSyntax(name, typeArgumentList, /*parsedInStrictMode:*/ this.parsedInStrictMode());
-    }
-
-    public static create1(name: INameSyntax): GenericTypeSyntax {
-        return new GenericTypeSyntax(name, TypeArgumentListSyntax.create1(), /*parsedInStrictMode:*/ false);
-    }
-
-    public withLeadingTrivia(trivia: ISyntaxTriviaList): GenericTypeSyntax {
-        return <GenericTypeSyntax>super.withLeadingTrivia(trivia);
-    }
-
-    public withTrailingTrivia(trivia: ISyntaxTriviaList): GenericTypeSyntax {
-        return <GenericTypeSyntax>super.withTrailingTrivia(trivia);
-    }
-
-    public withName(name: INameSyntax): GenericTypeSyntax {
-        return this.update(name, this.typeArgumentList);
-    }
-
-    public withTypeArgumentList(typeArgumentList: TypeArgumentListSyntax): GenericTypeSyntax {
-        return this.update(this.name, typeArgumentList);
-    }
-
-    public isTypeScriptSpecific(): boolean {
-        return true;
-    }
-    }
-
-    export class TypeQuerySyntax extends SyntaxNode implements ITypeSyntax {
-
-        constructor(public typeOfKeyword: ISyntaxToken,
-                    public name: INameSyntax,
-                    parsedInStrictMode: boolean) {
-            super(parsedInStrictMode); 
-
-            Syntax.setParentForChildren(this);
-        }
-
-    public accept(visitor: ISyntaxVisitor): any {
-        return visitor.visitTypeQuery(this);
-    }
-
-    public kind(): SyntaxKind {
-        return SyntaxKind.TypeQuery;
-    }
-
-    public childCount(): number {
-        return 2;
-    }
-
-    public childAt(slot: number): ISyntaxElement {
-        switch (slot) {
-            case 0: return this.typeOfKeyword;
-            case 1: return this.name;
-            default: throw Errors.invalidOperation();
-        }
-    }
-
-    public isType(): boolean {
-        return true;
-    }
-
-    public update(typeOfKeyword: ISyntaxToken,
-                  name: INameSyntax): TypeQuerySyntax {
-        if (this.typeOfKeyword === typeOfKeyword && this.name === name) {
-            return this;
-        }
-
-        return new TypeQuerySyntax(typeOfKeyword, name, /*parsedInStrictMode:*/ this.parsedInStrictMode());
-    }
-
-    public static create1(name: INameSyntax): TypeQuerySyntax {
-        return new TypeQuerySyntax(Syntax.token(SyntaxKind.TypeOfKeyword), name, /*parsedInStrictMode:*/ false);
-    }
-
-    public withLeadingTrivia(trivia: ISyntaxTriviaList): TypeQuerySyntax {
-        return <TypeQuerySyntax>super.withLeadingTrivia(trivia);
-    }
-
-    public withTrailingTrivia(trivia: ISyntaxTriviaList): TypeQuerySyntax {
-        return <TypeQuerySyntax>super.withTrailingTrivia(trivia);
-    }
-
-    public withTypeOfKeyword(typeOfKeyword: ISyntaxToken): TypeQuerySyntax {
-        return this.update(typeOfKeyword, this.name);
-    }
-
-    public withName(name: INameSyntax): TypeQuerySyntax {
-        return this.update(this.typeOfKeyword, name);
-    }
-
-    public isTypeScriptSpecific(): boolean {
-        return true;
-    }
-    }
-
-    export class TypeAnnotationSyntax extends SyntaxNode {
-
-        constructor(public colonToken: ISyntaxToken,
-                    public type: ITypeSyntax,
-                    parsedInStrictMode: boolean) {
-            super(parsedInStrictMode); 
-
-            Syntax.setParentForChildren(this);
-        }
-
-    public accept(visitor: ISyntaxVisitor): any {
-        return visitor.visitTypeAnnotation(this);
-    }
-
-    public kind(): SyntaxKind {
-        return SyntaxKind.TypeAnnotation;
-    }
-
-    public childCount(): number {
-        return 2;
-    }
-
-    public childAt(slot: number): ISyntaxElement {
-        switch (slot) {
-            case 0: return this.colonToken;
-            case 1: return this.type;
-            default: throw Errors.invalidOperation();
-        }
-    }
-
-    public update(colonToken: ISyntaxToken,
-                  type: ITypeSyntax): TypeAnnotationSyntax {
-        if (this.colonToken === colonToken && this.type === type) {
-            return this;
-        }
-
-        return new TypeAnnotationSyntax(colonToken, type, /*parsedInStrictMode:*/ this.parsedInStrictMode());
-    }
-
-    public static create1(type: ITypeSyntax): TypeAnnotationSyntax {
-        return new TypeAnnotationSyntax(Syntax.token(SyntaxKind.ColonToken), type, /*parsedInStrictMode:*/ false);
-    }
-
-    public withLeadingTrivia(trivia: ISyntaxTriviaList): TypeAnnotationSyntax {
-        return <TypeAnnotationSyntax>super.withLeadingTrivia(trivia);
-    }
-
-    public withTrailingTrivia(trivia: ISyntaxTriviaList): TypeAnnotationSyntax {
-        return <TypeAnnotationSyntax>super.withTrailingTrivia(trivia);
-    }
-
-    public withColonToken(colonToken: ISyntaxToken): TypeAnnotationSyntax {
-        return this.update(colonToken, this.type);
-    }
-
-    public withType(type: ITypeSyntax): TypeAnnotationSyntax {
-        return this.update(this.colonToken, type);
-    }
-
-    public isTypeScriptSpecific(): boolean {
-        return true;
-    }
-    }
-
-    export class BlockSyntax extends SyntaxNode implements IStatementSyntax {
-
-        constructor(public openBraceToken: ISyntaxToken,
-                    public statements: ISyntaxList,
-                    public closeBraceToken: ISyntaxToken,
-                    parsedInStrictMode: boolean) {
-            super(parsedInStrictMode); 
-
-            Syntax.setParentForChildren(this);
-        }
-
-    public accept(visitor: ISyntaxVisitor): any {
-        return visitor.visitBlock(this);
-    }
-
-    public kind(): SyntaxKind {
-        return SyntaxKind.Block;
-    }
-
-    public childCount(): number {
-        return 3;
-    }
-
-    public childAt(slot: number): ISyntaxElement {
-        switch (slot) {
-            case 0: return this.openBraceToken;
-            case 1: return this.statements;
-            case 2: return this.closeBraceToken;
-            default: throw Errors.invalidOperation();
-        }
-    }
-
-    public isStatement(): boolean {
-        return true;
-    }
-
-    public isModuleElement(): boolean {
-        return true;
-    }
-
-    public update(openBraceToken: ISyntaxToken,
-                  statements: ISyntaxList,
-                  closeBraceToken: ISyntaxToken): BlockSyntax {
-        if (this.openBraceToken === openBraceToken && this.statements === statements && this.closeBraceToken === closeBraceToken) {
-            return this;
-        }
-
-        return new BlockSyntax(openBraceToken, statements, closeBraceToken, /*parsedInStrictMode:*/ this.parsedInStrictMode());
-    }
-
-    public static create(openBraceToken: ISyntaxToken,
-                         closeBraceToken: ISyntaxToken): BlockSyntax {
-        return new BlockSyntax(openBraceToken, Syntax.emptyList, closeBraceToken, /*parsedInStrictMode:*/ false);
-    }
-
-    public static create1(): BlockSyntax {
-        return new BlockSyntax(Syntax.token(SyntaxKind.OpenBraceToken), Syntax.emptyList, Syntax.token(SyntaxKind.CloseBraceToken), /*parsedInStrictMode:*/ false);
-    }
-
-    public withLeadingTrivia(trivia: ISyntaxTriviaList): BlockSyntax {
-        return <BlockSyntax>super.withLeadingTrivia(trivia);
-    }
-
-    public withTrailingTrivia(trivia: ISyntaxTriviaList): BlockSyntax {
-        return <BlockSyntax>super.withTrailingTrivia(trivia);
-    }
-
-    public withOpenBraceToken(openBraceToken: ISyntaxToken): BlockSyntax {
-        return this.update(openBraceToken, this.statements, this.closeBraceToken);
-    }
-
-    public withStatements(statements: ISyntaxList): BlockSyntax {
-        return this.update(this.openBraceToken, statements, this.closeBraceToken);
-    }
-
-    public withStatement(statement: IStatementSyntax): BlockSyntax {
-        return this.withStatements(Syntax.list([statement]));
-    }
-
-    public withCloseBraceToken(closeBraceToken: ISyntaxToken): BlockSyntax {
-        return this.update(this.openBraceToken, this.statements, closeBraceToken);
-    }
-
-    public isTypeScriptSpecific(): boolean {
-        if (this.statements.isTypeScriptSpecific()) { return true; }
-        return false;
-    }
-    }
-
-    export class ParameterSyntax extends SyntaxNode {
-
-        constructor(public dotDotDotToken: ISyntaxToken,
-                    public modifiers: ISyntaxList,
-                    public identifier: ISyntaxToken,
-                    public questionToken: ISyntaxToken,
-                    public typeAnnotation: TypeAnnotationSyntax,
-                    public equalsValueClause: EqualsValueClauseSyntax,
-                    parsedInStrictMode: boolean) {
-            super(parsedInStrictMode); 
-
-            Syntax.setParentForChildren(this);
-        }
-
-    public accept(visitor: ISyntaxVisitor): any {
-        return visitor.visitParameter(this);
-    }
-
-    public kind(): SyntaxKind {
-        return SyntaxKind.Parameter;
-    }
-
-    public childCount(): number {
-        return 6;
-    }
-
-    public childAt(slot: number): ISyntaxElement {
-        switch (slot) {
-            case 0: return this.dotDotDotToken;
-            case 1: return this.modifiers;
-            case 2: return this.identifier;
-            case 3: return this.questionToken;
-            case 4: return this.typeAnnotation;
-            case 5: return this.equalsValueClause;
-            default: throw Errors.invalidOperation();
-        }
-    }
-
-    public update(dotDotDotToken: ISyntaxToken,
-                  modifiers: ISyntaxList,
-                  identifier: ISyntaxToken,
-                  questionToken: ISyntaxToken,
-                  typeAnnotation: TypeAnnotationSyntax,
-                  equalsValueClause: EqualsValueClauseSyntax): ParameterSyntax {
-        if (this.dotDotDotToken === dotDotDotToken && this.modifiers === modifiers && this.identifier === identifier && this.questionToken === questionToken && this.typeAnnotation === typeAnnotation && this.equalsValueClause === equalsValueClause) {
-            return this;
-        }
-
-        return new ParameterSyntax(dotDotDotToken, modifiers, identifier, questionToken, typeAnnotation, equalsValueClause, /*parsedInStrictMode:*/ this.parsedInStrictMode());
-    }
-
-    public static create(identifier: ISyntaxToken): ParameterSyntax {
-        return new ParameterSyntax(null, Syntax.emptyList, identifier, null, null, null, /*parsedInStrictMode:*/ false);
-    }
-
-    public static create1(identifier: ISyntaxToken): ParameterSyntax {
-        return new ParameterSyntax(null, Syntax.emptyList, identifier, null, null, null, /*parsedInStrictMode:*/ false);
-    }
-
-    public withLeadingTrivia(trivia: ISyntaxTriviaList): ParameterSyntax {
-        return <ParameterSyntax>super.withLeadingTrivia(trivia);
-    }
-
-    public withTrailingTrivia(trivia: ISyntaxTriviaList): ParameterSyntax {
-        return <ParameterSyntax>super.withTrailingTrivia(trivia);
-    }
-
-    public withDotDotDotToken(dotDotDotToken: ISyntaxToken): ParameterSyntax {
-        return this.update(dotDotDotToken, this.modifiers, this.identifier, this.questionToken, this.typeAnnotation, this.equalsValueClause);
-    }
-
-    public withModifiers(modifiers: ISyntaxList): ParameterSyntax {
-        return this.update(this.dotDotDotToken, modifiers, this.identifier, this.questionToken, this.typeAnnotation, this.equalsValueClause);
-    }
-
-    public withModifier(modifier: ISyntaxToken): ParameterSyntax {
-        return this.withModifiers(Syntax.list([modifier]));
-    }
-
-    public withIdentifier(identifier: ISyntaxToken): ParameterSyntax {
-        return this.update(this.dotDotDotToken, this.modifiers, identifier, this.questionToken, this.typeAnnotation, this.equalsValueClause);
-    }
-
-    public withQuestionToken(questionToken: ISyntaxToken): ParameterSyntax {
-        return this.update(this.dotDotDotToken, this.modifiers, this.identifier, questionToken, this.typeAnnotation, this.equalsValueClause);
-    }
-
-    public withTypeAnnotation(typeAnnotation: TypeAnnotationSyntax): ParameterSyntax {
-        return this.update(this.dotDotDotToken, this.modifiers, this.identifier, this.questionToken, typeAnnotation, this.equalsValueClause);
-    }
-
-    public withEqualsValueClause(equalsValueClause: EqualsValueClauseSyntax): ParameterSyntax {
-        return this.update(this.dotDotDotToken, this.modifiers, this.identifier, this.questionToken, this.typeAnnotation, equalsValueClause);
-    }
-
-    public isTypeScriptSpecific(): boolean {
-        if (this.dotDotDotToken !== null) { return true; }
-        if (this.modifiers.isTypeScriptSpecific()) { return true; }
-        if (this.questionToken !== null) { return true; }
-        if (this.typeAnnotation !== null) { return true; }
-        if (this.equalsValueClause !== null) { return true; }
-        return false;
-    }
-    }
-
-    export class MemberAccessExpressionSyntax extends SyntaxNode implements IMemberExpressionSyntax {
-
-        constructor(public expression: IExpressionSyntax,
-                    public dotToken: ISyntaxToken,
-                    public name: ISyntaxToken,
-                    parsedInStrictMode: boolean) {
-            super(parsedInStrictMode); 
-
-            Syntax.setParentForChildren(this);
-        }
-
-    public accept(visitor: ISyntaxVisitor): any {
-        return visitor.visitMemberAccessExpression(this);
-    }
-
-    public kind(): SyntaxKind {
-        return SyntaxKind.MemberAccessExpression;
-    }
-
-    public childCount(): number {
-        return 3;
-    }
-
-    public childAt(slot: number): ISyntaxElement {
-        switch (slot) {
-            case 0: return this.expression;
-            case 1: return this.dotToken;
-            case 2: return this.name;
-            default: throw Errors.invalidOperation();
-        }
-    }
-
-    public isMemberExpression(): boolean {
-        return true;
-    }
-
-    public isPostfixExpression(): boolean {
-        return true;
-    }
-
-    public isUnaryExpression(): boolean {
-        return true;
-    }
-
-    public isExpression(): boolean {
-        return true;
-    }
-
-    public update(expression: IExpressionSyntax,
-                  dotToken: ISyntaxToken,
-                  name: ISyntaxToken): MemberAccessExpressionSyntax {
-        if (this.expression === expression && this.dotToken === dotToken && this.name === name) {
-            return this;
-        }
-
-        return new MemberAccessExpressionSyntax(expression, dotToken, name, /*parsedInStrictMode:*/ this.parsedInStrictMode());
-    }
-
-    public static create1(expression: IExpressionSyntax,
-                          name: ISyntaxToken): MemberAccessExpressionSyntax {
-        return new MemberAccessExpressionSyntax(expression, Syntax.token(SyntaxKind.DotToken), name, /*parsedInStrictMode:*/ false);
-    }
-
-    public withLeadingTrivia(trivia: ISyntaxTriviaList): MemberAccessExpressionSyntax {
-        return <MemberAccessExpressionSyntax>super.withLeadingTrivia(trivia);
-    }
-
-    public withTrailingTrivia(trivia: ISyntaxTriviaList): MemberAccessExpressionSyntax {
-        return <MemberAccessExpressionSyntax>super.withTrailingTrivia(trivia);
-    }
-
-    public withExpression(expression: IExpressionSyntax): MemberAccessExpressionSyntax {
-        return this.update(expression, this.dotToken, this.name);
-    }
-
-    public withDotToken(dotToken: ISyntaxToken): MemberAccessExpressionSyntax {
-        return this.update(this.expression, dotToken, this.name);
-    }
-
-    public withName(name: ISyntaxToken): MemberAccessExpressionSyntax {
-        return this.update(this.expression, this.dotToken, name);
-    }
-
-    public isTypeScriptSpecific(): boolean {
-        if (this.expression.isTypeScriptSpecific()) { return true; }
-        return false;
-    }
-    }
-
-    export class PostfixUnaryExpressionSyntax extends SyntaxNode implements IPostfixExpressionSyntax {
-    private _kind: SyntaxKind;
-
-        constructor(kind: SyntaxKind,
-                    public operand: IMemberExpressionSyntax,
-                    public operatorToken: ISyntaxToken,
-                    parsedInStrictMode: boolean) {
-            super(parsedInStrictMode); 
-
-            this._kind = kind;
-            Syntax.setParentForChildren(this);
-        }
-
-    public accept(visitor: ISyntaxVisitor): any {
-        return visitor.visitPostfixUnaryExpression(this);
-    }
-
-    public childCount(): number {
-        return 2;
-    }
-
-    public childAt(slot: number): ISyntaxElement {
-        switch (slot) {
-            case 0: return this.operand;
-            case 1: return this.operatorToken;
-            default: throw Errors.invalidOperation();
-        }
-    }
-
-    public isPostfixExpression(): boolean {
-        return true;
-    }
-
-    public isUnaryExpression(): boolean {
-        return true;
-    }
-
-    public isExpression(): boolean {
-        return true;
-    }
-
-    public kind(): SyntaxKind {
-        return this._kind;
-    }
-
-    public update(kind: SyntaxKind,
-                  operand: IMemberExpressionSyntax,
-                  operatorToken: ISyntaxToken): PostfixUnaryExpressionSyntax {
-        if (this._kind === kind && this.operand === operand && this.operatorToken === operatorToken) {
-            return this;
-        }
-
-        return new PostfixUnaryExpressionSyntax(kind, operand, operatorToken, /*parsedInStrictMode:*/ this.parsedInStrictMode());
-    }
-
-    public withLeadingTrivia(trivia: ISyntaxTriviaList): PostfixUnaryExpressionSyntax {
-        return <PostfixUnaryExpressionSyntax>super.withLeadingTrivia(trivia);
-    }
-
-    public withTrailingTrivia(trivia: ISyntaxTriviaList): PostfixUnaryExpressionSyntax {
-        return <PostfixUnaryExpressionSyntax>super.withTrailingTrivia(trivia);
-    }
-
-    public withKind(kind: SyntaxKind): PostfixUnaryExpressionSyntax {
-        return this.update(kind, this.operand, this.operatorToken);
-    }
-
-    public withOperand(operand: IMemberExpressionSyntax): PostfixUnaryExpressionSyntax {
-        return this.update(this._kind, operand, this.operatorToken);
-    }
-
-    public withOperatorToken(operatorToken: ISyntaxToken): PostfixUnaryExpressionSyntax {
-        return this.update(this._kind, this.operand, operatorToken);
-    }
-
-    public isTypeScriptSpecific(): boolean {
-        if (this.operand.isTypeScriptSpecific()) { return true; }
-        return false;
-    }
-    }
-
-    export class ElementAccessExpressionSyntax extends SyntaxNode implements IMemberExpressionSyntax {
-
-        constructor(public expression: IExpressionSyntax,
-                    public openBracketToken: ISyntaxToken,
-                    public argumentExpression: IExpressionSyntax,
-                    public closeBracketToken: ISyntaxToken,
-                    parsedInStrictMode: boolean) {
-            super(parsedInStrictMode); 
-
-            Syntax.setParentForChildren(this);
-        }
-
-    public accept(visitor: ISyntaxVisitor): any {
-        return visitor.visitElementAccessExpression(this);
-    }
-
-    public kind(): SyntaxKind {
-        return SyntaxKind.ElementAccessExpression;
-    }
-
-    public childCount(): number {
-        return 4;
-    }
-
-    public childAt(slot: number): ISyntaxElement {
-        switch (slot) {
-            case 0: return this.expression;
-            case 1: return this.openBracketToken;
-            case 2: return this.argumentExpression;
-            case 3: return this.closeBracketToken;
-            default: throw Errors.invalidOperation();
-        }
-    }
-
-    public isMemberExpression(): boolean {
-        return true;
-    }
-
-    public isPostfixExpression(): boolean {
-        return true;
-    }
-
-    public isUnaryExpression(): boolean {
-        return true;
-    }
-
-    public isExpression(): boolean {
-        return true;
-    }
-
-    public update(expression: IExpressionSyntax,
-                  openBracketToken: ISyntaxToken,
-                  argumentExpression: IExpressionSyntax,
-                  closeBracketToken: ISyntaxToken): ElementAccessExpressionSyntax {
-        if (this.expression === expression && this.openBracketToken === openBracketToken && this.argumentExpression === argumentExpression && this.closeBracketToken === closeBracketToken) {
-            return this;
-        }
-
-        return new ElementAccessExpressionSyntax(expression, openBracketToken, argumentExpression, closeBracketToken, /*parsedInStrictMode:*/ this.parsedInStrictMode());
-    }
-
-    public static create1(expression: IExpressionSyntax,
-                          argumentExpression: IExpressionSyntax): ElementAccessExpressionSyntax {
-        return new ElementAccessExpressionSyntax(expression, Syntax.token(SyntaxKind.OpenBracketToken), argumentExpression, Syntax.token(SyntaxKind.CloseBracketToken), /*parsedInStrictMode:*/ false);
-    }
-
-    public withLeadingTrivia(trivia: ISyntaxTriviaList): ElementAccessExpressionSyntax {
-        return <ElementAccessExpressionSyntax>super.withLeadingTrivia(trivia);
-    }
-
-    public withTrailingTrivia(trivia: ISyntaxTriviaList): ElementAccessExpressionSyntax {
-        return <ElementAccessExpressionSyntax>super.withTrailingTrivia(trivia);
-    }
-
-    public withExpression(expression: IExpressionSyntax): ElementAccessExpressionSyntax {
-        return this.update(expression, this.openBracketToken, this.argumentExpression, this.closeBracketToken);
-    }
-
-    public withOpenBracketToken(openBracketToken: ISyntaxToken): ElementAccessExpressionSyntax {
-        return this.update(this.expression, openBracketToken, this.argumentExpression, this.closeBracketToken);
-    }
-
-    public withArgumentExpression(argumentExpression: IExpressionSyntax): ElementAccessExpressionSyntax {
-        return this.update(this.expression, this.openBracketToken, argumentExpression, this.closeBracketToken);
-    }
-
-    public withCloseBracketToken(closeBracketToken: ISyntaxToken): ElementAccessExpressionSyntax {
-        return this.update(this.expression, this.openBracketToken, this.argumentExpression, closeBracketToken);
-    }
-
-    public isTypeScriptSpecific(): boolean {
-        if (this.expression.isTypeScriptSpecific()) { return true; }
-        if (this.argumentExpression.isTypeScriptSpecific()) { return true; }
-        return false;
-    }
-    }
-
-    export class InvocationExpressionSyntax extends SyntaxNode implements IMemberExpressionSyntax {
-
-        constructor(public expression: IMemberExpressionSyntax,
-                    public argumentList: ArgumentListSyntax,
-                    parsedInStrictMode: boolean) {
-            super(parsedInStrictMode); 
-
-            Syntax.setParentForChildren(this);
-        }
-
-    public accept(visitor: ISyntaxVisitor): any {
-        return visitor.visitInvocationExpression(this);
-    }
-
-    public kind(): SyntaxKind {
-        return SyntaxKind.InvocationExpression;
-    }
-
-    public childCount(): number {
-        return 2;
-    }
-
-    public childAt(slot: number): ISyntaxElement {
-        switch (slot) {
-            case 0: return this.expression;
-            case 1: return this.argumentList;
-            default: throw Errors.invalidOperation();
-        }
-    }
-
-    public isMemberExpression(): boolean {
-        return true;
-    }
-
-    public isPostfixExpression(): boolean {
-        return true;
-    }
-
-    public isUnaryExpression(): boolean {
-        return true;
-    }
-
-    public isExpression(): boolean {
-        return true;
-    }
-
-    public update(expression: IMemberExpressionSyntax,
-                  argumentList: ArgumentListSyntax): InvocationExpressionSyntax {
-        if (this.expression === expression && this.argumentList === argumentList) {
-            return this;
-        }
-
-        return new InvocationExpressionSyntax(expression, argumentList, /*parsedInStrictMode:*/ this.parsedInStrictMode());
-    }
-
-    public static create1(expression: IMemberExpressionSyntax): InvocationExpressionSyntax {
-        return new InvocationExpressionSyntax(expression, ArgumentListSyntax.create1(), /*parsedInStrictMode:*/ false);
-    }
-
-    public withLeadingTrivia(trivia: ISyntaxTriviaList): InvocationExpressionSyntax {
-        return <InvocationExpressionSyntax>super.withLeadingTrivia(trivia);
-    }
-
-    public withTrailingTrivia(trivia: ISyntaxTriviaList): InvocationExpressionSyntax {
-        return <InvocationExpressionSyntax>super.withTrailingTrivia(trivia);
-    }
-
-    public withExpression(expression: IMemberExpressionSyntax): InvocationExpressionSyntax {
-        return this.update(expression, this.argumentList);
-    }
-
-    public withArgumentList(argumentList: ArgumentListSyntax): InvocationExpressionSyntax {
-        return this.update(this.expression, argumentList);
-    }
-
-    public isTypeScriptSpecific(): boolean {
-        if (this.expression.isTypeScriptSpecific()) { return true; }
-        if (this.argumentList.isTypeScriptSpecific()) { return true; }
-        return false;
-    }
-    }
-
-    export class ArgumentListSyntax extends SyntaxNode {
-
-        constructor(public typeArgumentList: TypeArgumentListSyntax,
-                    public openParenToken: ISyntaxToken,
-                    public arguments: ISeparatedSyntaxList,
-                    public closeParenToken: ISyntaxToken,
-                    parsedInStrictMode: boolean) {
-            super(parsedInStrictMode); 
-
-            Syntax.setParentForChildren(this);
-        }
-
-    public accept(visitor: ISyntaxVisitor): any {
-        return visitor.visitArgumentList(this);
-    }
-
-    public kind(): SyntaxKind {
-        return SyntaxKind.ArgumentList;
-    }
-
-    public childCount(): number {
-        return 4;
-    }
-
-    public childAt(slot: number): ISyntaxElement {
-        switch (slot) {
-            case 0: return this.typeArgumentList;
-            case 1: return this.openParenToken;
-            case 2: return this.arguments;
-            case 3: return this.closeParenToken;
-            default: throw Errors.invalidOperation();
-        }
-    }
-
-    public update(typeArgumentList: TypeArgumentListSyntax,
-                  openParenToken: ISyntaxToken,
-                  _arguments: ISeparatedSyntaxList,
-                  closeParenToken: ISyntaxToken): ArgumentListSyntax {
-        if (this.typeArgumentList === typeArgumentList && this.openParenToken === openParenToken && this.arguments === _arguments && this.closeParenToken === closeParenToken) {
-            return this;
-        }
-
-        return new ArgumentListSyntax(typeArgumentList, openParenToken, _arguments, closeParenToken, /*parsedInStrictMode:*/ this.parsedInStrictMode());
-    }
-
-    public static create(openParenToken: ISyntaxToken,
-                         closeParenToken: ISyntaxToken): ArgumentListSyntax {
-        return new ArgumentListSyntax(null, openParenToken, Syntax.emptySeparatedList, closeParenToken, /*parsedInStrictMode:*/ false);
-    }
-
-    public static create1(): ArgumentListSyntax {
-        return new ArgumentListSyntax(null, Syntax.token(SyntaxKind.OpenParenToken), Syntax.emptySeparatedList, Syntax.token(SyntaxKind.CloseParenToken), /*parsedInStrictMode:*/ false);
-    }
-
-    public withLeadingTrivia(trivia: ISyntaxTriviaList): ArgumentListSyntax {
-        return <ArgumentListSyntax>super.withLeadingTrivia(trivia);
-    }
-
-    public withTrailingTrivia(trivia: ISyntaxTriviaList): ArgumentListSyntax {
-        return <ArgumentListSyntax>super.withTrailingTrivia(trivia);
-    }
-
-    public withTypeArgumentList(typeArgumentList: TypeArgumentListSyntax): ArgumentListSyntax {
-        return this.update(typeArgumentList, this.openParenToken, this.arguments, this.closeParenToken);
-    }
-
-    public withOpenParenToken(openParenToken: ISyntaxToken): ArgumentListSyntax {
-        return this.update(this.typeArgumentList, openParenToken, this.arguments, this.closeParenToken);
-    }
-
-    public withArguments(_arguments: ISeparatedSyntaxList): ArgumentListSyntax {
-        return this.update(this.typeArgumentList, this.openParenToken, _arguments, this.closeParenToken);
-    }
-
-    public withArgument(_argument: IExpressionSyntax): ArgumentListSyntax {
-        return this.withArguments(Syntax.separatedList([_argument]));
-    }
-
-    public withCloseParenToken(closeParenToken: ISyntaxToken): ArgumentListSyntax {
-        return this.update(this.typeArgumentList, this.openParenToken, this.arguments, closeParenToken);
-    }
-
-    public isTypeScriptSpecific(): boolean {
-        if (this.typeArgumentList !== null && this.typeArgumentList.isTypeScriptSpecific()) { return true; }
-        if (this.arguments.isTypeScriptSpecific()) { return true; }
-        return false;
-    }
-    }
-
-    export class BinaryExpressionSyntax extends SyntaxNode implements IExpressionSyntax {
-    private _kind: SyntaxKind;
-
-        constructor(kind: SyntaxKind,
-                    public left: IExpressionSyntax,
-                    public operatorToken: ISyntaxToken,
-                    public right: IExpressionSyntax,
-                    parsedInStrictMode: boolean) {
-            super(parsedInStrictMode); 
-
-            this._kind = kind;
-            Syntax.setParentForChildren(this);
-        }
-
-    public accept(visitor: ISyntaxVisitor): any {
-        return visitor.visitBinaryExpression(this);
-    }
-
-    public childCount(): number {
-        return 3;
-    }
-
-    public childAt(slot: number): ISyntaxElement {
-        switch (slot) {
-            case 0: return this.left;
-            case 1: return this.operatorToken;
-            case 2: return this.right;
-            default: throw Errors.invalidOperation();
-        }
-    }
-
-    public isExpression(): boolean {
-        return true;
-    }
-
-    public kind(): SyntaxKind {
-        return this._kind;
-    }
-
-    public update(kind: SyntaxKind,
-                  left: IExpressionSyntax,
-                  operatorToken: ISyntaxToken,
-                  right: IExpressionSyntax): BinaryExpressionSyntax {
-        if (this._kind === kind && this.left === left && this.operatorToken === operatorToken && this.right === right) {
-            return this;
-        }
-
-        return new BinaryExpressionSyntax(kind, left, operatorToken, right, /*parsedInStrictMode:*/ this.parsedInStrictMode());
-    }
-
-    public withLeadingTrivia(trivia: ISyntaxTriviaList): BinaryExpressionSyntax {
-        return <BinaryExpressionSyntax>super.withLeadingTrivia(trivia);
-    }
-
-    public withTrailingTrivia(trivia: ISyntaxTriviaList): BinaryExpressionSyntax {
-        return <BinaryExpressionSyntax>super.withTrailingTrivia(trivia);
-    }
-
-    public withKind(kind: SyntaxKind): BinaryExpressionSyntax {
-        return this.update(kind, this.left, this.operatorToken, this.right);
-    }
-
-    public withLeft(left: IExpressionSyntax): BinaryExpressionSyntax {
-        return this.update(this._kind, left, this.operatorToken, this.right);
-    }
-
-    public withOperatorToken(operatorToken: ISyntaxToken): BinaryExpressionSyntax {
-        return this.update(this._kind, this.left, operatorToken, this.right);
-    }
-
-    public withRight(right: IExpressionSyntax): BinaryExpressionSyntax {
-        return this.update(this._kind, this.left, this.operatorToken, right);
-    }
-
-    public isTypeScriptSpecific(): boolean {
-        if (this.left.isTypeScriptSpecific()) { return true; }
-        if (this.right.isTypeScriptSpecific()) { return true; }
-        return false;
-    }
-    }
-
-    export class ConditionalExpressionSyntax extends SyntaxNode implements IExpressionSyntax {
-
-        constructor(public condition: IExpressionSyntax,
-                    public questionToken: ISyntaxToken,
-                    public whenTrue: IExpressionSyntax,
-                    public colonToken: ISyntaxToken,
-                    public whenFalse: IExpressionSyntax,
-                    parsedInStrictMode: boolean) {
-            super(parsedInStrictMode); 
-
-            Syntax.setParentForChildren(this);
-        }
-
-    public accept(visitor: ISyntaxVisitor): any {
-        return visitor.visitConditionalExpression(this);
-    }
-
-    public kind(): SyntaxKind {
-        return SyntaxKind.ConditionalExpression;
-    }
-
-    public childCount(): number {
-        return 5;
-    }
-
-    public childAt(slot: number): ISyntaxElement {
-        switch (slot) {
-            case 0: return this.condition;
-            case 1: return this.questionToken;
-            case 2: return this.whenTrue;
-            case 3: return this.colonToken;
-            case 4: return this.whenFalse;
-            default: throw Errors.invalidOperation();
-        }
-    }
-
-    public isExpression(): boolean {
-        return true;
-    }
-
-    public update(condition: IExpressionSyntax,
-                  questionToken: ISyntaxToken,
-                  whenTrue: IExpressionSyntax,
-                  colonToken: ISyntaxToken,
-                  whenFalse: IExpressionSyntax): ConditionalExpressionSyntax {
-        if (this.condition === condition && this.questionToken === questionToken && this.whenTrue === whenTrue && this.colonToken === colonToken && this.whenFalse === whenFalse) {
-            return this;
-        }
-
-        return new ConditionalExpressionSyntax(condition, questionToken, whenTrue, colonToken, whenFalse, /*parsedInStrictMode:*/ this.parsedInStrictMode());
-    }
-
-    public static create1(condition: IExpressionSyntax,
-                          whenTrue: IExpressionSyntax,
-                          whenFalse: IExpressionSyntax): ConditionalExpressionSyntax {
-        return new ConditionalExpressionSyntax(condition, Syntax.token(SyntaxKind.QuestionToken), whenTrue, Syntax.token(SyntaxKind.ColonToken), whenFalse, /*parsedInStrictMode:*/ false);
-    }
-
-    public withLeadingTrivia(trivia: ISyntaxTriviaList): ConditionalExpressionSyntax {
-        return <ConditionalExpressionSyntax>super.withLeadingTrivia(trivia);
-    }
-
-    public withTrailingTrivia(trivia: ISyntaxTriviaList): ConditionalExpressionSyntax {
-        return <ConditionalExpressionSyntax>super.withTrailingTrivia(trivia);
-    }
-
-    public withCondition(condition: IExpressionSyntax): ConditionalExpressionSyntax {
-        return this.update(condition, this.questionToken, this.whenTrue, this.colonToken, this.whenFalse);
-    }
-
-    public withQuestionToken(questionToken: ISyntaxToken): ConditionalExpressionSyntax {
-        return this.update(this.condition, questionToken, this.whenTrue, this.colonToken, this.whenFalse);
-    }
-
-    public withWhenTrue(whenTrue: IExpressionSyntax): ConditionalExpressionSyntax {
-        return this.update(this.condition, this.questionToken, whenTrue, this.colonToken, this.whenFalse);
-    }
-
-    public withColonToken(colonToken: ISyntaxToken): ConditionalExpressionSyntax {
-        return this.update(this.condition, this.questionToken, this.whenTrue, colonToken, this.whenFalse);
-    }
-
-    public withWhenFalse(whenFalse: IExpressionSyntax): ConditionalExpressionSyntax {
-        return this.update(this.condition, this.questionToken, this.whenTrue, this.colonToken, whenFalse);
-    }
-
-    public isTypeScriptSpecific(): boolean {
-        if (this.condition.isTypeScriptSpecific()) { return true; }
-        if (this.whenTrue.isTypeScriptSpecific()) { return true; }
-        if (this.whenFalse.isTypeScriptSpecific()) { return true; }
-        return false;
-    }
-    }
-
-    export class ConstructSignatureSyntax extends SyntaxNode implements ITypeMemberSyntax {
-
-        constructor(public newKeyword: ISyntaxToken,
-                    public callSignature: CallSignatureSyntax,
-                    parsedInStrictMode: boolean) {
-            super(parsedInStrictMode); 
-
-            Syntax.setParentForChildren(this);
-        }
-
-    public accept(visitor: ISyntaxVisitor): any {
-        return visitor.visitConstructSignature(this);
-    }
-
-    public kind(): SyntaxKind {
-        return SyntaxKind.ConstructSignature;
-    }
-
-    public childCount(): number {
-        return 2;
-    }
-
-    public childAt(slot: number): ISyntaxElement {
-        switch (slot) {
-            case 0: return this.newKeyword;
-            case 1: return this.callSignature;
-            default: throw Errors.invalidOperation();
-        }
-    }
-
-    public isTypeMember(): boolean {
-        return true;
-    }
-
-    public update(newKeyword: ISyntaxToken,
-                  callSignature: CallSignatureSyntax): ConstructSignatureSyntax {
-        if (this.newKeyword === newKeyword && this.callSignature === callSignature) {
-            return this;
-        }
-
-        return new ConstructSignatureSyntax(newKeyword, callSignature, /*parsedInStrictMode:*/ this.parsedInStrictMode());
-    }
-
-    public static create1(): ConstructSignatureSyntax {
-        return new ConstructSignatureSyntax(Syntax.token(SyntaxKind.NewKeyword), CallSignatureSyntax.create1(), /*parsedInStrictMode:*/ false);
-    }
-
-    public withLeadingTrivia(trivia: ISyntaxTriviaList): ConstructSignatureSyntax {
-        return <ConstructSignatureSyntax>super.withLeadingTrivia(trivia);
-    }
-
-    public withTrailingTrivia(trivia: ISyntaxTriviaList): ConstructSignatureSyntax {
-        return <ConstructSignatureSyntax>super.withTrailingTrivia(trivia);
-    }
-
-    public withNewKeyword(newKeyword: ISyntaxToken): ConstructSignatureSyntax {
-        return this.update(newKeyword, this.callSignature);
-    }
-
-    public withCallSignature(callSignature: CallSignatureSyntax): ConstructSignatureSyntax {
-        return this.update(this.newKeyword, callSignature);
-    }
-
-    public isTypeScriptSpecific(): boolean {
-        return true;
-    }
-    }
-
-    export class MethodSignatureSyntax extends SyntaxNode implements ITypeMemberSyntax {
-
-        constructor(public propertyName: ISyntaxToken,
-                    public questionToken: ISyntaxToken,
-                    public callSignature: CallSignatureSyntax,
-                    parsedInStrictMode: boolean) {
-            super(parsedInStrictMode); 
-
-            Syntax.setParentForChildren(this);
-        }
-
-    public accept(visitor: ISyntaxVisitor): any {
-        return visitor.visitMethodSignature(this);
-    }
-
-    public kind(): SyntaxKind {
-        return SyntaxKind.MethodSignature;
-    }
-
-    public childCount(): number {
-        return 3;
-    }
-
-    public childAt(slot: number): ISyntaxElement {
-        switch (slot) {
-            case 0: return this.propertyName;
-            case 1: return this.questionToken;
-            case 2: return this.callSignature;
-            default: throw Errors.invalidOperation();
-        }
-    }
-
-    public isTypeMember(): boolean {
-        return true;
-    }
-
-    public update(propertyName: ISyntaxToken,
-                  questionToken: ISyntaxToken,
-                  callSignature: CallSignatureSyntax): MethodSignatureSyntax {
-        if (this.propertyName === propertyName && this.questionToken === questionToken && this.callSignature === callSignature) {
-            return this;
-        }
-
-        return new MethodSignatureSyntax(propertyName, questionToken, callSignature, /*parsedInStrictMode:*/ this.parsedInStrictMode());
-    }
-
-    public static create(propertyName: ISyntaxToken,
-                         callSignature: CallSignatureSyntax): MethodSignatureSyntax {
-        return new MethodSignatureSyntax(propertyName, null, callSignature, /*parsedInStrictMode:*/ false);
-    }
-
-    public static create1(propertyName: ISyntaxToken): MethodSignatureSyntax {
-        return new MethodSignatureSyntax(propertyName, null, CallSignatureSyntax.create1(), /*parsedInStrictMode:*/ false);
-    }
-
-    public withLeadingTrivia(trivia: ISyntaxTriviaList): MethodSignatureSyntax {
-        return <MethodSignatureSyntax>super.withLeadingTrivia(trivia);
-    }
-
-    public withTrailingTrivia(trivia: ISyntaxTriviaList): MethodSignatureSyntax {
-        return <MethodSignatureSyntax>super.withTrailingTrivia(trivia);
-    }
-
-    public withPropertyName(propertyName: ISyntaxToken): MethodSignatureSyntax {
-        return this.update(propertyName, this.questionToken, this.callSignature);
-    }
-
-    public withQuestionToken(questionToken: ISyntaxToken): MethodSignatureSyntax {
-        return this.update(this.propertyName, questionToken, this.callSignature);
-    }
-
-    public withCallSignature(callSignature: CallSignatureSyntax): MethodSignatureSyntax {
-        return this.update(this.propertyName, this.questionToken, callSignature);
-    }
-
-    public isTypeScriptSpecific(): boolean {
-        if (this.callSignature.isTypeScriptSpecific()) { return true; }
-        return false;
-    }
-    }
-
-    export class IndexSignatureSyntax extends SyntaxNode implements ITypeMemberSyntax {
-
-        constructor(public openBracketToken: ISyntaxToken,
-                    public parameter: ParameterSyntax,
-                    public closeBracketToken: ISyntaxToken,
-                    public typeAnnotation: TypeAnnotationSyntax,
-                    parsedInStrictMode: boolean) {
-            super(parsedInStrictMode); 
-
-            Syntax.setParentForChildren(this);
-        }
-
-    public accept(visitor: ISyntaxVisitor): any {
-        return visitor.visitIndexSignature(this);
-    }
-
-    public kind(): SyntaxKind {
-        return SyntaxKind.IndexSignature;
-    }
-
-    public childCount(): number {
-        return 4;
-    }
-
-    public childAt(slot: number): ISyntaxElement {
-        switch (slot) {
-            case 0: return this.openBracketToken;
-            case 1: return this.parameter;
-            case 2: return this.closeBracketToken;
-            case 3: return this.typeAnnotation;
-            default: throw Errors.invalidOperation();
-        }
-    }
-
-    public isTypeMember(): boolean {
-        return true;
-    }
-
-    public update(openBracketToken: ISyntaxToken,
-                  parameter: ParameterSyntax,
-                  closeBracketToken: ISyntaxToken,
-                  typeAnnotation: TypeAnnotationSyntax): IndexSignatureSyntax {
-        if (this.openBracketToken === openBracketToken && this.parameter === parameter && this.closeBracketToken === closeBracketToken && this.typeAnnotation === typeAnnotation) {
-            return this;
-        }
-
-        return new IndexSignatureSyntax(openBracketToken, parameter, closeBracketToken, typeAnnotation, /*parsedInStrictMode:*/ this.parsedInStrictMode());
-    }
-
-    public static create(openBracketToken: ISyntaxToken,
-                         parameter: ParameterSyntax,
-                         closeBracketToken: ISyntaxToken): IndexSignatureSyntax {
-        return new IndexSignatureSyntax(openBracketToken, parameter, closeBracketToken, null, /*parsedInStrictMode:*/ false);
-    }
-
-    public static create1(parameter: ParameterSyntax): IndexSignatureSyntax {
-        return new IndexSignatureSyntax(Syntax.token(SyntaxKind.OpenBracketToken), parameter, Syntax.token(SyntaxKind.CloseBracketToken), null, /*parsedInStrictMode:*/ false);
-    }
-
-    public withLeadingTrivia(trivia: ISyntaxTriviaList): IndexSignatureSyntax {
-        return <IndexSignatureSyntax>super.withLeadingTrivia(trivia);
-    }
-
-    public withTrailingTrivia(trivia: ISyntaxTriviaList): IndexSignatureSyntax {
-        return <IndexSignatureSyntax>super.withTrailingTrivia(trivia);
-    }
-
-    public withOpenBracketToken(openBracketToken: ISyntaxToken): IndexSignatureSyntax {
-        return this.update(openBracketToken, this.parameter, this.closeBracketToken, this.typeAnnotation);
-    }
-
-    public withParameter(parameter: ParameterSyntax): IndexSignatureSyntax {
-        return this.update(this.openBracketToken, parameter, this.closeBracketToken, this.typeAnnotation);
-    }
-
-    public withCloseBracketToken(closeBracketToken: ISyntaxToken): IndexSignatureSyntax {
-        return this.update(this.openBracketToken, this.parameter, closeBracketToken, this.typeAnnotation);
-    }
-
-    public withTypeAnnotation(typeAnnotation: TypeAnnotationSyntax): IndexSignatureSyntax {
-        return this.update(this.openBracketToken, this.parameter, this.closeBracketToken, typeAnnotation);
-    }
-
-    public isTypeScriptSpecific(): boolean {
-        return true;
-    }
-    }
-
-    export class PropertySignatureSyntax extends SyntaxNode implements ITypeMemberSyntax {
-
-        constructor(public propertyName: ISyntaxToken,
-                    public questionToken: ISyntaxToken,
-                    public typeAnnotation: TypeAnnotationSyntax,
-                    parsedInStrictMode: boolean) {
-            super(parsedInStrictMode); 
-
-            Syntax.setParentForChildren(this);
-        }
-
-    public accept(visitor: ISyntaxVisitor): any {
-        return visitor.visitPropertySignature(this);
-    }
-
-    public kind(): SyntaxKind {
-        return SyntaxKind.PropertySignature;
-    }
-
-    public childCount(): number {
-        return 3;
-    }
-
-    public childAt(slot: number): ISyntaxElement {
-        switch (slot) {
-            case 0: return this.propertyName;
-            case 1: return this.questionToken;
-            case 2: return this.typeAnnotation;
-            default: throw Errors.invalidOperation();
-        }
-    }
-
-    public isTypeMember(): boolean {
-        return true;
-    }
-
-    public update(propertyName: ISyntaxToken,
-                  questionToken: ISyntaxToken,
-                  typeAnnotation: TypeAnnotationSyntax): PropertySignatureSyntax {
-        if (this.propertyName === propertyName && this.questionToken === questionToken && this.typeAnnotation === typeAnnotation) {
-            return this;
-        }
-
-        return new PropertySignatureSyntax(propertyName, questionToken, typeAnnotation, /*parsedInStrictMode:*/ this.parsedInStrictMode());
-    }
-
-    public static create(propertyName: ISyntaxToken): PropertySignatureSyntax {
-        return new PropertySignatureSyntax(propertyName, null, null, /*parsedInStrictMode:*/ false);
-    }
-
-    public static create1(propertyName: ISyntaxToken): PropertySignatureSyntax {
-        return new PropertySignatureSyntax(propertyName, null, null, /*parsedInStrictMode:*/ false);
-    }
-
-    public withLeadingTrivia(trivia: ISyntaxTriviaList): PropertySignatureSyntax {
-        return <PropertySignatureSyntax>super.withLeadingTrivia(trivia);
-    }
-
-    public withTrailingTrivia(trivia: ISyntaxTriviaList): PropertySignatureSyntax {
-        return <PropertySignatureSyntax>super.withTrailingTrivia(trivia);
-    }
-
-    public withPropertyName(propertyName: ISyntaxToken): PropertySignatureSyntax {
-        return this.update(propertyName, this.questionToken, this.typeAnnotation);
-    }
-
-    public withQuestionToken(questionToken: ISyntaxToken): PropertySignatureSyntax {
-        return this.update(this.propertyName, questionToken, this.typeAnnotation);
-    }
-
-    public withTypeAnnotation(typeAnnotation: TypeAnnotationSyntax): PropertySignatureSyntax {
-        return this.update(this.propertyName, this.questionToken, typeAnnotation);
-    }
-
-    public isTypeScriptSpecific(): boolean {
-        return true;
-    }
-    }
-
-    export class CallSignatureSyntax extends SyntaxNode implements ITypeMemberSyntax {
-
-        constructor(public typeParameterList: TypeParameterListSyntax,
-                    public parameterList: ParameterListSyntax,
-                    public typeAnnotation: TypeAnnotationSyntax,
-                    parsedInStrictMode: boolean) {
-            super(parsedInStrictMode); 
-
-            Syntax.setParentForChildren(this);
-        }
-
-    public accept(visitor: ISyntaxVisitor): any {
-        return visitor.visitCallSignature(this);
-    }
-
-    public kind(): SyntaxKind {
-        return SyntaxKind.CallSignature;
-    }
-
-    public childCount(): number {
-        return 3;
-    }
-
-    public childAt(slot: number): ISyntaxElement {
-        switch (slot) {
-            case 0: return this.typeParameterList;
-            case 1: return this.parameterList;
-            case 2: return this.typeAnnotation;
-            default: throw Errors.invalidOperation();
-        }
-    }
-
-    public isTypeMember(): boolean {
-        return true;
-    }
-
-    public update(typeParameterList: TypeParameterListSyntax,
-                  parameterList: ParameterListSyntax,
-                  typeAnnotation: TypeAnnotationSyntax): CallSignatureSyntax {
-        if (this.typeParameterList === typeParameterList && this.parameterList === parameterList && this.typeAnnotation === typeAnnotation) {
-            return this;
-        }
-
-        return new CallSignatureSyntax(typeParameterList, parameterList, typeAnnotation, /*parsedInStrictMode:*/ this.parsedInStrictMode());
-    }
-
-    public static create(parameterList: ParameterListSyntax): CallSignatureSyntax {
-        return new CallSignatureSyntax(null, parameterList, null, /*parsedInStrictMode:*/ false);
-    }
-
-    public static create1(): CallSignatureSyntax {
-        return new CallSignatureSyntax(null, ParameterListSyntax.create1(), null, /*parsedInStrictMode:*/ false);
-    }
-
-    public withLeadingTrivia(trivia: ISyntaxTriviaList): CallSignatureSyntax {
-        return <CallSignatureSyntax>super.withLeadingTrivia(trivia);
-    }
-
-    public withTrailingTrivia(trivia: ISyntaxTriviaList): CallSignatureSyntax {
-        return <CallSignatureSyntax>super.withTrailingTrivia(trivia);
-    }
-
-    public withTypeParameterList(typeParameterList: TypeParameterListSyntax): CallSignatureSyntax {
-        return this.update(typeParameterList, this.parameterList, this.typeAnnotation);
-    }
-
-    public withParameterList(parameterList: ParameterListSyntax): CallSignatureSyntax {
-        return this.update(this.typeParameterList, parameterList, this.typeAnnotation);
-    }
-
-    public withTypeAnnotation(typeAnnotation: TypeAnnotationSyntax): CallSignatureSyntax {
-        return this.update(this.typeParameterList, this.parameterList, typeAnnotation);
-    }
-
-    public isTypeScriptSpecific(): boolean {
-        if (this.typeParameterList !== null) { return true; }
-        if (this.parameterList.isTypeScriptSpecific()) { return true; }
-        if (this.typeAnnotation !== null) { return true; }
-        return false;
-    }
-    }
-
-    export class ParameterListSyntax extends SyntaxNode {
-
-        constructor(public openParenToken: ISyntaxToken,
-                    public parameters: ISeparatedSyntaxList,
-                    public closeParenToken: ISyntaxToken,
-                    parsedInStrictMode: boolean) {
-            super(parsedInStrictMode); 
-
-            Syntax.setParentForChildren(this);
-        }
-
-    public accept(visitor: ISyntaxVisitor): any {
-        return visitor.visitParameterList(this);
-    }
-
-    public kind(): SyntaxKind {
-        return SyntaxKind.ParameterList;
-    }
-
-    public childCount(): number {
-        return 3;
-    }
-
-    public childAt(slot: number): ISyntaxElement {
-        switch (slot) {
-            case 0: return this.openParenToken;
-            case 1: return this.parameters;
-            case 2: return this.closeParenToken;
-            default: throw Errors.invalidOperation();
-        }
-    }
-
-    public update(openParenToken: ISyntaxToken,
-                  parameters: ISeparatedSyntaxList,
-                  closeParenToken: ISyntaxToken): ParameterListSyntax {
-        if (this.openParenToken === openParenToken && this.parameters === parameters && this.closeParenToken === closeParenToken) {
-            return this;
-        }
-
-        return new ParameterListSyntax(openParenToken, parameters, closeParenToken, /*parsedInStrictMode:*/ this.parsedInStrictMode());
-    }
-
-    public static create(openParenToken: ISyntaxToken,
-                         closeParenToken: ISyntaxToken): ParameterListSyntax {
-        return new ParameterListSyntax(openParenToken, Syntax.emptySeparatedList, closeParenToken, /*parsedInStrictMode:*/ false);
-    }
-
-    public static create1(): ParameterListSyntax {
-        return new ParameterListSyntax(Syntax.token(SyntaxKind.OpenParenToken), Syntax.emptySeparatedList, Syntax.token(SyntaxKind.CloseParenToken), /*parsedInStrictMode:*/ false);
-    }
-
-    public withLeadingTrivia(trivia: ISyntaxTriviaList): ParameterListSyntax {
-        return <ParameterListSyntax>super.withLeadingTrivia(trivia);
-    }
-
-    public withTrailingTrivia(trivia: ISyntaxTriviaList): ParameterListSyntax {
-        return <ParameterListSyntax>super.withTrailingTrivia(trivia);
-    }
-
-    public withOpenParenToken(openParenToken: ISyntaxToken): ParameterListSyntax {
-        return this.update(openParenToken, this.parameters, this.closeParenToken);
-    }
-
-    public withParameters(parameters: ISeparatedSyntaxList): ParameterListSyntax {
-        return this.update(this.openParenToken, parameters, this.closeParenToken);
-    }
-
-    public withParameter(parameter: ParameterSyntax): ParameterListSyntax {
-        return this.withParameters(Syntax.separatedList([parameter]));
-    }
-
-    public withCloseParenToken(closeParenToken: ISyntaxToken): ParameterListSyntax {
-        return this.update(this.openParenToken, this.parameters, closeParenToken);
-    }
-
-    public isTypeScriptSpecific(): boolean {
-        if (this.parameters.isTypeScriptSpecific()) { return true; }
-        return false;
-    }
-    }
-
-    export class TypeParameterListSyntax extends SyntaxNode {
-
-        constructor(public lessThanToken: ISyntaxToken,
-                    public typeParameters: ISeparatedSyntaxList,
-                    public greaterThanToken: ISyntaxToken,
-                    parsedInStrictMode: boolean) {
-            super(parsedInStrictMode); 
-
-            Syntax.setParentForChildren(this);
-        }
-
-    public accept(visitor: ISyntaxVisitor): any {
-        return visitor.visitTypeParameterList(this);
-    }
-
-    public kind(): SyntaxKind {
-        return SyntaxKind.TypeParameterList;
-    }
-
-    public childCount(): number {
-        return 3;
-    }
-
-    public childAt(slot: number): ISyntaxElement {
-        switch (slot) {
-            case 0: return this.lessThanToken;
-            case 1: return this.typeParameters;
-            case 2: return this.greaterThanToken;
-            default: throw Errors.invalidOperation();
-        }
-    }
-
-    public update(lessThanToken: ISyntaxToken,
-                  typeParameters: ISeparatedSyntaxList,
-                  greaterThanToken: ISyntaxToken): TypeParameterListSyntax {
-        if (this.lessThanToken === lessThanToken && this.typeParameters === typeParameters && this.greaterThanToken === greaterThanToken) {
-            return this;
-        }
-
-        return new TypeParameterListSyntax(lessThanToken, typeParameters, greaterThanToken, /*parsedInStrictMode:*/ this.parsedInStrictMode());
-    }
-
-    public static create(lessThanToken: ISyntaxToken,
-                         greaterThanToken: ISyntaxToken): TypeParameterListSyntax {
-        return new TypeParameterListSyntax(lessThanToken, Syntax.emptySeparatedList, greaterThanToken, /*parsedInStrictMode:*/ false);
-    }
-
-    public static create1(): TypeParameterListSyntax {
-        return new TypeParameterListSyntax(Syntax.token(SyntaxKind.LessThanToken), Syntax.emptySeparatedList, Syntax.token(SyntaxKind.GreaterThanToken), /*parsedInStrictMode:*/ false);
-    }
-
-    public withLeadingTrivia(trivia: ISyntaxTriviaList): TypeParameterListSyntax {
-        return <TypeParameterListSyntax>super.withLeadingTrivia(trivia);
-    }
-
-    public withTrailingTrivia(trivia: ISyntaxTriviaList): TypeParameterListSyntax {
-        return <TypeParameterListSyntax>super.withTrailingTrivia(trivia);
-    }
-
-    public withLessThanToken(lessThanToken: ISyntaxToken): TypeParameterListSyntax {
-        return this.update(lessThanToken, this.typeParameters, this.greaterThanToken);
-    }
-
-    public withTypeParameters(typeParameters: ISeparatedSyntaxList): TypeParameterListSyntax {
-        return this.update(this.lessThanToken, typeParameters, this.greaterThanToken);
-    }
-
-    public withTypeParameter(typeParameter: TypeParameterSyntax): TypeParameterListSyntax {
-        return this.withTypeParameters(Syntax.separatedList([typeParameter]));
-    }
-
-    public withGreaterThanToken(greaterThanToken: ISyntaxToken): TypeParameterListSyntax {
-        return this.update(this.lessThanToken, this.typeParameters, greaterThanToken);
-    }
-
-    public isTypeScriptSpecific(): boolean {
-        return true;
-    }
-    }
-
-    export class TypeParameterSyntax extends SyntaxNode {
-
-        constructor(public identifier: ISyntaxToken,
-                    public constraint: ConstraintSyntax,
-                    parsedInStrictMode: boolean) {
-            super(parsedInStrictMode); 
-
-            Syntax.setParentForChildren(this);
-        }
-
-    public accept(visitor: ISyntaxVisitor): any {
-        return visitor.visitTypeParameter(this);
-    }
-
-    public kind(): SyntaxKind {
-        return SyntaxKind.TypeParameter;
-    }
-
-    public childCount(): number {
-        return 2;
-    }
-
-    public childAt(slot: number): ISyntaxElement {
-        switch (slot) {
-            case 0: return this.identifier;
-            case 1: return this.constraint;
-            default: throw Errors.invalidOperation();
-        }
-    }
-
-    public update(identifier: ISyntaxToken,
-                  constraint: ConstraintSyntax): TypeParameterSyntax {
-        if (this.identifier === identifier && this.constraint === constraint) {
-            return this;
-        }
-
-        return new TypeParameterSyntax(identifier, constraint, /*parsedInStrictMode:*/ this.parsedInStrictMode());
-    }
-
-    public static create(identifier: ISyntaxToken): TypeParameterSyntax {
-        return new TypeParameterSyntax(identifier, null, /*parsedInStrictMode:*/ false);
-    }
-
-    public static create1(identifier: ISyntaxToken): TypeParameterSyntax {
-        return new TypeParameterSyntax(identifier, null, /*parsedInStrictMode:*/ false);
-    }
-
-    public withLeadingTrivia(trivia: ISyntaxTriviaList): TypeParameterSyntax {
-        return <TypeParameterSyntax>super.withLeadingTrivia(trivia);
-    }
-
-    public withTrailingTrivia(trivia: ISyntaxTriviaList): TypeParameterSyntax {
-        return <TypeParameterSyntax>super.withTrailingTrivia(trivia);
-    }
-
-    public withIdentifier(identifier: ISyntaxToken): TypeParameterSyntax {
-        return this.update(identifier, this.constraint);
-    }
-
-    public withConstraint(constraint: ConstraintSyntax): TypeParameterSyntax {
-        return this.update(this.identifier, constraint);
-    }
-
-    public isTypeScriptSpecific(): boolean {
-        return true;
-    }
-    }
-
-    export class ConstraintSyntax extends SyntaxNode {
-
-        constructor(public extendsKeyword: ISyntaxToken,
-                    public type: ITypeSyntax,
-                    parsedInStrictMode: boolean) {
-            super(parsedInStrictMode); 
-
-            Syntax.setParentForChildren(this);
-        }
-
-    public accept(visitor: ISyntaxVisitor): any {
-        return visitor.visitConstraint(this);
-    }
-
-    public kind(): SyntaxKind {
-        return SyntaxKind.Constraint;
-    }
-
-    public childCount(): number {
-        return 2;
-    }
-
-    public childAt(slot: number): ISyntaxElement {
-        switch (slot) {
-            case 0: return this.extendsKeyword;
-            case 1: return this.type;
-            default: throw Errors.invalidOperation();
-        }
-    }
-
-    public update(extendsKeyword: ISyntaxToken,
-                  type: ITypeSyntax): ConstraintSyntax {
-        if (this.extendsKeyword === extendsKeyword && this.type === type) {
-            return this;
-        }
-
-        return new ConstraintSyntax(extendsKeyword, type, /*parsedInStrictMode:*/ this.parsedInStrictMode());
-    }
-
-    public static create1(type: ITypeSyntax): ConstraintSyntax {
-        return new ConstraintSyntax(Syntax.token(SyntaxKind.ExtendsKeyword), type, /*parsedInStrictMode:*/ false);
-    }
-
-    public withLeadingTrivia(trivia: ISyntaxTriviaList): ConstraintSyntax {
-        return <ConstraintSyntax>super.withLeadingTrivia(trivia);
-    }
-
-    public withTrailingTrivia(trivia: ISyntaxTriviaList): ConstraintSyntax {
-        return <ConstraintSyntax>super.withTrailingTrivia(trivia);
-    }
-
-    public withExtendsKeyword(extendsKeyword: ISyntaxToken): ConstraintSyntax {
-        return this.update(extendsKeyword, this.type);
-    }
-
-    public withType(type: ITypeSyntax): ConstraintSyntax {
-        return this.update(this.extendsKeyword, type);
-    }
-
-    public isTypeScriptSpecific(): boolean {
-        return true;
-    }
-    }
-
-    export class ElseClauseSyntax extends SyntaxNode {
-
-        constructor(public elseKeyword: ISyntaxToken,
-                    public statement: IStatementSyntax,
-                    parsedInStrictMode: boolean) {
-            super(parsedInStrictMode); 
-
-            Syntax.setParentForChildren(this);
-        }
-
-    public accept(visitor: ISyntaxVisitor): any {
-        return visitor.visitElseClause(this);
-    }
-
-    public kind(): SyntaxKind {
-        return SyntaxKind.ElseClause;
-    }
-
-    public childCount(): number {
-        return 2;
-    }
-
-    public childAt(slot: number): ISyntaxElement {
-        switch (slot) {
-            case 0: return this.elseKeyword;
-            case 1: return this.statement;
-            default: throw Errors.invalidOperation();
-        }
-    }
-
-    public update(elseKeyword: ISyntaxToken,
-                  statement: IStatementSyntax): ElseClauseSyntax {
-        if (this.elseKeyword === elseKeyword && this.statement === statement) {
-            return this;
-        }
-
-        return new ElseClauseSyntax(elseKeyword, statement, /*parsedInStrictMode:*/ this.parsedInStrictMode());
-    }
-
-    public static create1(statement: IStatementSyntax): ElseClauseSyntax {
-        return new ElseClauseSyntax(Syntax.token(SyntaxKind.ElseKeyword), statement, /*parsedInStrictMode:*/ false);
-    }
-
-    public withLeadingTrivia(trivia: ISyntaxTriviaList): ElseClauseSyntax {
-        return <ElseClauseSyntax>super.withLeadingTrivia(trivia);
-    }
-
-    public withTrailingTrivia(trivia: ISyntaxTriviaList): ElseClauseSyntax {
-        return <ElseClauseSyntax>super.withTrailingTrivia(trivia);
-    }
-
-    public withElseKeyword(elseKeyword: ISyntaxToken): ElseClauseSyntax {
-        return this.update(elseKeyword, this.statement);
-    }
-
-    public withStatement(statement: IStatementSyntax): ElseClauseSyntax {
-        return this.update(this.elseKeyword, statement);
-    }
-
-    public isTypeScriptSpecific(): boolean {
-        if (this.statement.isTypeScriptSpecific()) { return true; }
-        return false;
-    }
-    }
-
-    export class IfStatementSyntax extends SyntaxNode implements IStatementSyntax {
-
-        constructor(public ifKeyword: ISyntaxToken,
-                    public openParenToken: ISyntaxToken,
-                    public condition: IExpressionSyntax,
-                    public closeParenToken: ISyntaxToken,
-                    public statement: IStatementSyntax,
-                    public elseClause: ElseClauseSyntax,
-                    parsedInStrictMode: boolean) {
-            super(parsedInStrictMode); 
-
-            Syntax.setParentForChildren(this);
-        }
-
-    public accept(visitor: ISyntaxVisitor): any {
-        return visitor.visitIfStatement(this);
-    }
-
-    public kind(): SyntaxKind {
-        return SyntaxKind.IfStatement;
-    }
-
-    public childCount(): number {
-        return 6;
-    }
-
-    public childAt(slot: number): ISyntaxElement {
-        switch (slot) {
-            case 0: return this.ifKeyword;
-            case 1: return this.openParenToken;
-            case 2: return this.condition;
-            case 3: return this.closeParenToken;
-            case 4: return this.statement;
-            case 5: return this.elseClause;
-            default: throw Errors.invalidOperation();
-        }
-    }
-
-    public isStatement(): boolean {
-        return true;
-    }
-
-    public isModuleElement(): boolean {
-        return true;
-    }
-
-    public update(ifKeyword: ISyntaxToken,
-                  openParenToken: ISyntaxToken,
-                  condition: IExpressionSyntax,
-                  closeParenToken: ISyntaxToken,
-                  statement: IStatementSyntax,
-                  elseClause: ElseClauseSyntax): IfStatementSyntax {
-        if (this.ifKeyword === ifKeyword && this.openParenToken === openParenToken && this.condition === condition && this.closeParenToken === closeParenToken && this.statement === statement && this.elseClause === elseClause) {
-            return this;
-        }
-
-        return new IfStatementSyntax(ifKeyword, openParenToken, condition, closeParenToken, statement, elseClause, /*parsedInStrictMode:*/ this.parsedInStrictMode());
-    }
-
-    public static create(ifKeyword: ISyntaxToken,
-                         openParenToken: ISyntaxToken,
-                         condition: IExpressionSyntax,
-                         closeParenToken: ISyntaxToken,
-                         statement: IStatementSyntax): IfStatementSyntax {
-        return new IfStatementSyntax(ifKeyword, openParenToken, condition, closeParenToken, statement, null, /*parsedInStrictMode:*/ false);
-    }
-
-    public static create1(condition: IExpressionSyntax,
-                          statement: IStatementSyntax): IfStatementSyntax {
-        return new IfStatementSyntax(Syntax.token(SyntaxKind.IfKeyword), Syntax.token(SyntaxKind.OpenParenToken), condition, Syntax.token(SyntaxKind.CloseParenToken), statement, null, /*parsedInStrictMode:*/ false);
-    }
-
-    public withLeadingTrivia(trivia: ISyntaxTriviaList): IfStatementSyntax {
-        return <IfStatementSyntax>super.withLeadingTrivia(trivia);
-    }
-
-    public withTrailingTrivia(trivia: ISyntaxTriviaList): IfStatementSyntax {
-        return <IfStatementSyntax>super.withTrailingTrivia(trivia);
-    }
-
-    public withIfKeyword(ifKeyword: ISyntaxToken): IfStatementSyntax {
-        return this.update(ifKeyword, this.openParenToken, this.condition, this.closeParenToken, this.statement, this.elseClause);
-    }
-
-    public withOpenParenToken(openParenToken: ISyntaxToken): IfStatementSyntax {
-        return this.update(this.ifKeyword, openParenToken, this.condition, this.closeParenToken, this.statement, this.elseClause);
-    }
-
-    public withCondition(condition: IExpressionSyntax): IfStatementSyntax {
-        return this.update(this.ifKeyword, this.openParenToken, condition, this.closeParenToken, this.statement, this.elseClause);
-    }
-
-    public withCloseParenToken(closeParenToken: ISyntaxToken): IfStatementSyntax {
-        return this.update(this.ifKeyword, this.openParenToken, this.condition, closeParenToken, this.statement, this.elseClause);
-    }
-
-    public withStatement(statement: IStatementSyntax): IfStatementSyntax {
-        return this.update(this.ifKeyword, this.openParenToken, this.condition, this.closeParenToken, statement, this.elseClause);
-    }
-
-    public withElseClause(elseClause: ElseClauseSyntax): IfStatementSyntax {
-        return this.update(this.ifKeyword, this.openParenToken, this.condition, this.closeParenToken, this.statement, elseClause);
-    }
-
-    public isTypeScriptSpecific(): boolean {
-        if (this.condition.isTypeScriptSpecific()) { return true; }
-        if (this.statement.isTypeScriptSpecific()) { return true; }
-        if (this.elseClause !== null && this.elseClause.isTypeScriptSpecific()) { return true; }
-        return false;
-    }
-    }
-
-    export class ExpressionStatementSyntax extends SyntaxNode implements IStatementSyntax {
-
-        constructor(public expression: IExpressionSyntax,
-                    public semicolonToken: ISyntaxToken,
-                    parsedInStrictMode: boolean) {
-            super(parsedInStrictMode); 
-
-            Syntax.setParentForChildren(this);
-        }
-
-    public accept(visitor: ISyntaxVisitor): any {
-        return visitor.visitExpressionStatement(this);
-    }
-
-    public kind(): SyntaxKind {
-        return SyntaxKind.ExpressionStatement;
-    }
-
-    public childCount(): number {
-        return 2;
-    }
-
-    public childAt(slot: number): ISyntaxElement {
-        switch (slot) {
-            case 0: return this.expression;
-            case 1: return this.semicolonToken;
-            default: throw Errors.invalidOperation();
-        }
-    }
-
-    public isStatement(): boolean {
-        return true;
-    }
-
-    public isModuleElement(): boolean {
-        return true;
-    }
-
-    public update(expression: IExpressionSyntax,
-                  semicolonToken: ISyntaxToken): ExpressionStatementSyntax {
-        if (this.expression === expression && this.semicolonToken === semicolonToken) {
-            return this;
-        }
-
-        return new ExpressionStatementSyntax(expression, semicolonToken, /*parsedInStrictMode:*/ this.parsedInStrictMode());
-    }
-
-    public static create1(expression: IExpressionSyntax): ExpressionStatementSyntax {
-        return new ExpressionStatementSyntax(expression, Syntax.token(SyntaxKind.SemicolonToken), /*parsedInStrictMode:*/ false);
-    }
-
-    public withLeadingTrivia(trivia: ISyntaxTriviaList): ExpressionStatementSyntax {
-        return <ExpressionStatementSyntax>super.withLeadingTrivia(trivia);
-    }
-
-    public withTrailingTrivia(trivia: ISyntaxTriviaList): ExpressionStatementSyntax {
-        return <ExpressionStatementSyntax>super.withTrailingTrivia(trivia);
-    }
-
-    public withExpression(expression: IExpressionSyntax): ExpressionStatementSyntax {
-        return this.update(expression, this.semicolonToken);
-    }
-
-    public withSemicolonToken(semicolonToken: ISyntaxToken): ExpressionStatementSyntax {
-        return this.update(this.expression, semicolonToken);
-    }
-
-    public isTypeScriptSpecific(): boolean {
-        if (this.expression.isTypeScriptSpecific()) { return true; }
-        return false;
-    }
-    }
-
-    export class ConstructorDeclarationSyntax extends SyntaxNode implements IClassElementSyntax {
-
-        constructor(public modifiers: ISyntaxList,
-                    public constructorKeyword: ISyntaxToken,
-                    public parameterList: ParameterListSyntax,
-                    public block: BlockSyntax,
-                    public semicolonToken: ISyntaxToken,
-                    parsedInStrictMode: boolean) {
-            super(parsedInStrictMode); 
-
-            Syntax.setParentForChildren(this);
-        }
-
-    public accept(visitor: ISyntaxVisitor): any {
-        return visitor.visitConstructorDeclaration(this);
-    }
-
-    public kind(): SyntaxKind {
-        return SyntaxKind.ConstructorDeclaration;
-    }
-
-    public childCount(): number {
-        return 5;
-    }
-
-    public childAt(slot: number): ISyntaxElement {
-        switch (slot) {
-            case 0: return this.modifiers;
-            case 1: return this.constructorKeyword;
-            case 2: return this.parameterList;
-            case 3: return this.block;
-            case 4: return this.semicolonToken;
-            default: throw Errors.invalidOperation();
-        }
-    }
-
-    public isClassElement(): boolean {
-        return true;
-    }
-
-    public update(modifiers: ISyntaxList,
-                  constructorKeyword: ISyntaxToken,
-                  parameterList: ParameterListSyntax,
-                  block: BlockSyntax,
-                  semicolonToken: ISyntaxToken): ConstructorDeclarationSyntax {
-        if (this.modifiers === modifiers && this.constructorKeyword === constructorKeyword && this.parameterList === parameterList && this.block === block && this.semicolonToken === semicolonToken) {
-            return this;
-        }
-
-        return new ConstructorDeclarationSyntax(modifiers, constructorKeyword, parameterList, block, semicolonToken, /*parsedInStrictMode:*/ this.parsedInStrictMode());
-    }
-
-    public static create(constructorKeyword: ISyntaxToken,
-                         parameterList: ParameterListSyntax): ConstructorDeclarationSyntax {
-        return new ConstructorDeclarationSyntax(Syntax.emptyList, constructorKeyword, parameterList, null, null, /*parsedInStrictMode:*/ false);
-    }
-
-    public static create1(): ConstructorDeclarationSyntax {
-        return new ConstructorDeclarationSyntax(Syntax.emptyList, Syntax.token(SyntaxKind.ConstructorKeyword), ParameterListSyntax.create1(), null, null, /*parsedInStrictMode:*/ false);
-    }
-
-    public withLeadingTrivia(trivia: ISyntaxTriviaList): ConstructorDeclarationSyntax {
-        return <ConstructorDeclarationSyntax>super.withLeadingTrivia(trivia);
-    }
-
-    public withTrailingTrivia(trivia: ISyntaxTriviaList): ConstructorDeclarationSyntax {
-        return <ConstructorDeclarationSyntax>super.withTrailingTrivia(trivia);
-    }
-
-    public withModifiers(modifiers: ISyntaxList): ConstructorDeclarationSyntax {
-        return this.update(modifiers, this.constructorKeyword, this.parameterList, this.block, this.semicolonToken);
-    }
-
-    public withModifier(modifier: ISyntaxToken): ConstructorDeclarationSyntax {
-        return this.withModifiers(Syntax.list([modifier]));
-    }
-
-    public withConstructorKeyword(constructorKeyword: ISyntaxToken): ConstructorDeclarationSyntax {
-        return this.update(this.modifiers, constructorKeyword, this.parameterList, this.block, this.semicolonToken);
-    }
-
-    public withParameterList(parameterList: ParameterListSyntax): ConstructorDeclarationSyntax {
-        return this.update(this.modifiers, this.constructorKeyword, parameterList, this.block, this.semicolonToken);
-    }
-
-    public withBlock(block: BlockSyntax): ConstructorDeclarationSyntax {
-        return this.update(this.modifiers, this.constructorKeyword, this.parameterList, block, this.semicolonToken);
-    }
-
-    public withSemicolonToken(semicolonToken: ISyntaxToken): ConstructorDeclarationSyntax {
-        return this.update(this.modifiers, this.constructorKeyword, this.parameterList, this.block, semicolonToken);
-    }
-
-    public isTypeScriptSpecific(): boolean {
-        return true;
-    }
-    }
-
-    export class MemberFunctionDeclarationSyntax extends SyntaxNode implements IMemberDeclarationSyntax {
-
-        constructor(public modifiers: ISyntaxList,
-                    public propertyName: ISyntaxToken,
-                    public callSignature: CallSignatureSyntax,
-                    public block: BlockSyntax,
-                    public semicolonToken: ISyntaxToken,
-                    parsedInStrictMode: boolean) {
-            super(parsedInStrictMode); 
-
-            Syntax.setParentForChildren(this);
-        }
-
-    public accept(visitor: ISyntaxVisitor): any {
-        return visitor.visitMemberFunctionDeclaration(this);
-    }
-
-    public kind(): SyntaxKind {
-        return SyntaxKind.MemberFunctionDeclaration;
-    }
-
-    public childCount(): number {
-        return 5;
-    }
-
-    public childAt(slot: number): ISyntaxElement {
-        switch (slot) {
-            case 0: return this.modifiers;
-            case 1: return this.propertyName;
-            case 2: return this.callSignature;
-            case 3: return this.block;
-            case 4: return this.semicolonToken;
-            default: throw Errors.invalidOperation();
-        }
-    }
-
-    public isMemberDeclaration(): boolean {
-        return true;
-    }
-
-    public isClassElement(): boolean {
-        return true;
-    }
-
-    public update(modifiers: ISyntaxList,
-                  propertyName: ISyntaxToken,
-                  callSignature: CallSignatureSyntax,
-                  block: BlockSyntax,
-                  semicolonToken: ISyntaxToken): MemberFunctionDeclarationSyntax {
-        if (this.modifiers === modifiers && this.propertyName === propertyName && this.callSignature === callSignature && this.block === block && this.semicolonToken === semicolonToken) {
-            return this;
-        }
-
-        return new MemberFunctionDeclarationSyntax(modifiers, propertyName, callSignature, block, semicolonToken, /*parsedInStrictMode:*/ this.parsedInStrictMode());
-    }
-
-    public static create(propertyName: ISyntaxToken,
-                         callSignature: CallSignatureSyntax): MemberFunctionDeclarationSyntax {
-        return new MemberFunctionDeclarationSyntax(Syntax.emptyList, propertyName, callSignature, null, null, /*parsedInStrictMode:*/ false);
-    }
-
-    public static create1(propertyName: ISyntaxToken): MemberFunctionDeclarationSyntax {
-        return new MemberFunctionDeclarationSyntax(Syntax.emptyList, propertyName, CallSignatureSyntax.create1(), null, null, /*parsedInStrictMode:*/ false);
-    }
-
-    public withLeadingTrivia(trivia: ISyntaxTriviaList): MemberFunctionDeclarationSyntax {
-        return <MemberFunctionDeclarationSyntax>super.withLeadingTrivia(trivia);
-    }
-
-    public withTrailingTrivia(trivia: ISyntaxTriviaList): MemberFunctionDeclarationSyntax {
-        return <MemberFunctionDeclarationSyntax>super.withTrailingTrivia(trivia);
-    }
-
-    public withModifiers(modifiers: ISyntaxList): MemberFunctionDeclarationSyntax {
-        return this.update(modifiers, this.propertyName, this.callSignature, this.block, this.semicolonToken);
-    }
-
-    public withModifier(modifier: ISyntaxToken): MemberFunctionDeclarationSyntax {
-        return this.withModifiers(Syntax.list([modifier]));
-    }
-
-    public withPropertyName(propertyName: ISyntaxToken): MemberFunctionDeclarationSyntax {
-        return this.update(this.modifiers, propertyName, this.callSignature, this.block, this.semicolonToken);
-    }
-
-    public withCallSignature(callSignature: CallSignatureSyntax): MemberFunctionDeclarationSyntax {
-        return this.update(this.modifiers, this.propertyName, callSignature, this.block, this.semicolonToken);
-    }
-
-    public withBlock(block: BlockSyntax): MemberFunctionDeclarationSyntax {
-        return this.update(this.modifiers, this.propertyName, this.callSignature, block, this.semicolonToken);
-    }
-
-    public withSemicolonToken(semicolonToken: ISyntaxToken): MemberFunctionDeclarationSyntax {
-        return this.update(this.modifiers, this.propertyName, this.callSignature, this.block, semicolonToken);
-    }
-
-    public isTypeScriptSpecific(): boolean {
-        return true;
-    }
-    }
-
-    export class GetAccessorSyntax extends SyntaxNode implements IMemberDeclarationSyntax, IPropertyAssignmentSyntax {
-
-        constructor(public modifiers: ISyntaxList,
-                    public getKeyword: ISyntaxToken,
-                    public propertyName: ISyntaxToken,
-                    public parameterList: ParameterListSyntax,
-                    public typeAnnotation: TypeAnnotationSyntax,
-                    public block: BlockSyntax,
-                    parsedInStrictMode: boolean) {
-            super(parsedInStrictMode); 
-
-            Syntax.setParentForChildren(this);
-        }
-
-    public accept(visitor: ISyntaxVisitor): any {
-        return visitor.visitGetAccessor(this);
-    }
-
-    public kind(): SyntaxKind {
-        return SyntaxKind.GetAccessor;
-    }
-
-    public childCount(): number {
-        return 6;
-    }
-
-    public childAt(slot: number): ISyntaxElement {
-        switch (slot) {
-            case 0: return this.modifiers;
-            case 1: return this.getKeyword;
-            case 2: return this.propertyName;
-            case 3: return this.parameterList;
-            case 4: return this.typeAnnotation;
-            case 5: return this.block;
-            default: throw Errors.invalidOperation();
-        }
-    }
-
-    public isMemberDeclaration(): boolean {
-        return true;
-    }
-
-    public isPropertyAssignment(): boolean {
-        return true;
-    }
-
-    public isClassElement(): boolean {
-        return true;
-    }
-
-    public update(modifiers: ISyntaxList,
-                  getKeyword: ISyntaxToken,
-                  propertyName: ISyntaxToken,
-                  parameterList: ParameterListSyntax,
-                  typeAnnotation: TypeAnnotationSyntax,
-                  block: BlockSyntax): GetAccessorSyntax {
-        if (this.modifiers === modifiers && this.getKeyword === getKeyword && this.propertyName === propertyName && this.parameterList === parameterList && this.typeAnnotation === typeAnnotation && this.block === block) {
-            return this;
-        }
-
-        return new GetAccessorSyntax(modifiers, getKeyword, propertyName, parameterList, typeAnnotation, block, /*parsedInStrictMode:*/ this.parsedInStrictMode());
-    }
-
-    public static create(getKeyword: ISyntaxToken,
-                         propertyName: ISyntaxToken,
-                         parameterList: ParameterListSyntax,
-                         block: BlockSyntax): GetAccessorSyntax {
-        return new GetAccessorSyntax(Syntax.emptyList, getKeyword, propertyName, parameterList, null, block, /*parsedInStrictMode:*/ false);
-    }
-
-    public static create1(propertyName: ISyntaxToken): GetAccessorSyntax {
-        return new GetAccessorSyntax(Syntax.emptyList, Syntax.token(SyntaxKind.GetKeyword), propertyName, ParameterListSyntax.create1(), null, BlockSyntax.create1(), /*parsedInStrictMode:*/ false);
-    }
-
-    public withLeadingTrivia(trivia: ISyntaxTriviaList): GetAccessorSyntax {
-        return <GetAccessorSyntax>super.withLeadingTrivia(trivia);
-    }
-
-    public withTrailingTrivia(trivia: ISyntaxTriviaList): GetAccessorSyntax {
-        return <GetAccessorSyntax>super.withTrailingTrivia(trivia);
-    }
-
-    public withModifiers(modifiers: ISyntaxList): GetAccessorSyntax {
-        return this.update(modifiers, this.getKeyword, this.propertyName, this.parameterList, this.typeAnnotation, this.block);
-    }
-
-    public withModifier(modifier: ISyntaxToken): GetAccessorSyntax {
-        return this.withModifiers(Syntax.list([modifier]));
-    }
-
-    public withGetKeyword(getKeyword: ISyntaxToken): GetAccessorSyntax {
-        return this.update(this.modifiers, getKeyword, this.propertyName, this.parameterList, this.typeAnnotation, this.block);
-    }
-
-    public withPropertyName(propertyName: ISyntaxToken): GetAccessorSyntax {
-        return this.update(this.modifiers, this.getKeyword, propertyName, this.parameterList, this.typeAnnotation, this.block);
-    }
-
-    public withParameterList(parameterList: ParameterListSyntax): GetAccessorSyntax {
-        return this.update(this.modifiers, this.getKeyword, this.propertyName, parameterList, this.typeAnnotation, this.block);
-    }
-
-    public withTypeAnnotation(typeAnnotation: TypeAnnotationSyntax): GetAccessorSyntax {
-        return this.update(this.modifiers, this.getKeyword, this.propertyName, this.parameterList, typeAnnotation, this.block);
-    }
-
-    public withBlock(block: BlockSyntax): GetAccessorSyntax {
-        return this.update(this.modifiers, this.getKeyword, this.propertyName, this.parameterList, this.typeAnnotation, block);
-    }
-
-    public isTypeScriptSpecific(): boolean {
-        if (this.modifiers.childCount() > 0) { return true; }
-        if (this.parameterList.isTypeScriptSpecific()) { return true; }
-        if (this.typeAnnotation !== null) { return true; }
-        if (this.block.isTypeScriptSpecific()) { return true; }
-        return false;
-    }
-    }
-
-    export class SetAccessorSyntax extends SyntaxNode implements IMemberDeclarationSyntax, IPropertyAssignmentSyntax {
-
-        constructor(public modifiers: ISyntaxList,
-                    public setKeyword: ISyntaxToken,
-                    public propertyName: ISyntaxToken,
-                    public parameterList: ParameterListSyntax,
-                    public block: BlockSyntax,
-                    parsedInStrictMode: boolean) {
-            super(parsedInStrictMode); 
-
-            Syntax.setParentForChildren(this);
-        }
-
-    public accept(visitor: ISyntaxVisitor): any {
-        return visitor.visitSetAccessor(this);
-    }
-
-    public kind(): SyntaxKind {
-        return SyntaxKind.SetAccessor;
-    }
-
-    public childCount(): number {
-        return 5;
-    }
-
-    public childAt(slot: number): ISyntaxElement {
-        switch (slot) {
-            case 0: return this.modifiers;
-            case 1: return this.setKeyword;
-            case 2: return this.propertyName;
-            case 3: return this.parameterList;
-            case 4: return this.block;
-            default: throw Errors.invalidOperation();
-        }
-    }
-
-    public isMemberDeclaration(): boolean {
-        return true;
-    }
-
-    public isPropertyAssignment(): boolean {
-        return true;
-    }
-
-    public isClassElement(): boolean {
-        return true;
-    }
-
-    public update(modifiers: ISyntaxList,
-                  setKeyword: ISyntaxToken,
-                  propertyName: ISyntaxToken,
-                  parameterList: ParameterListSyntax,
-                  block: BlockSyntax): SetAccessorSyntax {
-        if (this.modifiers === modifiers && this.setKeyword === setKeyword && this.propertyName === propertyName && this.parameterList === parameterList && this.block === block) {
-            return this;
-        }
-
-        return new SetAccessorSyntax(modifiers, setKeyword, propertyName, parameterList, block, /*parsedInStrictMode:*/ this.parsedInStrictMode());
-    }
-
-    public static create(setKeyword: ISyntaxToken,
-                         propertyName: ISyntaxToken,
-                         parameterList: ParameterListSyntax,
-                         block: BlockSyntax): SetAccessorSyntax {
-        return new SetAccessorSyntax(Syntax.emptyList, setKeyword, propertyName, parameterList, block, /*parsedInStrictMode:*/ false);
-    }
-
-    public static create1(propertyName: ISyntaxToken): SetAccessorSyntax {
-        return new SetAccessorSyntax(Syntax.emptyList, Syntax.token(SyntaxKind.SetKeyword), propertyName, ParameterListSyntax.create1(), BlockSyntax.create1(), /*parsedInStrictMode:*/ false);
-    }
-
-    public withLeadingTrivia(trivia: ISyntaxTriviaList): SetAccessorSyntax {
-        return <SetAccessorSyntax>super.withLeadingTrivia(trivia);
-    }
-
-    public withTrailingTrivia(trivia: ISyntaxTriviaList): SetAccessorSyntax {
-        return <SetAccessorSyntax>super.withTrailingTrivia(trivia);
-    }
-
-    public withModifiers(modifiers: ISyntaxList): SetAccessorSyntax {
-        return this.update(modifiers, this.setKeyword, this.propertyName, this.parameterList, this.block);
-    }
-
-    public withModifier(modifier: ISyntaxToken): SetAccessorSyntax {
-        return this.withModifiers(Syntax.list([modifier]));
-    }
-
-    public withSetKeyword(setKeyword: ISyntaxToken): SetAccessorSyntax {
-        return this.update(this.modifiers, setKeyword, this.propertyName, this.parameterList, this.block);
-    }
-
-    public withPropertyName(propertyName: ISyntaxToken): SetAccessorSyntax {
-        return this.update(this.modifiers, this.setKeyword, propertyName, this.parameterList, this.block);
-    }
-
-    public withParameterList(parameterList: ParameterListSyntax): SetAccessorSyntax {
-        return this.update(this.modifiers, this.setKeyword, this.propertyName, parameterList, this.block);
-    }
-
-    public withBlock(block: BlockSyntax): SetAccessorSyntax {
-        return this.update(this.modifiers, this.setKeyword, this.propertyName, this.parameterList, block);
-    }
-
-    public isTypeScriptSpecific(): boolean {
-        return true;
-    }
-    }
-
-    export class MemberVariableDeclarationSyntax extends SyntaxNode implements IMemberDeclarationSyntax {
-
-        constructor(public modifiers: ISyntaxList,
-                    public variableDeclarator: VariableDeclaratorSyntax,
-                    public semicolonToken: ISyntaxToken,
-                    parsedInStrictMode: boolean) {
-            super(parsedInStrictMode); 
-
-            Syntax.setParentForChildren(this);
-        }
-
-    public accept(visitor: ISyntaxVisitor): any {
-        return visitor.visitMemberVariableDeclaration(this);
-    }
-
-    public kind(): SyntaxKind {
-        return SyntaxKind.MemberVariableDeclaration;
-    }
-
-    public childCount(): number {
-        return 3;
-    }
-
-    public childAt(slot: number): ISyntaxElement {
-        switch (slot) {
-            case 0: return this.modifiers;
-            case 1: return this.variableDeclarator;
-            case 2: return this.semicolonToken;
-            default: throw Errors.invalidOperation();
-        }
-    }
-
-    public isMemberDeclaration(): boolean {
-        return true;
-    }
-
-    public isClassElement(): boolean {
-        return true;
-    }
-
-    public update(modifiers: ISyntaxList,
-                  variableDeclarator: VariableDeclaratorSyntax,
-                  semicolonToken: ISyntaxToken): MemberVariableDeclarationSyntax {
-        if (this.modifiers === modifiers && this.variableDeclarator === variableDeclarator && this.semicolonToken === semicolonToken) {
-            return this;
-        }
-
-        return new MemberVariableDeclarationSyntax(modifiers, variableDeclarator, semicolonToken, /*parsedInStrictMode:*/ this.parsedInStrictMode());
-    }
-
-    public static create(variableDeclarator: VariableDeclaratorSyntax,
-                         semicolonToken: ISyntaxToken): MemberVariableDeclarationSyntax {
-        return new MemberVariableDeclarationSyntax(Syntax.emptyList, variableDeclarator, semicolonToken, /*parsedInStrictMode:*/ false);
-    }
-
-    public static create1(variableDeclarator: VariableDeclaratorSyntax): MemberVariableDeclarationSyntax {
-        return new MemberVariableDeclarationSyntax(Syntax.emptyList, variableDeclarator, Syntax.token(SyntaxKind.SemicolonToken), /*parsedInStrictMode:*/ false);
-    }
-
-    public withLeadingTrivia(trivia: ISyntaxTriviaList): MemberVariableDeclarationSyntax {
-        return <MemberVariableDeclarationSyntax>super.withLeadingTrivia(trivia);
-    }
-
-    public withTrailingTrivia(trivia: ISyntaxTriviaList): MemberVariableDeclarationSyntax {
-        return <MemberVariableDeclarationSyntax>super.withTrailingTrivia(trivia);
-    }
-
-    public withModifiers(modifiers: ISyntaxList): MemberVariableDeclarationSyntax {
-        return this.update(modifiers, this.variableDeclarator, this.semicolonToken);
-    }
-
-    public withModifier(modifier: ISyntaxToken): MemberVariableDeclarationSyntax {
-        return this.withModifiers(Syntax.list([modifier]));
-    }
-
-    public withVariableDeclarator(variableDeclarator: VariableDeclaratorSyntax): MemberVariableDeclarationSyntax {
-        return this.update(this.modifiers, variableDeclarator, this.semicolonToken);
-    }
-
-    public withSemicolonToken(semicolonToken: ISyntaxToken): MemberVariableDeclarationSyntax {
-        return this.update(this.modifiers, this.variableDeclarator, semicolonToken);
-    }
-
-    public isTypeScriptSpecific(): boolean {
-        return true;
-    }
-    }
-
-    export class IndexMemberDeclarationSyntax extends SyntaxNode implements IClassElementSyntax {
-
-        constructor(public modifiers: ISyntaxList,
-                    public indexSignature: IndexSignatureSyntax,
-                    public semicolonToken: ISyntaxToken,
-                    parsedInStrictMode: boolean) {
-            super(parsedInStrictMode); 
-
-            Syntax.setParentForChildren(this);
-        }
-
-    public accept(visitor: ISyntaxVisitor): any {
-        return visitor.visitIndexMemberDeclaration(this);
-    }
-
-    public kind(): SyntaxKind {
-        return SyntaxKind.IndexMemberDeclaration;
-    }
-
-    public childCount(): number {
-        return 3;
-    }
-
-    public childAt(slot: number): ISyntaxElement {
-        switch (slot) {
-            case 0: return this.modifiers;
-            case 1: return this.indexSignature;
-            case 2: return this.semicolonToken;
-            default: throw Errors.invalidOperation();
-        }
-    }
-
-    public isClassElement(): boolean {
-        return true;
-    }
-
-    public update(modifiers: ISyntaxList,
-                  indexSignature: IndexSignatureSyntax,
-                  semicolonToken: ISyntaxToken): IndexMemberDeclarationSyntax {
-        if (this.modifiers === modifiers && this.indexSignature === indexSignature && this.semicolonToken === semicolonToken) {
-            return this;
-        }
-
-        return new IndexMemberDeclarationSyntax(modifiers, indexSignature, semicolonToken, /*parsedInStrictMode:*/ this.parsedInStrictMode());
-    }
-
-    public static create(indexSignature: IndexSignatureSyntax,
-                         semicolonToken: ISyntaxToken): IndexMemberDeclarationSyntax {
-        return new IndexMemberDeclarationSyntax(Syntax.emptyList, indexSignature, semicolonToken, /*parsedInStrictMode:*/ false);
-    }
-
-    public static create1(indexSignature: IndexSignatureSyntax): IndexMemberDeclarationSyntax {
-        return new IndexMemberDeclarationSyntax(Syntax.emptyList, indexSignature, Syntax.token(SyntaxKind.SemicolonToken), /*parsedInStrictMode:*/ false);
-    }
-
-    public withLeadingTrivia(trivia: ISyntaxTriviaList): IndexMemberDeclarationSyntax {
-        return <IndexMemberDeclarationSyntax>super.withLeadingTrivia(trivia);
-    }
-
-    public withTrailingTrivia(trivia: ISyntaxTriviaList): IndexMemberDeclarationSyntax {
-        return <IndexMemberDeclarationSyntax>super.withTrailingTrivia(trivia);
-    }
-
-    public withModifiers(modifiers: ISyntaxList): IndexMemberDeclarationSyntax {
-        return this.update(modifiers, this.indexSignature, this.semicolonToken);
-    }
-
-    public withModifier(modifier: ISyntaxToken): IndexMemberDeclarationSyntax {
-        return this.withModifiers(Syntax.list([modifier]));
-    }
-
-    public withIndexSignature(indexSignature: IndexSignatureSyntax): IndexMemberDeclarationSyntax {
-        return this.update(this.modifiers, indexSignature, this.semicolonToken);
-    }
-
-    public withSemicolonToken(semicolonToken: ISyntaxToken): IndexMemberDeclarationSyntax {
-        return this.update(this.modifiers, this.indexSignature, semicolonToken);
-    }
-
-    public isTypeScriptSpecific(): boolean {
-        return true;
-    }
-    }
-
-    export class ThrowStatementSyntax extends SyntaxNode implements IStatementSyntax {
-
-        constructor(public throwKeyword: ISyntaxToken,
-                    public expression: IExpressionSyntax,
-                    public semicolonToken: ISyntaxToken,
-                    parsedInStrictMode: boolean) {
-            super(parsedInStrictMode); 
-
-            Syntax.setParentForChildren(this);
-        }
-
-    public accept(visitor: ISyntaxVisitor): any {
-        return visitor.visitThrowStatement(this);
-    }
-
-    public kind(): SyntaxKind {
-        return SyntaxKind.ThrowStatement;
-    }
-
-    public childCount(): number {
-        return 3;
-    }
-
-    public childAt(slot: number): ISyntaxElement {
-        switch (slot) {
-            case 0: return this.throwKeyword;
-            case 1: return this.expression;
-            case 2: return this.semicolonToken;
-            default: throw Errors.invalidOperation();
-        }
-    }
-
-    public isStatement(): boolean {
-        return true;
-    }
-
-    public isModuleElement(): boolean {
-        return true;
-    }
-
-    public update(throwKeyword: ISyntaxToken,
-                  expression: IExpressionSyntax,
-                  semicolonToken: ISyntaxToken): ThrowStatementSyntax {
-        if (this.throwKeyword === throwKeyword && this.expression === expression && this.semicolonToken === semicolonToken) {
-            return this;
-        }
-
-        return new ThrowStatementSyntax(throwKeyword, expression, semicolonToken, /*parsedInStrictMode:*/ this.parsedInStrictMode());
-    }
-
-    public static create1(expression: IExpressionSyntax): ThrowStatementSyntax {
-        return new ThrowStatementSyntax(Syntax.token(SyntaxKind.ThrowKeyword), expression, Syntax.token(SyntaxKind.SemicolonToken), /*parsedInStrictMode:*/ false);
-    }
-
-    public withLeadingTrivia(trivia: ISyntaxTriviaList): ThrowStatementSyntax {
-        return <ThrowStatementSyntax>super.withLeadingTrivia(trivia);
-    }
-
-    public withTrailingTrivia(trivia: ISyntaxTriviaList): ThrowStatementSyntax {
-        return <ThrowStatementSyntax>super.withTrailingTrivia(trivia);
-    }
-
-    public withThrowKeyword(throwKeyword: ISyntaxToken): ThrowStatementSyntax {
-        return this.update(throwKeyword, this.expression, this.semicolonToken);
-    }
-
-    public withExpression(expression: IExpressionSyntax): ThrowStatementSyntax {
-        return this.update(this.throwKeyword, expression, this.semicolonToken);
-    }
-
-    public withSemicolonToken(semicolonToken: ISyntaxToken): ThrowStatementSyntax {
-        return this.update(this.throwKeyword, this.expression, semicolonToken);
-    }
-
-    public isTypeScriptSpecific(): boolean {
-        if (this.expression.isTypeScriptSpecific()) { return true; }
-        return false;
-    }
-    }
-
-    export class ReturnStatementSyntax extends SyntaxNode implements IStatementSyntax {
-
-        constructor(public returnKeyword: ISyntaxToken,
-                    public expression: IExpressionSyntax,
-                    public semicolonToken: ISyntaxToken,
-                    parsedInStrictMode: boolean) {
-            super(parsedInStrictMode); 
-
-            Syntax.setParentForChildren(this);
-        }
-
-    public accept(visitor: ISyntaxVisitor): any {
-        return visitor.visitReturnStatement(this);
-    }
-
-    public kind(): SyntaxKind {
-        return SyntaxKind.ReturnStatement;
-    }
-
-    public childCount(): number {
-        return 3;
-    }
-
-    public childAt(slot: number): ISyntaxElement {
-        switch (slot) {
-            case 0: return this.returnKeyword;
-            case 1: return this.expression;
-            case 2: return this.semicolonToken;
-            default: throw Errors.invalidOperation();
-        }
-    }
-
-    public isStatement(): boolean {
-        return true;
-    }
-
-    public isModuleElement(): boolean {
-        return true;
-    }
-
-    public update(returnKeyword: ISyntaxToken,
-                  expression: IExpressionSyntax,
-                  semicolonToken: ISyntaxToken): ReturnStatementSyntax {
-        if (this.returnKeyword === returnKeyword && this.expression === expression && this.semicolonToken === semicolonToken) {
-            return this;
-        }
-
-        return new ReturnStatementSyntax(returnKeyword, expression, semicolonToken, /*parsedInStrictMode:*/ this.parsedInStrictMode());
-    }
-
-    public static create(returnKeyword: ISyntaxToken,
-                         semicolonToken: ISyntaxToken): ReturnStatementSyntax {
-        return new ReturnStatementSyntax(returnKeyword, null, semicolonToken, /*parsedInStrictMode:*/ false);
-    }
-
-    public static create1(): ReturnStatementSyntax {
-        return new ReturnStatementSyntax(Syntax.token(SyntaxKind.ReturnKeyword), null, Syntax.token(SyntaxKind.SemicolonToken), /*parsedInStrictMode:*/ false);
-    }
-
-    public withLeadingTrivia(trivia: ISyntaxTriviaList): ReturnStatementSyntax {
-        return <ReturnStatementSyntax>super.withLeadingTrivia(trivia);
-    }
-
-    public withTrailingTrivia(trivia: ISyntaxTriviaList): ReturnStatementSyntax {
-        return <ReturnStatementSyntax>super.withTrailingTrivia(trivia);
-    }
-
-    public withReturnKeyword(returnKeyword: ISyntaxToken): ReturnStatementSyntax {
-        return this.update(returnKeyword, this.expression, this.semicolonToken);
-    }
-
-    public withExpression(expression: IExpressionSyntax): ReturnStatementSyntax {
-        return this.update(this.returnKeyword, expression, this.semicolonToken);
-    }
-
-    public withSemicolonToken(semicolonToken: ISyntaxToken): ReturnStatementSyntax {
-        return this.update(this.returnKeyword, this.expression, semicolonToken);
-    }
-
-    public isTypeScriptSpecific(): boolean {
-        if (this.expression !== null && this.expression.isTypeScriptSpecific()) { return true; }
-        return false;
-    }
-    }
-
-    export class ObjectCreationExpressionSyntax extends SyntaxNode implements IMemberExpressionSyntax {
-
-        constructor(public newKeyword: ISyntaxToken,
-                    public expression: IMemberExpressionSyntax,
-                    public argumentList: ArgumentListSyntax,
-                    parsedInStrictMode: boolean) {
-            super(parsedInStrictMode); 
-
-            Syntax.setParentForChildren(this);
-        }
-
-    public accept(visitor: ISyntaxVisitor): any {
-        return visitor.visitObjectCreationExpression(this);
-    }
-
-    public kind(): SyntaxKind {
-        return SyntaxKind.ObjectCreationExpression;
-    }
-
-    public childCount(): number {
-        return 3;
-    }
-
-    public childAt(slot: number): ISyntaxElement {
-        switch (slot) {
-            case 0: return this.newKeyword;
-            case 1: return this.expression;
-            case 2: return this.argumentList;
-            default: throw Errors.invalidOperation();
-        }
-    }
-
-    public isMemberExpression(): boolean {
-        return true;
-    }
-
-    public isPostfixExpression(): boolean {
-        return true;
-    }
-
-    public isUnaryExpression(): boolean {
-        return true;
-    }
-
-    public isExpression(): boolean {
-        return true;
-    }
-
-    public update(newKeyword: ISyntaxToken,
-                  expression: IMemberExpressionSyntax,
-                  argumentList: ArgumentListSyntax): ObjectCreationExpressionSyntax {
-        if (this.newKeyword === newKeyword && this.expression === expression && this.argumentList === argumentList) {
-            return this;
-        }
-
-        return new ObjectCreationExpressionSyntax(newKeyword, expression, argumentList, /*parsedInStrictMode:*/ this.parsedInStrictMode());
-    }
-
-    public static create(newKeyword: ISyntaxToken,
-                         expression: IMemberExpressionSyntax): ObjectCreationExpressionSyntax {
-        return new ObjectCreationExpressionSyntax(newKeyword, expression, null, /*parsedInStrictMode:*/ false);
-    }
-
-    public static create1(expression: IMemberExpressionSyntax): ObjectCreationExpressionSyntax {
-        return new ObjectCreationExpressionSyntax(Syntax.token(SyntaxKind.NewKeyword), expression, null, /*parsedInStrictMode:*/ false);
-    }
-
-    public withLeadingTrivia(trivia: ISyntaxTriviaList): ObjectCreationExpressionSyntax {
-        return <ObjectCreationExpressionSyntax>super.withLeadingTrivia(trivia);
-    }
-
-    public withTrailingTrivia(trivia: ISyntaxTriviaList): ObjectCreationExpressionSyntax {
-        return <ObjectCreationExpressionSyntax>super.withTrailingTrivia(trivia);
-    }
-
-    public withNewKeyword(newKeyword: ISyntaxToken): ObjectCreationExpressionSyntax {
-        return this.update(newKeyword, this.expression, this.argumentList);
-    }
-
-    public withExpression(expression: IMemberExpressionSyntax): ObjectCreationExpressionSyntax {
-        return this.update(this.newKeyword, expression, this.argumentList);
-    }
-
-    public withArgumentList(argumentList: ArgumentListSyntax): ObjectCreationExpressionSyntax {
-        return this.update(this.newKeyword, this.expression, argumentList);
-    }
-
-    public isTypeScriptSpecific(): boolean {
-        if (this.expression.isTypeScriptSpecific()) { return true; }
-        if (this.argumentList !== null && this.argumentList.isTypeScriptSpecific()) { return true; }
-        return false;
-    }
-    }
-
-    export class SwitchStatementSyntax extends SyntaxNode implements IStatementSyntax {
-
-        constructor(public switchKeyword: ISyntaxToken,
-                    public openParenToken: ISyntaxToken,
-                    public expression: IExpressionSyntax,
-                    public closeParenToken: ISyntaxToken,
-                    public openBraceToken: ISyntaxToken,
-                    public switchClauses: ISyntaxList,
-                    public closeBraceToken: ISyntaxToken,
-                    parsedInStrictMode: boolean) {
-            super(parsedInStrictMode); 
-
-            Syntax.setParentForChildren(this);
-        }
-
-    public accept(visitor: ISyntaxVisitor): any {
-        return visitor.visitSwitchStatement(this);
-    }
-
-    public kind(): SyntaxKind {
-        return SyntaxKind.SwitchStatement;
-    }
-
-    public childCount(): number {
-        return 7;
-    }
-
-    public childAt(slot: number): ISyntaxElement {
-        switch (slot) {
-            case 0: return this.switchKeyword;
-            case 1: return this.openParenToken;
-            case 2: return this.expression;
-            case 3: return this.closeParenToken;
-            case 4: return this.openBraceToken;
-            case 5: return this.switchClauses;
-            case 6: return this.closeBraceToken;
-            default: throw Errors.invalidOperation();
-        }
-    }
-
-    public isStatement(): boolean {
-        return true;
-    }
-
-    public isModuleElement(): boolean {
-        return true;
-    }
-
-    public update(switchKeyword: ISyntaxToken,
-                  openParenToken: ISyntaxToken,
-                  expression: IExpressionSyntax,
-                  closeParenToken: ISyntaxToken,
-                  openBraceToken: ISyntaxToken,
-                  switchClauses: ISyntaxList,
-                  closeBraceToken: ISyntaxToken): SwitchStatementSyntax {
-        if (this.switchKeyword === switchKeyword && this.openParenToken === openParenToken && this.expression === expression && this.closeParenToken === closeParenToken && this.openBraceToken === openBraceToken && this.switchClauses === switchClauses && this.closeBraceToken === closeBraceToken) {
-            return this;
-        }
-
-        return new SwitchStatementSyntax(switchKeyword, openParenToken, expression, closeParenToken, openBraceToken, switchClauses, closeBraceToken, /*parsedInStrictMode:*/ this.parsedInStrictMode());
-    }
-
-    public static create(switchKeyword: ISyntaxToken,
-                         openParenToken: ISyntaxToken,
-                         expression: IExpressionSyntax,
-                         closeParenToken: ISyntaxToken,
-                         openBraceToken: ISyntaxToken,
-                         closeBraceToken: ISyntaxToken): SwitchStatementSyntax {
-        return new SwitchStatementSyntax(switchKeyword, openParenToken, expression, closeParenToken, openBraceToken, Syntax.emptyList, closeBraceToken, /*parsedInStrictMode:*/ false);
-    }
-
-    public static create1(expression: IExpressionSyntax): SwitchStatementSyntax {
-        return new SwitchStatementSyntax(Syntax.token(SyntaxKind.SwitchKeyword), Syntax.token(SyntaxKind.OpenParenToken), expression, Syntax.token(SyntaxKind.CloseParenToken), Syntax.token(SyntaxKind.OpenBraceToken), Syntax.emptyList, Syntax.token(SyntaxKind.CloseBraceToken), /*parsedInStrictMode:*/ false);
-    }
-
-    public withLeadingTrivia(trivia: ISyntaxTriviaList): SwitchStatementSyntax {
-        return <SwitchStatementSyntax>super.withLeadingTrivia(trivia);
-    }
-
-    public withTrailingTrivia(trivia: ISyntaxTriviaList): SwitchStatementSyntax {
-        return <SwitchStatementSyntax>super.withTrailingTrivia(trivia);
-    }
-
-    public withSwitchKeyword(switchKeyword: ISyntaxToken): SwitchStatementSyntax {
-        return this.update(switchKeyword, this.openParenToken, this.expression, this.closeParenToken, this.openBraceToken, this.switchClauses, this.closeBraceToken);
-    }
-
-    public withOpenParenToken(openParenToken: ISyntaxToken): SwitchStatementSyntax {
-        return this.update(this.switchKeyword, openParenToken, this.expression, this.closeParenToken, this.openBraceToken, this.switchClauses, this.closeBraceToken);
-    }
-
-    public withExpression(expression: IExpressionSyntax): SwitchStatementSyntax {
-        return this.update(this.switchKeyword, this.openParenToken, expression, this.closeParenToken, this.openBraceToken, this.switchClauses, this.closeBraceToken);
-    }
-
-    public withCloseParenToken(closeParenToken: ISyntaxToken): SwitchStatementSyntax {
-        return this.update(this.switchKeyword, this.openParenToken, this.expression, closeParenToken, this.openBraceToken, this.switchClauses, this.closeBraceToken);
-    }
-
-    public withOpenBraceToken(openBraceToken: ISyntaxToken): SwitchStatementSyntax {
-        return this.update(this.switchKeyword, this.openParenToken, this.expression, this.closeParenToken, openBraceToken, this.switchClauses, this.closeBraceToken);
-    }
-
-    public withSwitchClauses(switchClauses: ISyntaxList): SwitchStatementSyntax {
-        return this.update(this.switchKeyword, this.openParenToken, this.expression, this.closeParenToken, this.openBraceToken, switchClauses, this.closeBraceToken);
-    }
-
-    public withSwitchClause(switchClause: ISwitchClauseSyntax): SwitchStatementSyntax {
-        return this.withSwitchClauses(Syntax.list([switchClause]));
-    }
-
-    public withCloseBraceToken(closeBraceToken: ISyntaxToken): SwitchStatementSyntax {
-        return this.update(this.switchKeyword, this.openParenToken, this.expression, this.closeParenToken, this.openBraceToken, this.switchClauses, closeBraceToken);
-    }
-
-    public isTypeScriptSpecific(): boolean {
-        if (this.expression.isTypeScriptSpecific()) { return true; }
-        if (this.switchClauses.isTypeScriptSpecific()) { return true; }
-        return false;
-    }
-    }
-
-<<<<<<< HEAD
-    export class SwitchClauseSyntax extends SyntaxNode implements ISwitchClauseSyntax {
-        constructor(public colonToken: ISyntaxToken,
-                    public statements: ISyntaxList,
-                    parsedInStrictMode: boolean) {
-            super(parsedInStrictMode); 
-            Syntax.setParentForChildren(this);
-        }
-
-    public isSwitchClause(): boolean {
-        return true;
-    }
-
-    public withLeadingTrivia(trivia: ISyntaxTriviaList): SwitchClauseSyntax {
-        return <SwitchClauseSyntax>super.withLeadingTrivia(trivia);
-    }
-
-    public withTrailingTrivia(trivia: ISyntaxTriviaList): SwitchClauseSyntax {
-        return <SwitchClauseSyntax>super.withTrailingTrivia(trivia);
-    }
-
-    public isTypeScriptSpecific(): boolean {
-        return false;
-    }
-    }
-
-    export class CaseSwitchClauseSyntax extends SwitchClauseSyntax {
-=======
-    export class CaseSwitchClauseSyntax extends SyntaxNode implements ISwitchClauseSyntax {
->>>>>>> 9ff03935
-
-        constructor(public caseKeyword: ISyntaxToken,
-                    public expression: IExpressionSyntax,
-                    public colonToken: ISyntaxToken,
-                    public statements: ISyntaxList,
-                    parsedInStrictMode: boolean) {
-            super(parsedInStrictMode); 
-
-            Syntax.setParentForChildren(this);
-        }
-
-    public accept(visitor: ISyntaxVisitor): any {
-        return visitor.visitCaseSwitchClause(this);
-    }
-
-    public kind(): SyntaxKind {
-        return SyntaxKind.CaseSwitchClause;
-    }
-
-    public childCount(): number {
-        return 4;
-    }
-
-    public childAt(slot: number): ISyntaxElement {
-        switch (slot) {
-            case 0: return this.caseKeyword;
-            case 1: return this.expression;
-            case 2: return this.colonToken;
-            case 3: return this.statements;
-            default: throw Errors.invalidOperation();
-        }
-    }
-
-    public isSwitchClause(): boolean {
-        return true;
-    }
-
-    public update(caseKeyword: ISyntaxToken,
-                  expression: IExpressionSyntax,
-                  colonToken: ISyntaxToken,
-                  statements: ISyntaxList): CaseSwitchClauseSyntax {
-        if (this.caseKeyword === caseKeyword && this.expression === expression && this.colonToken === colonToken && this.statements === statements) {
-            return this;
-        }
-
-        return new CaseSwitchClauseSyntax(caseKeyword, expression, colonToken, statements, /*parsedInStrictMode:*/ this.parsedInStrictMode());
-    }
-
-    public static create(caseKeyword: ISyntaxToken,
-                         expression: IExpressionSyntax,
-                         colonToken: ISyntaxToken): CaseSwitchClauseSyntax {
-        return new CaseSwitchClauseSyntax(caseKeyword, expression, colonToken, Syntax.emptyList, /*parsedInStrictMode:*/ false);
-    }
-
-    public static create1(expression: IExpressionSyntax): CaseSwitchClauseSyntax {
-        return new CaseSwitchClauseSyntax(Syntax.token(SyntaxKind.CaseKeyword), expression, Syntax.token(SyntaxKind.ColonToken), Syntax.emptyList, /*parsedInStrictMode:*/ false);
-    }
-
-    public withLeadingTrivia(trivia: ISyntaxTriviaList): CaseSwitchClauseSyntax {
-        return <CaseSwitchClauseSyntax>super.withLeadingTrivia(trivia);
-    }
-
-    public withTrailingTrivia(trivia: ISyntaxTriviaList): CaseSwitchClauseSyntax {
-        return <CaseSwitchClauseSyntax>super.withTrailingTrivia(trivia);
-    }
-
-    public withCaseKeyword(caseKeyword: ISyntaxToken): CaseSwitchClauseSyntax {
-        return this.update(caseKeyword, this.expression, this.colonToken, this.statements);
-    }
-
-    public withExpression(expression: IExpressionSyntax): CaseSwitchClauseSyntax {
-        return this.update(this.caseKeyword, expression, this.colonToken, this.statements);
-    }
-
-    public withColonToken(colonToken: ISyntaxToken): CaseSwitchClauseSyntax {
-        return this.update(this.caseKeyword, this.expression, colonToken, this.statements);
-    }
-
-    public withStatements(statements: ISyntaxList): CaseSwitchClauseSyntax {
-        return this.update(this.caseKeyword, this.expression, this.colonToken, statements);
-    }
-
-    public withStatement(statement: IStatementSyntax): CaseSwitchClauseSyntax {
-        return this.withStatements(Syntax.list([statement]));
-    }
-
-    public isTypeScriptSpecific(): boolean {
-        if (this.expression.isTypeScriptSpecific()) { return true; }
-        if (this.statements.isTypeScriptSpecific()) { return true; }
-        return false;
-    }
-    }
-
-    export class DefaultSwitchClauseSyntax extends SyntaxNode implements ISwitchClauseSyntax {
-
-        constructor(public defaultKeyword: ISyntaxToken,
-                    public colonToken: ISyntaxToken,
-                    public statements: ISyntaxList,
-                    parsedInStrictMode: boolean) {
-            super(parsedInStrictMode); 
-
-            Syntax.setParentForChildren(this);
-        }
-
-    public accept(visitor: ISyntaxVisitor): any {
-        return visitor.visitDefaultSwitchClause(this);
-    }
-
-    public kind(): SyntaxKind {
-        return SyntaxKind.DefaultSwitchClause;
-    }
-
-    public childCount(): number {
-        return 3;
-    }
-
-    public childAt(slot: number): ISyntaxElement {
-        switch (slot) {
-            case 0: return this.defaultKeyword;
-            case 1: return this.colonToken;
-            case 2: return this.statements;
-            default: throw Errors.invalidOperation();
-        }
-    }
-
-    public isSwitchClause(): boolean {
-        return true;
-    }
-
-    public update(defaultKeyword: ISyntaxToken,
-                  colonToken: ISyntaxToken,
-                  statements: ISyntaxList): DefaultSwitchClauseSyntax {
-        if (this.defaultKeyword === defaultKeyword && this.colonToken === colonToken && this.statements === statements) {
-            return this;
-        }
-
-        return new DefaultSwitchClauseSyntax(defaultKeyword, colonToken, statements, /*parsedInStrictMode:*/ this.parsedInStrictMode());
-    }
-
-    public static create(defaultKeyword: ISyntaxToken,
-                         colonToken: ISyntaxToken): DefaultSwitchClauseSyntax {
-        return new DefaultSwitchClauseSyntax(defaultKeyword, colonToken, Syntax.emptyList, /*parsedInStrictMode:*/ false);
-    }
-
-    public static create1(): DefaultSwitchClauseSyntax {
-        return new DefaultSwitchClauseSyntax(Syntax.token(SyntaxKind.DefaultKeyword), Syntax.token(SyntaxKind.ColonToken), Syntax.emptyList, /*parsedInStrictMode:*/ false);
-    }
-
-    public withLeadingTrivia(trivia: ISyntaxTriviaList): DefaultSwitchClauseSyntax {
-        return <DefaultSwitchClauseSyntax>super.withLeadingTrivia(trivia);
-    }
-
-    public withTrailingTrivia(trivia: ISyntaxTriviaList): DefaultSwitchClauseSyntax {
-        return <DefaultSwitchClauseSyntax>super.withTrailingTrivia(trivia);
-    }
-
-    public withDefaultKeyword(defaultKeyword: ISyntaxToken): DefaultSwitchClauseSyntax {
-        return this.update(defaultKeyword, this.colonToken, this.statements);
-    }
-
-    public withColonToken(colonToken: ISyntaxToken): DefaultSwitchClauseSyntax {
-        return this.update(this.defaultKeyword, colonToken, this.statements);
-    }
-
-    public withStatements(statements: ISyntaxList): DefaultSwitchClauseSyntax {
-        return this.update(this.defaultKeyword, this.colonToken, statements);
-    }
-
-    public withStatement(statement: IStatementSyntax): DefaultSwitchClauseSyntax {
-        return this.withStatements(Syntax.list([statement]));
-    }
-
-    public isTypeScriptSpecific(): boolean {
-        if (this.statements.isTypeScriptSpecific()) { return true; }
-        return false;
-    }
-    }
-
-    export class BreakStatementSyntax extends SyntaxNode implements IStatementSyntax {
-
-        constructor(public breakKeyword: ISyntaxToken,
-                    public identifier: ISyntaxToken,
-                    public semicolonToken: ISyntaxToken,
-                    parsedInStrictMode: boolean) {
-            super(parsedInStrictMode); 
-
-            Syntax.setParentForChildren(this);
-        }
-
-    public accept(visitor: ISyntaxVisitor): any {
-        return visitor.visitBreakStatement(this);
-    }
-
-    public kind(): SyntaxKind {
-        return SyntaxKind.BreakStatement;
-    }
-
-    public childCount(): number {
-        return 3;
-    }
-
-    public childAt(slot: number): ISyntaxElement {
-        switch (slot) {
-            case 0: return this.breakKeyword;
-            case 1: return this.identifier;
-            case 2: return this.semicolonToken;
-            default: throw Errors.invalidOperation();
-        }
-    }
-
-    public isStatement(): boolean {
-        return true;
-    }
-
-    public isModuleElement(): boolean {
-        return true;
-    }
-
-    public update(breakKeyword: ISyntaxToken,
-                  identifier: ISyntaxToken,
-                  semicolonToken: ISyntaxToken): BreakStatementSyntax {
-        if (this.breakKeyword === breakKeyword && this.identifier === identifier && this.semicolonToken === semicolonToken) {
-            return this;
-        }
-
-        return new BreakStatementSyntax(breakKeyword, identifier, semicolonToken, /*parsedInStrictMode:*/ this.parsedInStrictMode());
-    }
-
-    public static create(breakKeyword: ISyntaxToken,
-                         semicolonToken: ISyntaxToken): BreakStatementSyntax {
-        return new BreakStatementSyntax(breakKeyword, null, semicolonToken, /*parsedInStrictMode:*/ false);
-    }
-
-    public static create1(): BreakStatementSyntax {
-        return new BreakStatementSyntax(Syntax.token(SyntaxKind.BreakKeyword), null, Syntax.token(SyntaxKind.SemicolonToken), /*parsedInStrictMode:*/ false);
-    }
-
-    public withLeadingTrivia(trivia: ISyntaxTriviaList): BreakStatementSyntax {
-        return <BreakStatementSyntax>super.withLeadingTrivia(trivia);
-    }
-
-    public withTrailingTrivia(trivia: ISyntaxTriviaList): BreakStatementSyntax {
-        return <BreakStatementSyntax>super.withTrailingTrivia(trivia);
-    }
-
-    public withBreakKeyword(breakKeyword: ISyntaxToken): BreakStatementSyntax {
-        return this.update(breakKeyword, this.identifier, this.semicolonToken);
-    }
-
-    public withIdentifier(identifier: ISyntaxToken): BreakStatementSyntax {
-        return this.update(this.breakKeyword, identifier, this.semicolonToken);
-    }
-
-    public withSemicolonToken(semicolonToken: ISyntaxToken): BreakStatementSyntax {
-        return this.update(this.breakKeyword, this.identifier, semicolonToken);
-    }
-
-    public isTypeScriptSpecific(): boolean {
-        return false;
-    }
-    }
-
-    export class ContinueStatementSyntax extends SyntaxNode implements IStatementSyntax {
-
-        constructor(public continueKeyword: ISyntaxToken,
-                    public identifier: ISyntaxToken,
-                    public semicolonToken: ISyntaxToken,
-                    parsedInStrictMode: boolean) {
-            super(parsedInStrictMode); 
-
-            Syntax.setParentForChildren(this);
-        }
-
-    public accept(visitor: ISyntaxVisitor): any {
-        return visitor.visitContinueStatement(this);
-    }
-
-    public kind(): SyntaxKind {
-        return SyntaxKind.ContinueStatement;
-    }
-
-    public childCount(): number {
-        return 3;
-    }
-
-    public childAt(slot: number): ISyntaxElement {
-        switch (slot) {
-            case 0: return this.continueKeyword;
-            case 1: return this.identifier;
-            case 2: return this.semicolonToken;
-            default: throw Errors.invalidOperation();
-        }
-    }
-
-    public isStatement(): boolean {
-        return true;
-    }
-
-    public isModuleElement(): boolean {
-        return true;
-    }
-
-    public update(continueKeyword: ISyntaxToken,
-                  identifier: ISyntaxToken,
-                  semicolonToken: ISyntaxToken): ContinueStatementSyntax {
-        if (this.continueKeyword === continueKeyword && this.identifier === identifier && this.semicolonToken === semicolonToken) {
-            return this;
-        }
-
-        return new ContinueStatementSyntax(continueKeyword, identifier, semicolonToken, /*parsedInStrictMode:*/ this.parsedInStrictMode());
-    }
-
-    public static create(continueKeyword: ISyntaxToken,
-                         semicolonToken: ISyntaxToken): ContinueStatementSyntax {
-        return new ContinueStatementSyntax(continueKeyword, null, semicolonToken, /*parsedInStrictMode:*/ false);
-    }
-
-    public static create1(): ContinueStatementSyntax {
-        return new ContinueStatementSyntax(Syntax.token(SyntaxKind.ContinueKeyword), null, Syntax.token(SyntaxKind.SemicolonToken), /*parsedInStrictMode:*/ false);
-    }
-
-    public withLeadingTrivia(trivia: ISyntaxTriviaList): ContinueStatementSyntax {
-        return <ContinueStatementSyntax>super.withLeadingTrivia(trivia);
-    }
-
-    public withTrailingTrivia(trivia: ISyntaxTriviaList): ContinueStatementSyntax {
-        return <ContinueStatementSyntax>super.withTrailingTrivia(trivia);
-    }
-
-    public withContinueKeyword(continueKeyword: ISyntaxToken): ContinueStatementSyntax {
-        return this.update(continueKeyword, this.identifier, this.semicolonToken);
-    }
-
-    public withIdentifier(identifier: ISyntaxToken): ContinueStatementSyntax {
-        return this.update(this.continueKeyword, identifier, this.semicolonToken);
-    }
-
-    public withSemicolonToken(semicolonToken: ISyntaxToken): ContinueStatementSyntax {
-        return this.update(this.continueKeyword, this.identifier, semicolonToken);
-    }
-
-    public isTypeScriptSpecific(): boolean {
-        return false;
-    }
-    }
-
-<<<<<<< HEAD
-    export class IterationStatementSyntax extends SyntaxNode implements IStatementSyntax {
-        constructor(public openParenToken: ISyntaxToken,
-                    public closeParenToken: ISyntaxToken,
-                    public statement: IStatementSyntax,
-                    parsedInStrictMode: boolean) {
-            super(parsedInStrictMode); 
-            Syntax.setParentForChildren(this);
-        }
-
-    public isStatement(): boolean {
-        return true;
-    }
-
-    public isModuleElement(): boolean {
-        return true;
-    }
-
-    public withLeadingTrivia(trivia: ISyntaxTriviaList): IterationStatementSyntax {
-        return <IterationStatementSyntax>super.withLeadingTrivia(trivia);
-    }
-
-    public withTrailingTrivia(trivia: ISyntaxTriviaList): IterationStatementSyntax {
-        return <IterationStatementSyntax>super.withTrailingTrivia(trivia);
-    }
-
-    public isTypeScriptSpecific(): boolean {
-        return false;
-    }
-    }
-=======
-    export class ForStatementSyntax extends SyntaxNode implements IIterationStatementSyntax {
->>>>>>> 9ff03935
-
-        constructor(public forKeyword: ISyntaxToken,
-                    public openParenToken: ISyntaxToken,
-                    public variableDeclaration: VariableDeclarationSyntax,
-<<<<<<< HEAD
-                    closeParenToken: ISyntaxToken,
-                    statement: IStatementSyntax,
-                    parsedInStrictMode: boolean) {
-            super(openParenToken, closeParenToken, statement, parsedInStrictMode); 
-            Syntax.setParentForChildren(this);
-        }
-
-    public withLeadingTrivia(trivia: ISyntaxTriviaList): BaseForStatementSyntax {
-        return <BaseForStatementSyntax>super.withLeadingTrivia(trivia);
-    }
-
-    public withTrailingTrivia(trivia: ISyntaxTriviaList): BaseForStatementSyntax {
-        return <BaseForStatementSyntax>super.withTrailingTrivia(trivia);
-    }
-
-    public isTypeScriptSpecific(): boolean {
-        return false;
-    }
-    }
-
-    export class ForStatementSyntax extends BaseForStatementSyntax {
-
-        constructor(forKeyword: ISyntaxToken,
-                    openParenToken: ISyntaxToken,
-                    variableDeclaration: VariableDeclarationSyntax,
-=======
->>>>>>> 9ff03935
-                    public initializer: IExpressionSyntax,
-                    public firstSemicolonToken: ISyntaxToken,
-                    public condition: IExpressionSyntax,
-                    public secondSemicolonToken: ISyntaxToken,
-                    public incrementor: IExpressionSyntax,
-                    public closeParenToken: ISyntaxToken,
-                    public statement: IStatementSyntax,
-                    parsedInStrictMode: boolean) {
-            super(parsedInStrictMode); 
-
-            Syntax.setParentForChildren(this);
-        }
-
-    public accept(visitor: ISyntaxVisitor): any {
-        return visitor.visitForStatement(this);
-    }
-
-    public kind(): SyntaxKind {
-        return SyntaxKind.ForStatement;
-    }
-
-    public childCount(): number {
-        return 10;
-    }
-
-    public childAt(slot: number): ISyntaxElement {
-        switch (slot) {
-            case 0: return this.forKeyword;
-            case 1: return this.openParenToken;
-            case 2: return this.variableDeclaration;
-            case 3: return this.initializer;
-            case 4: return this.firstSemicolonToken;
-            case 5: return this.condition;
-            case 6: return this.secondSemicolonToken;
-            case 7: return this.incrementor;
-            case 8: return this.closeParenToken;
-            case 9: return this.statement;
-            default: throw Errors.invalidOperation();
-        }
-    }
-
-    public isIterationStatement(): boolean {
-        return true;
-    }
-
-    public isStatement(): boolean {
-        return true;
-    }
-
-    public isModuleElement(): boolean {
-        return true;
-    }
-
-    public update(forKeyword: ISyntaxToken,
-                  openParenToken: ISyntaxToken,
-                  variableDeclaration: VariableDeclarationSyntax,
-                  initializer: IExpressionSyntax,
-                  firstSemicolonToken: ISyntaxToken,
-                  condition: IExpressionSyntax,
-                  secondSemicolonToken: ISyntaxToken,
-                  incrementor: IExpressionSyntax,
-                  closeParenToken: ISyntaxToken,
-                  statement: IStatementSyntax): ForStatementSyntax {
-        if (this.forKeyword === forKeyword && this.openParenToken === openParenToken && this.variableDeclaration === variableDeclaration && this.initializer === initializer && this.firstSemicolonToken === firstSemicolonToken && this.condition === condition && this.secondSemicolonToken === secondSemicolonToken && this.incrementor === incrementor && this.closeParenToken === closeParenToken && this.statement === statement) {
-            return this;
-        }
-
-        return new ForStatementSyntax(forKeyword, openParenToken, variableDeclaration, initializer, firstSemicolonToken, condition, secondSemicolonToken, incrementor, closeParenToken, statement, /*parsedInStrictMode:*/ this.parsedInStrictMode());
-    }
-
-    public static create(forKeyword: ISyntaxToken,
-                         openParenToken: ISyntaxToken,
-                         firstSemicolonToken: ISyntaxToken,
-                         secondSemicolonToken: ISyntaxToken,
-                         closeParenToken: ISyntaxToken,
-                         statement: IStatementSyntax): ForStatementSyntax {
-        return new ForStatementSyntax(forKeyword, openParenToken, null, null, firstSemicolonToken, null, secondSemicolonToken, null, closeParenToken, statement, /*parsedInStrictMode:*/ false);
-    }
-
-    public static create1(statement: IStatementSyntax): ForStatementSyntax {
-        return new ForStatementSyntax(Syntax.token(SyntaxKind.ForKeyword), Syntax.token(SyntaxKind.OpenParenToken), null, null, Syntax.token(SyntaxKind.SemicolonToken), null, Syntax.token(SyntaxKind.SemicolonToken), null, Syntax.token(SyntaxKind.CloseParenToken), statement, /*parsedInStrictMode:*/ false);
-    }
-
-    public withLeadingTrivia(trivia: ISyntaxTriviaList): ForStatementSyntax {
-        return <ForStatementSyntax>super.withLeadingTrivia(trivia);
-    }
-
-    public withTrailingTrivia(trivia: ISyntaxTriviaList): ForStatementSyntax {
-        return <ForStatementSyntax>super.withTrailingTrivia(trivia);
-    }
-
-    public withForKeyword(forKeyword: ISyntaxToken): ForStatementSyntax {
-        return this.update(forKeyword, this.openParenToken, this.variableDeclaration, this.initializer, this.firstSemicolonToken, this.condition, this.secondSemicolonToken, this.incrementor, this.closeParenToken, this.statement);
-    }
-
-    public withOpenParenToken(openParenToken: ISyntaxToken): ForStatementSyntax {
-        return this.update(this.forKeyword, openParenToken, this.variableDeclaration, this.initializer, this.firstSemicolonToken, this.condition, this.secondSemicolonToken, this.incrementor, this.closeParenToken, this.statement);
-    }
-
-    public withVariableDeclaration(variableDeclaration: VariableDeclarationSyntax): ForStatementSyntax {
-        return this.update(this.forKeyword, this.openParenToken, variableDeclaration, this.initializer, this.firstSemicolonToken, this.condition, this.secondSemicolonToken, this.incrementor, this.closeParenToken, this.statement);
-    }
-
-    public withInitializer(initializer: IExpressionSyntax): ForStatementSyntax {
-        return this.update(this.forKeyword, this.openParenToken, this.variableDeclaration, initializer, this.firstSemicolonToken, this.condition, this.secondSemicolonToken, this.incrementor, this.closeParenToken, this.statement);
-    }
-
-    public withFirstSemicolonToken(firstSemicolonToken: ISyntaxToken): ForStatementSyntax {
-        return this.update(this.forKeyword, this.openParenToken, this.variableDeclaration, this.initializer, firstSemicolonToken, this.condition, this.secondSemicolonToken, this.incrementor, this.closeParenToken, this.statement);
-    }
-
-    public withCondition(condition: IExpressionSyntax): ForStatementSyntax {
-        return this.update(this.forKeyword, this.openParenToken, this.variableDeclaration, this.initializer, this.firstSemicolonToken, condition, this.secondSemicolonToken, this.incrementor, this.closeParenToken, this.statement);
-    }
-
-    public withSecondSemicolonToken(secondSemicolonToken: ISyntaxToken): ForStatementSyntax {
-        return this.update(this.forKeyword, this.openParenToken, this.variableDeclaration, this.initializer, this.firstSemicolonToken, this.condition, secondSemicolonToken, this.incrementor, this.closeParenToken, this.statement);
-    }
-
-    public withIncrementor(incrementor: IExpressionSyntax): ForStatementSyntax {
-        return this.update(this.forKeyword, this.openParenToken, this.variableDeclaration, this.initializer, this.firstSemicolonToken, this.condition, this.secondSemicolonToken, incrementor, this.closeParenToken, this.statement);
-    }
-
-    public withCloseParenToken(closeParenToken: ISyntaxToken): ForStatementSyntax {
-        return this.update(this.forKeyword, this.openParenToken, this.variableDeclaration, this.initializer, this.firstSemicolonToken, this.condition, this.secondSemicolonToken, this.incrementor, closeParenToken, this.statement);
-    }
-
-    public withStatement(statement: IStatementSyntax): ForStatementSyntax {
-        return this.update(this.forKeyword, this.openParenToken, this.variableDeclaration, this.initializer, this.firstSemicolonToken, this.condition, this.secondSemicolonToken, this.incrementor, this.closeParenToken, statement);
-    }
-
-    public isTypeScriptSpecific(): boolean {
-        if (this.variableDeclaration !== null && this.variableDeclaration.isTypeScriptSpecific()) { return true; }
-        if (this.initializer !== null && this.initializer.isTypeScriptSpecific()) { return true; }
-        if (this.condition !== null && this.condition.isTypeScriptSpecific()) { return true; }
-        if (this.incrementor !== null && this.incrementor.isTypeScriptSpecific()) { return true; }
-        if (this.statement.isTypeScriptSpecific()) { return true; }
-        return false;
-    }
-    }
-
-    export class ForInStatementSyntax extends SyntaxNode implements IIterationStatementSyntax {
-
-        constructor(public forKeyword: ISyntaxToken,
-                    public openParenToken: ISyntaxToken,
-                    public variableDeclaration: VariableDeclarationSyntax,
-                    public left: IExpressionSyntax,
-                    public inKeyword: ISyntaxToken,
-                    public expression: IExpressionSyntax,
-                    public closeParenToken: ISyntaxToken,
-                    public statement: IStatementSyntax,
-                    parsedInStrictMode: boolean) {
-            super(parsedInStrictMode); 
-
-            Syntax.setParentForChildren(this);
-        }
-
-    public accept(visitor: ISyntaxVisitor): any {
-        return visitor.visitForInStatement(this);
-    }
-
-    public kind(): SyntaxKind {
-        return SyntaxKind.ForInStatement;
-    }
-
-    public childCount(): number {
-        return 8;
-    }
-
-    public childAt(slot: number): ISyntaxElement {
-        switch (slot) {
-            case 0: return this.forKeyword;
-            case 1: return this.openParenToken;
-            case 2: return this.variableDeclaration;
-            case 3: return this.left;
-            case 4: return this.inKeyword;
-            case 5: return this.expression;
-            case 6: return this.closeParenToken;
-            case 7: return this.statement;
-            default: throw Errors.invalidOperation();
-        }
-    }
-
-    public isIterationStatement(): boolean {
-        return true;
-    }
-
-    public isStatement(): boolean {
-        return true;
-    }
-
-    public isModuleElement(): boolean {
-        return true;
-    }
-
-    public update(forKeyword: ISyntaxToken,
-                  openParenToken: ISyntaxToken,
-                  variableDeclaration: VariableDeclarationSyntax,
-                  left: IExpressionSyntax,
-                  inKeyword: ISyntaxToken,
-                  expression: IExpressionSyntax,
-                  closeParenToken: ISyntaxToken,
-                  statement: IStatementSyntax): ForInStatementSyntax {
-        if (this.forKeyword === forKeyword && this.openParenToken === openParenToken && this.variableDeclaration === variableDeclaration && this.left === left && this.inKeyword === inKeyword && this.expression === expression && this.closeParenToken === closeParenToken && this.statement === statement) {
-            return this;
-        }
-
-        return new ForInStatementSyntax(forKeyword, openParenToken, variableDeclaration, left, inKeyword, expression, closeParenToken, statement, /*parsedInStrictMode:*/ this.parsedInStrictMode());
-    }
-
-    public static create(forKeyword: ISyntaxToken,
-                         openParenToken: ISyntaxToken,
-                         inKeyword: ISyntaxToken,
-                         expression: IExpressionSyntax,
-                         closeParenToken: ISyntaxToken,
-                         statement: IStatementSyntax): ForInStatementSyntax {
-        return new ForInStatementSyntax(forKeyword, openParenToken, null, null, inKeyword, expression, closeParenToken, statement, /*parsedInStrictMode:*/ false);
-    }
-
-    public static create1(expression: IExpressionSyntax,
-                          statement: IStatementSyntax): ForInStatementSyntax {
-        return new ForInStatementSyntax(Syntax.token(SyntaxKind.ForKeyword), Syntax.token(SyntaxKind.OpenParenToken), null, null, Syntax.token(SyntaxKind.InKeyword), expression, Syntax.token(SyntaxKind.CloseParenToken), statement, /*parsedInStrictMode:*/ false);
-    }
-
-    public withLeadingTrivia(trivia: ISyntaxTriviaList): ForInStatementSyntax {
-        return <ForInStatementSyntax>super.withLeadingTrivia(trivia);
-    }
-
-    public withTrailingTrivia(trivia: ISyntaxTriviaList): ForInStatementSyntax {
-        return <ForInStatementSyntax>super.withTrailingTrivia(trivia);
-    }
-
-    public withForKeyword(forKeyword: ISyntaxToken): ForInStatementSyntax {
-        return this.update(forKeyword, this.openParenToken, this.variableDeclaration, this.left, this.inKeyword, this.expression, this.closeParenToken, this.statement);
-    }
-
-    public withOpenParenToken(openParenToken: ISyntaxToken): ForInStatementSyntax {
-        return this.update(this.forKeyword, openParenToken, this.variableDeclaration, this.left, this.inKeyword, this.expression, this.closeParenToken, this.statement);
-    }
-
-    public withVariableDeclaration(variableDeclaration: VariableDeclarationSyntax): ForInStatementSyntax {
-        return this.update(this.forKeyword, this.openParenToken, variableDeclaration, this.left, this.inKeyword, this.expression, this.closeParenToken, this.statement);
-    }
-
-    public withLeft(left: IExpressionSyntax): ForInStatementSyntax {
-        return this.update(this.forKeyword, this.openParenToken, this.variableDeclaration, left, this.inKeyword, this.expression, this.closeParenToken, this.statement);
-    }
-
-    public withInKeyword(inKeyword: ISyntaxToken): ForInStatementSyntax {
-        return this.update(this.forKeyword, this.openParenToken, this.variableDeclaration, this.left, inKeyword, this.expression, this.closeParenToken, this.statement);
-    }
-
-    public withExpression(expression: IExpressionSyntax): ForInStatementSyntax {
-        return this.update(this.forKeyword, this.openParenToken, this.variableDeclaration, this.left, this.inKeyword, expression, this.closeParenToken, this.statement);
-    }
-
-    public withCloseParenToken(closeParenToken: ISyntaxToken): ForInStatementSyntax {
-        return this.update(this.forKeyword, this.openParenToken, this.variableDeclaration, this.left, this.inKeyword, this.expression, closeParenToken, this.statement);
-    }
-
-    public withStatement(statement: IStatementSyntax): ForInStatementSyntax {
-        return this.update(this.forKeyword, this.openParenToken, this.variableDeclaration, this.left, this.inKeyword, this.expression, this.closeParenToken, statement);
-    }
-
-    public isTypeScriptSpecific(): boolean {
-        if (this.variableDeclaration !== null && this.variableDeclaration.isTypeScriptSpecific()) { return true; }
-        if (this.left !== null && this.left.isTypeScriptSpecific()) { return true; }
-        if (this.expression.isTypeScriptSpecific()) { return true; }
-        if (this.statement.isTypeScriptSpecific()) { return true; }
-        return false;
-    }
-    }
-
-    export class WhileStatementSyntax extends SyntaxNode implements IIterationStatementSyntax {
-
-        constructor(public whileKeyword: ISyntaxToken,
-                    public openParenToken: ISyntaxToken,
-                    public condition: IExpressionSyntax,
-                    public closeParenToken: ISyntaxToken,
-                    public statement: IStatementSyntax,
-                    parsedInStrictMode: boolean) {
-            super(parsedInStrictMode); 
-
-            Syntax.setParentForChildren(this);
-        }
-
-    public accept(visitor: ISyntaxVisitor): any {
-        return visitor.visitWhileStatement(this);
-    }
-
-    public kind(): SyntaxKind {
-        return SyntaxKind.WhileStatement;
-    }
-
-    public childCount(): number {
-        return 5;
-    }
-
-    public childAt(slot: number): ISyntaxElement {
-        switch (slot) {
-            case 0: return this.whileKeyword;
-            case 1: return this.openParenToken;
-            case 2: return this.condition;
-            case 3: return this.closeParenToken;
-            case 4: return this.statement;
-            default: throw Errors.invalidOperation();
-        }
-    }
-
-    public isIterationStatement(): boolean {
-        return true;
-    }
-
-    public isStatement(): boolean {
-        return true;
-    }
-
-    public isModuleElement(): boolean {
-        return true;
-    }
-
-    public update(whileKeyword: ISyntaxToken,
-                  openParenToken: ISyntaxToken,
-                  condition: IExpressionSyntax,
-                  closeParenToken: ISyntaxToken,
-                  statement: IStatementSyntax): WhileStatementSyntax {
-        if (this.whileKeyword === whileKeyword && this.openParenToken === openParenToken && this.condition === condition && this.closeParenToken === closeParenToken && this.statement === statement) {
-            return this;
-        }
-
-        return new WhileStatementSyntax(whileKeyword, openParenToken, condition, closeParenToken, statement, /*parsedInStrictMode:*/ this.parsedInStrictMode());
-    }
-
-    public static create1(condition: IExpressionSyntax,
-                          statement: IStatementSyntax): WhileStatementSyntax {
-        return new WhileStatementSyntax(Syntax.token(SyntaxKind.WhileKeyword), Syntax.token(SyntaxKind.OpenParenToken), condition, Syntax.token(SyntaxKind.CloseParenToken), statement, /*parsedInStrictMode:*/ false);
-    }
-
-    public withLeadingTrivia(trivia: ISyntaxTriviaList): WhileStatementSyntax {
-        return <WhileStatementSyntax>super.withLeadingTrivia(trivia);
-    }
-
-    public withTrailingTrivia(trivia: ISyntaxTriviaList): WhileStatementSyntax {
-        return <WhileStatementSyntax>super.withTrailingTrivia(trivia);
-    }
-
-    public withWhileKeyword(whileKeyword: ISyntaxToken): WhileStatementSyntax {
-        return this.update(whileKeyword, this.openParenToken, this.condition, this.closeParenToken, this.statement);
-    }
-
-    public withOpenParenToken(openParenToken: ISyntaxToken): WhileStatementSyntax {
-        return this.update(this.whileKeyword, openParenToken, this.condition, this.closeParenToken, this.statement);
-    }
-
-    public withCondition(condition: IExpressionSyntax): WhileStatementSyntax {
-        return this.update(this.whileKeyword, this.openParenToken, condition, this.closeParenToken, this.statement);
-    }
-
-    public withCloseParenToken(closeParenToken: ISyntaxToken): WhileStatementSyntax {
-        return this.update(this.whileKeyword, this.openParenToken, this.condition, closeParenToken, this.statement);
-    }
-
-    public withStatement(statement: IStatementSyntax): WhileStatementSyntax {
-        return this.update(this.whileKeyword, this.openParenToken, this.condition, this.closeParenToken, statement);
-    }
-
-    public isTypeScriptSpecific(): boolean {
-        if (this.condition.isTypeScriptSpecific()) { return true; }
-        if (this.statement.isTypeScriptSpecific()) { return true; }
-        return false;
-    }
-    }
-
-    export class WithStatementSyntax extends SyntaxNode implements IStatementSyntax {
-
-        constructor(public withKeyword: ISyntaxToken,
-                    public openParenToken: ISyntaxToken,
-                    public condition: IExpressionSyntax,
-                    public closeParenToken: ISyntaxToken,
-                    public statement: IStatementSyntax,
-                    parsedInStrictMode: boolean) {
-            super(parsedInStrictMode); 
-
-            Syntax.setParentForChildren(this);
-        }
-
-    public accept(visitor: ISyntaxVisitor): any {
-        return visitor.visitWithStatement(this);
-    }
-
-    public kind(): SyntaxKind {
-        return SyntaxKind.WithStatement;
-    }
-
-    public childCount(): number {
-        return 5;
-    }
-
-    public childAt(slot: number): ISyntaxElement {
-        switch (slot) {
-            case 0: return this.withKeyword;
-            case 1: return this.openParenToken;
-            case 2: return this.condition;
-            case 3: return this.closeParenToken;
-            case 4: return this.statement;
-            default: throw Errors.invalidOperation();
-        }
-    }
-
-    public isStatement(): boolean {
-        return true;
-    }
-
-    public isModuleElement(): boolean {
-        return true;
-    }
-
-    public update(withKeyword: ISyntaxToken,
-                  openParenToken: ISyntaxToken,
-                  condition: IExpressionSyntax,
-                  closeParenToken: ISyntaxToken,
-                  statement: IStatementSyntax): WithStatementSyntax {
-        if (this.withKeyword === withKeyword && this.openParenToken === openParenToken && this.condition === condition && this.closeParenToken === closeParenToken && this.statement === statement) {
-            return this;
-        }
-
-        return new WithStatementSyntax(withKeyword, openParenToken, condition, closeParenToken, statement, /*parsedInStrictMode:*/ this.parsedInStrictMode());
-    }
-
-    public static create1(condition: IExpressionSyntax,
-                          statement: IStatementSyntax): WithStatementSyntax {
-        return new WithStatementSyntax(Syntax.token(SyntaxKind.WithKeyword), Syntax.token(SyntaxKind.OpenParenToken), condition, Syntax.token(SyntaxKind.CloseParenToken), statement, /*parsedInStrictMode:*/ false);
-    }
-
-    public withLeadingTrivia(trivia: ISyntaxTriviaList): WithStatementSyntax {
-        return <WithStatementSyntax>super.withLeadingTrivia(trivia);
-    }
-
-    public withTrailingTrivia(trivia: ISyntaxTriviaList): WithStatementSyntax {
-        return <WithStatementSyntax>super.withTrailingTrivia(trivia);
-    }
-
-    public withWithKeyword(withKeyword: ISyntaxToken): WithStatementSyntax {
-        return this.update(withKeyword, this.openParenToken, this.condition, this.closeParenToken, this.statement);
-    }
-
-    public withOpenParenToken(openParenToken: ISyntaxToken): WithStatementSyntax {
-        return this.update(this.withKeyword, openParenToken, this.condition, this.closeParenToken, this.statement);
-    }
-
-    public withCondition(condition: IExpressionSyntax): WithStatementSyntax {
-        return this.update(this.withKeyword, this.openParenToken, condition, this.closeParenToken, this.statement);
-    }
-
-    public withCloseParenToken(closeParenToken: ISyntaxToken): WithStatementSyntax {
-        return this.update(this.withKeyword, this.openParenToken, this.condition, closeParenToken, this.statement);
-    }
-
-    public withStatement(statement: IStatementSyntax): WithStatementSyntax {
-        return this.update(this.withKeyword, this.openParenToken, this.condition, this.closeParenToken, statement);
-    }
-
-    public isTypeScriptSpecific(): boolean {
-        if (this.condition.isTypeScriptSpecific()) { return true; }
-        if (this.statement.isTypeScriptSpecific()) { return true; }
-        return false;
-    }
-    }
-
-    export class EnumDeclarationSyntax extends SyntaxNode implements IModuleElementSyntax {
-
-        constructor(public modifiers: ISyntaxList,
-                    public enumKeyword: ISyntaxToken,
-                    public identifier: ISyntaxToken,
-                    public openBraceToken: ISyntaxToken,
-                    public enumElements: ISeparatedSyntaxList,
-                    public closeBraceToken: ISyntaxToken,
-                    parsedInStrictMode: boolean) {
-            super(parsedInStrictMode); 
-
-            Syntax.setParentForChildren(this);
-        }
-
-    public accept(visitor: ISyntaxVisitor): any {
-        return visitor.visitEnumDeclaration(this);
-    }
-
-    public kind(): SyntaxKind {
-        return SyntaxKind.EnumDeclaration;
-    }
-
-    public childCount(): number {
-        return 6;
-    }
-
-    public childAt(slot: number): ISyntaxElement {
-        switch (slot) {
-            case 0: return this.modifiers;
-            case 1: return this.enumKeyword;
-            case 2: return this.identifier;
-            case 3: return this.openBraceToken;
-            case 4: return this.enumElements;
-            case 5: return this.closeBraceToken;
-            default: throw Errors.invalidOperation();
-        }
-    }
-
-    public isModuleElement(): boolean {
-        return true;
-    }
-
-    public update(modifiers: ISyntaxList,
-                  enumKeyword: ISyntaxToken,
-                  identifier: ISyntaxToken,
-                  openBraceToken: ISyntaxToken,
-                  enumElements: ISeparatedSyntaxList,
-                  closeBraceToken: ISyntaxToken): EnumDeclarationSyntax {
-        if (this.modifiers === modifiers && this.enumKeyword === enumKeyword && this.identifier === identifier && this.openBraceToken === openBraceToken && this.enumElements === enumElements && this.closeBraceToken === closeBraceToken) {
-            return this;
-        }
-
-        return new EnumDeclarationSyntax(modifiers, enumKeyword, identifier, openBraceToken, enumElements, closeBraceToken, /*parsedInStrictMode:*/ this.parsedInStrictMode());
-    }
-
-    public static create(enumKeyword: ISyntaxToken,
-                         identifier: ISyntaxToken,
-                         openBraceToken: ISyntaxToken,
-                         closeBraceToken: ISyntaxToken): EnumDeclarationSyntax {
-        return new EnumDeclarationSyntax(Syntax.emptyList, enumKeyword, identifier, openBraceToken, Syntax.emptySeparatedList, closeBraceToken, /*parsedInStrictMode:*/ false);
-    }
-
-    public static create1(identifier: ISyntaxToken): EnumDeclarationSyntax {
-        return new EnumDeclarationSyntax(Syntax.emptyList, Syntax.token(SyntaxKind.EnumKeyword), identifier, Syntax.token(SyntaxKind.OpenBraceToken), Syntax.emptySeparatedList, Syntax.token(SyntaxKind.CloseBraceToken), /*parsedInStrictMode:*/ false);
-    }
-
-    public withLeadingTrivia(trivia: ISyntaxTriviaList): EnumDeclarationSyntax {
-        return <EnumDeclarationSyntax>super.withLeadingTrivia(trivia);
-    }
-
-    public withTrailingTrivia(trivia: ISyntaxTriviaList): EnumDeclarationSyntax {
-        return <EnumDeclarationSyntax>super.withTrailingTrivia(trivia);
-    }
-
-    public withModifiers(modifiers: ISyntaxList): EnumDeclarationSyntax {
-        return this.update(modifiers, this.enumKeyword, this.identifier, this.openBraceToken, this.enumElements, this.closeBraceToken);
-    }
-
-    public withModifier(modifier: ISyntaxToken): EnumDeclarationSyntax {
-        return this.withModifiers(Syntax.list([modifier]));
-    }
-
-    public withEnumKeyword(enumKeyword: ISyntaxToken): EnumDeclarationSyntax {
-        return this.update(this.modifiers, enumKeyword, this.identifier, this.openBraceToken, this.enumElements, this.closeBraceToken);
-    }
-
-    public withIdentifier(identifier: ISyntaxToken): EnumDeclarationSyntax {
-        return this.update(this.modifiers, this.enumKeyword, identifier, this.openBraceToken, this.enumElements, this.closeBraceToken);
-    }
-
-    public withOpenBraceToken(openBraceToken: ISyntaxToken): EnumDeclarationSyntax {
-        return this.update(this.modifiers, this.enumKeyword, this.identifier, openBraceToken, this.enumElements, this.closeBraceToken);
-    }
-
-    public withEnumElements(enumElements: ISeparatedSyntaxList): EnumDeclarationSyntax {
-        return this.update(this.modifiers, this.enumKeyword, this.identifier, this.openBraceToken, enumElements, this.closeBraceToken);
-    }
-
-    public withEnumElement(enumElement: EnumElementSyntax): EnumDeclarationSyntax {
-        return this.withEnumElements(Syntax.separatedList([enumElement]));
-    }
-
-    public withCloseBraceToken(closeBraceToken: ISyntaxToken): EnumDeclarationSyntax {
-        return this.update(this.modifiers, this.enumKeyword, this.identifier, this.openBraceToken, this.enumElements, closeBraceToken);
-    }
-
-    public isTypeScriptSpecific(): boolean {
-        return true;
-    }
-    }
-
-    export class EnumElementSyntax extends SyntaxNode {
-
-        constructor(public propertyName: ISyntaxToken,
-                    public equalsValueClause: EqualsValueClauseSyntax,
-                    parsedInStrictMode: boolean) {
-            super(parsedInStrictMode); 
-
-            Syntax.setParentForChildren(this);
-        }
-
-    public accept(visitor: ISyntaxVisitor): any {
-        return visitor.visitEnumElement(this);
-    }
-
-    public kind(): SyntaxKind {
-        return SyntaxKind.EnumElement;
-    }
-
-    public childCount(): number {
-        return 2;
-    }
-
-    public childAt(slot: number): ISyntaxElement {
-        switch (slot) {
-            case 0: return this.propertyName;
-            case 1: return this.equalsValueClause;
-            default: throw Errors.invalidOperation();
-        }
-    }
-
-    public update(propertyName: ISyntaxToken,
-                  equalsValueClause: EqualsValueClauseSyntax): EnumElementSyntax {
-        if (this.propertyName === propertyName && this.equalsValueClause === equalsValueClause) {
-            return this;
-        }
-
-        return new EnumElementSyntax(propertyName, equalsValueClause, /*parsedInStrictMode:*/ this.parsedInStrictMode());
-    }
-
-    public static create(propertyName: ISyntaxToken): EnumElementSyntax {
-        return new EnumElementSyntax(propertyName, null, /*parsedInStrictMode:*/ false);
-    }
-
-    public static create1(propertyName: ISyntaxToken): EnumElementSyntax {
-        return new EnumElementSyntax(propertyName, null, /*parsedInStrictMode:*/ false);
-    }
-
-    public withLeadingTrivia(trivia: ISyntaxTriviaList): EnumElementSyntax {
-        return <EnumElementSyntax>super.withLeadingTrivia(trivia);
-    }
-
-    public withTrailingTrivia(trivia: ISyntaxTriviaList): EnumElementSyntax {
-        return <EnumElementSyntax>super.withTrailingTrivia(trivia);
-    }
-
-    public withPropertyName(propertyName: ISyntaxToken): EnumElementSyntax {
-        return this.update(propertyName, this.equalsValueClause);
-    }
-
-    public withEqualsValueClause(equalsValueClause: EqualsValueClauseSyntax): EnumElementSyntax {
-        return this.update(this.propertyName, equalsValueClause);
-    }
-
-    public isTypeScriptSpecific(): boolean {
-        if (this.equalsValueClause !== null && this.equalsValueClause.isTypeScriptSpecific()) { return true; }
-        return false;
-    }
-    }
-
-    export class CastExpressionSyntax extends SyntaxNode implements IUnaryExpressionSyntax {
-
-        constructor(public lessThanToken: ISyntaxToken,
-                    public type: ITypeSyntax,
-                    public greaterThanToken: ISyntaxToken,
-                    public expression: IUnaryExpressionSyntax,
-                    parsedInStrictMode: boolean) {
-            super(parsedInStrictMode); 
-
-            Syntax.setParentForChildren(this);
-        }
-
-    public accept(visitor: ISyntaxVisitor): any {
-        return visitor.visitCastExpression(this);
-    }
-
-    public kind(): SyntaxKind {
-        return SyntaxKind.CastExpression;
-    }
-
-    public childCount(): number {
-        return 4;
-    }
-
-    public childAt(slot: number): ISyntaxElement {
-        switch (slot) {
-            case 0: return this.lessThanToken;
-            case 1: return this.type;
-            case 2: return this.greaterThanToken;
-            case 3: return this.expression;
-            default: throw Errors.invalidOperation();
-        }
-    }
-
-    public isUnaryExpression(): boolean {
-        return true;
-    }
-
-    public isExpression(): boolean {
-        return true;
-    }
-
-    public update(lessThanToken: ISyntaxToken,
-                  type: ITypeSyntax,
-                  greaterThanToken: ISyntaxToken,
-                  expression: IUnaryExpressionSyntax): CastExpressionSyntax {
-        if (this.lessThanToken === lessThanToken && this.type === type && this.greaterThanToken === greaterThanToken && this.expression === expression) {
-            return this;
-        }
-
-        return new CastExpressionSyntax(lessThanToken, type, greaterThanToken, expression, /*parsedInStrictMode:*/ this.parsedInStrictMode());
-    }
-
-    public static create1(type: ITypeSyntax,
-                          expression: IUnaryExpressionSyntax): CastExpressionSyntax {
-        return new CastExpressionSyntax(Syntax.token(SyntaxKind.LessThanToken), type, Syntax.token(SyntaxKind.GreaterThanToken), expression, /*parsedInStrictMode:*/ false);
-    }
-
-    public withLeadingTrivia(trivia: ISyntaxTriviaList): CastExpressionSyntax {
-        return <CastExpressionSyntax>super.withLeadingTrivia(trivia);
-    }
-
-    public withTrailingTrivia(trivia: ISyntaxTriviaList): CastExpressionSyntax {
-        return <CastExpressionSyntax>super.withTrailingTrivia(trivia);
-    }
-
-    public withLessThanToken(lessThanToken: ISyntaxToken): CastExpressionSyntax {
-        return this.update(lessThanToken, this.type, this.greaterThanToken, this.expression);
-    }
-
-    public withType(type: ITypeSyntax): CastExpressionSyntax {
-        return this.update(this.lessThanToken, type, this.greaterThanToken, this.expression);
-    }
-
-    public withGreaterThanToken(greaterThanToken: ISyntaxToken): CastExpressionSyntax {
-        return this.update(this.lessThanToken, this.type, greaterThanToken, this.expression);
-    }
-
-    public withExpression(expression: IUnaryExpressionSyntax): CastExpressionSyntax {
-        return this.update(this.lessThanToken, this.type, this.greaterThanToken, expression);
-    }
-
-    public isTypeScriptSpecific(): boolean {
-        return true;
-    }
-    }
-
-    export class ObjectLiteralExpressionSyntax extends SyntaxNode implements IPrimaryExpressionSyntax {
-
-        constructor(public openBraceToken: ISyntaxToken,
-                    public propertyAssignments: ISeparatedSyntaxList,
-                    public closeBraceToken: ISyntaxToken,
-                    parsedInStrictMode: boolean) {
-            super(parsedInStrictMode); 
-
-            Syntax.setParentForChildren(this);
-        }
-
-    public accept(visitor: ISyntaxVisitor): any {
-        return visitor.visitObjectLiteralExpression(this);
-    }
-
-    public kind(): SyntaxKind {
-        return SyntaxKind.ObjectLiteralExpression;
-    }
-
-    public childCount(): number {
-        return 3;
-    }
-
-    public childAt(slot: number): ISyntaxElement {
-        switch (slot) {
-            case 0: return this.openBraceToken;
-            case 1: return this.propertyAssignments;
-            case 2: return this.closeBraceToken;
-            default: throw Errors.invalidOperation();
-        }
-    }
-
-    public isPrimaryExpression(): boolean {
-        return true;
-    }
-
-    public isMemberExpression(): boolean {
-        return true;
-    }
-
-    public isPostfixExpression(): boolean {
-        return true;
-    }
-
-    public isUnaryExpression(): boolean {
-        return true;
-    }
-
-    public isExpression(): boolean {
-        return true;
-    }
-
-    public update(openBraceToken: ISyntaxToken,
-                  propertyAssignments: ISeparatedSyntaxList,
-                  closeBraceToken: ISyntaxToken): ObjectLiteralExpressionSyntax {
-        if (this.openBraceToken === openBraceToken && this.propertyAssignments === propertyAssignments && this.closeBraceToken === closeBraceToken) {
-            return this;
-        }
-
-        return new ObjectLiteralExpressionSyntax(openBraceToken, propertyAssignments, closeBraceToken, /*parsedInStrictMode:*/ this.parsedInStrictMode());
-    }
-
-    public static create(openBraceToken: ISyntaxToken,
-                         closeBraceToken: ISyntaxToken): ObjectLiteralExpressionSyntax {
-        return new ObjectLiteralExpressionSyntax(openBraceToken, Syntax.emptySeparatedList, closeBraceToken, /*parsedInStrictMode:*/ false);
-    }
-
-    public static create1(): ObjectLiteralExpressionSyntax {
-        return new ObjectLiteralExpressionSyntax(Syntax.token(SyntaxKind.OpenBraceToken), Syntax.emptySeparatedList, Syntax.token(SyntaxKind.CloseBraceToken), /*parsedInStrictMode:*/ false);
-    }
-
-    public withLeadingTrivia(trivia: ISyntaxTriviaList): ObjectLiteralExpressionSyntax {
-        return <ObjectLiteralExpressionSyntax>super.withLeadingTrivia(trivia);
-    }
-
-    public withTrailingTrivia(trivia: ISyntaxTriviaList): ObjectLiteralExpressionSyntax {
-        return <ObjectLiteralExpressionSyntax>super.withTrailingTrivia(trivia);
-    }
-
-    public withOpenBraceToken(openBraceToken: ISyntaxToken): ObjectLiteralExpressionSyntax {
-        return this.update(openBraceToken, this.propertyAssignments, this.closeBraceToken);
-    }
-
-    public withPropertyAssignments(propertyAssignments: ISeparatedSyntaxList): ObjectLiteralExpressionSyntax {
-        return this.update(this.openBraceToken, propertyAssignments, this.closeBraceToken);
-    }
-
-    public withPropertyAssignment(propertyAssignment: IPropertyAssignmentSyntax): ObjectLiteralExpressionSyntax {
-        return this.withPropertyAssignments(Syntax.separatedList([propertyAssignment]));
-    }
-
-    public withCloseBraceToken(closeBraceToken: ISyntaxToken): ObjectLiteralExpressionSyntax {
-        return this.update(this.openBraceToken, this.propertyAssignments, closeBraceToken);
-    }
-
-    public isTypeScriptSpecific(): boolean {
-        if (this.propertyAssignments.isTypeScriptSpecific()) { return true; }
-        return false;
-    }
-    }
-
-    export class SimplePropertyAssignmentSyntax extends SyntaxNode implements IPropertyAssignmentSyntax {
-
-        constructor(public propertyName: ISyntaxToken,
-                    public colonToken: ISyntaxToken,
-                    public expression: IExpressionSyntax,
-                    parsedInStrictMode: boolean) {
-            super(parsedInStrictMode); 
-
-            Syntax.setParentForChildren(this);
-        }
-
-    public accept(visitor: ISyntaxVisitor): any {
-        return visitor.visitSimplePropertyAssignment(this);
-    }
-
-    public kind(): SyntaxKind {
-        return SyntaxKind.SimplePropertyAssignment;
-    }
-
-    public childCount(): number {
-        return 3;
-    }
-
-    public childAt(slot: number): ISyntaxElement {
-        switch (slot) {
-            case 0: return this.propertyName;
-            case 1: return this.colonToken;
-            case 2: return this.expression;
-            default: throw Errors.invalidOperation();
-        }
-    }
-
-    public isPropertyAssignment(): boolean {
-        return true;
-    }
-
-    public update(propertyName: ISyntaxToken,
-                  colonToken: ISyntaxToken,
-                  expression: IExpressionSyntax): SimplePropertyAssignmentSyntax {
-        if (this.propertyName === propertyName && this.colonToken === colonToken && this.expression === expression) {
-            return this;
-        }
-
-        return new SimplePropertyAssignmentSyntax(propertyName, colonToken, expression, /*parsedInStrictMode:*/ this.parsedInStrictMode());
-    }
-
-    public static create1(propertyName: ISyntaxToken,
-                          expression: IExpressionSyntax): SimplePropertyAssignmentSyntax {
-        return new SimplePropertyAssignmentSyntax(propertyName, Syntax.token(SyntaxKind.ColonToken), expression, /*parsedInStrictMode:*/ false);
-    }
-
-    public withLeadingTrivia(trivia: ISyntaxTriviaList): SimplePropertyAssignmentSyntax {
-        return <SimplePropertyAssignmentSyntax>super.withLeadingTrivia(trivia);
-    }
-
-    public withTrailingTrivia(trivia: ISyntaxTriviaList): SimplePropertyAssignmentSyntax {
-        return <SimplePropertyAssignmentSyntax>super.withTrailingTrivia(trivia);
-    }
-
-    public withPropertyName(propertyName: ISyntaxToken): SimplePropertyAssignmentSyntax {
-        return this.update(propertyName, this.colonToken, this.expression);
-    }
-
-    public withColonToken(colonToken: ISyntaxToken): SimplePropertyAssignmentSyntax {
-        return this.update(this.propertyName, colonToken, this.expression);
-    }
-
-    public withExpression(expression: IExpressionSyntax): SimplePropertyAssignmentSyntax {
-        return this.update(this.propertyName, this.colonToken, expression);
-    }
-
-    public isTypeScriptSpecific(): boolean {
-        if (this.expression.isTypeScriptSpecific()) { return true; }
-        return false;
-    }
-    }
-
-    export class FunctionPropertyAssignmentSyntax extends SyntaxNode implements IPropertyAssignmentSyntax {
-
-        constructor(public propertyName: ISyntaxToken,
-                    public callSignature: CallSignatureSyntax,
-                    public block: BlockSyntax,
-                    parsedInStrictMode: boolean) {
-            super(parsedInStrictMode); 
-
-            Syntax.setParentForChildren(this);
-        }
-
-    public accept(visitor: ISyntaxVisitor): any {
-        return visitor.visitFunctionPropertyAssignment(this);
-    }
-
-    public kind(): SyntaxKind {
-        return SyntaxKind.FunctionPropertyAssignment;
-    }
-
-    public childCount(): number {
-        return 3;
-    }
-
-    public childAt(slot: number): ISyntaxElement {
-        switch (slot) {
-            case 0: return this.propertyName;
-            case 1: return this.callSignature;
-            case 2: return this.block;
-            default: throw Errors.invalidOperation();
-        }
-    }
-
-    public isPropertyAssignment(): boolean {
-        return true;
-    }
-
-    public update(propertyName: ISyntaxToken,
-                  callSignature: CallSignatureSyntax,
-                  block: BlockSyntax): FunctionPropertyAssignmentSyntax {
-        if (this.propertyName === propertyName && this.callSignature === callSignature && this.block === block) {
-            return this;
-        }
-
-        return new FunctionPropertyAssignmentSyntax(propertyName, callSignature, block, /*parsedInStrictMode:*/ this.parsedInStrictMode());
-    }
-
-    public static create1(propertyName: ISyntaxToken): FunctionPropertyAssignmentSyntax {
-        return new FunctionPropertyAssignmentSyntax(propertyName, CallSignatureSyntax.create1(), BlockSyntax.create1(), /*parsedInStrictMode:*/ false);
-    }
-
-    public withLeadingTrivia(trivia: ISyntaxTriviaList): FunctionPropertyAssignmentSyntax {
-        return <FunctionPropertyAssignmentSyntax>super.withLeadingTrivia(trivia);
-    }
-
-    public withTrailingTrivia(trivia: ISyntaxTriviaList): FunctionPropertyAssignmentSyntax {
-        return <FunctionPropertyAssignmentSyntax>super.withTrailingTrivia(trivia);
-    }
-
-    public withPropertyName(propertyName: ISyntaxToken): FunctionPropertyAssignmentSyntax {
-        return this.update(propertyName, this.callSignature, this.block);
-    }
-
-    public withCallSignature(callSignature: CallSignatureSyntax): FunctionPropertyAssignmentSyntax {
-        return this.update(this.propertyName, callSignature, this.block);
-    }
-
-    public withBlock(block: BlockSyntax): FunctionPropertyAssignmentSyntax {
-        return this.update(this.propertyName, this.callSignature, block);
-    }
-
-    public isTypeScriptSpecific(): boolean {
-        if (this.callSignature.isTypeScriptSpecific()) { return true; }
-        if (this.block.isTypeScriptSpecific()) { return true; }
-        return false;
-    }
-    }
-
-    export class FunctionExpressionSyntax extends SyntaxNode implements IPrimaryExpressionSyntax {
-
-        constructor(public functionKeyword: ISyntaxToken,
-                    public identifier: ISyntaxToken,
-                    public callSignature: CallSignatureSyntax,
-                    public block: BlockSyntax,
-                    parsedInStrictMode: boolean) {
-            super(parsedInStrictMode); 
-
-            Syntax.setParentForChildren(this);
-        }
-
-    public accept(visitor: ISyntaxVisitor): any {
-        return visitor.visitFunctionExpression(this);
-    }
-
-    public kind(): SyntaxKind {
-        return SyntaxKind.FunctionExpression;
-    }
-
-    public childCount(): number {
-        return 4;
-    }
-
-    public childAt(slot: number): ISyntaxElement {
-        switch (slot) {
-            case 0: return this.functionKeyword;
-            case 1: return this.identifier;
-            case 2: return this.callSignature;
-            case 3: return this.block;
-            default: throw Errors.invalidOperation();
-        }
-    }
-
-    public isPrimaryExpression(): boolean {
-        return true;
-    }
-
-    public isMemberExpression(): boolean {
-        return true;
-    }
-
-    public isPostfixExpression(): boolean {
-        return true;
-    }
-
-    public isUnaryExpression(): boolean {
-        return true;
-    }
-
-    public isExpression(): boolean {
-        return true;
-    }
-
-    public update(functionKeyword: ISyntaxToken,
-                  identifier: ISyntaxToken,
-                  callSignature: CallSignatureSyntax,
-                  block: BlockSyntax): FunctionExpressionSyntax {
-        if (this.functionKeyword === functionKeyword && this.identifier === identifier && this.callSignature === callSignature && this.block === block) {
-            return this;
-        }
-
-        return new FunctionExpressionSyntax(functionKeyword, identifier, callSignature, block, /*parsedInStrictMode:*/ this.parsedInStrictMode());
-    }
-
-    public static create(functionKeyword: ISyntaxToken,
-                         callSignature: CallSignatureSyntax,
-                         block: BlockSyntax): FunctionExpressionSyntax {
-        return new FunctionExpressionSyntax(functionKeyword, null, callSignature, block, /*parsedInStrictMode:*/ false);
-    }
-
-    public static create1(): FunctionExpressionSyntax {
-        return new FunctionExpressionSyntax(Syntax.token(SyntaxKind.FunctionKeyword), null, CallSignatureSyntax.create1(), BlockSyntax.create1(), /*parsedInStrictMode:*/ false);
-    }
-
-    public withLeadingTrivia(trivia: ISyntaxTriviaList): FunctionExpressionSyntax {
-        return <FunctionExpressionSyntax>super.withLeadingTrivia(trivia);
-    }
-
-    public withTrailingTrivia(trivia: ISyntaxTriviaList): FunctionExpressionSyntax {
-        return <FunctionExpressionSyntax>super.withTrailingTrivia(trivia);
-    }
-
-    public withFunctionKeyword(functionKeyword: ISyntaxToken): FunctionExpressionSyntax {
-        return this.update(functionKeyword, this.identifier, this.callSignature, this.block);
-    }
-
-    public withIdentifier(identifier: ISyntaxToken): FunctionExpressionSyntax {
-        return this.update(this.functionKeyword, identifier, this.callSignature, this.block);
-    }
-
-    public withCallSignature(callSignature: CallSignatureSyntax): FunctionExpressionSyntax {
-        return this.update(this.functionKeyword, this.identifier, callSignature, this.block);
-    }
-
-    public withBlock(block: BlockSyntax): FunctionExpressionSyntax {
-        return this.update(this.functionKeyword, this.identifier, this.callSignature, block);
-    }
-
-    public isTypeScriptSpecific(): boolean {
-        if (this.callSignature.isTypeScriptSpecific()) { return true; }
-        if (this.block.isTypeScriptSpecific()) { return true; }
-        return false;
-    }
-    }
-
-    export class EmptyStatementSyntax extends SyntaxNode implements IStatementSyntax {
-
-        constructor(public semicolonToken: ISyntaxToken,
-                    parsedInStrictMode: boolean) {
-            super(parsedInStrictMode); 
-
-            Syntax.setParentForChildren(this);
-        }
-
-    public accept(visitor: ISyntaxVisitor): any {
-        return visitor.visitEmptyStatement(this);
-    }
-
-    public kind(): SyntaxKind {
-        return SyntaxKind.EmptyStatement;
-    }
-
-    public childCount(): number {
-        return 1;
-    }
-
-    public childAt(slot: number): ISyntaxElement {
-        switch (slot) {
-            case 0: return this.semicolonToken;
-            default: throw Errors.invalidOperation();
-        }
-    }
-
-    public isStatement(): boolean {
-        return true;
-    }
-
-    public isModuleElement(): boolean {
-        return true;
-    }
-
-    public update(semicolonToken: ISyntaxToken): EmptyStatementSyntax {
-        if (this.semicolonToken === semicolonToken) {
-            return this;
-        }
-
-        return new EmptyStatementSyntax(semicolonToken, /*parsedInStrictMode:*/ this.parsedInStrictMode());
-    }
-
-    public static create1(): EmptyStatementSyntax {
-        return new EmptyStatementSyntax(Syntax.token(SyntaxKind.SemicolonToken), /*parsedInStrictMode:*/ false);
-    }
-
-    public withLeadingTrivia(trivia: ISyntaxTriviaList): EmptyStatementSyntax {
-        return <EmptyStatementSyntax>super.withLeadingTrivia(trivia);
-    }
-
-    public withTrailingTrivia(trivia: ISyntaxTriviaList): EmptyStatementSyntax {
-        return <EmptyStatementSyntax>super.withTrailingTrivia(trivia);
-    }
-
-    public withSemicolonToken(semicolonToken: ISyntaxToken): EmptyStatementSyntax {
-        return this.update(semicolonToken);
-    }
-
-    public isTypeScriptSpecific(): boolean {
-        return false;
-    }
-    }
-
-    export class TryStatementSyntax extends SyntaxNode implements IStatementSyntax {
-
-        constructor(public tryKeyword: ISyntaxToken,
-                    public block: BlockSyntax,
-                    public catchClause: CatchClauseSyntax,
-                    public finallyClause: FinallyClauseSyntax,
-                    parsedInStrictMode: boolean) {
-            super(parsedInStrictMode); 
-
-            Syntax.setParentForChildren(this);
-        }
-
-    public accept(visitor: ISyntaxVisitor): any {
-        return visitor.visitTryStatement(this);
-    }
-
-    public kind(): SyntaxKind {
-        return SyntaxKind.TryStatement;
-    }
-
-    public childCount(): number {
-        return 4;
-    }
-
-    public childAt(slot: number): ISyntaxElement {
-        switch (slot) {
-            case 0: return this.tryKeyword;
-            case 1: return this.block;
-            case 2: return this.catchClause;
-            case 3: return this.finallyClause;
-            default: throw Errors.invalidOperation();
-        }
-    }
-
-    public isStatement(): boolean {
-        return true;
-    }
-
-    public isModuleElement(): boolean {
-        return true;
-    }
-
-    public update(tryKeyword: ISyntaxToken,
-                  block: BlockSyntax,
-                  catchClause: CatchClauseSyntax,
-                  finallyClause: FinallyClauseSyntax): TryStatementSyntax {
-        if (this.tryKeyword === tryKeyword && this.block === block && this.catchClause === catchClause && this.finallyClause === finallyClause) {
-            return this;
-        }
-
-        return new TryStatementSyntax(tryKeyword, block, catchClause, finallyClause, /*parsedInStrictMode:*/ this.parsedInStrictMode());
-    }
-
-    public static create(tryKeyword: ISyntaxToken,
-                         block: BlockSyntax): TryStatementSyntax {
-        return new TryStatementSyntax(tryKeyword, block, null, null, /*parsedInStrictMode:*/ false);
-    }
-
-    public static create1(): TryStatementSyntax {
-        return new TryStatementSyntax(Syntax.token(SyntaxKind.TryKeyword), BlockSyntax.create1(), null, null, /*parsedInStrictMode:*/ false);
-    }
-
-    public withLeadingTrivia(trivia: ISyntaxTriviaList): TryStatementSyntax {
-        return <TryStatementSyntax>super.withLeadingTrivia(trivia);
-    }
-
-    public withTrailingTrivia(trivia: ISyntaxTriviaList): TryStatementSyntax {
-        return <TryStatementSyntax>super.withTrailingTrivia(trivia);
-    }
-
-    public withTryKeyword(tryKeyword: ISyntaxToken): TryStatementSyntax {
-        return this.update(tryKeyword, this.block, this.catchClause, this.finallyClause);
-    }
-
-    public withBlock(block: BlockSyntax): TryStatementSyntax {
-        return this.update(this.tryKeyword, block, this.catchClause, this.finallyClause);
-    }
-
-    public withCatchClause(catchClause: CatchClauseSyntax): TryStatementSyntax {
-        return this.update(this.tryKeyword, this.block, catchClause, this.finallyClause);
-    }
-
-    public withFinallyClause(finallyClause: FinallyClauseSyntax): TryStatementSyntax {
-        return this.update(this.tryKeyword, this.block, this.catchClause, finallyClause);
-    }
-
-    public isTypeScriptSpecific(): boolean {
-        if (this.block.isTypeScriptSpecific()) { return true; }
-        if (this.catchClause !== null && this.catchClause.isTypeScriptSpecific()) { return true; }
-        if (this.finallyClause !== null && this.finallyClause.isTypeScriptSpecific()) { return true; }
-        return false;
-    }
-    }
-
-    export class CatchClauseSyntax extends SyntaxNode {
-
-        constructor(public catchKeyword: ISyntaxToken,
-                    public openParenToken: ISyntaxToken,
-                    public identifier: ISyntaxToken,
-                    public typeAnnotation: TypeAnnotationSyntax,
-                    public closeParenToken: ISyntaxToken,
-                    public block: BlockSyntax,
-                    parsedInStrictMode: boolean) {
-            super(parsedInStrictMode); 
-
-            Syntax.setParentForChildren(this);
-        }
-
-    public accept(visitor: ISyntaxVisitor): any {
-        return visitor.visitCatchClause(this);
-    }
-
-    public kind(): SyntaxKind {
-        return SyntaxKind.CatchClause;
-    }
-
-    public childCount(): number {
-        return 6;
-    }
-
-    public childAt(slot: number): ISyntaxElement {
-        switch (slot) {
-            case 0: return this.catchKeyword;
-            case 1: return this.openParenToken;
-            case 2: return this.identifier;
-            case 3: return this.typeAnnotation;
-            case 4: return this.closeParenToken;
-            case 5: return this.block;
-            default: throw Errors.invalidOperation();
-        }
-    }
-
-    public update(catchKeyword: ISyntaxToken,
-                  openParenToken: ISyntaxToken,
-                  identifier: ISyntaxToken,
-                  typeAnnotation: TypeAnnotationSyntax,
-                  closeParenToken: ISyntaxToken,
-                  block: BlockSyntax): CatchClauseSyntax {
-        if (this.catchKeyword === catchKeyword && this.openParenToken === openParenToken && this.identifier === identifier && this.typeAnnotation === typeAnnotation && this.closeParenToken === closeParenToken && this.block === block) {
-            return this;
-        }
-
-        return new CatchClauseSyntax(catchKeyword, openParenToken, identifier, typeAnnotation, closeParenToken, block, /*parsedInStrictMode:*/ this.parsedInStrictMode());
-    }
-
-    public static create(catchKeyword: ISyntaxToken,
-                         openParenToken: ISyntaxToken,
-                         identifier: ISyntaxToken,
-                         closeParenToken: ISyntaxToken,
-                         block: BlockSyntax): CatchClauseSyntax {
-        return new CatchClauseSyntax(catchKeyword, openParenToken, identifier, null, closeParenToken, block, /*parsedInStrictMode:*/ false);
-    }
-
-    public static create1(identifier: ISyntaxToken): CatchClauseSyntax {
-        return new CatchClauseSyntax(Syntax.token(SyntaxKind.CatchKeyword), Syntax.token(SyntaxKind.OpenParenToken), identifier, null, Syntax.token(SyntaxKind.CloseParenToken), BlockSyntax.create1(), /*parsedInStrictMode:*/ false);
-    }
-
-    public withLeadingTrivia(trivia: ISyntaxTriviaList): CatchClauseSyntax {
-        return <CatchClauseSyntax>super.withLeadingTrivia(trivia);
-    }
-
-    public withTrailingTrivia(trivia: ISyntaxTriviaList): CatchClauseSyntax {
-        return <CatchClauseSyntax>super.withTrailingTrivia(trivia);
-    }
-
-    public withCatchKeyword(catchKeyword: ISyntaxToken): CatchClauseSyntax {
-        return this.update(catchKeyword, this.openParenToken, this.identifier, this.typeAnnotation, this.closeParenToken, this.block);
-    }
-
-    public withOpenParenToken(openParenToken: ISyntaxToken): CatchClauseSyntax {
-        return this.update(this.catchKeyword, openParenToken, this.identifier, this.typeAnnotation, this.closeParenToken, this.block);
-    }
-
-    public withIdentifier(identifier: ISyntaxToken): CatchClauseSyntax {
-        return this.update(this.catchKeyword, this.openParenToken, identifier, this.typeAnnotation, this.closeParenToken, this.block);
-    }
-
-    public withTypeAnnotation(typeAnnotation: TypeAnnotationSyntax): CatchClauseSyntax {
-        return this.update(this.catchKeyword, this.openParenToken, this.identifier, typeAnnotation, this.closeParenToken, this.block);
-    }
-
-    public withCloseParenToken(closeParenToken: ISyntaxToken): CatchClauseSyntax {
-        return this.update(this.catchKeyword, this.openParenToken, this.identifier, this.typeAnnotation, closeParenToken, this.block);
-    }
-
-    public withBlock(block: BlockSyntax): CatchClauseSyntax {
-        return this.update(this.catchKeyword, this.openParenToken, this.identifier, this.typeAnnotation, this.closeParenToken, block);
-    }
-
-    public isTypeScriptSpecific(): boolean {
-        if (this.typeAnnotation !== null && this.typeAnnotation.isTypeScriptSpecific()) { return true; }
-        if (this.block.isTypeScriptSpecific()) { return true; }
-        return false;
-    }
-    }
-
-    export class FinallyClauseSyntax extends SyntaxNode {
-
-        constructor(public finallyKeyword: ISyntaxToken,
-                    public block: BlockSyntax,
-                    parsedInStrictMode: boolean) {
-            super(parsedInStrictMode); 
-
-            Syntax.setParentForChildren(this);
-        }
-
-    public accept(visitor: ISyntaxVisitor): any {
-        return visitor.visitFinallyClause(this);
-    }
-
-    public kind(): SyntaxKind {
-        return SyntaxKind.FinallyClause;
-    }
-
-    public childCount(): number {
-        return 2;
-    }
-
-    public childAt(slot: number): ISyntaxElement {
-        switch (slot) {
-            case 0: return this.finallyKeyword;
-            case 1: return this.block;
-            default: throw Errors.invalidOperation();
-        }
-    }
-
-    public update(finallyKeyword: ISyntaxToken,
-                  block: BlockSyntax): FinallyClauseSyntax {
-        if (this.finallyKeyword === finallyKeyword && this.block === block) {
-            return this;
-        }
-
-        return new FinallyClauseSyntax(finallyKeyword, block, /*parsedInStrictMode:*/ this.parsedInStrictMode());
-    }
-
-    public static create1(): FinallyClauseSyntax {
-        return new FinallyClauseSyntax(Syntax.token(SyntaxKind.FinallyKeyword), BlockSyntax.create1(), /*parsedInStrictMode:*/ false);
-    }
-
-    public withLeadingTrivia(trivia: ISyntaxTriviaList): FinallyClauseSyntax {
-        return <FinallyClauseSyntax>super.withLeadingTrivia(trivia);
-    }
-
-    public withTrailingTrivia(trivia: ISyntaxTriviaList): FinallyClauseSyntax {
-        return <FinallyClauseSyntax>super.withTrailingTrivia(trivia);
-    }
-
-    public withFinallyKeyword(finallyKeyword: ISyntaxToken): FinallyClauseSyntax {
-        return this.update(finallyKeyword, this.block);
-    }
-
-    public withBlock(block: BlockSyntax): FinallyClauseSyntax {
-        return this.update(this.finallyKeyword, block);
-    }
-
-    public isTypeScriptSpecific(): boolean {
-        if (this.block.isTypeScriptSpecific()) { return true; }
-        return false;
-    }
-    }
-
-    export class LabeledStatementSyntax extends SyntaxNode implements IStatementSyntax {
-
-        constructor(public identifier: ISyntaxToken,
-                    public colonToken: ISyntaxToken,
-                    public statement: IStatementSyntax,
-                    parsedInStrictMode: boolean) {
-            super(parsedInStrictMode); 
-
-            Syntax.setParentForChildren(this);
-        }
-
-    public accept(visitor: ISyntaxVisitor): any {
-        return visitor.visitLabeledStatement(this);
-    }
-
-    public kind(): SyntaxKind {
-        return SyntaxKind.LabeledStatement;
-    }
-
-    public childCount(): number {
-        return 3;
-    }
-
-    public childAt(slot: number): ISyntaxElement {
-        switch (slot) {
-            case 0: return this.identifier;
-            case 1: return this.colonToken;
-            case 2: return this.statement;
-            default: throw Errors.invalidOperation();
-        }
-    }
-
-    public isStatement(): boolean {
-        return true;
-    }
-
-    public isModuleElement(): boolean {
-        return true;
-    }
-
-    public update(identifier: ISyntaxToken,
-                  colonToken: ISyntaxToken,
-                  statement: IStatementSyntax): LabeledStatementSyntax {
-        if (this.identifier === identifier && this.colonToken === colonToken && this.statement === statement) {
-            return this;
-        }
-
-        return new LabeledStatementSyntax(identifier, colonToken, statement, /*parsedInStrictMode:*/ this.parsedInStrictMode());
-    }
-
-    public static create1(identifier: ISyntaxToken,
-                          statement: IStatementSyntax): LabeledStatementSyntax {
-        return new LabeledStatementSyntax(identifier, Syntax.token(SyntaxKind.ColonToken), statement, /*parsedInStrictMode:*/ false);
-    }
-
-    public withLeadingTrivia(trivia: ISyntaxTriviaList): LabeledStatementSyntax {
-        return <LabeledStatementSyntax>super.withLeadingTrivia(trivia);
-    }
-
-    public withTrailingTrivia(trivia: ISyntaxTriviaList): LabeledStatementSyntax {
-        return <LabeledStatementSyntax>super.withTrailingTrivia(trivia);
-    }
-
-    public withIdentifier(identifier: ISyntaxToken): LabeledStatementSyntax {
-        return this.update(identifier, this.colonToken, this.statement);
-    }
-
-    public withColonToken(colonToken: ISyntaxToken): LabeledStatementSyntax {
-        return this.update(this.identifier, colonToken, this.statement);
-    }
-
-    public withStatement(statement: IStatementSyntax): LabeledStatementSyntax {
-        return this.update(this.identifier, this.colonToken, statement);
-    }
-
-    public isTypeScriptSpecific(): boolean {
-        if (this.statement.isTypeScriptSpecific()) { return true; }
-        return false;
-    }
-    }
-
-    export class DoStatementSyntax extends SyntaxNode implements IIterationStatementSyntax {
-
-        constructor(public doKeyword: ISyntaxToken,
-                    public statement: IStatementSyntax,
-                    public whileKeyword: ISyntaxToken,
-                    public openParenToken: ISyntaxToken,
-                    public condition: IExpressionSyntax,
-                    public closeParenToken: ISyntaxToken,
-                    public semicolonToken: ISyntaxToken,
-                    parsedInStrictMode: boolean) {
-            super(parsedInStrictMode); 
-
-            Syntax.setParentForChildren(this);
-        }
-
-    public accept(visitor: ISyntaxVisitor): any {
-        return visitor.visitDoStatement(this);
-    }
-
-    public kind(): SyntaxKind {
-        return SyntaxKind.DoStatement;
-    }
-
-    public childCount(): number {
-        return 7;
-    }
-
-    public childAt(slot: number): ISyntaxElement {
-        switch (slot) {
-            case 0: return this.doKeyword;
-            case 1: return this.statement;
-            case 2: return this.whileKeyword;
-            case 3: return this.openParenToken;
-            case 4: return this.condition;
-            case 5: return this.closeParenToken;
-            case 6: return this.semicolonToken;
-            default: throw Errors.invalidOperation();
-        }
-    }
-
-    public isIterationStatement(): boolean {
-        return true;
-    }
-
-    public isStatement(): boolean {
-        return true;
-    }
-
-    public isModuleElement(): boolean {
-        return true;
-    }
-
-    public update(doKeyword: ISyntaxToken,
-                  statement: IStatementSyntax,
-                  whileKeyword: ISyntaxToken,
-                  openParenToken: ISyntaxToken,
-                  condition: IExpressionSyntax,
-                  closeParenToken: ISyntaxToken,
-                  semicolonToken: ISyntaxToken): DoStatementSyntax {
-        if (this.doKeyword === doKeyword && this.statement === statement && this.whileKeyword === whileKeyword && this.openParenToken === openParenToken && this.condition === condition && this.closeParenToken === closeParenToken && this.semicolonToken === semicolonToken) {
-            return this;
-        }
-
-        return new DoStatementSyntax(doKeyword, statement, whileKeyword, openParenToken, condition, closeParenToken, semicolonToken, /*parsedInStrictMode:*/ this.parsedInStrictMode());
-    }
-
-    public static create1(statement: IStatementSyntax,
-                          condition: IExpressionSyntax): DoStatementSyntax {
-        return new DoStatementSyntax(Syntax.token(SyntaxKind.DoKeyword), statement, Syntax.token(SyntaxKind.WhileKeyword), Syntax.token(SyntaxKind.OpenParenToken), condition, Syntax.token(SyntaxKind.CloseParenToken), Syntax.token(SyntaxKind.SemicolonToken), /*parsedInStrictMode:*/ false);
-    }
-
-    public withLeadingTrivia(trivia: ISyntaxTriviaList): DoStatementSyntax {
-        return <DoStatementSyntax>super.withLeadingTrivia(trivia);
-    }
-
-    public withTrailingTrivia(trivia: ISyntaxTriviaList): DoStatementSyntax {
-        return <DoStatementSyntax>super.withTrailingTrivia(trivia);
-    }
-
-    public withDoKeyword(doKeyword: ISyntaxToken): DoStatementSyntax {
-        return this.update(doKeyword, this.statement, this.whileKeyword, this.openParenToken, this.condition, this.closeParenToken, this.semicolonToken);
-    }
-
-    public withStatement(statement: IStatementSyntax): DoStatementSyntax {
-        return this.update(this.doKeyword, statement, this.whileKeyword, this.openParenToken, this.condition, this.closeParenToken, this.semicolonToken);
-    }
-
-    public withWhileKeyword(whileKeyword: ISyntaxToken): DoStatementSyntax {
-        return this.update(this.doKeyword, this.statement, whileKeyword, this.openParenToken, this.condition, this.closeParenToken, this.semicolonToken);
-    }
-
-    public withOpenParenToken(openParenToken: ISyntaxToken): DoStatementSyntax {
-        return this.update(this.doKeyword, this.statement, this.whileKeyword, openParenToken, this.condition, this.closeParenToken, this.semicolonToken);
-    }
-
-    public withCondition(condition: IExpressionSyntax): DoStatementSyntax {
-        return this.update(this.doKeyword, this.statement, this.whileKeyword, this.openParenToken, condition, this.closeParenToken, this.semicolonToken);
-    }
-
-    public withCloseParenToken(closeParenToken: ISyntaxToken): DoStatementSyntax {
-        return this.update(this.doKeyword, this.statement, this.whileKeyword, this.openParenToken, this.condition, closeParenToken, this.semicolonToken);
-    }
-
-    public withSemicolonToken(semicolonToken: ISyntaxToken): DoStatementSyntax {
-        return this.update(this.doKeyword, this.statement, this.whileKeyword, this.openParenToken, this.condition, this.closeParenToken, semicolonToken);
-    }
-
-    public isTypeScriptSpecific(): boolean {
-        if (this.statement.isTypeScriptSpecific()) { return true; }
-        if (this.condition.isTypeScriptSpecific()) { return true; }
-        return false;
-    }
-    }
-
-    export class TypeOfExpressionSyntax extends SyntaxNode implements IUnaryExpressionSyntax {
-
-        constructor(public typeOfKeyword: ISyntaxToken,
-                    public expression: IUnaryExpressionSyntax,
-                    parsedInStrictMode: boolean) {
-            super(parsedInStrictMode); 
-
-            Syntax.setParentForChildren(this);
-        }
-
-    public accept(visitor: ISyntaxVisitor): any {
-        return visitor.visitTypeOfExpression(this);
-    }
-
-    public kind(): SyntaxKind {
-        return SyntaxKind.TypeOfExpression;
-    }
-
-    public childCount(): number {
-        return 2;
-    }
-
-    public childAt(slot: number): ISyntaxElement {
-        switch (slot) {
-            case 0: return this.typeOfKeyword;
-            case 1: return this.expression;
-            default: throw Errors.invalidOperation();
-        }
-    }
-
-    public isUnaryExpression(): boolean {
-        return true;
-    }
-
-    public isExpression(): boolean {
-        return true;
-    }
-
-    public update(typeOfKeyword: ISyntaxToken,
-                  expression: IUnaryExpressionSyntax): TypeOfExpressionSyntax {
-        if (this.typeOfKeyword === typeOfKeyword && this.expression === expression) {
-            return this;
-        }
-
-        return new TypeOfExpressionSyntax(typeOfKeyword, expression, /*parsedInStrictMode:*/ this.parsedInStrictMode());
-    }
-
-    public static create1(expression: IUnaryExpressionSyntax): TypeOfExpressionSyntax {
-        return new TypeOfExpressionSyntax(Syntax.token(SyntaxKind.TypeOfKeyword), expression, /*parsedInStrictMode:*/ false);
-    }
-
-    public withLeadingTrivia(trivia: ISyntaxTriviaList): TypeOfExpressionSyntax {
-        return <TypeOfExpressionSyntax>super.withLeadingTrivia(trivia);
-    }
-
-    public withTrailingTrivia(trivia: ISyntaxTriviaList): TypeOfExpressionSyntax {
-        return <TypeOfExpressionSyntax>super.withTrailingTrivia(trivia);
-    }
-
-    public withTypeOfKeyword(typeOfKeyword: ISyntaxToken): TypeOfExpressionSyntax {
-        return this.update(typeOfKeyword, this.expression);
-    }
-
-    public withExpression(expression: IUnaryExpressionSyntax): TypeOfExpressionSyntax {
-        return this.update(this.typeOfKeyword, expression);
-    }
-
-    public isTypeScriptSpecific(): boolean {
-        if (this.expression.isTypeScriptSpecific()) { return true; }
-        return false;
-    }
-    }
-
-    export class DeleteExpressionSyntax extends SyntaxNode implements IUnaryExpressionSyntax {
-
-        constructor(public deleteKeyword: ISyntaxToken,
-                    public expression: IUnaryExpressionSyntax,
-                    parsedInStrictMode: boolean) {
-            super(parsedInStrictMode); 
-
-            Syntax.setParentForChildren(this);
-        }
-
-    public accept(visitor: ISyntaxVisitor): any {
-        return visitor.visitDeleteExpression(this);
-    }
-
-    public kind(): SyntaxKind {
-        return SyntaxKind.DeleteExpression;
-    }
-
-    public childCount(): number {
-        return 2;
-    }
-
-    public childAt(slot: number): ISyntaxElement {
-        switch (slot) {
-            case 0: return this.deleteKeyword;
-            case 1: return this.expression;
-            default: throw Errors.invalidOperation();
-        }
-    }
-
-    public isUnaryExpression(): boolean {
-        return true;
-    }
-
-    public isExpression(): boolean {
-        return true;
-    }
-
-    public update(deleteKeyword: ISyntaxToken,
-                  expression: IUnaryExpressionSyntax): DeleteExpressionSyntax {
-        if (this.deleteKeyword === deleteKeyword && this.expression === expression) {
-            return this;
-        }
-
-        return new DeleteExpressionSyntax(deleteKeyword, expression, /*parsedInStrictMode:*/ this.parsedInStrictMode());
-    }
-
-    public static create1(expression: IUnaryExpressionSyntax): DeleteExpressionSyntax {
-        return new DeleteExpressionSyntax(Syntax.token(SyntaxKind.DeleteKeyword), expression, /*parsedInStrictMode:*/ false);
-    }
-
-    public withLeadingTrivia(trivia: ISyntaxTriviaList): DeleteExpressionSyntax {
-        return <DeleteExpressionSyntax>super.withLeadingTrivia(trivia);
-    }
-
-    public withTrailingTrivia(trivia: ISyntaxTriviaList): DeleteExpressionSyntax {
-        return <DeleteExpressionSyntax>super.withTrailingTrivia(trivia);
-    }
-
-    public withDeleteKeyword(deleteKeyword: ISyntaxToken): DeleteExpressionSyntax {
-        return this.update(deleteKeyword, this.expression);
-    }
-
-    public withExpression(expression: IUnaryExpressionSyntax): DeleteExpressionSyntax {
-        return this.update(this.deleteKeyword, expression);
-    }
-
-    public isTypeScriptSpecific(): boolean {
-        if (this.expression.isTypeScriptSpecific()) { return true; }
-        return false;
-    }
-    }
-
-    export class VoidExpressionSyntax extends SyntaxNode implements IUnaryExpressionSyntax {
-
-        constructor(public voidKeyword: ISyntaxToken,
-                    public expression: IUnaryExpressionSyntax,
-                    parsedInStrictMode: boolean) {
-            super(parsedInStrictMode); 
-
-            Syntax.setParentForChildren(this);
-        }
-
-    public accept(visitor: ISyntaxVisitor): any {
-        return visitor.visitVoidExpression(this);
-    }
-
-    public kind(): SyntaxKind {
-        return SyntaxKind.VoidExpression;
-    }
-
-    public childCount(): number {
-        return 2;
-    }
-
-    public childAt(slot: number): ISyntaxElement {
-        switch (slot) {
-            case 0: return this.voidKeyword;
-            case 1: return this.expression;
-            default: throw Errors.invalidOperation();
-        }
-    }
-
-    public isUnaryExpression(): boolean {
-        return true;
-    }
-
-    public isExpression(): boolean {
-        return true;
-    }
-
-    public update(voidKeyword: ISyntaxToken,
-                  expression: IUnaryExpressionSyntax): VoidExpressionSyntax {
-        if (this.voidKeyword === voidKeyword && this.expression === expression) {
-            return this;
-        }
-
-        return new VoidExpressionSyntax(voidKeyword, expression, /*parsedInStrictMode:*/ this.parsedInStrictMode());
-    }
-
-    public static create1(expression: IUnaryExpressionSyntax): VoidExpressionSyntax {
-        return new VoidExpressionSyntax(Syntax.token(SyntaxKind.VoidKeyword), expression, /*parsedInStrictMode:*/ false);
-    }
-
-    public withLeadingTrivia(trivia: ISyntaxTriviaList): VoidExpressionSyntax {
-        return <VoidExpressionSyntax>super.withLeadingTrivia(trivia);
-    }
-
-    public withTrailingTrivia(trivia: ISyntaxTriviaList): VoidExpressionSyntax {
-        return <VoidExpressionSyntax>super.withTrailingTrivia(trivia);
-    }
-
-    public withVoidKeyword(voidKeyword: ISyntaxToken): VoidExpressionSyntax {
-        return this.update(voidKeyword, this.expression);
-    }
-
-    public withExpression(expression: IUnaryExpressionSyntax): VoidExpressionSyntax {
-        return this.update(this.voidKeyword, expression);
-    }
-
-    public isTypeScriptSpecific(): boolean {
-        if (this.expression.isTypeScriptSpecific()) { return true; }
-        return false;
-    }
-    }
-
-    export class DebuggerStatementSyntax extends SyntaxNode implements IStatementSyntax {
-
-        constructor(public debuggerKeyword: ISyntaxToken,
-                    public semicolonToken: ISyntaxToken,
-                    parsedInStrictMode: boolean) {
-            super(parsedInStrictMode); 
-
-            Syntax.setParentForChildren(this);
-        }
-
-    public accept(visitor: ISyntaxVisitor): any {
-        return visitor.visitDebuggerStatement(this);
-    }
-
-    public kind(): SyntaxKind {
-        return SyntaxKind.DebuggerStatement;
-    }
-
-    public childCount(): number {
-        return 2;
-    }
-
-    public childAt(slot: number): ISyntaxElement {
-        switch (slot) {
-            case 0: return this.debuggerKeyword;
-            case 1: return this.semicolonToken;
-            default: throw Errors.invalidOperation();
-        }
-    }
-
-    public isStatement(): boolean {
-        return true;
-    }
-
-    public isModuleElement(): boolean {
-        return true;
-    }
-
-    public update(debuggerKeyword: ISyntaxToken,
-                  semicolonToken: ISyntaxToken): DebuggerStatementSyntax {
-        if (this.debuggerKeyword === debuggerKeyword && this.semicolonToken === semicolonToken) {
-            return this;
-        }
-
-        return new DebuggerStatementSyntax(debuggerKeyword, semicolonToken, /*parsedInStrictMode:*/ this.parsedInStrictMode());
-    }
-
-    public static create1(): DebuggerStatementSyntax {
-        return new DebuggerStatementSyntax(Syntax.token(SyntaxKind.DebuggerKeyword), Syntax.token(SyntaxKind.SemicolonToken), /*parsedInStrictMode:*/ false);
-    }
-
-    public withLeadingTrivia(trivia: ISyntaxTriviaList): DebuggerStatementSyntax {
-        return <DebuggerStatementSyntax>super.withLeadingTrivia(trivia);
-    }
-
-    public withTrailingTrivia(trivia: ISyntaxTriviaList): DebuggerStatementSyntax {
-        return <DebuggerStatementSyntax>super.withTrailingTrivia(trivia);
-    }
-
-    public withDebuggerKeyword(debuggerKeyword: ISyntaxToken): DebuggerStatementSyntax {
-        return this.update(debuggerKeyword, this.semicolonToken);
-    }
-
-    public withSemicolonToken(semicolonToken: ISyntaxToken): DebuggerStatementSyntax {
-        return this.update(this.debuggerKeyword, semicolonToken);
-    }
-
-    public isTypeScriptSpecific(): boolean {
-        return false;
-    }
-    }
+///<reference path='references.ts' />
+
+module TypeScript {
+    export class SourceUnitSyntax extends SyntaxNode {
+
+        constructor(public moduleElements: ISyntaxList,
+                    public endOfFileToken: ISyntaxToken,
+                    parsedInStrictMode: boolean) {
+            super(parsedInStrictMode); 
+
+            Syntax.setParentForChildren(this);
+        }
+
+    public accept(visitor: ISyntaxVisitor): any {
+        return visitor.visitSourceUnit(this);
+    }
+
+    public kind(): SyntaxKind {
+        return SyntaxKind.SourceUnit;
+    }
+
+    public childCount(): number {
+        return 2;
+    }
+
+    public childAt(slot: number): ISyntaxElement {
+        switch (slot) {
+            case 0: return this.moduleElements;
+            case 1: return this.endOfFileToken;
+            default: throw Errors.invalidOperation();
+        }
+    }
+
+    public update(moduleElements: ISyntaxList,
+                  endOfFileToken: ISyntaxToken): SourceUnitSyntax {
+        if (this.moduleElements === moduleElements && this.endOfFileToken === endOfFileToken) {
+            return this;
+        }
+
+        return new SourceUnitSyntax(moduleElements, endOfFileToken, /*parsedInStrictMode:*/ this.parsedInStrictMode());
+    }
+
+    public static create(endOfFileToken: ISyntaxToken): SourceUnitSyntax {
+        return new SourceUnitSyntax(Syntax.emptyList, endOfFileToken, /*parsedInStrictMode:*/ false);
+    }
+
+    public static create1(endOfFileToken: ISyntaxToken): SourceUnitSyntax {
+        return new SourceUnitSyntax(Syntax.emptyList, endOfFileToken, /*parsedInStrictMode:*/ false);
+    }
+
+    public withLeadingTrivia(trivia: ISyntaxTriviaList): SourceUnitSyntax {
+        return <SourceUnitSyntax>super.withLeadingTrivia(trivia);
+    }
+
+    public withTrailingTrivia(trivia: ISyntaxTriviaList): SourceUnitSyntax {
+        return <SourceUnitSyntax>super.withTrailingTrivia(trivia);
+    }
+
+    public withModuleElements(moduleElements: ISyntaxList): SourceUnitSyntax {
+        return this.update(moduleElements, this.endOfFileToken);
+    }
+
+    public withModuleElement(moduleElement: IModuleElementSyntax): SourceUnitSyntax {
+        return this.withModuleElements(Syntax.list([moduleElement]));
+    }
+
+    public withEndOfFileToken(endOfFileToken: ISyntaxToken): SourceUnitSyntax {
+        return this.update(this.moduleElements, endOfFileToken);
+    }
+
+    public isTypeScriptSpecific(): boolean {
+        if (this.moduleElements.isTypeScriptSpecific()) { return true; }
+        return false;
+    }
+    }
+
+    export class ExternalModuleReferenceSyntax extends SyntaxNode implements IModuleReferenceSyntax {
+
+        constructor(public requireKeyword: ISyntaxToken,
+                    public openParenToken: ISyntaxToken,
+                    public stringLiteral: ISyntaxToken,
+                    public closeParenToken: ISyntaxToken,
+                    parsedInStrictMode: boolean) {
+            super(parsedInStrictMode); 
+
+            Syntax.setParentForChildren(this);
+        }
+
+    public accept(visitor: ISyntaxVisitor): any {
+        return visitor.visitExternalModuleReference(this);
+    }
+
+    public kind(): SyntaxKind {
+        return SyntaxKind.ExternalModuleReference;
+    }
+
+    public childCount(): number {
+        return 4;
+    }
+
+    public childAt(slot: number): ISyntaxElement {
+        switch (slot) {
+            case 0: return this.requireKeyword;
+            case 1: return this.openParenToken;
+            case 2: return this.stringLiteral;
+            case 3: return this.closeParenToken;
+            default: throw Errors.invalidOperation();
+        }
+    }
+
+    public isModuleReference(): boolean {
+        return true;
+    }
+
+    public update(requireKeyword: ISyntaxToken,
+                  openParenToken: ISyntaxToken,
+                  stringLiteral: ISyntaxToken,
+                  closeParenToken: ISyntaxToken): ExternalModuleReferenceSyntax {
+        if (this.requireKeyword === requireKeyword && this.openParenToken === openParenToken && this.stringLiteral === stringLiteral && this.closeParenToken === closeParenToken) {
+            return this;
+        }
+
+        return new ExternalModuleReferenceSyntax(requireKeyword, openParenToken, stringLiteral, closeParenToken, /*parsedInStrictMode:*/ this.parsedInStrictMode());
+    }
+
+    public static create1(stringLiteral: ISyntaxToken): ExternalModuleReferenceSyntax {
+        return new ExternalModuleReferenceSyntax(Syntax.token(SyntaxKind.RequireKeyword), Syntax.token(SyntaxKind.OpenParenToken), stringLiteral, Syntax.token(SyntaxKind.CloseParenToken), /*parsedInStrictMode:*/ false);
+    }
+
+    public withLeadingTrivia(trivia: ISyntaxTriviaList): ExternalModuleReferenceSyntax {
+        return <ExternalModuleReferenceSyntax>super.withLeadingTrivia(trivia);
+    }
+
+    public withTrailingTrivia(trivia: ISyntaxTriviaList): ExternalModuleReferenceSyntax {
+        return <ExternalModuleReferenceSyntax>super.withTrailingTrivia(trivia);
+    }
+
+    public withRequireKeyword(requireKeyword: ISyntaxToken): ExternalModuleReferenceSyntax {
+        return this.update(requireKeyword, this.openParenToken, this.stringLiteral, this.closeParenToken);
+    }
+
+    public withOpenParenToken(openParenToken: ISyntaxToken): ExternalModuleReferenceSyntax {
+        return this.update(this.requireKeyword, openParenToken, this.stringLiteral, this.closeParenToken);
+    }
+
+    public withStringLiteral(stringLiteral: ISyntaxToken): ExternalModuleReferenceSyntax {
+        return this.update(this.requireKeyword, this.openParenToken, stringLiteral, this.closeParenToken);
+    }
+
+    public withCloseParenToken(closeParenToken: ISyntaxToken): ExternalModuleReferenceSyntax {
+        return this.update(this.requireKeyword, this.openParenToken, this.stringLiteral, closeParenToken);
+    }
+
+    public isTypeScriptSpecific(): boolean {
+        return true;
+    }
+    }
+
+    export class ModuleNameModuleReferenceSyntax extends SyntaxNode implements IModuleReferenceSyntax {
+
+        constructor(public moduleName: INameSyntax,
+                    parsedInStrictMode: boolean) {
+            super(parsedInStrictMode); 
+
+            Syntax.setParentForChildren(this);
+        }
+
+    public accept(visitor: ISyntaxVisitor): any {
+        return visitor.visitModuleNameModuleReference(this);
+    }
+
+    public kind(): SyntaxKind {
+        return SyntaxKind.ModuleNameModuleReference;
+    }
+
+    public childCount(): number {
+        return 1;
+    }
+
+    public childAt(slot: number): ISyntaxElement {
+        switch (slot) {
+            case 0: return this.moduleName;
+            default: throw Errors.invalidOperation();
+        }
+    }
+
+    public isModuleReference(): boolean {
+        return true;
+    }
+
+    public update(moduleName: INameSyntax): ModuleNameModuleReferenceSyntax {
+        if (this.moduleName === moduleName) {
+            return this;
+        }
+
+        return new ModuleNameModuleReferenceSyntax(moduleName, /*parsedInStrictMode:*/ this.parsedInStrictMode());
+    }
+
+    public withLeadingTrivia(trivia: ISyntaxTriviaList): ModuleNameModuleReferenceSyntax {
+        return <ModuleNameModuleReferenceSyntax>super.withLeadingTrivia(trivia);
+    }
+
+    public withTrailingTrivia(trivia: ISyntaxTriviaList): ModuleNameModuleReferenceSyntax {
+        return <ModuleNameModuleReferenceSyntax>super.withTrailingTrivia(trivia);
+    }
+
+    public withModuleName(moduleName: INameSyntax): ModuleNameModuleReferenceSyntax {
+        return this.update(moduleName);
+    }
+
+    public isTypeScriptSpecific(): boolean {
+        return true;
+    }
+    }
+
+    export class ImportDeclarationSyntax extends SyntaxNode implements IModuleElementSyntax {
+
+        constructor(public modifiers: ISyntaxList,
+                    public importKeyword: ISyntaxToken,
+                    public identifier: ISyntaxToken,
+                    public equalsToken: ISyntaxToken,
+                    public moduleReference: IModuleReferenceSyntax,
+                    public semicolonToken: ISyntaxToken,
+                    parsedInStrictMode: boolean) {
+            super(parsedInStrictMode); 
+
+            Syntax.setParentForChildren(this);
+        }
+
+    public accept(visitor: ISyntaxVisitor): any {
+        return visitor.visitImportDeclaration(this);
+    }
+
+    public kind(): SyntaxKind {
+        return SyntaxKind.ImportDeclaration;
+    }
+
+    public childCount(): number {
+        return 6;
+    }
+
+    public childAt(slot: number): ISyntaxElement {
+        switch (slot) {
+            case 0: return this.modifiers;
+            case 1: return this.importKeyword;
+            case 2: return this.identifier;
+            case 3: return this.equalsToken;
+            case 4: return this.moduleReference;
+            case 5: return this.semicolonToken;
+            default: throw Errors.invalidOperation();
+        }
+    }
+
+    public isModuleElement(): boolean {
+        return true;
+    }
+
+    public update(modifiers: ISyntaxList,
+                  importKeyword: ISyntaxToken,
+                  identifier: ISyntaxToken,
+                  equalsToken: ISyntaxToken,
+                  moduleReference: IModuleReferenceSyntax,
+                  semicolonToken: ISyntaxToken): ImportDeclarationSyntax {
+        if (this.modifiers === modifiers && this.importKeyword === importKeyword && this.identifier === identifier && this.equalsToken === equalsToken && this.moduleReference === moduleReference && this.semicolonToken === semicolonToken) {
+            return this;
+        }
+
+        return new ImportDeclarationSyntax(modifiers, importKeyword, identifier, equalsToken, moduleReference, semicolonToken, /*parsedInStrictMode:*/ this.parsedInStrictMode());
+    }
+
+    public static create(importKeyword: ISyntaxToken,
+                         identifier: ISyntaxToken,
+                         equalsToken: ISyntaxToken,
+                         moduleReference: IModuleReferenceSyntax,
+                         semicolonToken: ISyntaxToken): ImportDeclarationSyntax {
+        return new ImportDeclarationSyntax(Syntax.emptyList, importKeyword, identifier, equalsToken, moduleReference, semicolonToken, /*parsedInStrictMode:*/ false);
+    }
+
+    public static create1(identifier: ISyntaxToken,
+                          moduleReference: IModuleReferenceSyntax): ImportDeclarationSyntax {
+        return new ImportDeclarationSyntax(Syntax.emptyList, Syntax.token(SyntaxKind.ImportKeyword), identifier, Syntax.token(SyntaxKind.EqualsToken), moduleReference, Syntax.token(SyntaxKind.SemicolonToken), /*parsedInStrictMode:*/ false);
+    }
+
+    public withLeadingTrivia(trivia: ISyntaxTriviaList): ImportDeclarationSyntax {
+        return <ImportDeclarationSyntax>super.withLeadingTrivia(trivia);
+    }
+
+    public withTrailingTrivia(trivia: ISyntaxTriviaList): ImportDeclarationSyntax {
+        return <ImportDeclarationSyntax>super.withTrailingTrivia(trivia);
+    }
+
+    public withModifiers(modifiers: ISyntaxList): ImportDeclarationSyntax {
+        return this.update(modifiers, this.importKeyword, this.identifier, this.equalsToken, this.moduleReference, this.semicolonToken);
+    }
+
+    public withModifier(modifier: ISyntaxToken): ImportDeclarationSyntax {
+        return this.withModifiers(Syntax.list([modifier]));
+    }
+
+    public withImportKeyword(importKeyword: ISyntaxToken): ImportDeclarationSyntax {
+        return this.update(this.modifiers, importKeyword, this.identifier, this.equalsToken, this.moduleReference, this.semicolonToken);
+    }
+
+    public withIdentifier(identifier: ISyntaxToken): ImportDeclarationSyntax {
+        return this.update(this.modifiers, this.importKeyword, identifier, this.equalsToken, this.moduleReference, this.semicolonToken);
+    }
+
+    public withEqualsToken(equalsToken: ISyntaxToken): ImportDeclarationSyntax {
+        return this.update(this.modifiers, this.importKeyword, this.identifier, equalsToken, this.moduleReference, this.semicolonToken);
+    }
+
+    public withModuleReference(moduleReference: IModuleReferenceSyntax): ImportDeclarationSyntax {
+        return this.update(this.modifiers, this.importKeyword, this.identifier, this.equalsToken, moduleReference, this.semicolonToken);
+    }
+
+    public withSemicolonToken(semicolonToken: ISyntaxToken): ImportDeclarationSyntax {
+        return this.update(this.modifiers, this.importKeyword, this.identifier, this.equalsToken, this.moduleReference, semicolonToken);
+    }
+
+    public isTypeScriptSpecific(): boolean {
+        return true;
+    }
+    }
+
+    export class ExportAssignmentSyntax extends SyntaxNode implements IModuleElementSyntax {
+
+        constructor(public exportKeyword: ISyntaxToken,
+                    public equalsToken: ISyntaxToken,
+                    public identifier: ISyntaxToken,
+                    public semicolonToken: ISyntaxToken,
+                    parsedInStrictMode: boolean) {
+            super(parsedInStrictMode); 
+
+            Syntax.setParentForChildren(this);
+        }
+
+    public accept(visitor: ISyntaxVisitor): any {
+        return visitor.visitExportAssignment(this);
+    }
+
+    public kind(): SyntaxKind {
+        return SyntaxKind.ExportAssignment;
+    }
+
+    public childCount(): number {
+        return 4;
+    }
+
+    public childAt(slot: number): ISyntaxElement {
+        switch (slot) {
+            case 0: return this.exportKeyword;
+            case 1: return this.equalsToken;
+            case 2: return this.identifier;
+            case 3: return this.semicolonToken;
+            default: throw Errors.invalidOperation();
+        }
+    }
+
+    public isModuleElement(): boolean {
+        return true;
+    }
+
+    public update(exportKeyword: ISyntaxToken,
+                  equalsToken: ISyntaxToken,
+                  identifier: ISyntaxToken,
+                  semicolonToken: ISyntaxToken): ExportAssignmentSyntax {
+        if (this.exportKeyword === exportKeyword && this.equalsToken === equalsToken && this.identifier === identifier && this.semicolonToken === semicolonToken) {
+            return this;
+        }
+
+        return new ExportAssignmentSyntax(exportKeyword, equalsToken, identifier, semicolonToken, /*parsedInStrictMode:*/ this.parsedInStrictMode());
+    }
+
+    public static create1(identifier: ISyntaxToken): ExportAssignmentSyntax {
+        return new ExportAssignmentSyntax(Syntax.token(SyntaxKind.ExportKeyword), Syntax.token(SyntaxKind.EqualsToken), identifier, Syntax.token(SyntaxKind.SemicolonToken), /*parsedInStrictMode:*/ false);
+    }
+
+    public withLeadingTrivia(trivia: ISyntaxTriviaList): ExportAssignmentSyntax {
+        return <ExportAssignmentSyntax>super.withLeadingTrivia(trivia);
+    }
+
+    public withTrailingTrivia(trivia: ISyntaxTriviaList): ExportAssignmentSyntax {
+        return <ExportAssignmentSyntax>super.withTrailingTrivia(trivia);
+    }
+
+    public withExportKeyword(exportKeyword: ISyntaxToken): ExportAssignmentSyntax {
+        return this.update(exportKeyword, this.equalsToken, this.identifier, this.semicolonToken);
+    }
+
+    public withEqualsToken(equalsToken: ISyntaxToken): ExportAssignmentSyntax {
+        return this.update(this.exportKeyword, equalsToken, this.identifier, this.semicolonToken);
+    }
+
+    public withIdentifier(identifier: ISyntaxToken): ExportAssignmentSyntax {
+        return this.update(this.exportKeyword, this.equalsToken, identifier, this.semicolonToken);
+    }
+
+    public withSemicolonToken(semicolonToken: ISyntaxToken): ExportAssignmentSyntax {
+        return this.update(this.exportKeyword, this.equalsToken, this.identifier, semicolonToken);
+    }
+
+    public isTypeScriptSpecific(): boolean {
+        return true;
+    }
+    }
+
+    export class ClassDeclarationSyntax extends SyntaxNode implements IModuleElementSyntax {
+
+        constructor(public modifiers: ISyntaxList,
+                    public classKeyword: ISyntaxToken,
+                    public identifier: ISyntaxToken,
+                    public typeParameterList: TypeParameterListSyntax,
+                    public heritageClauses: ISyntaxList,
+                    public openBraceToken: ISyntaxToken,
+                    public classElements: ISyntaxList,
+                    public closeBraceToken: ISyntaxToken,
+                    parsedInStrictMode: boolean) {
+            super(parsedInStrictMode); 
+
+            Syntax.setParentForChildren(this);
+        }
+
+    public accept(visitor: ISyntaxVisitor): any {
+        return visitor.visitClassDeclaration(this);
+    }
+
+    public kind(): SyntaxKind {
+        return SyntaxKind.ClassDeclaration;
+    }
+
+    public childCount(): number {
+        return 8;
+    }
+
+    public childAt(slot: number): ISyntaxElement {
+        switch (slot) {
+            case 0: return this.modifiers;
+            case 1: return this.classKeyword;
+            case 2: return this.identifier;
+            case 3: return this.typeParameterList;
+            case 4: return this.heritageClauses;
+            case 5: return this.openBraceToken;
+            case 6: return this.classElements;
+            case 7: return this.closeBraceToken;
+            default: throw Errors.invalidOperation();
+        }
+    }
+
+    public isModuleElement(): boolean {
+        return true;
+    }
+
+    public update(modifiers: ISyntaxList,
+                  classKeyword: ISyntaxToken,
+                  identifier: ISyntaxToken,
+                  typeParameterList: TypeParameterListSyntax,
+                  heritageClauses: ISyntaxList,
+                  openBraceToken: ISyntaxToken,
+                  classElements: ISyntaxList,
+                  closeBraceToken: ISyntaxToken): ClassDeclarationSyntax {
+        if (this.modifiers === modifiers && this.classKeyword === classKeyword && this.identifier === identifier && this.typeParameterList === typeParameterList && this.heritageClauses === heritageClauses && this.openBraceToken === openBraceToken && this.classElements === classElements && this.closeBraceToken === closeBraceToken) {
+            return this;
+        }
+
+        return new ClassDeclarationSyntax(modifiers, classKeyword, identifier, typeParameterList, heritageClauses, openBraceToken, classElements, closeBraceToken, /*parsedInStrictMode:*/ this.parsedInStrictMode());
+    }
+
+    public static create(classKeyword: ISyntaxToken,
+                         identifier: ISyntaxToken,
+                         openBraceToken: ISyntaxToken,
+                         closeBraceToken: ISyntaxToken): ClassDeclarationSyntax {
+        return new ClassDeclarationSyntax(Syntax.emptyList, classKeyword, identifier, null, Syntax.emptyList, openBraceToken, Syntax.emptyList, closeBraceToken, /*parsedInStrictMode:*/ false);
+    }
+
+    public static create1(identifier: ISyntaxToken): ClassDeclarationSyntax {
+        return new ClassDeclarationSyntax(Syntax.emptyList, Syntax.token(SyntaxKind.ClassKeyword), identifier, null, Syntax.emptyList, Syntax.token(SyntaxKind.OpenBraceToken), Syntax.emptyList, Syntax.token(SyntaxKind.CloseBraceToken), /*parsedInStrictMode:*/ false);
+    }
+
+    public withLeadingTrivia(trivia: ISyntaxTriviaList): ClassDeclarationSyntax {
+        return <ClassDeclarationSyntax>super.withLeadingTrivia(trivia);
+    }
+
+    public withTrailingTrivia(trivia: ISyntaxTriviaList): ClassDeclarationSyntax {
+        return <ClassDeclarationSyntax>super.withTrailingTrivia(trivia);
+    }
+
+    public withModifiers(modifiers: ISyntaxList): ClassDeclarationSyntax {
+        return this.update(modifiers, this.classKeyword, this.identifier, this.typeParameterList, this.heritageClauses, this.openBraceToken, this.classElements, this.closeBraceToken);
+    }
+
+    public withModifier(modifier: ISyntaxToken): ClassDeclarationSyntax {
+        return this.withModifiers(Syntax.list([modifier]));
+    }
+
+    public withClassKeyword(classKeyword: ISyntaxToken): ClassDeclarationSyntax {
+        return this.update(this.modifiers, classKeyword, this.identifier, this.typeParameterList, this.heritageClauses, this.openBraceToken, this.classElements, this.closeBraceToken);
+    }
+
+    public withIdentifier(identifier: ISyntaxToken): ClassDeclarationSyntax {
+        return this.update(this.modifiers, this.classKeyword, identifier, this.typeParameterList, this.heritageClauses, this.openBraceToken, this.classElements, this.closeBraceToken);
+    }
+
+    public withTypeParameterList(typeParameterList: TypeParameterListSyntax): ClassDeclarationSyntax {
+        return this.update(this.modifiers, this.classKeyword, this.identifier, typeParameterList, this.heritageClauses, this.openBraceToken, this.classElements, this.closeBraceToken);
+    }
+
+    public withHeritageClauses(heritageClauses: ISyntaxList): ClassDeclarationSyntax {
+        return this.update(this.modifiers, this.classKeyword, this.identifier, this.typeParameterList, heritageClauses, this.openBraceToken, this.classElements, this.closeBraceToken);
+    }
+
+    public withHeritageClause(heritageClause: HeritageClauseSyntax): ClassDeclarationSyntax {
+        return this.withHeritageClauses(Syntax.list([heritageClause]));
+    }
+
+    public withOpenBraceToken(openBraceToken: ISyntaxToken): ClassDeclarationSyntax {
+        return this.update(this.modifiers, this.classKeyword, this.identifier, this.typeParameterList, this.heritageClauses, openBraceToken, this.classElements, this.closeBraceToken);
+    }
+
+    public withClassElements(classElements: ISyntaxList): ClassDeclarationSyntax {
+        return this.update(this.modifiers, this.classKeyword, this.identifier, this.typeParameterList, this.heritageClauses, this.openBraceToken, classElements, this.closeBraceToken);
+    }
+
+    public withClassElement(classElement: IClassElementSyntax): ClassDeclarationSyntax {
+        return this.withClassElements(Syntax.list([classElement]));
+    }
+
+    public withCloseBraceToken(closeBraceToken: ISyntaxToken): ClassDeclarationSyntax {
+        return this.update(this.modifiers, this.classKeyword, this.identifier, this.typeParameterList, this.heritageClauses, this.openBraceToken, this.classElements, closeBraceToken);
+    }
+
+    public isTypeScriptSpecific(): boolean {
+        return true;
+    }
+    }
+
+    export class InterfaceDeclarationSyntax extends SyntaxNode implements IModuleElementSyntax {
+
+        constructor(public modifiers: ISyntaxList,
+                    public interfaceKeyword: ISyntaxToken,
+                    public identifier: ISyntaxToken,
+                    public typeParameterList: TypeParameterListSyntax,
+                    public heritageClauses: ISyntaxList,
+                    public body: ObjectTypeSyntax,
+                    parsedInStrictMode: boolean) {
+            super(parsedInStrictMode); 
+
+            Syntax.setParentForChildren(this);
+        }
+
+    public accept(visitor: ISyntaxVisitor): any {
+        return visitor.visitInterfaceDeclaration(this);
+    }
+
+    public kind(): SyntaxKind {
+        return SyntaxKind.InterfaceDeclaration;
+    }
+
+    public childCount(): number {
+        return 6;
+    }
+
+    public childAt(slot: number): ISyntaxElement {
+        switch (slot) {
+            case 0: return this.modifiers;
+            case 1: return this.interfaceKeyword;
+            case 2: return this.identifier;
+            case 3: return this.typeParameterList;
+            case 4: return this.heritageClauses;
+            case 5: return this.body;
+            default: throw Errors.invalidOperation();
+        }
+    }
+
+    public isModuleElement(): boolean {
+        return true;
+    }
+
+    public update(modifiers: ISyntaxList,
+                  interfaceKeyword: ISyntaxToken,
+                  identifier: ISyntaxToken,
+                  typeParameterList: TypeParameterListSyntax,
+                  heritageClauses: ISyntaxList,
+                  body: ObjectTypeSyntax): InterfaceDeclarationSyntax {
+        if (this.modifiers === modifiers && this.interfaceKeyword === interfaceKeyword && this.identifier === identifier && this.typeParameterList === typeParameterList && this.heritageClauses === heritageClauses && this.body === body) {
+            return this;
+        }
+
+        return new InterfaceDeclarationSyntax(modifiers, interfaceKeyword, identifier, typeParameterList, heritageClauses, body, /*parsedInStrictMode:*/ this.parsedInStrictMode());
+    }
+
+    public static create(interfaceKeyword: ISyntaxToken,
+                         identifier: ISyntaxToken,
+                         body: ObjectTypeSyntax): InterfaceDeclarationSyntax {
+        return new InterfaceDeclarationSyntax(Syntax.emptyList, interfaceKeyword, identifier, null, Syntax.emptyList, body, /*parsedInStrictMode:*/ false);
+    }
+
+    public static create1(identifier: ISyntaxToken): InterfaceDeclarationSyntax {
+        return new InterfaceDeclarationSyntax(Syntax.emptyList, Syntax.token(SyntaxKind.InterfaceKeyword), identifier, null, Syntax.emptyList, ObjectTypeSyntax.create1(), /*parsedInStrictMode:*/ false);
+    }
+
+    public withLeadingTrivia(trivia: ISyntaxTriviaList): InterfaceDeclarationSyntax {
+        return <InterfaceDeclarationSyntax>super.withLeadingTrivia(trivia);
+    }
+
+    public withTrailingTrivia(trivia: ISyntaxTriviaList): InterfaceDeclarationSyntax {
+        return <InterfaceDeclarationSyntax>super.withTrailingTrivia(trivia);
+    }
+
+    public withModifiers(modifiers: ISyntaxList): InterfaceDeclarationSyntax {
+        return this.update(modifiers, this.interfaceKeyword, this.identifier, this.typeParameterList, this.heritageClauses, this.body);
+    }
+
+    public withModifier(modifier: ISyntaxToken): InterfaceDeclarationSyntax {
+        return this.withModifiers(Syntax.list([modifier]));
+    }
+
+    public withInterfaceKeyword(interfaceKeyword: ISyntaxToken): InterfaceDeclarationSyntax {
+        return this.update(this.modifiers, interfaceKeyword, this.identifier, this.typeParameterList, this.heritageClauses, this.body);
+    }
+
+    public withIdentifier(identifier: ISyntaxToken): InterfaceDeclarationSyntax {
+        return this.update(this.modifiers, this.interfaceKeyword, identifier, this.typeParameterList, this.heritageClauses, this.body);
+    }
+
+    public withTypeParameterList(typeParameterList: TypeParameterListSyntax): InterfaceDeclarationSyntax {
+        return this.update(this.modifiers, this.interfaceKeyword, this.identifier, typeParameterList, this.heritageClauses, this.body);
+    }
+
+    public withHeritageClauses(heritageClauses: ISyntaxList): InterfaceDeclarationSyntax {
+        return this.update(this.modifiers, this.interfaceKeyword, this.identifier, this.typeParameterList, heritageClauses, this.body);
+    }
+
+    public withHeritageClause(heritageClause: HeritageClauseSyntax): InterfaceDeclarationSyntax {
+        return this.withHeritageClauses(Syntax.list([heritageClause]));
+    }
+
+    public withBody(body: ObjectTypeSyntax): InterfaceDeclarationSyntax {
+        return this.update(this.modifiers, this.interfaceKeyword, this.identifier, this.typeParameterList, this.heritageClauses, body);
+    }
+
+    public isTypeScriptSpecific(): boolean {
+        return true;
+    }
+    }
+
+    export class HeritageClauseSyntax extends SyntaxNode {
+
+        constructor(public extendsOrImplementsKeyword: ISyntaxToken,
+                    public typeNames: ISeparatedSyntaxList,
+                    parsedInStrictMode: boolean) {
+            super(parsedInStrictMode); 
+
+            Syntax.setParentForChildren(this);
+        }
+
+    public accept(visitor: ISyntaxVisitor): any {
+        return visitor.visitHeritageClause(this);
+    }
+
+    public kind(): SyntaxKind {
+        return SyntaxKind.HeritageClause;
+    }
+
+    public childCount(): number {
+        return 2;
+    }
+
+    public childAt(slot: number): ISyntaxElement {
+        switch (slot) {
+            case 0: return this.extendsOrImplementsKeyword;
+            case 1: return this.typeNames;
+            default: throw Errors.invalidOperation();
+        }
+    }
+
+    public update(extendsOrImplementsKeyword: ISyntaxToken,
+                  typeNames: ISeparatedSyntaxList): HeritageClauseSyntax {
+        if (this.extendsOrImplementsKeyword === extendsOrImplementsKeyword && this.typeNames === typeNames) {
+            return this;
+        }
+
+        return new HeritageClauseSyntax(extendsOrImplementsKeyword, typeNames, /*parsedInStrictMode:*/ this.parsedInStrictMode());
+    }
+
+    public withLeadingTrivia(trivia: ISyntaxTriviaList): HeritageClauseSyntax {
+        return <HeritageClauseSyntax>super.withLeadingTrivia(trivia);
+    }
+
+    public withTrailingTrivia(trivia: ISyntaxTriviaList): HeritageClauseSyntax {
+        return <HeritageClauseSyntax>super.withTrailingTrivia(trivia);
+    }
+
+    public withExtendsOrImplementsKeyword(extendsOrImplementsKeyword: ISyntaxToken): HeritageClauseSyntax {
+        return this.update(extendsOrImplementsKeyword, this.typeNames);
+    }
+
+    public withTypeNames(typeNames: ISeparatedSyntaxList): HeritageClauseSyntax {
+        return this.update(this.extendsOrImplementsKeyword, typeNames);
+    }
+
+    public withTypeName(typeName: INameSyntax): HeritageClauseSyntax {
+        return this.withTypeNames(Syntax.separatedList([typeName]));
+    }
+
+    public isTypeScriptSpecific(): boolean {
+        return true;
+    }
+    }
+
+    export class ModuleDeclarationSyntax extends SyntaxNode implements IModuleElementSyntax {
+
+        constructor(public modifiers: ISyntaxList,
+                    public moduleKeyword: ISyntaxToken,
+                    public moduleName: INameSyntax,
+                    public stringLiteral: ISyntaxToken,
+                    public openBraceToken: ISyntaxToken,
+                    public moduleElements: ISyntaxList,
+                    public closeBraceToken: ISyntaxToken,
+                    parsedInStrictMode: boolean) {
+            super(parsedInStrictMode); 
+
+            Syntax.setParentForChildren(this);
+        }
+
+    public accept(visitor: ISyntaxVisitor): any {
+        return visitor.visitModuleDeclaration(this);
+    }
+
+    public kind(): SyntaxKind {
+        return SyntaxKind.ModuleDeclaration;
+    }
+
+    public childCount(): number {
+        return 7;
+    }
+
+    public childAt(slot: number): ISyntaxElement {
+        switch (slot) {
+            case 0: return this.modifiers;
+            case 1: return this.moduleKeyword;
+            case 2: return this.moduleName;
+            case 3: return this.stringLiteral;
+            case 4: return this.openBraceToken;
+            case 5: return this.moduleElements;
+            case 6: return this.closeBraceToken;
+            default: throw Errors.invalidOperation();
+        }
+    }
+
+    public isModuleElement(): boolean {
+        return true;
+    }
+
+    public update(modifiers: ISyntaxList,
+                  moduleKeyword: ISyntaxToken,
+                  moduleName: INameSyntax,
+                  stringLiteral: ISyntaxToken,
+                  openBraceToken: ISyntaxToken,
+                  moduleElements: ISyntaxList,
+                  closeBraceToken: ISyntaxToken): ModuleDeclarationSyntax {
+        if (this.modifiers === modifiers && this.moduleKeyword === moduleKeyword && this.moduleName === moduleName && this.stringLiteral === stringLiteral && this.openBraceToken === openBraceToken && this.moduleElements === moduleElements && this.closeBraceToken === closeBraceToken) {
+            return this;
+        }
+
+        return new ModuleDeclarationSyntax(modifiers, moduleKeyword, moduleName, stringLiteral, openBraceToken, moduleElements, closeBraceToken, /*parsedInStrictMode:*/ this.parsedInStrictMode());
+    }
+
+    public static create(moduleKeyword: ISyntaxToken,
+                         openBraceToken: ISyntaxToken,
+                         closeBraceToken: ISyntaxToken): ModuleDeclarationSyntax {
+        return new ModuleDeclarationSyntax(Syntax.emptyList, moduleKeyword, null, null, openBraceToken, Syntax.emptyList, closeBraceToken, /*parsedInStrictMode:*/ false);
+    }
+
+    public static create1(): ModuleDeclarationSyntax {
+        return new ModuleDeclarationSyntax(Syntax.emptyList, Syntax.token(SyntaxKind.ModuleKeyword), null, null, Syntax.token(SyntaxKind.OpenBraceToken), Syntax.emptyList, Syntax.token(SyntaxKind.CloseBraceToken), /*parsedInStrictMode:*/ false);
+    }
+
+    public withLeadingTrivia(trivia: ISyntaxTriviaList): ModuleDeclarationSyntax {
+        return <ModuleDeclarationSyntax>super.withLeadingTrivia(trivia);
+    }
+
+    public withTrailingTrivia(trivia: ISyntaxTriviaList): ModuleDeclarationSyntax {
+        return <ModuleDeclarationSyntax>super.withTrailingTrivia(trivia);
+    }
+
+    public withModifiers(modifiers: ISyntaxList): ModuleDeclarationSyntax {
+        return this.update(modifiers, this.moduleKeyword, this.moduleName, this.stringLiteral, this.openBraceToken, this.moduleElements, this.closeBraceToken);
+    }
+
+    public withModifier(modifier: ISyntaxToken): ModuleDeclarationSyntax {
+        return this.withModifiers(Syntax.list([modifier]));
+    }
+
+    public withModuleKeyword(moduleKeyword: ISyntaxToken): ModuleDeclarationSyntax {
+        return this.update(this.modifiers, moduleKeyword, this.moduleName, this.stringLiteral, this.openBraceToken, this.moduleElements, this.closeBraceToken);
+    }
+
+    public withModuleName(moduleName: INameSyntax): ModuleDeclarationSyntax {
+        return this.update(this.modifiers, this.moduleKeyword, moduleName, this.stringLiteral, this.openBraceToken, this.moduleElements, this.closeBraceToken);
+    }
+
+    public withStringLiteral(stringLiteral: ISyntaxToken): ModuleDeclarationSyntax {
+        return this.update(this.modifiers, this.moduleKeyword, this.moduleName, stringLiteral, this.openBraceToken, this.moduleElements, this.closeBraceToken);
+    }
+
+    public withOpenBraceToken(openBraceToken: ISyntaxToken): ModuleDeclarationSyntax {
+        return this.update(this.modifiers, this.moduleKeyword, this.moduleName, this.stringLiteral, openBraceToken, this.moduleElements, this.closeBraceToken);
+    }
+
+    public withModuleElements(moduleElements: ISyntaxList): ModuleDeclarationSyntax {
+        return this.update(this.modifiers, this.moduleKeyword, this.moduleName, this.stringLiteral, this.openBraceToken, moduleElements, this.closeBraceToken);
+    }
+
+    public withModuleElement(moduleElement: IModuleElementSyntax): ModuleDeclarationSyntax {
+        return this.withModuleElements(Syntax.list([moduleElement]));
+    }
+
+    public withCloseBraceToken(closeBraceToken: ISyntaxToken): ModuleDeclarationSyntax {
+        return this.update(this.modifiers, this.moduleKeyword, this.moduleName, this.stringLiteral, this.openBraceToken, this.moduleElements, closeBraceToken);
+    }
+
+    public isTypeScriptSpecific(): boolean {
+        return true;
+    }
+    }
+
+    export class FunctionDeclarationSyntax extends SyntaxNode implements IStatementSyntax {
+
+        constructor(public modifiers: ISyntaxList,
+                    public functionKeyword: ISyntaxToken,
+                    public identifier: ISyntaxToken,
+                    public callSignature: CallSignatureSyntax,
+                    public block: BlockSyntax,
+                    public semicolonToken: ISyntaxToken,
+                    parsedInStrictMode: boolean) {
+            super(parsedInStrictMode); 
+
+            Syntax.setParentForChildren(this);
+        }
+
+    public accept(visitor: ISyntaxVisitor): any {
+        return visitor.visitFunctionDeclaration(this);
+    }
+
+    public kind(): SyntaxKind {
+        return SyntaxKind.FunctionDeclaration;
+    }
+
+    public childCount(): number {
+        return 6;
+    }
+
+    public childAt(slot: number): ISyntaxElement {
+        switch (slot) {
+            case 0: return this.modifiers;
+            case 1: return this.functionKeyword;
+            case 2: return this.identifier;
+            case 3: return this.callSignature;
+            case 4: return this.block;
+            case 5: return this.semicolonToken;
+            default: throw Errors.invalidOperation();
+        }
+    }
+
+    public isStatement(): boolean {
+        return true;
+    }
+
+    public isModuleElement(): boolean {
+        return true;
+    }
+
+    public update(modifiers: ISyntaxList,
+                  functionKeyword: ISyntaxToken,
+                  identifier: ISyntaxToken,
+                  callSignature: CallSignatureSyntax,
+                  block: BlockSyntax,
+                  semicolonToken: ISyntaxToken): FunctionDeclarationSyntax {
+        if (this.modifiers === modifiers && this.functionKeyword === functionKeyword && this.identifier === identifier && this.callSignature === callSignature && this.block === block && this.semicolonToken === semicolonToken) {
+            return this;
+        }
+
+        return new FunctionDeclarationSyntax(modifiers, functionKeyword, identifier, callSignature, block, semicolonToken, /*parsedInStrictMode:*/ this.parsedInStrictMode());
+    }
+
+    public static create(functionKeyword: ISyntaxToken,
+                         identifier: ISyntaxToken,
+                         callSignature: CallSignatureSyntax): FunctionDeclarationSyntax {
+        return new FunctionDeclarationSyntax(Syntax.emptyList, functionKeyword, identifier, callSignature, null, null, /*parsedInStrictMode:*/ false);
+    }
+
+    public static create1(identifier: ISyntaxToken): FunctionDeclarationSyntax {
+        return new FunctionDeclarationSyntax(Syntax.emptyList, Syntax.token(SyntaxKind.FunctionKeyword), identifier, CallSignatureSyntax.create1(), null, null, /*parsedInStrictMode:*/ false);
+    }
+
+    public withLeadingTrivia(trivia: ISyntaxTriviaList): FunctionDeclarationSyntax {
+        return <FunctionDeclarationSyntax>super.withLeadingTrivia(trivia);
+    }
+
+    public withTrailingTrivia(trivia: ISyntaxTriviaList): FunctionDeclarationSyntax {
+        return <FunctionDeclarationSyntax>super.withTrailingTrivia(trivia);
+    }
+
+    public withModifiers(modifiers: ISyntaxList): FunctionDeclarationSyntax {
+        return this.update(modifiers, this.functionKeyword, this.identifier, this.callSignature, this.block, this.semicolonToken);
+    }
+
+    public withModifier(modifier: ISyntaxToken): FunctionDeclarationSyntax {
+        return this.withModifiers(Syntax.list([modifier]));
+    }
+
+    public withFunctionKeyword(functionKeyword: ISyntaxToken): FunctionDeclarationSyntax {
+        return this.update(this.modifiers, functionKeyword, this.identifier, this.callSignature, this.block, this.semicolonToken);
+    }
+
+    public withIdentifier(identifier: ISyntaxToken): FunctionDeclarationSyntax {
+        return this.update(this.modifiers, this.functionKeyword, identifier, this.callSignature, this.block, this.semicolonToken);
+    }
+
+    public withCallSignature(callSignature: CallSignatureSyntax): FunctionDeclarationSyntax {
+        return this.update(this.modifiers, this.functionKeyword, this.identifier, callSignature, this.block, this.semicolonToken);
+    }
+
+    public withBlock(block: BlockSyntax): FunctionDeclarationSyntax {
+        return this.update(this.modifiers, this.functionKeyword, this.identifier, this.callSignature, block, this.semicolonToken);
+    }
+
+    public withSemicolonToken(semicolonToken: ISyntaxToken): FunctionDeclarationSyntax {
+        return this.update(this.modifiers, this.functionKeyword, this.identifier, this.callSignature, this.block, semicolonToken);
+    }
+
+    public isTypeScriptSpecific(): boolean {
+        if (this.modifiers.childCount() > 0) { return true; }
+        if (this.callSignature.isTypeScriptSpecific()) { return true; }
+        if (this.block !== null && this.block.isTypeScriptSpecific()) { return true; }
+        return false;
+    }
+    }
+
+    export class VariableStatementSyntax extends SyntaxNode implements IStatementSyntax {
+
+        constructor(public modifiers: ISyntaxList,
+                    public variableDeclaration: VariableDeclarationSyntax,
+                    public semicolonToken: ISyntaxToken,
+                    parsedInStrictMode: boolean) {
+            super(parsedInStrictMode); 
+
+            Syntax.setParentForChildren(this);
+        }
+
+    public accept(visitor: ISyntaxVisitor): any {
+        return visitor.visitVariableStatement(this);
+    }
+
+    public kind(): SyntaxKind {
+        return SyntaxKind.VariableStatement;
+    }
+
+    public childCount(): number {
+        return 3;
+    }
+
+    public childAt(slot: number): ISyntaxElement {
+        switch (slot) {
+            case 0: return this.modifiers;
+            case 1: return this.variableDeclaration;
+            case 2: return this.semicolonToken;
+            default: throw Errors.invalidOperation();
+        }
+    }
+
+    public isStatement(): boolean {
+        return true;
+    }
+
+    public isModuleElement(): boolean {
+        return true;
+    }
+
+    public update(modifiers: ISyntaxList,
+                  variableDeclaration: VariableDeclarationSyntax,
+                  semicolonToken: ISyntaxToken): VariableStatementSyntax {
+        if (this.modifiers === modifiers && this.variableDeclaration === variableDeclaration && this.semicolonToken === semicolonToken) {
+            return this;
+        }
+
+        return new VariableStatementSyntax(modifiers, variableDeclaration, semicolonToken, /*parsedInStrictMode:*/ this.parsedInStrictMode());
+    }
+
+    public static create(variableDeclaration: VariableDeclarationSyntax,
+                         semicolonToken: ISyntaxToken): VariableStatementSyntax {
+        return new VariableStatementSyntax(Syntax.emptyList, variableDeclaration, semicolonToken, /*parsedInStrictMode:*/ false);
+    }
+
+    public static create1(variableDeclaration: VariableDeclarationSyntax): VariableStatementSyntax {
+        return new VariableStatementSyntax(Syntax.emptyList, variableDeclaration, Syntax.token(SyntaxKind.SemicolonToken), /*parsedInStrictMode:*/ false);
+    }
+
+    public withLeadingTrivia(trivia: ISyntaxTriviaList): VariableStatementSyntax {
+        return <VariableStatementSyntax>super.withLeadingTrivia(trivia);
+    }
+
+    public withTrailingTrivia(trivia: ISyntaxTriviaList): VariableStatementSyntax {
+        return <VariableStatementSyntax>super.withTrailingTrivia(trivia);
+    }
+
+    public withModifiers(modifiers: ISyntaxList): VariableStatementSyntax {
+        return this.update(modifiers, this.variableDeclaration, this.semicolonToken);
+    }
+
+    public withModifier(modifier: ISyntaxToken): VariableStatementSyntax {
+        return this.withModifiers(Syntax.list([modifier]));
+    }
+
+    public withVariableDeclaration(variableDeclaration: VariableDeclarationSyntax): VariableStatementSyntax {
+        return this.update(this.modifiers, variableDeclaration, this.semicolonToken);
+    }
+
+    public withSemicolonToken(semicolonToken: ISyntaxToken): VariableStatementSyntax {
+        return this.update(this.modifiers, this.variableDeclaration, semicolonToken);
+    }
+
+    public isTypeScriptSpecific(): boolean {
+        if (this.modifiers.childCount() > 0) { return true; }
+        if (this.variableDeclaration.isTypeScriptSpecific()) { return true; }
+        return false;
+    }
+    }
+
+    export class VariableDeclarationSyntax extends SyntaxNode {
+
+        constructor(public varKeyword: ISyntaxToken,
+                    public variableDeclarators: ISeparatedSyntaxList,
+                    parsedInStrictMode: boolean) {
+            super(parsedInStrictMode); 
+
+            Syntax.setParentForChildren(this);
+        }
+
+    public accept(visitor: ISyntaxVisitor): any {
+        return visitor.visitVariableDeclaration(this);
+    }
+
+    public kind(): SyntaxKind {
+        return SyntaxKind.VariableDeclaration;
+    }
+
+    public childCount(): number {
+        return 2;
+    }
+
+    public childAt(slot: number): ISyntaxElement {
+        switch (slot) {
+            case 0: return this.varKeyword;
+            case 1: return this.variableDeclarators;
+            default: throw Errors.invalidOperation();
+        }
+    }
+
+    public update(varKeyword: ISyntaxToken,
+                  variableDeclarators: ISeparatedSyntaxList): VariableDeclarationSyntax {
+        if (this.varKeyword === varKeyword && this.variableDeclarators === variableDeclarators) {
+            return this;
+        }
+
+        return new VariableDeclarationSyntax(varKeyword, variableDeclarators, /*parsedInStrictMode:*/ this.parsedInStrictMode());
+    }
+
+    public static create1(variableDeclarators: ISeparatedSyntaxList): VariableDeclarationSyntax {
+        return new VariableDeclarationSyntax(Syntax.token(SyntaxKind.VarKeyword), variableDeclarators, /*parsedInStrictMode:*/ false);
+    }
+
+    public withLeadingTrivia(trivia: ISyntaxTriviaList): VariableDeclarationSyntax {
+        return <VariableDeclarationSyntax>super.withLeadingTrivia(trivia);
+    }
+
+    public withTrailingTrivia(trivia: ISyntaxTriviaList): VariableDeclarationSyntax {
+        return <VariableDeclarationSyntax>super.withTrailingTrivia(trivia);
+    }
+
+    public withVarKeyword(varKeyword: ISyntaxToken): VariableDeclarationSyntax {
+        return this.update(varKeyword, this.variableDeclarators);
+    }
+
+    public withVariableDeclarators(variableDeclarators: ISeparatedSyntaxList): VariableDeclarationSyntax {
+        return this.update(this.varKeyword, variableDeclarators);
+    }
+
+    public withVariableDeclarator(variableDeclarator: VariableDeclaratorSyntax): VariableDeclarationSyntax {
+        return this.withVariableDeclarators(Syntax.separatedList([variableDeclarator]));
+    }
+
+    public isTypeScriptSpecific(): boolean {
+        if (this.variableDeclarators.isTypeScriptSpecific()) { return true; }
+        return false;
+    }
+    }
+
+    export class VariableDeclaratorSyntax extends SyntaxNode {
+
+        constructor(public identifier: ISyntaxToken,
+                    public typeAnnotation: TypeAnnotationSyntax,
+                    public equalsValueClause: EqualsValueClauseSyntax,
+                    parsedInStrictMode: boolean) {
+            super(parsedInStrictMode); 
+
+            Syntax.setParentForChildren(this);
+        }
+
+    public accept(visitor: ISyntaxVisitor): any {
+        return visitor.visitVariableDeclarator(this);
+    }
+
+    public kind(): SyntaxKind {
+        return SyntaxKind.VariableDeclarator;
+    }
+
+    public childCount(): number {
+        return 3;
+    }
+
+    public childAt(slot: number): ISyntaxElement {
+        switch (slot) {
+            case 0: return this.identifier;
+            case 1: return this.typeAnnotation;
+            case 2: return this.equalsValueClause;
+            default: throw Errors.invalidOperation();
+        }
+    }
+
+    public update(identifier: ISyntaxToken,
+                  typeAnnotation: TypeAnnotationSyntax,
+                  equalsValueClause: EqualsValueClauseSyntax): VariableDeclaratorSyntax {
+        if (this.identifier === identifier && this.typeAnnotation === typeAnnotation && this.equalsValueClause === equalsValueClause) {
+            return this;
+        }
+
+        return new VariableDeclaratorSyntax(identifier, typeAnnotation, equalsValueClause, /*parsedInStrictMode:*/ this.parsedInStrictMode());
+    }
+
+    public static create(identifier: ISyntaxToken): VariableDeclaratorSyntax {
+        return new VariableDeclaratorSyntax(identifier, null, null, /*parsedInStrictMode:*/ false);
+    }
+
+    public static create1(identifier: ISyntaxToken): VariableDeclaratorSyntax {
+        return new VariableDeclaratorSyntax(identifier, null, null, /*parsedInStrictMode:*/ false);
+    }
+
+    public withLeadingTrivia(trivia: ISyntaxTriviaList): VariableDeclaratorSyntax {
+        return <VariableDeclaratorSyntax>super.withLeadingTrivia(trivia);
+    }
+
+    public withTrailingTrivia(trivia: ISyntaxTriviaList): VariableDeclaratorSyntax {
+        return <VariableDeclaratorSyntax>super.withTrailingTrivia(trivia);
+    }
+
+    public withIdentifier(identifier: ISyntaxToken): VariableDeclaratorSyntax {
+        return this.update(identifier, this.typeAnnotation, this.equalsValueClause);
+    }
+
+    public withTypeAnnotation(typeAnnotation: TypeAnnotationSyntax): VariableDeclaratorSyntax {
+        return this.update(this.identifier, typeAnnotation, this.equalsValueClause);
+    }
+
+    public withEqualsValueClause(equalsValueClause: EqualsValueClauseSyntax): VariableDeclaratorSyntax {
+        return this.update(this.identifier, this.typeAnnotation, equalsValueClause);
+    }
+
+    public isTypeScriptSpecific(): boolean {
+        if (this.typeAnnotation !== null) { return true; }
+        if (this.equalsValueClause !== null && this.equalsValueClause.isTypeScriptSpecific()) { return true; }
+        return false;
+    }
+    }
+
+    export class EqualsValueClauseSyntax extends SyntaxNode {
+
+        constructor(public equalsToken: ISyntaxToken,
+                    public value: IExpressionSyntax,
+                    parsedInStrictMode: boolean) {
+            super(parsedInStrictMode); 
+
+            Syntax.setParentForChildren(this);
+        }
+
+    public accept(visitor: ISyntaxVisitor): any {
+        return visitor.visitEqualsValueClause(this);
+    }
+
+    public kind(): SyntaxKind {
+        return SyntaxKind.EqualsValueClause;
+    }
+
+    public childCount(): number {
+        return 2;
+    }
+
+    public childAt(slot: number): ISyntaxElement {
+        switch (slot) {
+            case 0: return this.equalsToken;
+            case 1: return this.value;
+            default: throw Errors.invalidOperation();
+        }
+    }
+
+    public update(equalsToken: ISyntaxToken,
+                  value: IExpressionSyntax): EqualsValueClauseSyntax {
+        if (this.equalsToken === equalsToken && this.value === value) {
+            return this;
+        }
+
+        return new EqualsValueClauseSyntax(equalsToken, value, /*parsedInStrictMode:*/ this.parsedInStrictMode());
+    }
+
+    public static create1(value: IExpressionSyntax): EqualsValueClauseSyntax {
+        return new EqualsValueClauseSyntax(Syntax.token(SyntaxKind.EqualsToken), value, /*parsedInStrictMode:*/ false);
+    }
+
+    public withLeadingTrivia(trivia: ISyntaxTriviaList): EqualsValueClauseSyntax {
+        return <EqualsValueClauseSyntax>super.withLeadingTrivia(trivia);
+    }
+
+    public withTrailingTrivia(trivia: ISyntaxTriviaList): EqualsValueClauseSyntax {
+        return <EqualsValueClauseSyntax>super.withTrailingTrivia(trivia);
+    }
+
+    public withEqualsToken(equalsToken: ISyntaxToken): EqualsValueClauseSyntax {
+        return this.update(equalsToken, this.value);
+    }
+
+    public withValue(value: IExpressionSyntax): EqualsValueClauseSyntax {
+        return this.update(this.equalsToken, value);
+    }
+
+    public isTypeScriptSpecific(): boolean {
+        if (this.value.isTypeScriptSpecific()) { return true; }
+        return false;
+    }
+    }
+
+    export class PrefixUnaryExpressionSyntax extends SyntaxNode implements IUnaryExpressionSyntax {
+    private _kind: SyntaxKind;
+
+        constructor(kind: SyntaxKind,
+                    public operatorToken: ISyntaxToken,
+                    public operand: IUnaryExpressionSyntax,
+                    parsedInStrictMode: boolean) {
+            super(parsedInStrictMode); 
+
+            this._kind = kind;
+            Syntax.setParentForChildren(this);
+        }
+
+    public accept(visitor: ISyntaxVisitor): any {
+        return visitor.visitPrefixUnaryExpression(this);
+    }
+
+    public childCount(): number {
+        return 2;
+    }
+
+    public childAt(slot: number): ISyntaxElement {
+        switch (slot) {
+            case 0: return this.operatorToken;
+            case 1: return this.operand;
+            default: throw Errors.invalidOperation();
+        }
+    }
+
+    public isUnaryExpression(): boolean {
+        return true;
+    }
+
+    public isExpression(): boolean {
+        return true;
+    }
+
+    public kind(): SyntaxKind {
+        return this._kind;
+    }
+
+    public update(kind: SyntaxKind,
+                  operatorToken: ISyntaxToken,
+                  operand: IUnaryExpressionSyntax): PrefixUnaryExpressionSyntax {
+        if (this._kind === kind && this.operatorToken === operatorToken && this.operand === operand) {
+            return this;
+        }
+
+        return new PrefixUnaryExpressionSyntax(kind, operatorToken, operand, /*parsedInStrictMode:*/ this.parsedInStrictMode());
+    }
+
+    public withLeadingTrivia(trivia: ISyntaxTriviaList): PrefixUnaryExpressionSyntax {
+        return <PrefixUnaryExpressionSyntax>super.withLeadingTrivia(trivia);
+    }
+
+    public withTrailingTrivia(trivia: ISyntaxTriviaList): PrefixUnaryExpressionSyntax {
+        return <PrefixUnaryExpressionSyntax>super.withTrailingTrivia(trivia);
+    }
+
+    public withKind(kind: SyntaxKind): PrefixUnaryExpressionSyntax {
+        return this.update(kind, this.operatorToken, this.operand);
+    }
+
+    public withOperatorToken(operatorToken: ISyntaxToken): PrefixUnaryExpressionSyntax {
+        return this.update(this._kind, operatorToken, this.operand);
+    }
+
+    public withOperand(operand: IUnaryExpressionSyntax): PrefixUnaryExpressionSyntax {
+        return this.update(this._kind, this.operatorToken, operand);
+    }
+
+    public isTypeScriptSpecific(): boolean {
+        if (this.operand.isTypeScriptSpecific()) { return true; }
+        return false;
+    }
+    }
+
+    export class ArrayLiteralExpressionSyntax extends SyntaxNode implements IPrimaryExpressionSyntax {
+
+        constructor(public openBracketToken: ISyntaxToken,
+                    public expressions: ISeparatedSyntaxList,
+                    public closeBracketToken: ISyntaxToken,
+                    parsedInStrictMode: boolean) {
+            super(parsedInStrictMode); 
+
+            Syntax.setParentForChildren(this);
+        }
+
+    public accept(visitor: ISyntaxVisitor): any {
+        return visitor.visitArrayLiteralExpression(this);
+    }
+
+    public kind(): SyntaxKind {
+        return SyntaxKind.ArrayLiteralExpression;
+    }
+
+    public childCount(): number {
+        return 3;
+    }
+
+    public childAt(slot: number): ISyntaxElement {
+        switch (slot) {
+            case 0: return this.openBracketToken;
+            case 1: return this.expressions;
+            case 2: return this.closeBracketToken;
+            default: throw Errors.invalidOperation();
+        }
+    }
+
+    public isPrimaryExpression(): boolean {
+        return true;
+    }
+
+    public isMemberExpression(): boolean {
+        return true;
+    }
+
+    public isPostfixExpression(): boolean {
+        return true;
+    }
+
+    public isUnaryExpression(): boolean {
+        return true;
+    }
+
+    public isExpression(): boolean {
+        return true;
+    }
+
+    public update(openBracketToken: ISyntaxToken,
+                  expressions: ISeparatedSyntaxList,
+                  closeBracketToken: ISyntaxToken): ArrayLiteralExpressionSyntax {
+        if (this.openBracketToken === openBracketToken && this.expressions === expressions && this.closeBracketToken === closeBracketToken) {
+            return this;
+        }
+
+        return new ArrayLiteralExpressionSyntax(openBracketToken, expressions, closeBracketToken, /*parsedInStrictMode:*/ this.parsedInStrictMode());
+    }
+
+    public static create(openBracketToken: ISyntaxToken,
+                         closeBracketToken: ISyntaxToken): ArrayLiteralExpressionSyntax {
+        return new ArrayLiteralExpressionSyntax(openBracketToken, Syntax.emptySeparatedList, closeBracketToken, /*parsedInStrictMode:*/ false);
+    }
+
+    public static create1(): ArrayLiteralExpressionSyntax {
+        return new ArrayLiteralExpressionSyntax(Syntax.token(SyntaxKind.OpenBracketToken), Syntax.emptySeparatedList, Syntax.token(SyntaxKind.CloseBracketToken), /*parsedInStrictMode:*/ false);
+    }
+
+    public withLeadingTrivia(trivia: ISyntaxTriviaList): ArrayLiteralExpressionSyntax {
+        return <ArrayLiteralExpressionSyntax>super.withLeadingTrivia(trivia);
+    }
+
+    public withTrailingTrivia(trivia: ISyntaxTriviaList): ArrayLiteralExpressionSyntax {
+        return <ArrayLiteralExpressionSyntax>super.withTrailingTrivia(trivia);
+    }
+
+    public withOpenBracketToken(openBracketToken: ISyntaxToken): ArrayLiteralExpressionSyntax {
+        return this.update(openBracketToken, this.expressions, this.closeBracketToken);
+    }
+
+    public withExpressions(expressions: ISeparatedSyntaxList): ArrayLiteralExpressionSyntax {
+        return this.update(this.openBracketToken, expressions, this.closeBracketToken);
+    }
+
+    public withExpression(expression: IExpressionSyntax): ArrayLiteralExpressionSyntax {
+        return this.withExpressions(Syntax.separatedList([expression]));
+    }
+
+    public withCloseBracketToken(closeBracketToken: ISyntaxToken): ArrayLiteralExpressionSyntax {
+        return this.update(this.openBracketToken, this.expressions, closeBracketToken);
+    }
+
+    public isTypeScriptSpecific(): boolean {
+        if (this.expressions.isTypeScriptSpecific()) { return true; }
+        return false;
+    }
+    }
+
+    export class OmittedExpressionSyntax extends SyntaxNode implements IExpressionSyntax {
+        constructor(parsedInStrictMode: boolean) {
+            super(parsedInStrictMode); 
+            Syntax.setParentForChildren(this);
+        }
+
+    public accept(visitor: ISyntaxVisitor): any {
+        return visitor.visitOmittedExpression(this);
+    }
+
+    public kind(): SyntaxKind {
+        return SyntaxKind.OmittedExpression;
+    }
+
+    public childCount(): number {
+        return 0;
+    }
+
+    public childAt(slot: number): ISyntaxElement {
+        throw Errors.invalidOperation();
+    }
+
+    public isExpression(): boolean {
+        return true;
+    }
+
+    public update(): OmittedExpressionSyntax {
+        return this;
+    }
+
+    public withLeadingTrivia(trivia: ISyntaxTriviaList): OmittedExpressionSyntax {
+        return <OmittedExpressionSyntax>super.withLeadingTrivia(trivia);
+    }
+
+    public withTrailingTrivia(trivia: ISyntaxTriviaList): OmittedExpressionSyntax {
+        return <OmittedExpressionSyntax>super.withTrailingTrivia(trivia);
+    }
+
+    public isTypeScriptSpecific(): boolean {
+        return false;
+    }
+    }
+
+    export class ParenthesizedExpressionSyntax extends SyntaxNode implements IPrimaryExpressionSyntax {
+
+        constructor(public openParenToken: ISyntaxToken,
+                    public expression: IExpressionSyntax,
+                    public closeParenToken: ISyntaxToken,
+                    parsedInStrictMode: boolean) {
+            super(parsedInStrictMode); 
+
+            Syntax.setParentForChildren(this);
+        }
+
+    public accept(visitor: ISyntaxVisitor): any {
+        return visitor.visitParenthesizedExpression(this);
+    }
+
+    public kind(): SyntaxKind {
+        return SyntaxKind.ParenthesizedExpression;
+    }
+
+    public childCount(): number {
+        return 3;
+    }
+
+    public childAt(slot: number): ISyntaxElement {
+        switch (slot) {
+            case 0: return this.openParenToken;
+            case 1: return this.expression;
+            case 2: return this.closeParenToken;
+            default: throw Errors.invalidOperation();
+        }
+    }
+
+    public isPrimaryExpression(): boolean {
+        return true;
+    }
+
+    public isMemberExpression(): boolean {
+        return true;
+    }
+
+    public isPostfixExpression(): boolean {
+        return true;
+    }
+
+    public isUnaryExpression(): boolean {
+        return true;
+    }
+
+    public isExpression(): boolean {
+        return true;
+    }
+
+    public update(openParenToken: ISyntaxToken,
+                  expression: IExpressionSyntax,
+                  closeParenToken: ISyntaxToken): ParenthesizedExpressionSyntax {
+        if (this.openParenToken === openParenToken && this.expression === expression && this.closeParenToken === closeParenToken) {
+            return this;
+        }
+
+        return new ParenthesizedExpressionSyntax(openParenToken, expression, closeParenToken, /*parsedInStrictMode:*/ this.parsedInStrictMode());
+    }
+
+    public static create1(expression: IExpressionSyntax): ParenthesizedExpressionSyntax {
+        return new ParenthesizedExpressionSyntax(Syntax.token(SyntaxKind.OpenParenToken), expression, Syntax.token(SyntaxKind.CloseParenToken), /*parsedInStrictMode:*/ false);
+    }
+
+    public withLeadingTrivia(trivia: ISyntaxTriviaList): ParenthesizedExpressionSyntax {
+        return <ParenthesizedExpressionSyntax>super.withLeadingTrivia(trivia);
+    }
+
+    public withTrailingTrivia(trivia: ISyntaxTriviaList): ParenthesizedExpressionSyntax {
+        return <ParenthesizedExpressionSyntax>super.withTrailingTrivia(trivia);
+    }
+
+    public withOpenParenToken(openParenToken: ISyntaxToken): ParenthesizedExpressionSyntax {
+        return this.update(openParenToken, this.expression, this.closeParenToken);
+    }
+
+    public withExpression(expression: IExpressionSyntax): ParenthesizedExpressionSyntax {
+        return this.update(this.openParenToken, expression, this.closeParenToken);
+    }
+
+    public withCloseParenToken(closeParenToken: ISyntaxToken): ParenthesizedExpressionSyntax {
+        return this.update(this.openParenToken, this.expression, closeParenToken);
+    }
+
+    public isTypeScriptSpecific(): boolean {
+        if (this.expression.isTypeScriptSpecific()) { return true; }
+        return false;
+    }
+    }
+
+    export class SimpleArrowFunctionExpressionSyntax extends SyntaxNode implements IArrowFunctionExpressionSyntax {
+
+        constructor(public identifier: ISyntaxToken,
+                    public equalsGreaterThanToken: ISyntaxToken,
+                    public body: ISyntaxNodeOrToken,
+                    parsedInStrictMode: boolean) {
+            super(parsedInStrictMode); 
+
+            Syntax.setParentForChildren(this);
+        }
+
+    public accept(visitor: ISyntaxVisitor): any {
+        return visitor.visitSimpleArrowFunctionExpression(this);
+    }
+
+    public kind(): SyntaxKind {
+        return SyntaxKind.SimpleArrowFunctionExpression;
+    }
+
+    public childCount(): number {
+        return 3;
+    }
+
+    public childAt(slot: number): ISyntaxElement {
+        switch (slot) {
+            case 0: return this.identifier;
+            case 1: return this.equalsGreaterThanToken;
+            case 2: return this.body;
+            default: throw Errors.invalidOperation();
+        }
+    }
+
+    public isArrowFunctionExpression(): boolean {
+        return true;
+    }
+
+    public isUnaryExpression(): boolean {
+        return true;
+    }
+
+    public isExpression(): boolean {
+        return true;
+    }
+
+    public update(identifier: ISyntaxToken,
+                  equalsGreaterThanToken: ISyntaxToken,
+                  body: ISyntaxNodeOrToken): SimpleArrowFunctionExpressionSyntax {
+        if (this.identifier === identifier && this.equalsGreaterThanToken === equalsGreaterThanToken && this.body === body) {
+            return this;
+        }
+
+        return new SimpleArrowFunctionExpressionSyntax(identifier, equalsGreaterThanToken, body, /*parsedInStrictMode:*/ this.parsedInStrictMode());
+    }
+
+    public static create1(identifier: ISyntaxToken,
+                          body: ISyntaxNodeOrToken): SimpleArrowFunctionExpressionSyntax {
+        return new SimpleArrowFunctionExpressionSyntax(identifier, Syntax.token(SyntaxKind.EqualsGreaterThanToken), body, /*parsedInStrictMode:*/ false);
+    }
+
+    public withLeadingTrivia(trivia: ISyntaxTriviaList): SimpleArrowFunctionExpressionSyntax {
+        return <SimpleArrowFunctionExpressionSyntax>super.withLeadingTrivia(trivia);
+    }
+
+    public withTrailingTrivia(trivia: ISyntaxTriviaList): SimpleArrowFunctionExpressionSyntax {
+        return <SimpleArrowFunctionExpressionSyntax>super.withTrailingTrivia(trivia);
+    }
+
+    public withIdentifier(identifier: ISyntaxToken): SimpleArrowFunctionExpressionSyntax {
+        return this.update(identifier, this.equalsGreaterThanToken, this.body);
+    }
+
+    public withEqualsGreaterThanToken(equalsGreaterThanToken: ISyntaxToken): SimpleArrowFunctionExpressionSyntax {
+        return this.update(this.identifier, equalsGreaterThanToken, this.body);
+    }
+
+    public withBody(body: ISyntaxNodeOrToken): SimpleArrowFunctionExpressionSyntax {
+        return this.update(this.identifier, this.equalsGreaterThanToken, body);
+    }
+
+    public isTypeScriptSpecific(): boolean {
+        return true;
+    }
+    }
+
+    export class ParenthesizedArrowFunctionExpressionSyntax extends SyntaxNode implements IArrowFunctionExpressionSyntax {
+
+        constructor(public callSignature: CallSignatureSyntax,
+                    public equalsGreaterThanToken: ISyntaxToken,
+                    public body: ISyntaxNodeOrToken,
+                    parsedInStrictMode: boolean) {
+            super(parsedInStrictMode); 
+
+            Syntax.setParentForChildren(this);
+        }
+
+    public accept(visitor: ISyntaxVisitor): any {
+        return visitor.visitParenthesizedArrowFunctionExpression(this);
+    }
+
+    public kind(): SyntaxKind {
+        return SyntaxKind.ParenthesizedArrowFunctionExpression;
+    }
+
+    public childCount(): number {
+        return 3;
+    }
+
+    public childAt(slot: number): ISyntaxElement {
+        switch (slot) {
+            case 0: return this.callSignature;
+            case 1: return this.equalsGreaterThanToken;
+            case 2: return this.body;
+            default: throw Errors.invalidOperation();
+        }
+    }
+
+    public isArrowFunctionExpression(): boolean {
+        return true;
+    }
+
+    public isUnaryExpression(): boolean {
+        return true;
+    }
+
+    public isExpression(): boolean {
+        return true;
+    }
+
+    public update(callSignature: CallSignatureSyntax,
+                  equalsGreaterThanToken: ISyntaxToken,
+                  body: ISyntaxNodeOrToken): ParenthesizedArrowFunctionExpressionSyntax {
+        if (this.callSignature === callSignature && this.equalsGreaterThanToken === equalsGreaterThanToken && this.body === body) {
+            return this;
+        }
+
+        return new ParenthesizedArrowFunctionExpressionSyntax(callSignature, equalsGreaterThanToken, body, /*parsedInStrictMode:*/ this.parsedInStrictMode());
+    }
+
+    public static create1(body: ISyntaxNodeOrToken): ParenthesizedArrowFunctionExpressionSyntax {
+        return new ParenthesizedArrowFunctionExpressionSyntax(CallSignatureSyntax.create1(), Syntax.token(SyntaxKind.EqualsGreaterThanToken), body, /*parsedInStrictMode:*/ false);
+    }
+
+    public withLeadingTrivia(trivia: ISyntaxTriviaList): ParenthesizedArrowFunctionExpressionSyntax {
+        return <ParenthesizedArrowFunctionExpressionSyntax>super.withLeadingTrivia(trivia);
+    }
+
+    public withTrailingTrivia(trivia: ISyntaxTriviaList): ParenthesizedArrowFunctionExpressionSyntax {
+        return <ParenthesizedArrowFunctionExpressionSyntax>super.withTrailingTrivia(trivia);
+    }
+
+    public withCallSignature(callSignature: CallSignatureSyntax): ParenthesizedArrowFunctionExpressionSyntax {
+        return this.update(callSignature, this.equalsGreaterThanToken, this.body);
+    }
+
+    public withEqualsGreaterThanToken(equalsGreaterThanToken: ISyntaxToken): ParenthesizedArrowFunctionExpressionSyntax {
+        return this.update(this.callSignature, equalsGreaterThanToken, this.body);
+    }
+
+    public withBody(body: ISyntaxNodeOrToken): ParenthesizedArrowFunctionExpressionSyntax {
+        return this.update(this.callSignature, this.equalsGreaterThanToken, body);
+    }
+
+    public isTypeScriptSpecific(): boolean {
+        return true;
+    }
+    }
+
+    export class QualifiedNameSyntax extends SyntaxNode implements INameSyntax {
+
+        constructor(public left: INameSyntax,
+                    public dotToken: ISyntaxToken,
+                    public right: ISyntaxToken,
+                    parsedInStrictMode: boolean) {
+            super(parsedInStrictMode); 
+
+            Syntax.setParentForChildren(this);
+        }
+
+    public accept(visitor: ISyntaxVisitor): any {
+        return visitor.visitQualifiedName(this);
+    }
+
+    public kind(): SyntaxKind {
+        return SyntaxKind.QualifiedName;
+    }
+
+    public childCount(): number {
+        return 3;
+    }
+
+    public childAt(slot: number): ISyntaxElement {
+        switch (slot) {
+            case 0: return this.left;
+            case 1: return this.dotToken;
+            case 2: return this.right;
+            default: throw Errors.invalidOperation();
+        }
+    }
+
+    public isName(): boolean {
+        return true;
+    }
+
+    public isType(): boolean {
+        return true;
+    }
+
+    public update(left: INameSyntax,
+                  dotToken: ISyntaxToken,
+                  right: ISyntaxToken): QualifiedNameSyntax {
+        if (this.left === left && this.dotToken === dotToken && this.right === right) {
+            return this;
+        }
+
+        return new QualifiedNameSyntax(left, dotToken, right, /*parsedInStrictMode:*/ this.parsedInStrictMode());
+    }
+
+    public static create1(left: INameSyntax,
+                          right: ISyntaxToken): QualifiedNameSyntax {
+        return new QualifiedNameSyntax(left, Syntax.token(SyntaxKind.DotToken), right, /*parsedInStrictMode:*/ false);
+    }
+
+    public withLeadingTrivia(trivia: ISyntaxTriviaList): QualifiedNameSyntax {
+        return <QualifiedNameSyntax>super.withLeadingTrivia(trivia);
+    }
+
+    public withTrailingTrivia(trivia: ISyntaxTriviaList): QualifiedNameSyntax {
+        return <QualifiedNameSyntax>super.withTrailingTrivia(trivia);
+    }
+
+    public withLeft(left: INameSyntax): QualifiedNameSyntax {
+        return this.update(left, this.dotToken, this.right);
+    }
+
+    public withDotToken(dotToken: ISyntaxToken): QualifiedNameSyntax {
+        return this.update(this.left, dotToken, this.right);
+    }
+
+    public withRight(right: ISyntaxToken): QualifiedNameSyntax {
+        return this.update(this.left, this.dotToken, right);
+    }
+
+    public isTypeScriptSpecific(): boolean {
+        return true;
+    }
+    }
+
+    export class TypeArgumentListSyntax extends SyntaxNode {
+
+        constructor(public lessThanToken: ISyntaxToken,
+                    public typeArguments: ISeparatedSyntaxList,
+                    public greaterThanToken: ISyntaxToken,
+                    parsedInStrictMode: boolean) {
+            super(parsedInStrictMode); 
+
+            Syntax.setParentForChildren(this);
+        }
+
+    public accept(visitor: ISyntaxVisitor): any {
+        return visitor.visitTypeArgumentList(this);
+    }
+
+    public kind(): SyntaxKind {
+        return SyntaxKind.TypeArgumentList;
+    }
+
+    public childCount(): number {
+        return 3;
+    }
+
+    public childAt(slot: number): ISyntaxElement {
+        switch (slot) {
+            case 0: return this.lessThanToken;
+            case 1: return this.typeArguments;
+            case 2: return this.greaterThanToken;
+            default: throw Errors.invalidOperation();
+        }
+    }
+
+    public update(lessThanToken: ISyntaxToken,
+                  typeArguments: ISeparatedSyntaxList,
+                  greaterThanToken: ISyntaxToken): TypeArgumentListSyntax {
+        if (this.lessThanToken === lessThanToken && this.typeArguments === typeArguments && this.greaterThanToken === greaterThanToken) {
+            return this;
+        }
+
+        return new TypeArgumentListSyntax(lessThanToken, typeArguments, greaterThanToken, /*parsedInStrictMode:*/ this.parsedInStrictMode());
+    }
+
+    public static create(lessThanToken: ISyntaxToken,
+                         greaterThanToken: ISyntaxToken): TypeArgumentListSyntax {
+        return new TypeArgumentListSyntax(lessThanToken, Syntax.emptySeparatedList, greaterThanToken, /*parsedInStrictMode:*/ false);
+    }
+
+    public static create1(): TypeArgumentListSyntax {
+        return new TypeArgumentListSyntax(Syntax.token(SyntaxKind.LessThanToken), Syntax.emptySeparatedList, Syntax.token(SyntaxKind.GreaterThanToken), /*parsedInStrictMode:*/ false);
+    }
+
+    public withLeadingTrivia(trivia: ISyntaxTriviaList): TypeArgumentListSyntax {
+        return <TypeArgumentListSyntax>super.withLeadingTrivia(trivia);
+    }
+
+    public withTrailingTrivia(trivia: ISyntaxTriviaList): TypeArgumentListSyntax {
+        return <TypeArgumentListSyntax>super.withTrailingTrivia(trivia);
+    }
+
+    public withLessThanToken(lessThanToken: ISyntaxToken): TypeArgumentListSyntax {
+        return this.update(lessThanToken, this.typeArguments, this.greaterThanToken);
+    }
+
+    public withTypeArguments(typeArguments: ISeparatedSyntaxList): TypeArgumentListSyntax {
+        return this.update(this.lessThanToken, typeArguments, this.greaterThanToken);
+    }
+
+    public withTypeArgument(typeArgument: ITypeSyntax): TypeArgumentListSyntax {
+        return this.withTypeArguments(Syntax.separatedList([typeArgument]));
+    }
+
+    public withGreaterThanToken(greaterThanToken: ISyntaxToken): TypeArgumentListSyntax {
+        return this.update(this.lessThanToken, this.typeArguments, greaterThanToken);
+    }
+
+    public isTypeScriptSpecific(): boolean {
+        return true;
+    }
+    }
+
+    export class ConstructorTypeSyntax extends SyntaxNode implements ITypeSyntax {
+
+        constructor(public newKeyword: ISyntaxToken,
+                    public typeParameterList: TypeParameterListSyntax,
+                    public parameterList: ParameterListSyntax,
+                    public equalsGreaterThanToken: ISyntaxToken,
+                    public type: ITypeSyntax,
+                    parsedInStrictMode: boolean) {
+            super(parsedInStrictMode); 
+
+            Syntax.setParentForChildren(this);
+        }
+
+    public accept(visitor: ISyntaxVisitor): any {
+        return visitor.visitConstructorType(this);
+    }
+
+    public kind(): SyntaxKind {
+        return SyntaxKind.ConstructorType;
+    }
+
+    public childCount(): number {
+        return 5;
+    }
+
+    public childAt(slot: number): ISyntaxElement {
+        switch (slot) {
+            case 0: return this.newKeyword;
+            case 1: return this.typeParameterList;
+            case 2: return this.parameterList;
+            case 3: return this.equalsGreaterThanToken;
+            case 4: return this.type;
+            default: throw Errors.invalidOperation();
+        }
+    }
+
+    public isType(): boolean {
+        return true;
+    }
+
+    public update(newKeyword: ISyntaxToken,
+                  typeParameterList: TypeParameterListSyntax,
+                  parameterList: ParameterListSyntax,
+                  equalsGreaterThanToken: ISyntaxToken,
+                  type: ITypeSyntax): ConstructorTypeSyntax {
+        if (this.newKeyword === newKeyword && this.typeParameterList === typeParameterList && this.parameterList === parameterList && this.equalsGreaterThanToken === equalsGreaterThanToken && this.type === type) {
+            return this;
+        }
+
+        return new ConstructorTypeSyntax(newKeyword, typeParameterList, parameterList, equalsGreaterThanToken, type, /*parsedInStrictMode:*/ this.parsedInStrictMode());
+    }
+
+    public static create(newKeyword: ISyntaxToken,
+                         parameterList: ParameterListSyntax,
+                         equalsGreaterThanToken: ISyntaxToken,
+                         type: ITypeSyntax): ConstructorTypeSyntax {
+        return new ConstructorTypeSyntax(newKeyword, null, parameterList, equalsGreaterThanToken, type, /*parsedInStrictMode:*/ false);
+    }
+
+    public static create1(type: ITypeSyntax): ConstructorTypeSyntax {
+        return new ConstructorTypeSyntax(Syntax.token(SyntaxKind.NewKeyword), null, ParameterListSyntax.create1(), Syntax.token(SyntaxKind.EqualsGreaterThanToken), type, /*parsedInStrictMode:*/ false);
+    }
+
+    public withLeadingTrivia(trivia: ISyntaxTriviaList): ConstructorTypeSyntax {
+        return <ConstructorTypeSyntax>super.withLeadingTrivia(trivia);
+    }
+
+    public withTrailingTrivia(trivia: ISyntaxTriviaList): ConstructorTypeSyntax {
+        return <ConstructorTypeSyntax>super.withTrailingTrivia(trivia);
+    }
+
+    public withNewKeyword(newKeyword: ISyntaxToken): ConstructorTypeSyntax {
+        return this.update(newKeyword, this.typeParameterList, this.parameterList, this.equalsGreaterThanToken, this.type);
+    }
+
+    public withTypeParameterList(typeParameterList: TypeParameterListSyntax): ConstructorTypeSyntax {
+        return this.update(this.newKeyword, typeParameterList, this.parameterList, this.equalsGreaterThanToken, this.type);
+    }
+
+    public withParameterList(parameterList: ParameterListSyntax): ConstructorTypeSyntax {
+        return this.update(this.newKeyword, this.typeParameterList, parameterList, this.equalsGreaterThanToken, this.type);
+    }
+
+    public withEqualsGreaterThanToken(equalsGreaterThanToken: ISyntaxToken): ConstructorTypeSyntax {
+        return this.update(this.newKeyword, this.typeParameterList, this.parameterList, equalsGreaterThanToken, this.type);
+    }
+
+    public withType(type: ITypeSyntax): ConstructorTypeSyntax {
+        return this.update(this.newKeyword, this.typeParameterList, this.parameterList, this.equalsGreaterThanToken, type);
+    }
+
+    public isTypeScriptSpecific(): boolean {
+        return true;
+    }
+    }
+
+    export class FunctionTypeSyntax extends SyntaxNode implements ITypeSyntax {
+
+        constructor(public typeParameterList: TypeParameterListSyntax,
+                    public parameterList: ParameterListSyntax,
+                    public equalsGreaterThanToken: ISyntaxToken,
+                    public type: ITypeSyntax,
+                    parsedInStrictMode: boolean) {
+            super(parsedInStrictMode); 
+
+            Syntax.setParentForChildren(this);
+        }
+
+    public accept(visitor: ISyntaxVisitor): any {
+        return visitor.visitFunctionType(this);
+    }
+
+    public kind(): SyntaxKind {
+        return SyntaxKind.FunctionType;
+    }
+
+    public childCount(): number {
+        return 4;
+    }
+
+    public childAt(slot: number): ISyntaxElement {
+        switch (slot) {
+            case 0: return this.typeParameterList;
+            case 1: return this.parameterList;
+            case 2: return this.equalsGreaterThanToken;
+            case 3: return this.type;
+            default: throw Errors.invalidOperation();
+        }
+    }
+
+    public isType(): boolean {
+        return true;
+    }
+
+    public update(typeParameterList: TypeParameterListSyntax,
+                  parameterList: ParameterListSyntax,
+                  equalsGreaterThanToken: ISyntaxToken,
+                  type: ITypeSyntax): FunctionTypeSyntax {
+        if (this.typeParameterList === typeParameterList && this.parameterList === parameterList && this.equalsGreaterThanToken === equalsGreaterThanToken && this.type === type) {
+            return this;
+        }
+
+        return new FunctionTypeSyntax(typeParameterList, parameterList, equalsGreaterThanToken, type, /*parsedInStrictMode:*/ this.parsedInStrictMode());
+    }
+
+    public static create(parameterList: ParameterListSyntax,
+                         equalsGreaterThanToken: ISyntaxToken,
+                         type: ITypeSyntax): FunctionTypeSyntax {
+        return new FunctionTypeSyntax(null, parameterList, equalsGreaterThanToken, type, /*parsedInStrictMode:*/ false);
+    }
+
+    public static create1(type: ITypeSyntax): FunctionTypeSyntax {
+        return new FunctionTypeSyntax(null, ParameterListSyntax.create1(), Syntax.token(SyntaxKind.EqualsGreaterThanToken), type, /*parsedInStrictMode:*/ false);
+    }
+
+    public withLeadingTrivia(trivia: ISyntaxTriviaList): FunctionTypeSyntax {
+        return <FunctionTypeSyntax>super.withLeadingTrivia(trivia);
+    }
+
+    public withTrailingTrivia(trivia: ISyntaxTriviaList): FunctionTypeSyntax {
+        return <FunctionTypeSyntax>super.withTrailingTrivia(trivia);
+    }
+
+    public withTypeParameterList(typeParameterList: TypeParameterListSyntax): FunctionTypeSyntax {
+        return this.update(typeParameterList, this.parameterList, this.equalsGreaterThanToken, this.type);
+    }
+
+    public withParameterList(parameterList: ParameterListSyntax): FunctionTypeSyntax {
+        return this.update(this.typeParameterList, parameterList, this.equalsGreaterThanToken, this.type);
+    }
+
+    public withEqualsGreaterThanToken(equalsGreaterThanToken: ISyntaxToken): FunctionTypeSyntax {
+        return this.update(this.typeParameterList, this.parameterList, equalsGreaterThanToken, this.type);
+    }
+
+    public withType(type: ITypeSyntax): FunctionTypeSyntax {
+        return this.update(this.typeParameterList, this.parameterList, this.equalsGreaterThanToken, type);
+    }
+
+    public isTypeScriptSpecific(): boolean {
+        return true;
+    }
+    }
+
+    export class ObjectTypeSyntax extends SyntaxNode implements ITypeSyntax {
+
+        constructor(public openBraceToken: ISyntaxToken,
+                    public typeMembers: ISeparatedSyntaxList,
+                    public closeBraceToken: ISyntaxToken,
+                    parsedInStrictMode: boolean) {
+            super(parsedInStrictMode); 
+
+            Syntax.setParentForChildren(this);
+        }
+
+    public accept(visitor: ISyntaxVisitor): any {
+        return visitor.visitObjectType(this);
+    }
+
+    public kind(): SyntaxKind {
+        return SyntaxKind.ObjectType;
+    }
+
+    public childCount(): number {
+        return 3;
+    }
+
+    public childAt(slot: number): ISyntaxElement {
+        switch (slot) {
+            case 0: return this.openBraceToken;
+            case 1: return this.typeMembers;
+            case 2: return this.closeBraceToken;
+            default: throw Errors.invalidOperation();
+        }
+    }
+
+    public isType(): boolean {
+        return true;
+    }
+
+    public update(openBraceToken: ISyntaxToken,
+                  typeMembers: ISeparatedSyntaxList,
+                  closeBraceToken: ISyntaxToken): ObjectTypeSyntax {
+        if (this.openBraceToken === openBraceToken && this.typeMembers === typeMembers && this.closeBraceToken === closeBraceToken) {
+            return this;
+        }
+
+        return new ObjectTypeSyntax(openBraceToken, typeMembers, closeBraceToken, /*parsedInStrictMode:*/ this.parsedInStrictMode());
+    }
+
+    public static create(openBraceToken: ISyntaxToken,
+                         closeBraceToken: ISyntaxToken): ObjectTypeSyntax {
+        return new ObjectTypeSyntax(openBraceToken, Syntax.emptySeparatedList, closeBraceToken, /*parsedInStrictMode:*/ false);
+    }
+
+    public static create1(): ObjectTypeSyntax {
+        return new ObjectTypeSyntax(Syntax.token(SyntaxKind.OpenBraceToken), Syntax.emptySeparatedList, Syntax.token(SyntaxKind.CloseBraceToken), /*parsedInStrictMode:*/ false);
+    }
+
+    public withLeadingTrivia(trivia: ISyntaxTriviaList): ObjectTypeSyntax {
+        return <ObjectTypeSyntax>super.withLeadingTrivia(trivia);
+    }
+
+    public withTrailingTrivia(trivia: ISyntaxTriviaList): ObjectTypeSyntax {
+        return <ObjectTypeSyntax>super.withTrailingTrivia(trivia);
+    }
+
+    public withOpenBraceToken(openBraceToken: ISyntaxToken): ObjectTypeSyntax {
+        return this.update(openBraceToken, this.typeMembers, this.closeBraceToken);
+    }
+
+    public withTypeMembers(typeMembers: ISeparatedSyntaxList): ObjectTypeSyntax {
+        return this.update(this.openBraceToken, typeMembers, this.closeBraceToken);
+    }
+
+    public withTypeMember(typeMember: ITypeMemberSyntax): ObjectTypeSyntax {
+        return this.withTypeMembers(Syntax.separatedList([typeMember]));
+    }
+
+    public withCloseBraceToken(closeBraceToken: ISyntaxToken): ObjectTypeSyntax {
+        return this.update(this.openBraceToken, this.typeMembers, closeBraceToken);
+    }
+
+    public isTypeScriptSpecific(): boolean {
+        return true;
+    }
+    }
+
+    export class ArrayTypeSyntax extends SyntaxNode implements ITypeSyntax {
+
+        constructor(public type: ITypeSyntax,
+                    public openBracketToken: ISyntaxToken,
+                    public closeBracketToken: ISyntaxToken,
+                    parsedInStrictMode: boolean) {
+            super(parsedInStrictMode); 
+
+            Syntax.setParentForChildren(this);
+        }
+
+    public accept(visitor: ISyntaxVisitor): any {
+        return visitor.visitArrayType(this);
+    }
+
+    public kind(): SyntaxKind {
+        return SyntaxKind.ArrayType;
+    }
+
+    public childCount(): number {
+        return 3;
+    }
+
+    public childAt(slot: number): ISyntaxElement {
+        switch (slot) {
+            case 0: return this.type;
+            case 1: return this.openBracketToken;
+            case 2: return this.closeBracketToken;
+            default: throw Errors.invalidOperation();
+        }
+    }
+
+    public isType(): boolean {
+        return true;
+    }
+
+    public update(type: ITypeSyntax,
+                  openBracketToken: ISyntaxToken,
+                  closeBracketToken: ISyntaxToken): ArrayTypeSyntax {
+        if (this.type === type && this.openBracketToken === openBracketToken && this.closeBracketToken === closeBracketToken) {
+            return this;
+        }
+
+        return new ArrayTypeSyntax(type, openBracketToken, closeBracketToken, /*parsedInStrictMode:*/ this.parsedInStrictMode());
+    }
+
+    public static create1(type: ITypeSyntax): ArrayTypeSyntax {
+        return new ArrayTypeSyntax(type, Syntax.token(SyntaxKind.OpenBracketToken), Syntax.token(SyntaxKind.CloseBracketToken), /*parsedInStrictMode:*/ false);
+    }
+
+    public withLeadingTrivia(trivia: ISyntaxTriviaList): ArrayTypeSyntax {
+        return <ArrayTypeSyntax>super.withLeadingTrivia(trivia);
+    }
+
+    public withTrailingTrivia(trivia: ISyntaxTriviaList): ArrayTypeSyntax {
+        return <ArrayTypeSyntax>super.withTrailingTrivia(trivia);
+    }
+
+    public withType(type: ITypeSyntax): ArrayTypeSyntax {
+        return this.update(type, this.openBracketToken, this.closeBracketToken);
+    }
+
+    public withOpenBracketToken(openBracketToken: ISyntaxToken): ArrayTypeSyntax {
+        return this.update(this.type, openBracketToken, this.closeBracketToken);
+    }
+
+    public withCloseBracketToken(closeBracketToken: ISyntaxToken): ArrayTypeSyntax {
+        return this.update(this.type, this.openBracketToken, closeBracketToken);
+    }
+
+    public isTypeScriptSpecific(): boolean {
+        return true;
+    }
+    }
+
+    export class GenericTypeSyntax extends SyntaxNode implements ITypeSyntax {
+
+        constructor(public name: INameSyntax,
+                    public typeArgumentList: TypeArgumentListSyntax,
+                    parsedInStrictMode: boolean) {
+            super(parsedInStrictMode); 
+
+            Syntax.setParentForChildren(this);
+        }
+
+    public accept(visitor: ISyntaxVisitor): any {
+        return visitor.visitGenericType(this);
+    }
+
+    public kind(): SyntaxKind {
+        return SyntaxKind.GenericType;
+    }
+
+    public childCount(): number {
+        return 2;
+    }
+
+    public childAt(slot: number): ISyntaxElement {
+        switch (slot) {
+            case 0: return this.name;
+            case 1: return this.typeArgumentList;
+            default: throw Errors.invalidOperation();
+        }
+    }
+
+    public isType(): boolean {
+        return true;
+    }
+
+    public update(name: INameSyntax,
+                  typeArgumentList: TypeArgumentListSyntax): GenericTypeSyntax {
+        if (this.name === name && this.typeArgumentList === typeArgumentList) {
+            return this;
+        }
+
+        return new GenericTypeSyntax(name, typeArgumentList, /*parsedInStrictMode:*/ this.parsedInStrictMode());
+    }
+
+    public static create1(name: INameSyntax): GenericTypeSyntax {
+        return new GenericTypeSyntax(name, TypeArgumentListSyntax.create1(), /*parsedInStrictMode:*/ false);
+    }
+
+    public withLeadingTrivia(trivia: ISyntaxTriviaList): GenericTypeSyntax {
+        return <GenericTypeSyntax>super.withLeadingTrivia(trivia);
+    }
+
+    public withTrailingTrivia(trivia: ISyntaxTriviaList): GenericTypeSyntax {
+        return <GenericTypeSyntax>super.withTrailingTrivia(trivia);
+    }
+
+    public withName(name: INameSyntax): GenericTypeSyntax {
+        return this.update(name, this.typeArgumentList);
+    }
+
+    public withTypeArgumentList(typeArgumentList: TypeArgumentListSyntax): GenericTypeSyntax {
+        return this.update(this.name, typeArgumentList);
+    }
+
+    public isTypeScriptSpecific(): boolean {
+        return true;
+    }
+    }
+
+    export class TypeQuerySyntax extends SyntaxNode implements ITypeSyntax {
+
+        constructor(public typeOfKeyword: ISyntaxToken,
+                    public name: INameSyntax,
+                    parsedInStrictMode: boolean) {
+            super(parsedInStrictMode); 
+
+            Syntax.setParentForChildren(this);
+        }
+
+    public accept(visitor: ISyntaxVisitor): any {
+        return visitor.visitTypeQuery(this);
+    }
+
+    public kind(): SyntaxKind {
+        return SyntaxKind.TypeQuery;
+    }
+
+    public childCount(): number {
+        return 2;
+    }
+
+    public childAt(slot: number): ISyntaxElement {
+        switch (slot) {
+            case 0: return this.typeOfKeyword;
+            case 1: return this.name;
+            default: throw Errors.invalidOperation();
+        }
+    }
+
+    public isType(): boolean {
+        return true;
+    }
+
+    public update(typeOfKeyword: ISyntaxToken,
+                  name: INameSyntax): TypeQuerySyntax {
+        if (this.typeOfKeyword === typeOfKeyword && this.name === name) {
+            return this;
+        }
+
+        return new TypeQuerySyntax(typeOfKeyword, name, /*parsedInStrictMode:*/ this.parsedInStrictMode());
+    }
+
+    public static create1(name: INameSyntax): TypeQuerySyntax {
+        return new TypeQuerySyntax(Syntax.token(SyntaxKind.TypeOfKeyword), name, /*parsedInStrictMode:*/ false);
+    }
+
+    public withLeadingTrivia(trivia: ISyntaxTriviaList): TypeQuerySyntax {
+        return <TypeQuerySyntax>super.withLeadingTrivia(trivia);
+    }
+
+    public withTrailingTrivia(trivia: ISyntaxTriviaList): TypeQuerySyntax {
+        return <TypeQuerySyntax>super.withTrailingTrivia(trivia);
+    }
+
+    public withTypeOfKeyword(typeOfKeyword: ISyntaxToken): TypeQuerySyntax {
+        return this.update(typeOfKeyword, this.name);
+    }
+
+    public withName(name: INameSyntax): TypeQuerySyntax {
+        return this.update(this.typeOfKeyword, name);
+    }
+
+    public isTypeScriptSpecific(): boolean {
+        return true;
+    }
+    }
+
+    export class TypeAnnotationSyntax extends SyntaxNode {
+
+        constructor(public colonToken: ISyntaxToken,
+                    public type: ITypeSyntax,
+                    parsedInStrictMode: boolean) {
+            super(parsedInStrictMode); 
+
+            Syntax.setParentForChildren(this);
+        }
+
+    public accept(visitor: ISyntaxVisitor): any {
+        return visitor.visitTypeAnnotation(this);
+    }
+
+    public kind(): SyntaxKind {
+        return SyntaxKind.TypeAnnotation;
+    }
+
+    public childCount(): number {
+        return 2;
+    }
+
+    public childAt(slot: number): ISyntaxElement {
+        switch (slot) {
+            case 0: return this.colonToken;
+            case 1: return this.type;
+            default: throw Errors.invalidOperation();
+        }
+    }
+
+    public update(colonToken: ISyntaxToken,
+                  type: ITypeSyntax): TypeAnnotationSyntax {
+        if (this.colonToken === colonToken && this.type === type) {
+            return this;
+        }
+
+        return new TypeAnnotationSyntax(colonToken, type, /*parsedInStrictMode:*/ this.parsedInStrictMode());
+    }
+
+    public static create1(type: ITypeSyntax): TypeAnnotationSyntax {
+        return new TypeAnnotationSyntax(Syntax.token(SyntaxKind.ColonToken), type, /*parsedInStrictMode:*/ false);
+    }
+
+    public withLeadingTrivia(trivia: ISyntaxTriviaList): TypeAnnotationSyntax {
+        return <TypeAnnotationSyntax>super.withLeadingTrivia(trivia);
+    }
+
+    public withTrailingTrivia(trivia: ISyntaxTriviaList): TypeAnnotationSyntax {
+        return <TypeAnnotationSyntax>super.withTrailingTrivia(trivia);
+    }
+
+    public withColonToken(colonToken: ISyntaxToken): TypeAnnotationSyntax {
+        return this.update(colonToken, this.type);
+    }
+
+    public withType(type: ITypeSyntax): TypeAnnotationSyntax {
+        return this.update(this.colonToken, type);
+    }
+
+    public isTypeScriptSpecific(): boolean {
+        return true;
+    }
+    }
+
+    export class BlockSyntax extends SyntaxNode implements IStatementSyntax {
+
+        constructor(public openBraceToken: ISyntaxToken,
+                    public statements: ISyntaxList,
+                    public closeBraceToken: ISyntaxToken,
+                    parsedInStrictMode: boolean) {
+            super(parsedInStrictMode); 
+
+            Syntax.setParentForChildren(this);
+        }
+
+    public accept(visitor: ISyntaxVisitor): any {
+        return visitor.visitBlock(this);
+    }
+
+    public kind(): SyntaxKind {
+        return SyntaxKind.Block;
+    }
+
+    public childCount(): number {
+        return 3;
+    }
+
+    public childAt(slot: number): ISyntaxElement {
+        switch (slot) {
+            case 0: return this.openBraceToken;
+            case 1: return this.statements;
+            case 2: return this.closeBraceToken;
+            default: throw Errors.invalidOperation();
+        }
+    }
+
+    public isStatement(): boolean {
+        return true;
+    }
+
+    public isModuleElement(): boolean {
+        return true;
+    }
+
+    public update(openBraceToken: ISyntaxToken,
+                  statements: ISyntaxList,
+                  closeBraceToken: ISyntaxToken): BlockSyntax {
+        if (this.openBraceToken === openBraceToken && this.statements === statements && this.closeBraceToken === closeBraceToken) {
+            return this;
+        }
+
+        return new BlockSyntax(openBraceToken, statements, closeBraceToken, /*parsedInStrictMode:*/ this.parsedInStrictMode());
+    }
+
+    public static create(openBraceToken: ISyntaxToken,
+                         closeBraceToken: ISyntaxToken): BlockSyntax {
+        return new BlockSyntax(openBraceToken, Syntax.emptyList, closeBraceToken, /*parsedInStrictMode:*/ false);
+    }
+
+    public static create1(): BlockSyntax {
+        return new BlockSyntax(Syntax.token(SyntaxKind.OpenBraceToken), Syntax.emptyList, Syntax.token(SyntaxKind.CloseBraceToken), /*parsedInStrictMode:*/ false);
+    }
+
+    public withLeadingTrivia(trivia: ISyntaxTriviaList): BlockSyntax {
+        return <BlockSyntax>super.withLeadingTrivia(trivia);
+    }
+
+    public withTrailingTrivia(trivia: ISyntaxTriviaList): BlockSyntax {
+        return <BlockSyntax>super.withTrailingTrivia(trivia);
+    }
+
+    public withOpenBraceToken(openBraceToken: ISyntaxToken): BlockSyntax {
+        return this.update(openBraceToken, this.statements, this.closeBraceToken);
+    }
+
+    public withStatements(statements: ISyntaxList): BlockSyntax {
+        return this.update(this.openBraceToken, statements, this.closeBraceToken);
+    }
+
+    public withStatement(statement: IStatementSyntax): BlockSyntax {
+        return this.withStatements(Syntax.list([statement]));
+    }
+
+    public withCloseBraceToken(closeBraceToken: ISyntaxToken): BlockSyntax {
+        return this.update(this.openBraceToken, this.statements, closeBraceToken);
+    }
+
+    public isTypeScriptSpecific(): boolean {
+        if (this.statements.isTypeScriptSpecific()) { return true; }
+        return false;
+    }
+    }
+
+    export class ParameterSyntax extends SyntaxNode {
+
+        constructor(public dotDotDotToken: ISyntaxToken,
+                    public modifiers: ISyntaxList,
+                    public identifier: ISyntaxToken,
+                    public questionToken: ISyntaxToken,
+                    public typeAnnotation: TypeAnnotationSyntax,
+                    public equalsValueClause: EqualsValueClauseSyntax,
+                    parsedInStrictMode: boolean) {
+            super(parsedInStrictMode); 
+
+            Syntax.setParentForChildren(this);
+        }
+
+    public accept(visitor: ISyntaxVisitor): any {
+        return visitor.visitParameter(this);
+    }
+
+    public kind(): SyntaxKind {
+        return SyntaxKind.Parameter;
+    }
+
+    public childCount(): number {
+        return 6;
+    }
+
+    public childAt(slot: number): ISyntaxElement {
+        switch (slot) {
+            case 0: return this.dotDotDotToken;
+            case 1: return this.modifiers;
+            case 2: return this.identifier;
+            case 3: return this.questionToken;
+            case 4: return this.typeAnnotation;
+            case 5: return this.equalsValueClause;
+            default: throw Errors.invalidOperation();
+        }
+    }
+
+    public update(dotDotDotToken: ISyntaxToken,
+                  modifiers: ISyntaxList,
+                  identifier: ISyntaxToken,
+                  questionToken: ISyntaxToken,
+                  typeAnnotation: TypeAnnotationSyntax,
+                  equalsValueClause: EqualsValueClauseSyntax): ParameterSyntax {
+        if (this.dotDotDotToken === dotDotDotToken && this.modifiers === modifiers && this.identifier === identifier && this.questionToken === questionToken && this.typeAnnotation === typeAnnotation && this.equalsValueClause === equalsValueClause) {
+            return this;
+        }
+
+        return new ParameterSyntax(dotDotDotToken, modifiers, identifier, questionToken, typeAnnotation, equalsValueClause, /*parsedInStrictMode:*/ this.parsedInStrictMode());
+    }
+
+    public static create(identifier: ISyntaxToken): ParameterSyntax {
+        return new ParameterSyntax(null, Syntax.emptyList, identifier, null, null, null, /*parsedInStrictMode:*/ false);
+    }
+
+    public static create1(identifier: ISyntaxToken): ParameterSyntax {
+        return new ParameterSyntax(null, Syntax.emptyList, identifier, null, null, null, /*parsedInStrictMode:*/ false);
+    }
+
+    public withLeadingTrivia(trivia: ISyntaxTriviaList): ParameterSyntax {
+        return <ParameterSyntax>super.withLeadingTrivia(trivia);
+    }
+
+    public withTrailingTrivia(trivia: ISyntaxTriviaList): ParameterSyntax {
+        return <ParameterSyntax>super.withTrailingTrivia(trivia);
+    }
+
+    public withDotDotDotToken(dotDotDotToken: ISyntaxToken): ParameterSyntax {
+        return this.update(dotDotDotToken, this.modifiers, this.identifier, this.questionToken, this.typeAnnotation, this.equalsValueClause);
+    }
+
+    public withModifiers(modifiers: ISyntaxList): ParameterSyntax {
+        return this.update(this.dotDotDotToken, modifiers, this.identifier, this.questionToken, this.typeAnnotation, this.equalsValueClause);
+    }
+
+    public withModifier(modifier: ISyntaxToken): ParameterSyntax {
+        return this.withModifiers(Syntax.list([modifier]));
+    }
+
+    public withIdentifier(identifier: ISyntaxToken): ParameterSyntax {
+        return this.update(this.dotDotDotToken, this.modifiers, identifier, this.questionToken, this.typeAnnotation, this.equalsValueClause);
+    }
+
+    public withQuestionToken(questionToken: ISyntaxToken): ParameterSyntax {
+        return this.update(this.dotDotDotToken, this.modifiers, this.identifier, questionToken, this.typeAnnotation, this.equalsValueClause);
+    }
+
+    public withTypeAnnotation(typeAnnotation: TypeAnnotationSyntax): ParameterSyntax {
+        return this.update(this.dotDotDotToken, this.modifiers, this.identifier, this.questionToken, typeAnnotation, this.equalsValueClause);
+    }
+
+    public withEqualsValueClause(equalsValueClause: EqualsValueClauseSyntax): ParameterSyntax {
+        return this.update(this.dotDotDotToken, this.modifiers, this.identifier, this.questionToken, this.typeAnnotation, equalsValueClause);
+    }
+
+    public isTypeScriptSpecific(): boolean {
+        if (this.dotDotDotToken !== null) { return true; }
+        if (this.modifiers.isTypeScriptSpecific()) { return true; }
+        if (this.questionToken !== null) { return true; }
+        if (this.typeAnnotation !== null) { return true; }
+        if (this.equalsValueClause !== null) { return true; }
+        return false;
+    }
+    }
+
+    export class MemberAccessExpressionSyntax extends SyntaxNode implements IMemberExpressionSyntax {
+
+        constructor(public expression: IExpressionSyntax,
+                    public dotToken: ISyntaxToken,
+                    public name: ISyntaxToken,
+                    parsedInStrictMode: boolean) {
+            super(parsedInStrictMode); 
+
+            Syntax.setParentForChildren(this);
+        }
+
+    public accept(visitor: ISyntaxVisitor): any {
+        return visitor.visitMemberAccessExpression(this);
+    }
+
+    public kind(): SyntaxKind {
+        return SyntaxKind.MemberAccessExpression;
+    }
+
+    public childCount(): number {
+        return 3;
+    }
+
+    public childAt(slot: number): ISyntaxElement {
+        switch (slot) {
+            case 0: return this.expression;
+            case 1: return this.dotToken;
+            case 2: return this.name;
+            default: throw Errors.invalidOperation();
+        }
+    }
+
+    public isMemberExpression(): boolean {
+        return true;
+    }
+
+    public isPostfixExpression(): boolean {
+        return true;
+    }
+
+    public isUnaryExpression(): boolean {
+        return true;
+    }
+
+    public isExpression(): boolean {
+        return true;
+    }
+
+    public update(expression: IExpressionSyntax,
+                  dotToken: ISyntaxToken,
+                  name: ISyntaxToken): MemberAccessExpressionSyntax {
+        if (this.expression === expression && this.dotToken === dotToken && this.name === name) {
+            return this;
+        }
+
+        return new MemberAccessExpressionSyntax(expression, dotToken, name, /*parsedInStrictMode:*/ this.parsedInStrictMode());
+    }
+
+    public static create1(expression: IExpressionSyntax,
+                          name: ISyntaxToken): MemberAccessExpressionSyntax {
+        return new MemberAccessExpressionSyntax(expression, Syntax.token(SyntaxKind.DotToken), name, /*parsedInStrictMode:*/ false);
+    }
+
+    public withLeadingTrivia(trivia: ISyntaxTriviaList): MemberAccessExpressionSyntax {
+        return <MemberAccessExpressionSyntax>super.withLeadingTrivia(trivia);
+    }
+
+    public withTrailingTrivia(trivia: ISyntaxTriviaList): MemberAccessExpressionSyntax {
+        return <MemberAccessExpressionSyntax>super.withTrailingTrivia(trivia);
+    }
+
+    public withExpression(expression: IExpressionSyntax): MemberAccessExpressionSyntax {
+        return this.update(expression, this.dotToken, this.name);
+    }
+
+    public withDotToken(dotToken: ISyntaxToken): MemberAccessExpressionSyntax {
+        return this.update(this.expression, dotToken, this.name);
+    }
+
+    public withName(name: ISyntaxToken): MemberAccessExpressionSyntax {
+        return this.update(this.expression, this.dotToken, name);
+    }
+
+    public isTypeScriptSpecific(): boolean {
+        if (this.expression.isTypeScriptSpecific()) { return true; }
+        return false;
+    }
+    }
+
+    export class PostfixUnaryExpressionSyntax extends SyntaxNode implements IPostfixExpressionSyntax {
+    private _kind: SyntaxKind;
+
+        constructor(kind: SyntaxKind,
+                    public operand: IMemberExpressionSyntax,
+                    public operatorToken: ISyntaxToken,
+                    parsedInStrictMode: boolean) {
+            super(parsedInStrictMode); 
+
+            this._kind = kind;
+            Syntax.setParentForChildren(this);
+        }
+
+    public accept(visitor: ISyntaxVisitor): any {
+        return visitor.visitPostfixUnaryExpression(this);
+    }
+
+    public childCount(): number {
+        return 2;
+    }
+
+    public childAt(slot: number): ISyntaxElement {
+        switch (slot) {
+            case 0: return this.operand;
+            case 1: return this.operatorToken;
+            default: throw Errors.invalidOperation();
+        }
+    }
+
+    public isPostfixExpression(): boolean {
+        return true;
+    }
+
+    public isUnaryExpression(): boolean {
+        return true;
+    }
+
+    public isExpression(): boolean {
+        return true;
+    }
+
+    public kind(): SyntaxKind {
+        return this._kind;
+    }
+
+    public update(kind: SyntaxKind,
+                  operand: IMemberExpressionSyntax,
+                  operatorToken: ISyntaxToken): PostfixUnaryExpressionSyntax {
+        if (this._kind === kind && this.operand === operand && this.operatorToken === operatorToken) {
+            return this;
+        }
+
+        return new PostfixUnaryExpressionSyntax(kind, operand, operatorToken, /*parsedInStrictMode:*/ this.parsedInStrictMode());
+    }
+
+    public withLeadingTrivia(trivia: ISyntaxTriviaList): PostfixUnaryExpressionSyntax {
+        return <PostfixUnaryExpressionSyntax>super.withLeadingTrivia(trivia);
+    }
+
+    public withTrailingTrivia(trivia: ISyntaxTriviaList): PostfixUnaryExpressionSyntax {
+        return <PostfixUnaryExpressionSyntax>super.withTrailingTrivia(trivia);
+    }
+
+    public withKind(kind: SyntaxKind): PostfixUnaryExpressionSyntax {
+        return this.update(kind, this.operand, this.operatorToken);
+    }
+
+    public withOperand(operand: IMemberExpressionSyntax): PostfixUnaryExpressionSyntax {
+        return this.update(this._kind, operand, this.operatorToken);
+    }
+
+    public withOperatorToken(operatorToken: ISyntaxToken): PostfixUnaryExpressionSyntax {
+        return this.update(this._kind, this.operand, operatorToken);
+    }
+
+    public isTypeScriptSpecific(): boolean {
+        if (this.operand.isTypeScriptSpecific()) { return true; }
+        return false;
+    }
+    }
+
+    export class ElementAccessExpressionSyntax extends SyntaxNode implements IMemberExpressionSyntax {
+
+        constructor(public expression: IExpressionSyntax,
+                    public openBracketToken: ISyntaxToken,
+                    public argumentExpression: IExpressionSyntax,
+                    public closeBracketToken: ISyntaxToken,
+                    parsedInStrictMode: boolean) {
+            super(parsedInStrictMode); 
+
+            Syntax.setParentForChildren(this);
+        }
+
+    public accept(visitor: ISyntaxVisitor): any {
+        return visitor.visitElementAccessExpression(this);
+    }
+
+    public kind(): SyntaxKind {
+        return SyntaxKind.ElementAccessExpression;
+    }
+
+    public childCount(): number {
+        return 4;
+    }
+
+    public childAt(slot: number): ISyntaxElement {
+        switch (slot) {
+            case 0: return this.expression;
+            case 1: return this.openBracketToken;
+            case 2: return this.argumentExpression;
+            case 3: return this.closeBracketToken;
+            default: throw Errors.invalidOperation();
+        }
+    }
+
+    public isMemberExpression(): boolean {
+        return true;
+    }
+
+    public isPostfixExpression(): boolean {
+        return true;
+    }
+
+    public isUnaryExpression(): boolean {
+        return true;
+    }
+
+    public isExpression(): boolean {
+        return true;
+    }
+
+    public update(expression: IExpressionSyntax,
+                  openBracketToken: ISyntaxToken,
+                  argumentExpression: IExpressionSyntax,
+                  closeBracketToken: ISyntaxToken): ElementAccessExpressionSyntax {
+        if (this.expression === expression && this.openBracketToken === openBracketToken && this.argumentExpression === argumentExpression && this.closeBracketToken === closeBracketToken) {
+            return this;
+        }
+
+        return new ElementAccessExpressionSyntax(expression, openBracketToken, argumentExpression, closeBracketToken, /*parsedInStrictMode:*/ this.parsedInStrictMode());
+    }
+
+    public static create1(expression: IExpressionSyntax,
+                          argumentExpression: IExpressionSyntax): ElementAccessExpressionSyntax {
+        return new ElementAccessExpressionSyntax(expression, Syntax.token(SyntaxKind.OpenBracketToken), argumentExpression, Syntax.token(SyntaxKind.CloseBracketToken), /*parsedInStrictMode:*/ false);
+    }
+
+    public withLeadingTrivia(trivia: ISyntaxTriviaList): ElementAccessExpressionSyntax {
+        return <ElementAccessExpressionSyntax>super.withLeadingTrivia(trivia);
+    }
+
+    public withTrailingTrivia(trivia: ISyntaxTriviaList): ElementAccessExpressionSyntax {
+        return <ElementAccessExpressionSyntax>super.withTrailingTrivia(trivia);
+    }
+
+    public withExpression(expression: IExpressionSyntax): ElementAccessExpressionSyntax {
+        return this.update(expression, this.openBracketToken, this.argumentExpression, this.closeBracketToken);
+    }
+
+    public withOpenBracketToken(openBracketToken: ISyntaxToken): ElementAccessExpressionSyntax {
+        return this.update(this.expression, openBracketToken, this.argumentExpression, this.closeBracketToken);
+    }
+
+    public withArgumentExpression(argumentExpression: IExpressionSyntax): ElementAccessExpressionSyntax {
+        return this.update(this.expression, this.openBracketToken, argumentExpression, this.closeBracketToken);
+    }
+
+    public withCloseBracketToken(closeBracketToken: ISyntaxToken): ElementAccessExpressionSyntax {
+        return this.update(this.expression, this.openBracketToken, this.argumentExpression, closeBracketToken);
+    }
+
+    public isTypeScriptSpecific(): boolean {
+        if (this.expression.isTypeScriptSpecific()) { return true; }
+        if (this.argumentExpression.isTypeScriptSpecific()) { return true; }
+        return false;
+    }
+    }
+
+    export class InvocationExpressionSyntax extends SyntaxNode implements IMemberExpressionSyntax {
+
+        constructor(public expression: IMemberExpressionSyntax,
+                    public argumentList: ArgumentListSyntax,
+                    parsedInStrictMode: boolean) {
+            super(parsedInStrictMode); 
+
+            Syntax.setParentForChildren(this);
+        }
+
+    public accept(visitor: ISyntaxVisitor): any {
+        return visitor.visitInvocationExpression(this);
+    }
+
+    public kind(): SyntaxKind {
+        return SyntaxKind.InvocationExpression;
+    }
+
+    public childCount(): number {
+        return 2;
+    }
+
+    public childAt(slot: number): ISyntaxElement {
+        switch (slot) {
+            case 0: return this.expression;
+            case 1: return this.argumentList;
+            default: throw Errors.invalidOperation();
+        }
+    }
+
+    public isMemberExpression(): boolean {
+        return true;
+    }
+
+    public isPostfixExpression(): boolean {
+        return true;
+    }
+
+    public isUnaryExpression(): boolean {
+        return true;
+    }
+
+    public isExpression(): boolean {
+        return true;
+    }
+
+    public update(expression: IMemberExpressionSyntax,
+                  argumentList: ArgumentListSyntax): InvocationExpressionSyntax {
+        if (this.expression === expression && this.argumentList === argumentList) {
+            return this;
+        }
+
+        return new InvocationExpressionSyntax(expression, argumentList, /*parsedInStrictMode:*/ this.parsedInStrictMode());
+    }
+
+    public static create1(expression: IMemberExpressionSyntax): InvocationExpressionSyntax {
+        return new InvocationExpressionSyntax(expression, ArgumentListSyntax.create1(), /*parsedInStrictMode:*/ false);
+    }
+
+    public withLeadingTrivia(trivia: ISyntaxTriviaList): InvocationExpressionSyntax {
+        return <InvocationExpressionSyntax>super.withLeadingTrivia(trivia);
+    }
+
+    public withTrailingTrivia(trivia: ISyntaxTriviaList): InvocationExpressionSyntax {
+        return <InvocationExpressionSyntax>super.withTrailingTrivia(trivia);
+    }
+
+    public withExpression(expression: IMemberExpressionSyntax): InvocationExpressionSyntax {
+        return this.update(expression, this.argumentList);
+    }
+
+    public withArgumentList(argumentList: ArgumentListSyntax): InvocationExpressionSyntax {
+        return this.update(this.expression, argumentList);
+    }
+
+    public isTypeScriptSpecific(): boolean {
+        if (this.expression.isTypeScriptSpecific()) { return true; }
+        if (this.argumentList.isTypeScriptSpecific()) { return true; }
+        return false;
+    }
+    }
+
+    export class ArgumentListSyntax extends SyntaxNode {
+
+        constructor(public typeArgumentList: TypeArgumentListSyntax,
+                    public openParenToken: ISyntaxToken,
+                    public arguments: ISeparatedSyntaxList,
+                    public closeParenToken: ISyntaxToken,
+                    parsedInStrictMode: boolean) {
+            super(parsedInStrictMode); 
+
+            Syntax.setParentForChildren(this);
+        }
+
+    public accept(visitor: ISyntaxVisitor): any {
+        return visitor.visitArgumentList(this);
+    }
+
+    public kind(): SyntaxKind {
+        return SyntaxKind.ArgumentList;
+    }
+
+    public childCount(): number {
+        return 4;
+    }
+
+    public childAt(slot: number): ISyntaxElement {
+        switch (slot) {
+            case 0: return this.typeArgumentList;
+            case 1: return this.openParenToken;
+            case 2: return this.arguments;
+            case 3: return this.closeParenToken;
+            default: throw Errors.invalidOperation();
+        }
+    }
+
+    public update(typeArgumentList: TypeArgumentListSyntax,
+                  openParenToken: ISyntaxToken,
+                  _arguments: ISeparatedSyntaxList,
+                  closeParenToken: ISyntaxToken): ArgumentListSyntax {
+        if (this.typeArgumentList === typeArgumentList && this.openParenToken === openParenToken && this.arguments === _arguments && this.closeParenToken === closeParenToken) {
+            return this;
+        }
+
+        return new ArgumentListSyntax(typeArgumentList, openParenToken, _arguments, closeParenToken, /*parsedInStrictMode:*/ this.parsedInStrictMode());
+    }
+
+    public static create(openParenToken: ISyntaxToken,
+                         closeParenToken: ISyntaxToken): ArgumentListSyntax {
+        return new ArgumentListSyntax(null, openParenToken, Syntax.emptySeparatedList, closeParenToken, /*parsedInStrictMode:*/ false);
+    }
+
+    public static create1(): ArgumentListSyntax {
+        return new ArgumentListSyntax(null, Syntax.token(SyntaxKind.OpenParenToken), Syntax.emptySeparatedList, Syntax.token(SyntaxKind.CloseParenToken), /*parsedInStrictMode:*/ false);
+    }
+
+    public withLeadingTrivia(trivia: ISyntaxTriviaList): ArgumentListSyntax {
+        return <ArgumentListSyntax>super.withLeadingTrivia(trivia);
+    }
+
+    public withTrailingTrivia(trivia: ISyntaxTriviaList): ArgumentListSyntax {
+        return <ArgumentListSyntax>super.withTrailingTrivia(trivia);
+    }
+
+    public withTypeArgumentList(typeArgumentList: TypeArgumentListSyntax): ArgumentListSyntax {
+        return this.update(typeArgumentList, this.openParenToken, this.arguments, this.closeParenToken);
+    }
+
+    public withOpenParenToken(openParenToken: ISyntaxToken): ArgumentListSyntax {
+        return this.update(this.typeArgumentList, openParenToken, this.arguments, this.closeParenToken);
+    }
+
+    public withArguments(_arguments: ISeparatedSyntaxList): ArgumentListSyntax {
+        return this.update(this.typeArgumentList, this.openParenToken, _arguments, this.closeParenToken);
+    }
+
+    public withArgument(_argument: IExpressionSyntax): ArgumentListSyntax {
+        return this.withArguments(Syntax.separatedList([_argument]));
+    }
+
+    public withCloseParenToken(closeParenToken: ISyntaxToken): ArgumentListSyntax {
+        return this.update(this.typeArgumentList, this.openParenToken, this.arguments, closeParenToken);
+    }
+
+    public isTypeScriptSpecific(): boolean {
+        if (this.typeArgumentList !== null && this.typeArgumentList.isTypeScriptSpecific()) { return true; }
+        if (this.arguments.isTypeScriptSpecific()) { return true; }
+        return false;
+    }
+    }
+
+    export class BinaryExpressionSyntax extends SyntaxNode implements IExpressionSyntax {
+    private _kind: SyntaxKind;
+
+        constructor(kind: SyntaxKind,
+                    public left: IExpressionSyntax,
+                    public operatorToken: ISyntaxToken,
+                    public right: IExpressionSyntax,
+                    parsedInStrictMode: boolean) {
+            super(parsedInStrictMode); 
+
+            this._kind = kind;
+            Syntax.setParentForChildren(this);
+        }
+
+    public accept(visitor: ISyntaxVisitor): any {
+        return visitor.visitBinaryExpression(this);
+    }
+
+    public childCount(): number {
+        return 3;
+    }
+
+    public childAt(slot: number): ISyntaxElement {
+        switch (slot) {
+            case 0: return this.left;
+            case 1: return this.operatorToken;
+            case 2: return this.right;
+            default: throw Errors.invalidOperation();
+        }
+    }
+
+    public isExpression(): boolean {
+        return true;
+    }
+
+    public kind(): SyntaxKind {
+        return this._kind;
+    }
+
+    public update(kind: SyntaxKind,
+                  left: IExpressionSyntax,
+                  operatorToken: ISyntaxToken,
+                  right: IExpressionSyntax): BinaryExpressionSyntax {
+        if (this._kind === kind && this.left === left && this.operatorToken === operatorToken && this.right === right) {
+            return this;
+        }
+
+        return new BinaryExpressionSyntax(kind, left, operatorToken, right, /*parsedInStrictMode:*/ this.parsedInStrictMode());
+    }
+
+    public withLeadingTrivia(trivia: ISyntaxTriviaList): BinaryExpressionSyntax {
+        return <BinaryExpressionSyntax>super.withLeadingTrivia(trivia);
+    }
+
+    public withTrailingTrivia(trivia: ISyntaxTriviaList): BinaryExpressionSyntax {
+        return <BinaryExpressionSyntax>super.withTrailingTrivia(trivia);
+    }
+
+    public withKind(kind: SyntaxKind): BinaryExpressionSyntax {
+        return this.update(kind, this.left, this.operatorToken, this.right);
+    }
+
+    public withLeft(left: IExpressionSyntax): BinaryExpressionSyntax {
+        return this.update(this._kind, left, this.operatorToken, this.right);
+    }
+
+    public withOperatorToken(operatorToken: ISyntaxToken): BinaryExpressionSyntax {
+        return this.update(this._kind, this.left, operatorToken, this.right);
+    }
+
+    public withRight(right: IExpressionSyntax): BinaryExpressionSyntax {
+        return this.update(this._kind, this.left, this.operatorToken, right);
+    }
+
+    public isTypeScriptSpecific(): boolean {
+        if (this.left.isTypeScriptSpecific()) { return true; }
+        if (this.right.isTypeScriptSpecific()) { return true; }
+        return false;
+    }
+    }
+
+    export class ConditionalExpressionSyntax extends SyntaxNode implements IExpressionSyntax {
+
+        constructor(public condition: IExpressionSyntax,
+                    public questionToken: ISyntaxToken,
+                    public whenTrue: IExpressionSyntax,
+                    public colonToken: ISyntaxToken,
+                    public whenFalse: IExpressionSyntax,
+                    parsedInStrictMode: boolean) {
+            super(parsedInStrictMode); 
+
+            Syntax.setParentForChildren(this);
+        }
+
+    public accept(visitor: ISyntaxVisitor): any {
+        return visitor.visitConditionalExpression(this);
+    }
+
+    public kind(): SyntaxKind {
+        return SyntaxKind.ConditionalExpression;
+    }
+
+    public childCount(): number {
+        return 5;
+    }
+
+    public childAt(slot: number): ISyntaxElement {
+        switch (slot) {
+            case 0: return this.condition;
+            case 1: return this.questionToken;
+            case 2: return this.whenTrue;
+            case 3: return this.colonToken;
+            case 4: return this.whenFalse;
+            default: throw Errors.invalidOperation();
+        }
+    }
+
+    public isExpression(): boolean {
+        return true;
+    }
+
+    public update(condition: IExpressionSyntax,
+                  questionToken: ISyntaxToken,
+                  whenTrue: IExpressionSyntax,
+                  colonToken: ISyntaxToken,
+                  whenFalse: IExpressionSyntax): ConditionalExpressionSyntax {
+        if (this.condition === condition && this.questionToken === questionToken && this.whenTrue === whenTrue && this.colonToken === colonToken && this.whenFalse === whenFalse) {
+            return this;
+        }
+
+        return new ConditionalExpressionSyntax(condition, questionToken, whenTrue, colonToken, whenFalse, /*parsedInStrictMode:*/ this.parsedInStrictMode());
+    }
+
+    public static create1(condition: IExpressionSyntax,
+                          whenTrue: IExpressionSyntax,
+                          whenFalse: IExpressionSyntax): ConditionalExpressionSyntax {
+        return new ConditionalExpressionSyntax(condition, Syntax.token(SyntaxKind.QuestionToken), whenTrue, Syntax.token(SyntaxKind.ColonToken), whenFalse, /*parsedInStrictMode:*/ false);
+    }
+
+    public withLeadingTrivia(trivia: ISyntaxTriviaList): ConditionalExpressionSyntax {
+        return <ConditionalExpressionSyntax>super.withLeadingTrivia(trivia);
+    }
+
+    public withTrailingTrivia(trivia: ISyntaxTriviaList): ConditionalExpressionSyntax {
+        return <ConditionalExpressionSyntax>super.withTrailingTrivia(trivia);
+    }
+
+    public withCondition(condition: IExpressionSyntax): ConditionalExpressionSyntax {
+        return this.update(condition, this.questionToken, this.whenTrue, this.colonToken, this.whenFalse);
+    }
+
+    public withQuestionToken(questionToken: ISyntaxToken): ConditionalExpressionSyntax {
+        return this.update(this.condition, questionToken, this.whenTrue, this.colonToken, this.whenFalse);
+    }
+
+    public withWhenTrue(whenTrue: IExpressionSyntax): ConditionalExpressionSyntax {
+        return this.update(this.condition, this.questionToken, whenTrue, this.colonToken, this.whenFalse);
+    }
+
+    public withColonToken(colonToken: ISyntaxToken): ConditionalExpressionSyntax {
+        return this.update(this.condition, this.questionToken, this.whenTrue, colonToken, this.whenFalse);
+    }
+
+    public withWhenFalse(whenFalse: IExpressionSyntax): ConditionalExpressionSyntax {
+        return this.update(this.condition, this.questionToken, this.whenTrue, this.colonToken, whenFalse);
+    }
+
+    public isTypeScriptSpecific(): boolean {
+        if (this.condition.isTypeScriptSpecific()) { return true; }
+        if (this.whenTrue.isTypeScriptSpecific()) { return true; }
+        if (this.whenFalse.isTypeScriptSpecific()) { return true; }
+        return false;
+    }
+    }
+
+    export class ConstructSignatureSyntax extends SyntaxNode implements ITypeMemberSyntax {
+
+        constructor(public newKeyword: ISyntaxToken,
+                    public callSignature: CallSignatureSyntax,
+                    parsedInStrictMode: boolean) {
+            super(parsedInStrictMode); 
+
+            Syntax.setParentForChildren(this);
+        }
+
+    public accept(visitor: ISyntaxVisitor): any {
+        return visitor.visitConstructSignature(this);
+    }
+
+    public kind(): SyntaxKind {
+        return SyntaxKind.ConstructSignature;
+    }
+
+    public childCount(): number {
+        return 2;
+    }
+
+    public childAt(slot: number): ISyntaxElement {
+        switch (slot) {
+            case 0: return this.newKeyword;
+            case 1: return this.callSignature;
+            default: throw Errors.invalidOperation();
+        }
+    }
+
+    public isTypeMember(): boolean {
+        return true;
+    }
+
+    public update(newKeyword: ISyntaxToken,
+                  callSignature: CallSignatureSyntax): ConstructSignatureSyntax {
+        if (this.newKeyword === newKeyword && this.callSignature === callSignature) {
+            return this;
+        }
+
+        return new ConstructSignatureSyntax(newKeyword, callSignature, /*parsedInStrictMode:*/ this.parsedInStrictMode());
+    }
+
+    public static create1(): ConstructSignatureSyntax {
+        return new ConstructSignatureSyntax(Syntax.token(SyntaxKind.NewKeyword), CallSignatureSyntax.create1(), /*parsedInStrictMode:*/ false);
+    }
+
+    public withLeadingTrivia(trivia: ISyntaxTriviaList): ConstructSignatureSyntax {
+        return <ConstructSignatureSyntax>super.withLeadingTrivia(trivia);
+    }
+
+    public withTrailingTrivia(trivia: ISyntaxTriviaList): ConstructSignatureSyntax {
+        return <ConstructSignatureSyntax>super.withTrailingTrivia(trivia);
+    }
+
+    public withNewKeyword(newKeyword: ISyntaxToken): ConstructSignatureSyntax {
+        return this.update(newKeyword, this.callSignature);
+    }
+
+    public withCallSignature(callSignature: CallSignatureSyntax): ConstructSignatureSyntax {
+        return this.update(this.newKeyword, callSignature);
+    }
+
+    public isTypeScriptSpecific(): boolean {
+        return true;
+    }
+    }
+
+    export class MethodSignatureSyntax extends SyntaxNode implements ITypeMemberSyntax {
+
+        constructor(public propertyName: ISyntaxToken,
+                    public questionToken: ISyntaxToken,
+                    public callSignature: CallSignatureSyntax,
+                    parsedInStrictMode: boolean) {
+            super(parsedInStrictMode); 
+
+            Syntax.setParentForChildren(this);
+        }
+
+    public accept(visitor: ISyntaxVisitor): any {
+        return visitor.visitMethodSignature(this);
+    }
+
+    public kind(): SyntaxKind {
+        return SyntaxKind.MethodSignature;
+    }
+
+    public childCount(): number {
+        return 3;
+    }
+
+    public childAt(slot: number): ISyntaxElement {
+        switch (slot) {
+            case 0: return this.propertyName;
+            case 1: return this.questionToken;
+            case 2: return this.callSignature;
+            default: throw Errors.invalidOperation();
+        }
+    }
+
+    public isTypeMember(): boolean {
+        return true;
+    }
+
+    public update(propertyName: ISyntaxToken,
+                  questionToken: ISyntaxToken,
+                  callSignature: CallSignatureSyntax): MethodSignatureSyntax {
+        if (this.propertyName === propertyName && this.questionToken === questionToken && this.callSignature === callSignature) {
+            return this;
+        }
+
+        return new MethodSignatureSyntax(propertyName, questionToken, callSignature, /*parsedInStrictMode:*/ this.parsedInStrictMode());
+    }
+
+    public static create(propertyName: ISyntaxToken,
+                         callSignature: CallSignatureSyntax): MethodSignatureSyntax {
+        return new MethodSignatureSyntax(propertyName, null, callSignature, /*parsedInStrictMode:*/ false);
+    }
+
+    public static create1(propertyName: ISyntaxToken): MethodSignatureSyntax {
+        return new MethodSignatureSyntax(propertyName, null, CallSignatureSyntax.create1(), /*parsedInStrictMode:*/ false);
+    }
+
+    public withLeadingTrivia(trivia: ISyntaxTriviaList): MethodSignatureSyntax {
+        return <MethodSignatureSyntax>super.withLeadingTrivia(trivia);
+    }
+
+    public withTrailingTrivia(trivia: ISyntaxTriviaList): MethodSignatureSyntax {
+        return <MethodSignatureSyntax>super.withTrailingTrivia(trivia);
+    }
+
+    public withPropertyName(propertyName: ISyntaxToken): MethodSignatureSyntax {
+        return this.update(propertyName, this.questionToken, this.callSignature);
+    }
+
+    public withQuestionToken(questionToken: ISyntaxToken): MethodSignatureSyntax {
+        return this.update(this.propertyName, questionToken, this.callSignature);
+    }
+
+    public withCallSignature(callSignature: CallSignatureSyntax): MethodSignatureSyntax {
+        return this.update(this.propertyName, this.questionToken, callSignature);
+    }
+
+    public isTypeScriptSpecific(): boolean {
+        if (this.callSignature.isTypeScriptSpecific()) { return true; }
+        return false;
+    }
+    }
+
+    export class IndexSignatureSyntax extends SyntaxNode implements ITypeMemberSyntax {
+
+        constructor(public openBracketToken: ISyntaxToken,
+                    public parameter: ParameterSyntax,
+                    public closeBracketToken: ISyntaxToken,
+                    public typeAnnotation: TypeAnnotationSyntax,
+                    parsedInStrictMode: boolean) {
+            super(parsedInStrictMode); 
+
+            Syntax.setParentForChildren(this);
+        }
+
+    public accept(visitor: ISyntaxVisitor): any {
+        return visitor.visitIndexSignature(this);
+    }
+
+    public kind(): SyntaxKind {
+        return SyntaxKind.IndexSignature;
+    }
+
+    public childCount(): number {
+        return 4;
+    }
+
+    public childAt(slot: number): ISyntaxElement {
+        switch (slot) {
+            case 0: return this.openBracketToken;
+            case 1: return this.parameter;
+            case 2: return this.closeBracketToken;
+            case 3: return this.typeAnnotation;
+            default: throw Errors.invalidOperation();
+        }
+    }
+
+    public isTypeMember(): boolean {
+        return true;
+    }
+
+    public update(openBracketToken: ISyntaxToken,
+                  parameter: ParameterSyntax,
+                  closeBracketToken: ISyntaxToken,
+                  typeAnnotation: TypeAnnotationSyntax): IndexSignatureSyntax {
+        if (this.openBracketToken === openBracketToken && this.parameter === parameter && this.closeBracketToken === closeBracketToken && this.typeAnnotation === typeAnnotation) {
+            return this;
+        }
+
+        return new IndexSignatureSyntax(openBracketToken, parameter, closeBracketToken, typeAnnotation, /*parsedInStrictMode:*/ this.parsedInStrictMode());
+    }
+
+    public static create(openBracketToken: ISyntaxToken,
+                         parameter: ParameterSyntax,
+                         closeBracketToken: ISyntaxToken): IndexSignatureSyntax {
+        return new IndexSignatureSyntax(openBracketToken, parameter, closeBracketToken, null, /*parsedInStrictMode:*/ false);
+    }
+
+    public static create1(parameter: ParameterSyntax): IndexSignatureSyntax {
+        return new IndexSignatureSyntax(Syntax.token(SyntaxKind.OpenBracketToken), parameter, Syntax.token(SyntaxKind.CloseBracketToken), null, /*parsedInStrictMode:*/ false);
+    }
+
+    public withLeadingTrivia(trivia: ISyntaxTriviaList): IndexSignatureSyntax {
+        return <IndexSignatureSyntax>super.withLeadingTrivia(trivia);
+    }
+
+    public withTrailingTrivia(trivia: ISyntaxTriviaList): IndexSignatureSyntax {
+        return <IndexSignatureSyntax>super.withTrailingTrivia(trivia);
+    }
+
+    public withOpenBracketToken(openBracketToken: ISyntaxToken): IndexSignatureSyntax {
+        return this.update(openBracketToken, this.parameter, this.closeBracketToken, this.typeAnnotation);
+    }
+
+    public withParameter(parameter: ParameterSyntax): IndexSignatureSyntax {
+        return this.update(this.openBracketToken, parameter, this.closeBracketToken, this.typeAnnotation);
+    }
+
+    public withCloseBracketToken(closeBracketToken: ISyntaxToken): IndexSignatureSyntax {
+        return this.update(this.openBracketToken, this.parameter, closeBracketToken, this.typeAnnotation);
+    }
+
+    public withTypeAnnotation(typeAnnotation: TypeAnnotationSyntax): IndexSignatureSyntax {
+        return this.update(this.openBracketToken, this.parameter, this.closeBracketToken, typeAnnotation);
+    }
+
+    public isTypeScriptSpecific(): boolean {
+        return true;
+    }
+    }
+
+    export class PropertySignatureSyntax extends SyntaxNode implements ITypeMemberSyntax {
+
+        constructor(public propertyName: ISyntaxToken,
+                    public questionToken: ISyntaxToken,
+                    public typeAnnotation: TypeAnnotationSyntax,
+                    parsedInStrictMode: boolean) {
+            super(parsedInStrictMode); 
+
+            Syntax.setParentForChildren(this);
+        }
+
+    public accept(visitor: ISyntaxVisitor): any {
+        return visitor.visitPropertySignature(this);
+    }
+
+    public kind(): SyntaxKind {
+        return SyntaxKind.PropertySignature;
+    }
+
+    public childCount(): number {
+        return 3;
+    }
+
+    public childAt(slot: number): ISyntaxElement {
+        switch (slot) {
+            case 0: return this.propertyName;
+            case 1: return this.questionToken;
+            case 2: return this.typeAnnotation;
+            default: throw Errors.invalidOperation();
+        }
+    }
+
+    public isTypeMember(): boolean {
+        return true;
+    }
+
+    public update(propertyName: ISyntaxToken,
+                  questionToken: ISyntaxToken,
+                  typeAnnotation: TypeAnnotationSyntax): PropertySignatureSyntax {
+        if (this.propertyName === propertyName && this.questionToken === questionToken && this.typeAnnotation === typeAnnotation) {
+            return this;
+        }
+
+        return new PropertySignatureSyntax(propertyName, questionToken, typeAnnotation, /*parsedInStrictMode:*/ this.parsedInStrictMode());
+    }
+
+    public static create(propertyName: ISyntaxToken): PropertySignatureSyntax {
+        return new PropertySignatureSyntax(propertyName, null, null, /*parsedInStrictMode:*/ false);
+    }
+
+    public static create1(propertyName: ISyntaxToken): PropertySignatureSyntax {
+        return new PropertySignatureSyntax(propertyName, null, null, /*parsedInStrictMode:*/ false);
+    }
+
+    public withLeadingTrivia(trivia: ISyntaxTriviaList): PropertySignatureSyntax {
+        return <PropertySignatureSyntax>super.withLeadingTrivia(trivia);
+    }
+
+    public withTrailingTrivia(trivia: ISyntaxTriviaList): PropertySignatureSyntax {
+        return <PropertySignatureSyntax>super.withTrailingTrivia(trivia);
+    }
+
+    public withPropertyName(propertyName: ISyntaxToken): PropertySignatureSyntax {
+        return this.update(propertyName, this.questionToken, this.typeAnnotation);
+    }
+
+    public withQuestionToken(questionToken: ISyntaxToken): PropertySignatureSyntax {
+        return this.update(this.propertyName, questionToken, this.typeAnnotation);
+    }
+
+    public withTypeAnnotation(typeAnnotation: TypeAnnotationSyntax): PropertySignatureSyntax {
+        return this.update(this.propertyName, this.questionToken, typeAnnotation);
+    }
+
+    public isTypeScriptSpecific(): boolean {
+        return true;
+    }
+    }
+
+    export class CallSignatureSyntax extends SyntaxNode implements ITypeMemberSyntax {
+
+        constructor(public typeParameterList: TypeParameterListSyntax,
+                    public parameterList: ParameterListSyntax,
+                    public typeAnnotation: TypeAnnotationSyntax,
+                    parsedInStrictMode: boolean) {
+            super(parsedInStrictMode); 
+
+            Syntax.setParentForChildren(this);
+        }
+
+    public accept(visitor: ISyntaxVisitor): any {
+        return visitor.visitCallSignature(this);
+    }
+
+    public kind(): SyntaxKind {
+        return SyntaxKind.CallSignature;
+    }
+
+    public childCount(): number {
+        return 3;
+    }
+
+    public childAt(slot: number): ISyntaxElement {
+        switch (slot) {
+            case 0: return this.typeParameterList;
+            case 1: return this.parameterList;
+            case 2: return this.typeAnnotation;
+            default: throw Errors.invalidOperation();
+        }
+    }
+
+    public isTypeMember(): boolean {
+        return true;
+    }
+
+    public update(typeParameterList: TypeParameterListSyntax,
+                  parameterList: ParameterListSyntax,
+                  typeAnnotation: TypeAnnotationSyntax): CallSignatureSyntax {
+        if (this.typeParameterList === typeParameterList && this.parameterList === parameterList && this.typeAnnotation === typeAnnotation) {
+            return this;
+        }
+
+        return new CallSignatureSyntax(typeParameterList, parameterList, typeAnnotation, /*parsedInStrictMode:*/ this.parsedInStrictMode());
+    }
+
+    public static create(parameterList: ParameterListSyntax): CallSignatureSyntax {
+        return new CallSignatureSyntax(null, parameterList, null, /*parsedInStrictMode:*/ false);
+    }
+
+    public static create1(): CallSignatureSyntax {
+        return new CallSignatureSyntax(null, ParameterListSyntax.create1(), null, /*parsedInStrictMode:*/ false);
+    }
+
+    public withLeadingTrivia(trivia: ISyntaxTriviaList): CallSignatureSyntax {
+        return <CallSignatureSyntax>super.withLeadingTrivia(trivia);
+    }
+
+    public withTrailingTrivia(trivia: ISyntaxTriviaList): CallSignatureSyntax {
+        return <CallSignatureSyntax>super.withTrailingTrivia(trivia);
+    }
+
+    public withTypeParameterList(typeParameterList: TypeParameterListSyntax): CallSignatureSyntax {
+        return this.update(typeParameterList, this.parameterList, this.typeAnnotation);
+    }
+
+    public withParameterList(parameterList: ParameterListSyntax): CallSignatureSyntax {
+        return this.update(this.typeParameterList, parameterList, this.typeAnnotation);
+    }
+
+    public withTypeAnnotation(typeAnnotation: TypeAnnotationSyntax): CallSignatureSyntax {
+        return this.update(this.typeParameterList, this.parameterList, typeAnnotation);
+    }
+
+    public isTypeScriptSpecific(): boolean {
+        if (this.typeParameterList !== null) { return true; }
+        if (this.parameterList.isTypeScriptSpecific()) { return true; }
+        if (this.typeAnnotation !== null) { return true; }
+        return false;
+    }
+    }
+
+    export class ParameterListSyntax extends SyntaxNode {
+
+        constructor(public openParenToken: ISyntaxToken,
+                    public parameters: ISeparatedSyntaxList,
+                    public closeParenToken: ISyntaxToken,
+                    parsedInStrictMode: boolean) {
+            super(parsedInStrictMode); 
+
+            Syntax.setParentForChildren(this);
+        }
+
+    public accept(visitor: ISyntaxVisitor): any {
+        return visitor.visitParameterList(this);
+    }
+
+    public kind(): SyntaxKind {
+        return SyntaxKind.ParameterList;
+    }
+
+    public childCount(): number {
+        return 3;
+    }
+
+    public childAt(slot: number): ISyntaxElement {
+        switch (slot) {
+            case 0: return this.openParenToken;
+            case 1: return this.parameters;
+            case 2: return this.closeParenToken;
+            default: throw Errors.invalidOperation();
+        }
+    }
+
+    public update(openParenToken: ISyntaxToken,
+                  parameters: ISeparatedSyntaxList,
+                  closeParenToken: ISyntaxToken): ParameterListSyntax {
+        if (this.openParenToken === openParenToken && this.parameters === parameters && this.closeParenToken === closeParenToken) {
+            return this;
+        }
+
+        return new ParameterListSyntax(openParenToken, parameters, closeParenToken, /*parsedInStrictMode:*/ this.parsedInStrictMode());
+    }
+
+    public static create(openParenToken: ISyntaxToken,
+                         closeParenToken: ISyntaxToken): ParameterListSyntax {
+        return new ParameterListSyntax(openParenToken, Syntax.emptySeparatedList, closeParenToken, /*parsedInStrictMode:*/ false);
+    }
+
+    public static create1(): ParameterListSyntax {
+        return new ParameterListSyntax(Syntax.token(SyntaxKind.OpenParenToken), Syntax.emptySeparatedList, Syntax.token(SyntaxKind.CloseParenToken), /*parsedInStrictMode:*/ false);
+    }
+
+    public withLeadingTrivia(trivia: ISyntaxTriviaList): ParameterListSyntax {
+        return <ParameterListSyntax>super.withLeadingTrivia(trivia);
+    }
+
+    public withTrailingTrivia(trivia: ISyntaxTriviaList): ParameterListSyntax {
+        return <ParameterListSyntax>super.withTrailingTrivia(trivia);
+    }
+
+    public withOpenParenToken(openParenToken: ISyntaxToken): ParameterListSyntax {
+        return this.update(openParenToken, this.parameters, this.closeParenToken);
+    }
+
+    public withParameters(parameters: ISeparatedSyntaxList): ParameterListSyntax {
+        return this.update(this.openParenToken, parameters, this.closeParenToken);
+    }
+
+    public withParameter(parameter: ParameterSyntax): ParameterListSyntax {
+        return this.withParameters(Syntax.separatedList([parameter]));
+    }
+
+    public withCloseParenToken(closeParenToken: ISyntaxToken): ParameterListSyntax {
+        return this.update(this.openParenToken, this.parameters, closeParenToken);
+    }
+
+    public isTypeScriptSpecific(): boolean {
+        if (this.parameters.isTypeScriptSpecific()) { return true; }
+        return false;
+    }
+    }
+
+    export class TypeParameterListSyntax extends SyntaxNode {
+
+        constructor(public lessThanToken: ISyntaxToken,
+                    public typeParameters: ISeparatedSyntaxList,
+                    public greaterThanToken: ISyntaxToken,
+                    parsedInStrictMode: boolean) {
+            super(parsedInStrictMode); 
+
+            Syntax.setParentForChildren(this);
+        }
+
+    public accept(visitor: ISyntaxVisitor): any {
+        return visitor.visitTypeParameterList(this);
+    }
+
+    public kind(): SyntaxKind {
+        return SyntaxKind.TypeParameterList;
+    }
+
+    public childCount(): number {
+        return 3;
+    }
+
+    public childAt(slot: number): ISyntaxElement {
+        switch (slot) {
+            case 0: return this.lessThanToken;
+            case 1: return this.typeParameters;
+            case 2: return this.greaterThanToken;
+            default: throw Errors.invalidOperation();
+        }
+    }
+
+    public update(lessThanToken: ISyntaxToken,
+                  typeParameters: ISeparatedSyntaxList,
+                  greaterThanToken: ISyntaxToken): TypeParameterListSyntax {
+        if (this.lessThanToken === lessThanToken && this.typeParameters === typeParameters && this.greaterThanToken === greaterThanToken) {
+            return this;
+        }
+
+        return new TypeParameterListSyntax(lessThanToken, typeParameters, greaterThanToken, /*parsedInStrictMode:*/ this.parsedInStrictMode());
+    }
+
+    public static create(lessThanToken: ISyntaxToken,
+                         greaterThanToken: ISyntaxToken): TypeParameterListSyntax {
+        return new TypeParameterListSyntax(lessThanToken, Syntax.emptySeparatedList, greaterThanToken, /*parsedInStrictMode:*/ false);
+    }
+
+    public static create1(): TypeParameterListSyntax {
+        return new TypeParameterListSyntax(Syntax.token(SyntaxKind.LessThanToken), Syntax.emptySeparatedList, Syntax.token(SyntaxKind.GreaterThanToken), /*parsedInStrictMode:*/ false);
+    }
+
+    public withLeadingTrivia(trivia: ISyntaxTriviaList): TypeParameterListSyntax {
+        return <TypeParameterListSyntax>super.withLeadingTrivia(trivia);
+    }
+
+    public withTrailingTrivia(trivia: ISyntaxTriviaList): TypeParameterListSyntax {
+        return <TypeParameterListSyntax>super.withTrailingTrivia(trivia);
+    }
+
+    public withLessThanToken(lessThanToken: ISyntaxToken): TypeParameterListSyntax {
+        return this.update(lessThanToken, this.typeParameters, this.greaterThanToken);
+    }
+
+    public withTypeParameters(typeParameters: ISeparatedSyntaxList): TypeParameterListSyntax {
+        return this.update(this.lessThanToken, typeParameters, this.greaterThanToken);
+    }
+
+    public withTypeParameter(typeParameter: TypeParameterSyntax): TypeParameterListSyntax {
+        return this.withTypeParameters(Syntax.separatedList([typeParameter]));
+    }
+
+    public withGreaterThanToken(greaterThanToken: ISyntaxToken): TypeParameterListSyntax {
+        return this.update(this.lessThanToken, this.typeParameters, greaterThanToken);
+    }
+
+    public isTypeScriptSpecific(): boolean {
+        return true;
+    }
+    }
+
+    export class TypeParameterSyntax extends SyntaxNode {
+
+        constructor(public identifier: ISyntaxToken,
+                    public constraint: ConstraintSyntax,
+                    parsedInStrictMode: boolean) {
+            super(parsedInStrictMode); 
+
+            Syntax.setParentForChildren(this);
+        }
+
+    public accept(visitor: ISyntaxVisitor): any {
+        return visitor.visitTypeParameter(this);
+    }
+
+    public kind(): SyntaxKind {
+        return SyntaxKind.TypeParameter;
+    }
+
+    public childCount(): number {
+        return 2;
+    }
+
+    public childAt(slot: number): ISyntaxElement {
+        switch (slot) {
+            case 0: return this.identifier;
+            case 1: return this.constraint;
+            default: throw Errors.invalidOperation();
+        }
+    }
+
+    public update(identifier: ISyntaxToken,
+                  constraint: ConstraintSyntax): TypeParameterSyntax {
+        if (this.identifier === identifier && this.constraint === constraint) {
+            return this;
+        }
+
+        return new TypeParameterSyntax(identifier, constraint, /*parsedInStrictMode:*/ this.parsedInStrictMode());
+    }
+
+    public static create(identifier: ISyntaxToken): TypeParameterSyntax {
+        return new TypeParameterSyntax(identifier, null, /*parsedInStrictMode:*/ false);
+    }
+
+    public static create1(identifier: ISyntaxToken): TypeParameterSyntax {
+        return new TypeParameterSyntax(identifier, null, /*parsedInStrictMode:*/ false);
+    }
+
+    public withLeadingTrivia(trivia: ISyntaxTriviaList): TypeParameterSyntax {
+        return <TypeParameterSyntax>super.withLeadingTrivia(trivia);
+    }
+
+    public withTrailingTrivia(trivia: ISyntaxTriviaList): TypeParameterSyntax {
+        return <TypeParameterSyntax>super.withTrailingTrivia(trivia);
+    }
+
+    public withIdentifier(identifier: ISyntaxToken): TypeParameterSyntax {
+        return this.update(identifier, this.constraint);
+    }
+
+    public withConstraint(constraint: ConstraintSyntax): TypeParameterSyntax {
+        return this.update(this.identifier, constraint);
+    }
+
+    public isTypeScriptSpecific(): boolean {
+        return true;
+    }
+    }
+
+    export class ConstraintSyntax extends SyntaxNode {
+
+        constructor(public extendsKeyword: ISyntaxToken,
+                    public type: ITypeSyntax,
+                    parsedInStrictMode: boolean) {
+            super(parsedInStrictMode); 
+
+            Syntax.setParentForChildren(this);
+        }
+
+    public accept(visitor: ISyntaxVisitor): any {
+        return visitor.visitConstraint(this);
+    }
+
+    public kind(): SyntaxKind {
+        return SyntaxKind.Constraint;
+    }
+
+    public childCount(): number {
+        return 2;
+    }
+
+    public childAt(slot: number): ISyntaxElement {
+        switch (slot) {
+            case 0: return this.extendsKeyword;
+            case 1: return this.type;
+            default: throw Errors.invalidOperation();
+        }
+    }
+
+    public update(extendsKeyword: ISyntaxToken,
+                  type: ITypeSyntax): ConstraintSyntax {
+        if (this.extendsKeyword === extendsKeyword && this.type === type) {
+            return this;
+        }
+
+        return new ConstraintSyntax(extendsKeyword, type, /*parsedInStrictMode:*/ this.parsedInStrictMode());
+    }
+
+    public static create1(type: ITypeSyntax): ConstraintSyntax {
+        return new ConstraintSyntax(Syntax.token(SyntaxKind.ExtendsKeyword), type, /*parsedInStrictMode:*/ false);
+    }
+
+    public withLeadingTrivia(trivia: ISyntaxTriviaList): ConstraintSyntax {
+        return <ConstraintSyntax>super.withLeadingTrivia(trivia);
+    }
+
+    public withTrailingTrivia(trivia: ISyntaxTriviaList): ConstraintSyntax {
+        return <ConstraintSyntax>super.withTrailingTrivia(trivia);
+    }
+
+    public withExtendsKeyword(extendsKeyword: ISyntaxToken): ConstraintSyntax {
+        return this.update(extendsKeyword, this.type);
+    }
+
+    public withType(type: ITypeSyntax): ConstraintSyntax {
+        return this.update(this.extendsKeyword, type);
+    }
+
+    public isTypeScriptSpecific(): boolean {
+        return true;
+    }
+    }
+
+    export class ElseClauseSyntax extends SyntaxNode {
+
+        constructor(public elseKeyword: ISyntaxToken,
+                    public statement: IStatementSyntax,
+                    parsedInStrictMode: boolean) {
+            super(parsedInStrictMode); 
+
+            Syntax.setParentForChildren(this);
+        }
+
+    public accept(visitor: ISyntaxVisitor): any {
+        return visitor.visitElseClause(this);
+    }
+
+    public kind(): SyntaxKind {
+        return SyntaxKind.ElseClause;
+    }
+
+    public childCount(): number {
+        return 2;
+    }
+
+    public childAt(slot: number): ISyntaxElement {
+        switch (slot) {
+            case 0: return this.elseKeyword;
+            case 1: return this.statement;
+            default: throw Errors.invalidOperation();
+        }
+    }
+
+    public update(elseKeyword: ISyntaxToken,
+                  statement: IStatementSyntax): ElseClauseSyntax {
+        if (this.elseKeyword === elseKeyword && this.statement === statement) {
+            return this;
+        }
+
+        return new ElseClauseSyntax(elseKeyword, statement, /*parsedInStrictMode:*/ this.parsedInStrictMode());
+    }
+
+    public static create1(statement: IStatementSyntax): ElseClauseSyntax {
+        return new ElseClauseSyntax(Syntax.token(SyntaxKind.ElseKeyword), statement, /*parsedInStrictMode:*/ false);
+    }
+
+    public withLeadingTrivia(trivia: ISyntaxTriviaList): ElseClauseSyntax {
+        return <ElseClauseSyntax>super.withLeadingTrivia(trivia);
+    }
+
+    public withTrailingTrivia(trivia: ISyntaxTriviaList): ElseClauseSyntax {
+        return <ElseClauseSyntax>super.withTrailingTrivia(trivia);
+    }
+
+    public withElseKeyword(elseKeyword: ISyntaxToken): ElseClauseSyntax {
+        return this.update(elseKeyword, this.statement);
+    }
+
+    public withStatement(statement: IStatementSyntax): ElseClauseSyntax {
+        return this.update(this.elseKeyword, statement);
+    }
+
+    public isTypeScriptSpecific(): boolean {
+        if (this.statement.isTypeScriptSpecific()) { return true; }
+        return false;
+    }
+    }
+
+    export class IfStatementSyntax extends SyntaxNode implements IStatementSyntax {
+
+        constructor(public ifKeyword: ISyntaxToken,
+                    public openParenToken: ISyntaxToken,
+                    public condition: IExpressionSyntax,
+                    public closeParenToken: ISyntaxToken,
+                    public statement: IStatementSyntax,
+                    public elseClause: ElseClauseSyntax,
+                    parsedInStrictMode: boolean) {
+            super(parsedInStrictMode); 
+
+            Syntax.setParentForChildren(this);
+        }
+
+    public accept(visitor: ISyntaxVisitor): any {
+        return visitor.visitIfStatement(this);
+    }
+
+    public kind(): SyntaxKind {
+        return SyntaxKind.IfStatement;
+    }
+
+    public childCount(): number {
+        return 6;
+    }
+
+    public childAt(slot: number): ISyntaxElement {
+        switch (slot) {
+            case 0: return this.ifKeyword;
+            case 1: return this.openParenToken;
+            case 2: return this.condition;
+            case 3: return this.closeParenToken;
+            case 4: return this.statement;
+            case 5: return this.elseClause;
+            default: throw Errors.invalidOperation();
+        }
+    }
+
+    public isStatement(): boolean {
+        return true;
+    }
+
+    public isModuleElement(): boolean {
+        return true;
+    }
+
+    public update(ifKeyword: ISyntaxToken,
+                  openParenToken: ISyntaxToken,
+                  condition: IExpressionSyntax,
+                  closeParenToken: ISyntaxToken,
+                  statement: IStatementSyntax,
+                  elseClause: ElseClauseSyntax): IfStatementSyntax {
+        if (this.ifKeyword === ifKeyword && this.openParenToken === openParenToken && this.condition === condition && this.closeParenToken === closeParenToken && this.statement === statement && this.elseClause === elseClause) {
+            return this;
+        }
+
+        return new IfStatementSyntax(ifKeyword, openParenToken, condition, closeParenToken, statement, elseClause, /*parsedInStrictMode:*/ this.parsedInStrictMode());
+    }
+
+    public static create(ifKeyword: ISyntaxToken,
+                         openParenToken: ISyntaxToken,
+                         condition: IExpressionSyntax,
+                         closeParenToken: ISyntaxToken,
+                         statement: IStatementSyntax): IfStatementSyntax {
+        return new IfStatementSyntax(ifKeyword, openParenToken, condition, closeParenToken, statement, null, /*parsedInStrictMode:*/ false);
+    }
+
+    public static create1(condition: IExpressionSyntax,
+                          statement: IStatementSyntax): IfStatementSyntax {
+        return new IfStatementSyntax(Syntax.token(SyntaxKind.IfKeyword), Syntax.token(SyntaxKind.OpenParenToken), condition, Syntax.token(SyntaxKind.CloseParenToken), statement, null, /*parsedInStrictMode:*/ false);
+    }
+
+    public withLeadingTrivia(trivia: ISyntaxTriviaList): IfStatementSyntax {
+        return <IfStatementSyntax>super.withLeadingTrivia(trivia);
+    }
+
+    public withTrailingTrivia(trivia: ISyntaxTriviaList): IfStatementSyntax {
+        return <IfStatementSyntax>super.withTrailingTrivia(trivia);
+    }
+
+    public withIfKeyword(ifKeyword: ISyntaxToken): IfStatementSyntax {
+        return this.update(ifKeyword, this.openParenToken, this.condition, this.closeParenToken, this.statement, this.elseClause);
+    }
+
+    public withOpenParenToken(openParenToken: ISyntaxToken): IfStatementSyntax {
+        return this.update(this.ifKeyword, openParenToken, this.condition, this.closeParenToken, this.statement, this.elseClause);
+    }
+
+    public withCondition(condition: IExpressionSyntax): IfStatementSyntax {
+        return this.update(this.ifKeyword, this.openParenToken, condition, this.closeParenToken, this.statement, this.elseClause);
+    }
+
+    public withCloseParenToken(closeParenToken: ISyntaxToken): IfStatementSyntax {
+        return this.update(this.ifKeyword, this.openParenToken, this.condition, closeParenToken, this.statement, this.elseClause);
+    }
+
+    public withStatement(statement: IStatementSyntax): IfStatementSyntax {
+        return this.update(this.ifKeyword, this.openParenToken, this.condition, this.closeParenToken, statement, this.elseClause);
+    }
+
+    public withElseClause(elseClause: ElseClauseSyntax): IfStatementSyntax {
+        return this.update(this.ifKeyword, this.openParenToken, this.condition, this.closeParenToken, this.statement, elseClause);
+    }
+
+    public isTypeScriptSpecific(): boolean {
+        if (this.condition.isTypeScriptSpecific()) { return true; }
+        if (this.statement.isTypeScriptSpecific()) { return true; }
+        if (this.elseClause !== null && this.elseClause.isTypeScriptSpecific()) { return true; }
+        return false;
+    }
+    }
+
+    export class ExpressionStatementSyntax extends SyntaxNode implements IStatementSyntax {
+
+        constructor(public expression: IExpressionSyntax,
+                    public semicolonToken: ISyntaxToken,
+                    parsedInStrictMode: boolean) {
+            super(parsedInStrictMode); 
+
+            Syntax.setParentForChildren(this);
+        }
+
+    public accept(visitor: ISyntaxVisitor): any {
+        return visitor.visitExpressionStatement(this);
+    }
+
+    public kind(): SyntaxKind {
+        return SyntaxKind.ExpressionStatement;
+    }
+
+    public childCount(): number {
+        return 2;
+    }
+
+    public childAt(slot: number): ISyntaxElement {
+        switch (slot) {
+            case 0: return this.expression;
+            case 1: return this.semicolonToken;
+            default: throw Errors.invalidOperation();
+        }
+    }
+
+    public isStatement(): boolean {
+        return true;
+    }
+
+    public isModuleElement(): boolean {
+        return true;
+    }
+
+    public update(expression: IExpressionSyntax,
+                  semicolonToken: ISyntaxToken): ExpressionStatementSyntax {
+        if (this.expression === expression && this.semicolonToken === semicolonToken) {
+            return this;
+        }
+
+        return new ExpressionStatementSyntax(expression, semicolonToken, /*parsedInStrictMode:*/ this.parsedInStrictMode());
+    }
+
+    public static create1(expression: IExpressionSyntax): ExpressionStatementSyntax {
+        return new ExpressionStatementSyntax(expression, Syntax.token(SyntaxKind.SemicolonToken), /*parsedInStrictMode:*/ false);
+    }
+
+    public withLeadingTrivia(trivia: ISyntaxTriviaList): ExpressionStatementSyntax {
+        return <ExpressionStatementSyntax>super.withLeadingTrivia(trivia);
+    }
+
+    public withTrailingTrivia(trivia: ISyntaxTriviaList): ExpressionStatementSyntax {
+        return <ExpressionStatementSyntax>super.withTrailingTrivia(trivia);
+    }
+
+    public withExpression(expression: IExpressionSyntax): ExpressionStatementSyntax {
+        return this.update(expression, this.semicolonToken);
+    }
+
+    public withSemicolonToken(semicolonToken: ISyntaxToken): ExpressionStatementSyntax {
+        return this.update(this.expression, semicolonToken);
+    }
+
+    public isTypeScriptSpecific(): boolean {
+        if (this.expression.isTypeScriptSpecific()) { return true; }
+        return false;
+    }
+    }
+
+    export class ConstructorDeclarationSyntax extends SyntaxNode implements IClassElementSyntax {
+
+        constructor(public modifiers: ISyntaxList,
+                    public constructorKeyword: ISyntaxToken,
+                    public parameterList: ParameterListSyntax,
+                    public block: BlockSyntax,
+                    public semicolonToken: ISyntaxToken,
+                    parsedInStrictMode: boolean) {
+            super(parsedInStrictMode); 
+
+            Syntax.setParentForChildren(this);
+        }
+
+    public accept(visitor: ISyntaxVisitor): any {
+        return visitor.visitConstructorDeclaration(this);
+    }
+
+    public kind(): SyntaxKind {
+        return SyntaxKind.ConstructorDeclaration;
+    }
+
+    public childCount(): number {
+        return 5;
+    }
+
+    public childAt(slot: number): ISyntaxElement {
+        switch (slot) {
+            case 0: return this.modifiers;
+            case 1: return this.constructorKeyword;
+            case 2: return this.parameterList;
+            case 3: return this.block;
+            case 4: return this.semicolonToken;
+            default: throw Errors.invalidOperation();
+        }
+    }
+
+    public isClassElement(): boolean {
+        return true;
+    }
+
+    public update(modifiers: ISyntaxList,
+                  constructorKeyword: ISyntaxToken,
+                  parameterList: ParameterListSyntax,
+                  block: BlockSyntax,
+                  semicolonToken: ISyntaxToken): ConstructorDeclarationSyntax {
+        if (this.modifiers === modifiers && this.constructorKeyword === constructorKeyword && this.parameterList === parameterList && this.block === block && this.semicolonToken === semicolonToken) {
+            return this;
+        }
+
+        return new ConstructorDeclarationSyntax(modifiers, constructorKeyword, parameterList, block, semicolonToken, /*parsedInStrictMode:*/ this.parsedInStrictMode());
+    }
+
+    public static create(constructorKeyword: ISyntaxToken,
+                         parameterList: ParameterListSyntax): ConstructorDeclarationSyntax {
+        return new ConstructorDeclarationSyntax(Syntax.emptyList, constructorKeyword, parameterList, null, null, /*parsedInStrictMode:*/ false);
+    }
+
+    public static create1(): ConstructorDeclarationSyntax {
+        return new ConstructorDeclarationSyntax(Syntax.emptyList, Syntax.token(SyntaxKind.ConstructorKeyword), ParameterListSyntax.create1(), null, null, /*parsedInStrictMode:*/ false);
+    }
+
+    public withLeadingTrivia(trivia: ISyntaxTriviaList): ConstructorDeclarationSyntax {
+        return <ConstructorDeclarationSyntax>super.withLeadingTrivia(trivia);
+    }
+
+    public withTrailingTrivia(trivia: ISyntaxTriviaList): ConstructorDeclarationSyntax {
+        return <ConstructorDeclarationSyntax>super.withTrailingTrivia(trivia);
+    }
+
+    public withModifiers(modifiers: ISyntaxList): ConstructorDeclarationSyntax {
+        return this.update(modifiers, this.constructorKeyword, this.parameterList, this.block, this.semicolonToken);
+    }
+
+    public withModifier(modifier: ISyntaxToken): ConstructorDeclarationSyntax {
+        return this.withModifiers(Syntax.list([modifier]));
+    }
+
+    public withConstructorKeyword(constructorKeyword: ISyntaxToken): ConstructorDeclarationSyntax {
+        return this.update(this.modifiers, constructorKeyword, this.parameterList, this.block, this.semicolonToken);
+    }
+
+    public withParameterList(parameterList: ParameterListSyntax): ConstructorDeclarationSyntax {
+        return this.update(this.modifiers, this.constructorKeyword, parameterList, this.block, this.semicolonToken);
+    }
+
+    public withBlock(block: BlockSyntax): ConstructorDeclarationSyntax {
+        return this.update(this.modifiers, this.constructorKeyword, this.parameterList, block, this.semicolonToken);
+    }
+
+    public withSemicolonToken(semicolonToken: ISyntaxToken): ConstructorDeclarationSyntax {
+        return this.update(this.modifiers, this.constructorKeyword, this.parameterList, this.block, semicolonToken);
+    }
+
+    public isTypeScriptSpecific(): boolean {
+        return true;
+    }
+    }
+
+    export class MemberFunctionDeclarationSyntax extends SyntaxNode implements IMemberDeclarationSyntax {
+
+        constructor(public modifiers: ISyntaxList,
+                    public propertyName: ISyntaxToken,
+                    public callSignature: CallSignatureSyntax,
+                    public block: BlockSyntax,
+                    public semicolonToken: ISyntaxToken,
+                    parsedInStrictMode: boolean) {
+            super(parsedInStrictMode); 
+
+            Syntax.setParentForChildren(this);
+        }
+
+    public accept(visitor: ISyntaxVisitor): any {
+        return visitor.visitMemberFunctionDeclaration(this);
+    }
+
+    public kind(): SyntaxKind {
+        return SyntaxKind.MemberFunctionDeclaration;
+    }
+
+    public childCount(): number {
+        return 5;
+    }
+
+    public childAt(slot: number): ISyntaxElement {
+        switch (slot) {
+            case 0: return this.modifiers;
+            case 1: return this.propertyName;
+            case 2: return this.callSignature;
+            case 3: return this.block;
+            case 4: return this.semicolonToken;
+            default: throw Errors.invalidOperation();
+        }
+    }
+
+    public isMemberDeclaration(): boolean {
+        return true;
+    }
+
+    public isClassElement(): boolean {
+        return true;
+    }
+
+    public update(modifiers: ISyntaxList,
+                  propertyName: ISyntaxToken,
+                  callSignature: CallSignatureSyntax,
+                  block: BlockSyntax,
+                  semicolonToken: ISyntaxToken): MemberFunctionDeclarationSyntax {
+        if (this.modifiers === modifiers && this.propertyName === propertyName && this.callSignature === callSignature && this.block === block && this.semicolonToken === semicolonToken) {
+            return this;
+        }
+
+        return new MemberFunctionDeclarationSyntax(modifiers, propertyName, callSignature, block, semicolonToken, /*parsedInStrictMode:*/ this.parsedInStrictMode());
+    }
+
+    public static create(propertyName: ISyntaxToken,
+                         callSignature: CallSignatureSyntax): MemberFunctionDeclarationSyntax {
+        return new MemberFunctionDeclarationSyntax(Syntax.emptyList, propertyName, callSignature, null, null, /*parsedInStrictMode:*/ false);
+    }
+
+    public static create1(propertyName: ISyntaxToken): MemberFunctionDeclarationSyntax {
+        return new MemberFunctionDeclarationSyntax(Syntax.emptyList, propertyName, CallSignatureSyntax.create1(), null, null, /*parsedInStrictMode:*/ false);
+    }
+
+    public withLeadingTrivia(trivia: ISyntaxTriviaList): MemberFunctionDeclarationSyntax {
+        return <MemberFunctionDeclarationSyntax>super.withLeadingTrivia(trivia);
+    }
+
+    public withTrailingTrivia(trivia: ISyntaxTriviaList): MemberFunctionDeclarationSyntax {
+        return <MemberFunctionDeclarationSyntax>super.withTrailingTrivia(trivia);
+    }
+
+    public withModifiers(modifiers: ISyntaxList): MemberFunctionDeclarationSyntax {
+        return this.update(modifiers, this.propertyName, this.callSignature, this.block, this.semicolonToken);
+    }
+
+    public withModifier(modifier: ISyntaxToken): MemberFunctionDeclarationSyntax {
+        return this.withModifiers(Syntax.list([modifier]));
+    }
+
+    public withPropertyName(propertyName: ISyntaxToken): MemberFunctionDeclarationSyntax {
+        return this.update(this.modifiers, propertyName, this.callSignature, this.block, this.semicolonToken);
+    }
+
+    public withCallSignature(callSignature: CallSignatureSyntax): MemberFunctionDeclarationSyntax {
+        return this.update(this.modifiers, this.propertyName, callSignature, this.block, this.semicolonToken);
+    }
+
+    public withBlock(block: BlockSyntax): MemberFunctionDeclarationSyntax {
+        return this.update(this.modifiers, this.propertyName, this.callSignature, block, this.semicolonToken);
+    }
+
+    public withSemicolonToken(semicolonToken: ISyntaxToken): MemberFunctionDeclarationSyntax {
+        return this.update(this.modifiers, this.propertyName, this.callSignature, this.block, semicolonToken);
+    }
+
+    public isTypeScriptSpecific(): boolean {
+        return true;
+    }
+    }
+
+    export class GetAccessorSyntax extends SyntaxNode implements IMemberDeclarationSyntax, IPropertyAssignmentSyntax {
+
+        constructor(public modifiers: ISyntaxList,
+                    public getKeyword: ISyntaxToken,
+                    public propertyName: ISyntaxToken,
+                    public parameterList: ParameterListSyntax,
+                    public typeAnnotation: TypeAnnotationSyntax,
+                    public block: BlockSyntax,
+                    parsedInStrictMode: boolean) {
+            super(parsedInStrictMode); 
+
+            Syntax.setParentForChildren(this);
+        }
+
+    public accept(visitor: ISyntaxVisitor): any {
+        return visitor.visitGetAccessor(this);
+    }
+
+    public kind(): SyntaxKind {
+        return SyntaxKind.GetAccessor;
+    }
+
+    public childCount(): number {
+        return 6;
+    }
+
+    public childAt(slot: number): ISyntaxElement {
+        switch (slot) {
+            case 0: return this.modifiers;
+            case 1: return this.getKeyword;
+            case 2: return this.propertyName;
+            case 3: return this.parameterList;
+            case 4: return this.typeAnnotation;
+            case 5: return this.block;
+            default: throw Errors.invalidOperation();
+        }
+    }
+
+    public isMemberDeclaration(): boolean {
+        return true;
+    }
+
+    public isPropertyAssignment(): boolean {
+        return true;
+    }
+
+    public isClassElement(): boolean {
+        return true;
+    }
+
+    public update(modifiers: ISyntaxList,
+                  getKeyword: ISyntaxToken,
+                  propertyName: ISyntaxToken,
+                  parameterList: ParameterListSyntax,
+                  typeAnnotation: TypeAnnotationSyntax,
+                  block: BlockSyntax): GetAccessorSyntax {
+        if (this.modifiers === modifiers && this.getKeyword === getKeyword && this.propertyName === propertyName && this.parameterList === parameterList && this.typeAnnotation === typeAnnotation && this.block === block) {
+            return this;
+        }
+
+        return new GetAccessorSyntax(modifiers, getKeyword, propertyName, parameterList, typeAnnotation, block, /*parsedInStrictMode:*/ this.parsedInStrictMode());
+    }
+
+    public static create(getKeyword: ISyntaxToken,
+                         propertyName: ISyntaxToken,
+                         parameterList: ParameterListSyntax,
+                         block: BlockSyntax): GetAccessorSyntax {
+        return new GetAccessorSyntax(Syntax.emptyList, getKeyword, propertyName, parameterList, null, block, /*parsedInStrictMode:*/ false);
+    }
+
+    public static create1(propertyName: ISyntaxToken): GetAccessorSyntax {
+        return new GetAccessorSyntax(Syntax.emptyList, Syntax.token(SyntaxKind.GetKeyword), propertyName, ParameterListSyntax.create1(), null, BlockSyntax.create1(), /*parsedInStrictMode:*/ false);
+    }
+
+    public withLeadingTrivia(trivia: ISyntaxTriviaList): GetAccessorSyntax {
+        return <GetAccessorSyntax>super.withLeadingTrivia(trivia);
+    }
+
+    public withTrailingTrivia(trivia: ISyntaxTriviaList): GetAccessorSyntax {
+        return <GetAccessorSyntax>super.withTrailingTrivia(trivia);
+    }
+
+    public withModifiers(modifiers: ISyntaxList): GetAccessorSyntax {
+        return this.update(modifiers, this.getKeyword, this.propertyName, this.parameterList, this.typeAnnotation, this.block);
+    }
+
+    public withModifier(modifier: ISyntaxToken): GetAccessorSyntax {
+        return this.withModifiers(Syntax.list([modifier]));
+    }
+
+    public withGetKeyword(getKeyword: ISyntaxToken): GetAccessorSyntax {
+        return this.update(this.modifiers, getKeyword, this.propertyName, this.parameterList, this.typeAnnotation, this.block);
+    }
+
+    public withPropertyName(propertyName: ISyntaxToken): GetAccessorSyntax {
+        return this.update(this.modifiers, this.getKeyword, propertyName, this.parameterList, this.typeAnnotation, this.block);
+    }
+
+    public withParameterList(parameterList: ParameterListSyntax): GetAccessorSyntax {
+        return this.update(this.modifiers, this.getKeyword, this.propertyName, parameterList, this.typeAnnotation, this.block);
+    }
+
+    public withTypeAnnotation(typeAnnotation: TypeAnnotationSyntax): GetAccessorSyntax {
+        return this.update(this.modifiers, this.getKeyword, this.propertyName, this.parameterList, typeAnnotation, this.block);
+    }
+
+    public withBlock(block: BlockSyntax): GetAccessorSyntax {
+        return this.update(this.modifiers, this.getKeyword, this.propertyName, this.parameterList, this.typeAnnotation, block);
+    }
+
+    public isTypeScriptSpecific(): boolean {
+        if (this.modifiers.childCount() > 0) { return true; }
+        if (this.parameterList.isTypeScriptSpecific()) { return true; }
+        if (this.typeAnnotation !== null) { return true; }
+        if (this.block.isTypeScriptSpecific()) { return true; }
+        return false;
+    }
+    }
+
+    export class SetAccessorSyntax extends SyntaxNode implements IMemberDeclarationSyntax, IPropertyAssignmentSyntax {
+
+        constructor(public modifiers: ISyntaxList,
+                    public setKeyword: ISyntaxToken,
+                    public propertyName: ISyntaxToken,
+                    public parameterList: ParameterListSyntax,
+                    public block: BlockSyntax,
+                    parsedInStrictMode: boolean) {
+            super(parsedInStrictMode); 
+
+            Syntax.setParentForChildren(this);
+        }
+
+    public accept(visitor: ISyntaxVisitor): any {
+        return visitor.visitSetAccessor(this);
+    }
+
+    public kind(): SyntaxKind {
+        return SyntaxKind.SetAccessor;
+    }
+
+    public childCount(): number {
+        return 5;
+    }
+
+    public childAt(slot: number): ISyntaxElement {
+        switch (slot) {
+            case 0: return this.modifiers;
+            case 1: return this.setKeyword;
+            case 2: return this.propertyName;
+            case 3: return this.parameterList;
+            case 4: return this.block;
+            default: throw Errors.invalidOperation();
+        }
+    }
+
+    public isMemberDeclaration(): boolean {
+        return true;
+    }
+
+    public isPropertyAssignment(): boolean {
+        return true;
+    }
+
+    public isClassElement(): boolean {
+        return true;
+    }
+
+    public update(modifiers: ISyntaxList,
+                  setKeyword: ISyntaxToken,
+                  propertyName: ISyntaxToken,
+                  parameterList: ParameterListSyntax,
+                  block: BlockSyntax): SetAccessorSyntax {
+        if (this.modifiers === modifiers && this.setKeyword === setKeyword && this.propertyName === propertyName && this.parameterList === parameterList && this.block === block) {
+            return this;
+        }
+
+        return new SetAccessorSyntax(modifiers, setKeyword, propertyName, parameterList, block, /*parsedInStrictMode:*/ this.parsedInStrictMode());
+    }
+
+    public static create(setKeyword: ISyntaxToken,
+                         propertyName: ISyntaxToken,
+                         parameterList: ParameterListSyntax,
+                         block: BlockSyntax): SetAccessorSyntax {
+        return new SetAccessorSyntax(Syntax.emptyList, setKeyword, propertyName, parameterList, block, /*parsedInStrictMode:*/ false);
+    }
+
+    public static create1(propertyName: ISyntaxToken): SetAccessorSyntax {
+        return new SetAccessorSyntax(Syntax.emptyList, Syntax.token(SyntaxKind.SetKeyword), propertyName, ParameterListSyntax.create1(), BlockSyntax.create1(), /*parsedInStrictMode:*/ false);
+    }
+
+    public withLeadingTrivia(trivia: ISyntaxTriviaList): SetAccessorSyntax {
+        return <SetAccessorSyntax>super.withLeadingTrivia(trivia);
+    }
+
+    public withTrailingTrivia(trivia: ISyntaxTriviaList): SetAccessorSyntax {
+        return <SetAccessorSyntax>super.withTrailingTrivia(trivia);
+    }
+
+    public withModifiers(modifiers: ISyntaxList): SetAccessorSyntax {
+        return this.update(modifiers, this.setKeyword, this.propertyName, this.parameterList, this.block);
+    }
+
+    public withModifier(modifier: ISyntaxToken): SetAccessorSyntax {
+        return this.withModifiers(Syntax.list([modifier]));
+    }
+
+    public withSetKeyword(setKeyword: ISyntaxToken): SetAccessorSyntax {
+        return this.update(this.modifiers, setKeyword, this.propertyName, this.parameterList, this.block);
+    }
+
+    public withPropertyName(propertyName: ISyntaxToken): SetAccessorSyntax {
+        return this.update(this.modifiers, this.setKeyword, propertyName, this.parameterList, this.block);
+    }
+
+    public withParameterList(parameterList: ParameterListSyntax): SetAccessorSyntax {
+        return this.update(this.modifiers, this.setKeyword, this.propertyName, parameterList, this.block);
+    }
+
+    public withBlock(block: BlockSyntax): SetAccessorSyntax {
+        return this.update(this.modifiers, this.setKeyword, this.propertyName, this.parameterList, block);
+    }
+
+    public isTypeScriptSpecific(): boolean {
+        return true;
+    }
+    }
+
+    export class MemberVariableDeclarationSyntax extends SyntaxNode implements IMemberDeclarationSyntax {
+
+        constructor(public modifiers: ISyntaxList,
+                    public variableDeclarator: VariableDeclaratorSyntax,
+                    public semicolonToken: ISyntaxToken,
+                    parsedInStrictMode: boolean) {
+            super(parsedInStrictMode); 
+
+            Syntax.setParentForChildren(this);
+        }
+
+    public accept(visitor: ISyntaxVisitor): any {
+        return visitor.visitMemberVariableDeclaration(this);
+    }
+
+    public kind(): SyntaxKind {
+        return SyntaxKind.MemberVariableDeclaration;
+    }
+
+    public childCount(): number {
+        return 3;
+    }
+
+    public childAt(slot: number): ISyntaxElement {
+        switch (slot) {
+            case 0: return this.modifiers;
+            case 1: return this.variableDeclarator;
+            case 2: return this.semicolonToken;
+            default: throw Errors.invalidOperation();
+        }
+    }
+
+    public isMemberDeclaration(): boolean {
+        return true;
+    }
+
+    public isClassElement(): boolean {
+        return true;
+    }
+
+    public update(modifiers: ISyntaxList,
+                  variableDeclarator: VariableDeclaratorSyntax,
+                  semicolonToken: ISyntaxToken): MemberVariableDeclarationSyntax {
+        if (this.modifiers === modifiers && this.variableDeclarator === variableDeclarator && this.semicolonToken === semicolonToken) {
+            return this;
+        }
+
+        return new MemberVariableDeclarationSyntax(modifiers, variableDeclarator, semicolonToken, /*parsedInStrictMode:*/ this.parsedInStrictMode());
+    }
+
+    public static create(variableDeclarator: VariableDeclaratorSyntax,
+                         semicolonToken: ISyntaxToken): MemberVariableDeclarationSyntax {
+        return new MemberVariableDeclarationSyntax(Syntax.emptyList, variableDeclarator, semicolonToken, /*parsedInStrictMode:*/ false);
+    }
+
+    public static create1(variableDeclarator: VariableDeclaratorSyntax): MemberVariableDeclarationSyntax {
+        return new MemberVariableDeclarationSyntax(Syntax.emptyList, variableDeclarator, Syntax.token(SyntaxKind.SemicolonToken), /*parsedInStrictMode:*/ false);
+    }
+
+    public withLeadingTrivia(trivia: ISyntaxTriviaList): MemberVariableDeclarationSyntax {
+        return <MemberVariableDeclarationSyntax>super.withLeadingTrivia(trivia);
+    }
+
+    public withTrailingTrivia(trivia: ISyntaxTriviaList): MemberVariableDeclarationSyntax {
+        return <MemberVariableDeclarationSyntax>super.withTrailingTrivia(trivia);
+    }
+
+    public withModifiers(modifiers: ISyntaxList): MemberVariableDeclarationSyntax {
+        return this.update(modifiers, this.variableDeclarator, this.semicolonToken);
+    }
+
+    public withModifier(modifier: ISyntaxToken): MemberVariableDeclarationSyntax {
+        return this.withModifiers(Syntax.list([modifier]));
+    }
+
+    public withVariableDeclarator(variableDeclarator: VariableDeclaratorSyntax): MemberVariableDeclarationSyntax {
+        return this.update(this.modifiers, variableDeclarator, this.semicolonToken);
+    }
+
+    public withSemicolonToken(semicolonToken: ISyntaxToken): MemberVariableDeclarationSyntax {
+        return this.update(this.modifiers, this.variableDeclarator, semicolonToken);
+    }
+
+    public isTypeScriptSpecific(): boolean {
+        return true;
+    }
+    }
+
+    export class IndexMemberDeclarationSyntax extends SyntaxNode implements IClassElementSyntax {
+
+        constructor(public modifiers: ISyntaxList,
+                    public indexSignature: IndexSignatureSyntax,
+                    public semicolonToken: ISyntaxToken,
+                    parsedInStrictMode: boolean) {
+            super(parsedInStrictMode); 
+
+            Syntax.setParentForChildren(this);
+        }
+
+    public accept(visitor: ISyntaxVisitor): any {
+        return visitor.visitIndexMemberDeclaration(this);
+    }
+
+    public kind(): SyntaxKind {
+        return SyntaxKind.IndexMemberDeclaration;
+    }
+
+    public childCount(): number {
+        return 3;
+    }
+
+    public childAt(slot: number): ISyntaxElement {
+        switch (slot) {
+            case 0: return this.modifiers;
+            case 1: return this.indexSignature;
+            case 2: return this.semicolonToken;
+            default: throw Errors.invalidOperation();
+        }
+    }
+
+    public isClassElement(): boolean {
+        return true;
+    }
+
+    public update(modifiers: ISyntaxList,
+                  indexSignature: IndexSignatureSyntax,
+                  semicolonToken: ISyntaxToken): IndexMemberDeclarationSyntax {
+        if (this.modifiers === modifiers && this.indexSignature === indexSignature && this.semicolonToken === semicolonToken) {
+            return this;
+        }
+
+        return new IndexMemberDeclarationSyntax(modifiers, indexSignature, semicolonToken, /*parsedInStrictMode:*/ this.parsedInStrictMode());
+    }
+
+    public static create(indexSignature: IndexSignatureSyntax,
+                         semicolonToken: ISyntaxToken): IndexMemberDeclarationSyntax {
+        return new IndexMemberDeclarationSyntax(Syntax.emptyList, indexSignature, semicolonToken, /*parsedInStrictMode:*/ false);
+    }
+
+    public static create1(indexSignature: IndexSignatureSyntax): IndexMemberDeclarationSyntax {
+        return new IndexMemberDeclarationSyntax(Syntax.emptyList, indexSignature, Syntax.token(SyntaxKind.SemicolonToken), /*parsedInStrictMode:*/ false);
+    }
+
+    public withLeadingTrivia(trivia: ISyntaxTriviaList): IndexMemberDeclarationSyntax {
+        return <IndexMemberDeclarationSyntax>super.withLeadingTrivia(trivia);
+    }
+
+    public withTrailingTrivia(trivia: ISyntaxTriviaList): IndexMemberDeclarationSyntax {
+        return <IndexMemberDeclarationSyntax>super.withTrailingTrivia(trivia);
+    }
+
+    public withModifiers(modifiers: ISyntaxList): IndexMemberDeclarationSyntax {
+        return this.update(modifiers, this.indexSignature, this.semicolonToken);
+    }
+
+    public withModifier(modifier: ISyntaxToken): IndexMemberDeclarationSyntax {
+        return this.withModifiers(Syntax.list([modifier]));
+    }
+
+    public withIndexSignature(indexSignature: IndexSignatureSyntax): IndexMemberDeclarationSyntax {
+        return this.update(this.modifiers, indexSignature, this.semicolonToken);
+    }
+
+    public withSemicolonToken(semicolonToken: ISyntaxToken): IndexMemberDeclarationSyntax {
+        return this.update(this.modifiers, this.indexSignature, semicolonToken);
+    }
+
+    public isTypeScriptSpecific(): boolean {
+        return true;
+    }
+    }
+
+    export class ThrowStatementSyntax extends SyntaxNode implements IStatementSyntax {
+
+        constructor(public throwKeyword: ISyntaxToken,
+                    public expression: IExpressionSyntax,
+                    public semicolonToken: ISyntaxToken,
+                    parsedInStrictMode: boolean) {
+            super(parsedInStrictMode); 
+
+            Syntax.setParentForChildren(this);
+        }
+
+    public accept(visitor: ISyntaxVisitor): any {
+        return visitor.visitThrowStatement(this);
+    }
+
+    public kind(): SyntaxKind {
+        return SyntaxKind.ThrowStatement;
+    }
+
+    public childCount(): number {
+        return 3;
+    }
+
+    public childAt(slot: number): ISyntaxElement {
+        switch (slot) {
+            case 0: return this.throwKeyword;
+            case 1: return this.expression;
+            case 2: return this.semicolonToken;
+            default: throw Errors.invalidOperation();
+        }
+    }
+
+    public isStatement(): boolean {
+        return true;
+    }
+
+    public isModuleElement(): boolean {
+        return true;
+    }
+
+    public update(throwKeyword: ISyntaxToken,
+                  expression: IExpressionSyntax,
+                  semicolonToken: ISyntaxToken): ThrowStatementSyntax {
+        if (this.throwKeyword === throwKeyword && this.expression === expression && this.semicolonToken === semicolonToken) {
+            return this;
+        }
+
+        return new ThrowStatementSyntax(throwKeyword, expression, semicolonToken, /*parsedInStrictMode:*/ this.parsedInStrictMode());
+    }
+
+    public static create1(expression: IExpressionSyntax): ThrowStatementSyntax {
+        return new ThrowStatementSyntax(Syntax.token(SyntaxKind.ThrowKeyword), expression, Syntax.token(SyntaxKind.SemicolonToken), /*parsedInStrictMode:*/ false);
+    }
+
+    public withLeadingTrivia(trivia: ISyntaxTriviaList): ThrowStatementSyntax {
+        return <ThrowStatementSyntax>super.withLeadingTrivia(trivia);
+    }
+
+    public withTrailingTrivia(trivia: ISyntaxTriviaList): ThrowStatementSyntax {
+        return <ThrowStatementSyntax>super.withTrailingTrivia(trivia);
+    }
+
+    public withThrowKeyword(throwKeyword: ISyntaxToken): ThrowStatementSyntax {
+        return this.update(throwKeyword, this.expression, this.semicolonToken);
+    }
+
+    public withExpression(expression: IExpressionSyntax): ThrowStatementSyntax {
+        return this.update(this.throwKeyword, expression, this.semicolonToken);
+    }
+
+    public withSemicolonToken(semicolonToken: ISyntaxToken): ThrowStatementSyntax {
+        return this.update(this.throwKeyword, this.expression, semicolonToken);
+    }
+
+    public isTypeScriptSpecific(): boolean {
+        if (this.expression.isTypeScriptSpecific()) { return true; }
+        return false;
+    }
+    }
+
+    export class ReturnStatementSyntax extends SyntaxNode implements IStatementSyntax {
+
+        constructor(public returnKeyword: ISyntaxToken,
+                    public expression: IExpressionSyntax,
+                    public semicolonToken: ISyntaxToken,
+                    parsedInStrictMode: boolean) {
+            super(parsedInStrictMode); 
+
+            Syntax.setParentForChildren(this);
+        }
+
+    public accept(visitor: ISyntaxVisitor): any {
+        return visitor.visitReturnStatement(this);
+    }
+
+    public kind(): SyntaxKind {
+        return SyntaxKind.ReturnStatement;
+    }
+
+    public childCount(): number {
+        return 3;
+    }
+
+    public childAt(slot: number): ISyntaxElement {
+        switch (slot) {
+            case 0: return this.returnKeyword;
+            case 1: return this.expression;
+            case 2: return this.semicolonToken;
+            default: throw Errors.invalidOperation();
+        }
+    }
+
+    public isStatement(): boolean {
+        return true;
+    }
+
+    public isModuleElement(): boolean {
+        return true;
+    }
+
+    public update(returnKeyword: ISyntaxToken,
+                  expression: IExpressionSyntax,
+                  semicolonToken: ISyntaxToken): ReturnStatementSyntax {
+        if (this.returnKeyword === returnKeyword && this.expression === expression && this.semicolonToken === semicolonToken) {
+            return this;
+        }
+
+        return new ReturnStatementSyntax(returnKeyword, expression, semicolonToken, /*parsedInStrictMode:*/ this.parsedInStrictMode());
+    }
+
+    public static create(returnKeyword: ISyntaxToken,
+                         semicolonToken: ISyntaxToken): ReturnStatementSyntax {
+        return new ReturnStatementSyntax(returnKeyword, null, semicolonToken, /*parsedInStrictMode:*/ false);
+    }
+
+    public static create1(): ReturnStatementSyntax {
+        return new ReturnStatementSyntax(Syntax.token(SyntaxKind.ReturnKeyword), null, Syntax.token(SyntaxKind.SemicolonToken), /*parsedInStrictMode:*/ false);
+    }
+
+    public withLeadingTrivia(trivia: ISyntaxTriviaList): ReturnStatementSyntax {
+        return <ReturnStatementSyntax>super.withLeadingTrivia(trivia);
+    }
+
+    public withTrailingTrivia(trivia: ISyntaxTriviaList): ReturnStatementSyntax {
+        return <ReturnStatementSyntax>super.withTrailingTrivia(trivia);
+    }
+
+    public withReturnKeyword(returnKeyword: ISyntaxToken): ReturnStatementSyntax {
+        return this.update(returnKeyword, this.expression, this.semicolonToken);
+    }
+
+    public withExpression(expression: IExpressionSyntax): ReturnStatementSyntax {
+        return this.update(this.returnKeyword, expression, this.semicolonToken);
+    }
+
+    public withSemicolonToken(semicolonToken: ISyntaxToken): ReturnStatementSyntax {
+        return this.update(this.returnKeyword, this.expression, semicolonToken);
+    }
+
+    public isTypeScriptSpecific(): boolean {
+        if (this.expression !== null && this.expression.isTypeScriptSpecific()) { return true; }
+        return false;
+    }
+    }
+
+    export class ObjectCreationExpressionSyntax extends SyntaxNode implements IMemberExpressionSyntax {
+
+        constructor(public newKeyword: ISyntaxToken,
+                    public expression: IMemberExpressionSyntax,
+                    public argumentList: ArgumentListSyntax,
+                    parsedInStrictMode: boolean) {
+            super(parsedInStrictMode); 
+
+            Syntax.setParentForChildren(this);
+        }
+
+    public accept(visitor: ISyntaxVisitor): any {
+        return visitor.visitObjectCreationExpression(this);
+    }
+
+    public kind(): SyntaxKind {
+        return SyntaxKind.ObjectCreationExpression;
+    }
+
+    public childCount(): number {
+        return 3;
+    }
+
+    public childAt(slot: number): ISyntaxElement {
+        switch (slot) {
+            case 0: return this.newKeyword;
+            case 1: return this.expression;
+            case 2: return this.argumentList;
+            default: throw Errors.invalidOperation();
+        }
+    }
+
+    public isMemberExpression(): boolean {
+        return true;
+    }
+
+    public isPostfixExpression(): boolean {
+        return true;
+    }
+
+    public isUnaryExpression(): boolean {
+        return true;
+    }
+
+    public isExpression(): boolean {
+        return true;
+    }
+
+    public update(newKeyword: ISyntaxToken,
+                  expression: IMemberExpressionSyntax,
+                  argumentList: ArgumentListSyntax): ObjectCreationExpressionSyntax {
+        if (this.newKeyword === newKeyword && this.expression === expression && this.argumentList === argumentList) {
+            return this;
+        }
+
+        return new ObjectCreationExpressionSyntax(newKeyword, expression, argumentList, /*parsedInStrictMode:*/ this.parsedInStrictMode());
+    }
+
+    public static create(newKeyword: ISyntaxToken,
+                         expression: IMemberExpressionSyntax): ObjectCreationExpressionSyntax {
+        return new ObjectCreationExpressionSyntax(newKeyword, expression, null, /*parsedInStrictMode:*/ false);
+    }
+
+    public static create1(expression: IMemberExpressionSyntax): ObjectCreationExpressionSyntax {
+        return new ObjectCreationExpressionSyntax(Syntax.token(SyntaxKind.NewKeyword), expression, null, /*parsedInStrictMode:*/ false);
+    }
+
+    public withLeadingTrivia(trivia: ISyntaxTriviaList): ObjectCreationExpressionSyntax {
+        return <ObjectCreationExpressionSyntax>super.withLeadingTrivia(trivia);
+    }
+
+    public withTrailingTrivia(trivia: ISyntaxTriviaList): ObjectCreationExpressionSyntax {
+        return <ObjectCreationExpressionSyntax>super.withTrailingTrivia(trivia);
+    }
+
+    public withNewKeyword(newKeyword: ISyntaxToken): ObjectCreationExpressionSyntax {
+        return this.update(newKeyword, this.expression, this.argumentList);
+    }
+
+    public withExpression(expression: IMemberExpressionSyntax): ObjectCreationExpressionSyntax {
+        return this.update(this.newKeyword, expression, this.argumentList);
+    }
+
+    public withArgumentList(argumentList: ArgumentListSyntax): ObjectCreationExpressionSyntax {
+        return this.update(this.newKeyword, this.expression, argumentList);
+    }
+
+    public isTypeScriptSpecific(): boolean {
+        if (this.expression.isTypeScriptSpecific()) { return true; }
+        if (this.argumentList !== null && this.argumentList.isTypeScriptSpecific()) { return true; }
+        return false;
+    }
+    }
+
+    export class SwitchStatementSyntax extends SyntaxNode implements IStatementSyntax {
+
+        constructor(public switchKeyword: ISyntaxToken,
+                    public openParenToken: ISyntaxToken,
+                    public expression: IExpressionSyntax,
+                    public closeParenToken: ISyntaxToken,
+                    public openBraceToken: ISyntaxToken,
+                    public switchClauses: ISyntaxList,
+                    public closeBraceToken: ISyntaxToken,
+                    parsedInStrictMode: boolean) {
+            super(parsedInStrictMode); 
+
+            Syntax.setParentForChildren(this);
+        }
+
+    public accept(visitor: ISyntaxVisitor): any {
+        return visitor.visitSwitchStatement(this);
+    }
+
+    public kind(): SyntaxKind {
+        return SyntaxKind.SwitchStatement;
+    }
+
+    public childCount(): number {
+        return 7;
+    }
+
+    public childAt(slot: number): ISyntaxElement {
+        switch (slot) {
+            case 0: return this.switchKeyword;
+            case 1: return this.openParenToken;
+            case 2: return this.expression;
+            case 3: return this.closeParenToken;
+            case 4: return this.openBraceToken;
+            case 5: return this.switchClauses;
+            case 6: return this.closeBraceToken;
+            default: throw Errors.invalidOperation();
+        }
+    }
+
+    public isStatement(): boolean {
+        return true;
+    }
+
+    public isModuleElement(): boolean {
+        return true;
+    }
+
+    public update(switchKeyword: ISyntaxToken,
+                  openParenToken: ISyntaxToken,
+                  expression: IExpressionSyntax,
+                  closeParenToken: ISyntaxToken,
+                  openBraceToken: ISyntaxToken,
+                  switchClauses: ISyntaxList,
+                  closeBraceToken: ISyntaxToken): SwitchStatementSyntax {
+        if (this.switchKeyword === switchKeyword && this.openParenToken === openParenToken && this.expression === expression && this.closeParenToken === closeParenToken && this.openBraceToken === openBraceToken && this.switchClauses === switchClauses && this.closeBraceToken === closeBraceToken) {
+            return this;
+        }
+
+        return new SwitchStatementSyntax(switchKeyword, openParenToken, expression, closeParenToken, openBraceToken, switchClauses, closeBraceToken, /*parsedInStrictMode:*/ this.parsedInStrictMode());
+    }
+
+    public static create(switchKeyword: ISyntaxToken,
+                         openParenToken: ISyntaxToken,
+                         expression: IExpressionSyntax,
+                         closeParenToken: ISyntaxToken,
+                         openBraceToken: ISyntaxToken,
+                         closeBraceToken: ISyntaxToken): SwitchStatementSyntax {
+        return new SwitchStatementSyntax(switchKeyword, openParenToken, expression, closeParenToken, openBraceToken, Syntax.emptyList, closeBraceToken, /*parsedInStrictMode:*/ false);
+    }
+
+    public static create1(expression: IExpressionSyntax): SwitchStatementSyntax {
+        return new SwitchStatementSyntax(Syntax.token(SyntaxKind.SwitchKeyword), Syntax.token(SyntaxKind.OpenParenToken), expression, Syntax.token(SyntaxKind.CloseParenToken), Syntax.token(SyntaxKind.OpenBraceToken), Syntax.emptyList, Syntax.token(SyntaxKind.CloseBraceToken), /*parsedInStrictMode:*/ false);
+    }
+
+    public withLeadingTrivia(trivia: ISyntaxTriviaList): SwitchStatementSyntax {
+        return <SwitchStatementSyntax>super.withLeadingTrivia(trivia);
+    }
+
+    public withTrailingTrivia(trivia: ISyntaxTriviaList): SwitchStatementSyntax {
+        return <SwitchStatementSyntax>super.withTrailingTrivia(trivia);
+    }
+
+    public withSwitchKeyword(switchKeyword: ISyntaxToken): SwitchStatementSyntax {
+        return this.update(switchKeyword, this.openParenToken, this.expression, this.closeParenToken, this.openBraceToken, this.switchClauses, this.closeBraceToken);
+    }
+
+    public withOpenParenToken(openParenToken: ISyntaxToken): SwitchStatementSyntax {
+        return this.update(this.switchKeyword, openParenToken, this.expression, this.closeParenToken, this.openBraceToken, this.switchClauses, this.closeBraceToken);
+    }
+
+    public withExpression(expression: IExpressionSyntax): SwitchStatementSyntax {
+        return this.update(this.switchKeyword, this.openParenToken, expression, this.closeParenToken, this.openBraceToken, this.switchClauses, this.closeBraceToken);
+    }
+
+    public withCloseParenToken(closeParenToken: ISyntaxToken): SwitchStatementSyntax {
+        return this.update(this.switchKeyword, this.openParenToken, this.expression, closeParenToken, this.openBraceToken, this.switchClauses, this.closeBraceToken);
+    }
+
+    public withOpenBraceToken(openBraceToken: ISyntaxToken): SwitchStatementSyntax {
+        return this.update(this.switchKeyword, this.openParenToken, this.expression, this.closeParenToken, openBraceToken, this.switchClauses, this.closeBraceToken);
+    }
+
+    public withSwitchClauses(switchClauses: ISyntaxList): SwitchStatementSyntax {
+        return this.update(this.switchKeyword, this.openParenToken, this.expression, this.closeParenToken, this.openBraceToken, switchClauses, this.closeBraceToken);
+    }
+
+    public withSwitchClause(switchClause: ISwitchClauseSyntax): SwitchStatementSyntax {
+        return this.withSwitchClauses(Syntax.list([switchClause]));
+    }
+
+    public withCloseBraceToken(closeBraceToken: ISyntaxToken): SwitchStatementSyntax {
+        return this.update(this.switchKeyword, this.openParenToken, this.expression, this.closeParenToken, this.openBraceToken, this.switchClauses, closeBraceToken);
+    }
+
+    public isTypeScriptSpecific(): boolean {
+        if (this.expression.isTypeScriptSpecific()) { return true; }
+        if (this.switchClauses.isTypeScriptSpecific()) { return true; }
+        return false;
+    }
+    }
+
+    export class CaseSwitchClauseSyntax extends SyntaxNode implements ISwitchClauseSyntax {
+
+        constructor(public caseKeyword: ISyntaxToken,
+                    public expression: IExpressionSyntax,
+                    public colonToken: ISyntaxToken,
+                    public statements: ISyntaxList,
+                    parsedInStrictMode: boolean) {
+            super(parsedInStrictMode); 
+
+            Syntax.setParentForChildren(this);
+        }
+
+    public accept(visitor: ISyntaxVisitor): any {
+        return visitor.visitCaseSwitchClause(this);
+    }
+
+    public kind(): SyntaxKind {
+        return SyntaxKind.CaseSwitchClause;
+    }
+
+    public childCount(): number {
+        return 4;
+    }
+
+    public childAt(slot: number): ISyntaxElement {
+        switch (slot) {
+            case 0: return this.caseKeyword;
+            case 1: return this.expression;
+            case 2: return this.colonToken;
+            case 3: return this.statements;
+            default: throw Errors.invalidOperation();
+        }
+    }
+
+    public isSwitchClause(): boolean {
+        return true;
+    }
+
+    public update(caseKeyword: ISyntaxToken,
+                  expression: IExpressionSyntax,
+                  colonToken: ISyntaxToken,
+                  statements: ISyntaxList): CaseSwitchClauseSyntax {
+        if (this.caseKeyword === caseKeyword && this.expression === expression && this.colonToken === colonToken && this.statements === statements) {
+            return this;
+        }
+
+        return new CaseSwitchClauseSyntax(caseKeyword, expression, colonToken, statements, /*parsedInStrictMode:*/ this.parsedInStrictMode());
+    }
+
+    public static create(caseKeyword: ISyntaxToken,
+                         expression: IExpressionSyntax,
+                         colonToken: ISyntaxToken): CaseSwitchClauseSyntax {
+        return new CaseSwitchClauseSyntax(caseKeyword, expression, colonToken, Syntax.emptyList, /*parsedInStrictMode:*/ false);
+    }
+
+    public static create1(expression: IExpressionSyntax): CaseSwitchClauseSyntax {
+        return new CaseSwitchClauseSyntax(Syntax.token(SyntaxKind.CaseKeyword), expression, Syntax.token(SyntaxKind.ColonToken), Syntax.emptyList, /*parsedInStrictMode:*/ false);
+    }
+
+    public withLeadingTrivia(trivia: ISyntaxTriviaList): CaseSwitchClauseSyntax {
+        return <CaseSwitchClauseSyntax>super.withLeadingTrivia(trivia);
+    }
+
+    public withTrailingTrivia(trivia: ISyntaxTriviaList): CaseSwitchClauseSyntax {
+        return <CaseSwitchClauseSyntax>super.withTrailingTrivia(trivia);
+    }
+
+    public withCaseKeyword(caseKeyword: ISyntaxToken): CaseSwitchClauseSyntax {
+        return this.update(caseKeyword, this.expression, this.colonToken, this.statements);
+    }
+
+    public withExpression(expression: IExpressionSyntax): CaseSwitchClauseSyntax {
+        return this.update(this.caseKeyword, expression, this.colonToken, this.statements);
+    }
+
+    public withColonToken(colonToken: ISyntaxToken): CaseSwitchClauseSyntax {
+        return this.update(this.caseKeyword, this.expression, colonToken, this.statements);
+    }
+
+    public withStatements(statements: ISyntaxList): CaseSwitchClauseSyntax {
+        return this.update(this.caseKeyword, this.expression, this.colonToken, statements);
+    }
+
+    public withStatement(statement: IStatementSyntax): CaseSwitchClauseSyntax {
+        return this.withStatements(Syntax.list([statement]));
+    }
+
+    public isTypeScriptSpecific(): boolean {
+        if (this.expression.isTypeScriptSpecific()) { return true; }
+        if (this.statements.isTypeScriptSpecific()) { return true; }
+        return false;
+    }
+    }
+
+    export class DefaultSwitchClauseSyntax extends SyntaxNode implements ISwitchClauseSyntax {
+
+        constructor(public defaultKeyword: ISyntaxToken,
+                    public colonToken: ISyntaxToken,
+                    public statements: ISyntaxList,
+                    parsedInStrictMode: boolean) {
+            super(parsedInStrictMode); 
+
+            Syntax.setParentForChildren(this);
+        }
+
+    public accept(visitor: ISyntaxVisitor): any {
+        return visitor.visitDefaultSwitchClause(this);
+    }
+
+    public kind(): SyntaxKind {
+        return SyntaxKind.DefaultSwitchClause;
+    }
+
+    public childCount(): number {
+        return 3;
+    }
+
+    public childAt(slot: number): ISyntaxElement {
+        switch (slot) {
+            case 0: return this.defaultKeyword;
+            case 1: return this.colonToken;
+            case 2: return this.statements;
+            default: throw Errors.invalidOperation();
+        }
+    }
+
+    public isSwitchClause(): boolean {
+        return true;
+    }
+
+    public update(defaultKeyword: ISyntaxToken,
+                  colonToken: ISyntaxToken,
+                  statements: ISyntaxList): DefaultSwitchClauseSyntax {
+        if (this.defaultKeyword === defaultKeyword && this.colonToken === colonToken && this.statements === statements) {
+            return this;
+        }
+
+        return new DefaultSwitchClauseSyntax(defaultKeyword, colonToken, statements, /*parsedInStrictMode:*/ this.parsedInStrictMode());
+    }
+
+    public static create(defaultKeyword: ISyntaxToken,
+                         colonToken: ISyntaxToken): DefaultSwitchClauseSyntax {
+        return new DefaultSwitchClauseSyntax(defaultKeyword, colonToken, Syntax.emptyList, /*parsedInStrictMode:*/ false);
+    }
+
+    public static create1(): DefaultSwitchClauseSyntax {
+        return new DefaultSwitchClauseSyntax(Syntax.token(SyntaxKind.DefaultKeyword), Syntax.token(SyntaxKind.ColonToken), Syntax.emptyList, /*parsedInStrictMode:*/ false);
+    }
+
+    public withLeadingTrivia(trivia: ISyntaxTriviaList): DefaultSwitchClauseSyntax {
+        return <DefaultSwitchClauseSyntax>super.withLeadingTrivia(trivia);
+    }
+
+    public withTrailingTrivia(trivia: ISyntaxTriviaList): DefaultSwitchClauseSyntax {
+        return <DefaultSwitchClauseSyntax>super.withTrailingTrivia(trivia);
+    }
+
+    public withDefaultKeyword(defaultKeyword: ISyntaxToken): DefaultSwitchClauseSyntax {
+        return this.update(defaultKeyword, this.colonToken, this.statements);
+    }
+
+    public withColonToken(colonToken: ISyntaxToken): DefaultSwitchClauseSyntax {
+        return this.update(this.defaultKeyword, colonToken, this.statements);
+    }
+
+    public withStatements(statements: ISyntaxList): DefaultSwitchClauseSyntax {
+        return this.update(this.defaultKeyword, this.colonToken, statements);
+    }
+
+    public withStatement(statement: IStatementSyntax): DefaultSwitchClauseSyntax {
+        return this.withStatements(Syntax.list([statement]));
+    }
+
+    public isTypeScriptSpecific(): boolean {
+        if (this.statements.isTypeScriptSpecific()) { return true; }
+        return false;
+    }
+    }
+
+    export class BreakStatementSyntax extends SyntaxNode implements IStatementSyntax {
+
+        constructor(public breakKeyword: ISyntaxToken,
+                    public identifier: ISyntaxToken,
+                    public semicolonToken: ISyntaxToken,
+                    parsedInStrictMode: boolean) {
+            super(parsedInStrictMode); 
+
+            Syntax.setParentForChildren(this);
+        }
+
+    public accept(visitor: ISyntaxVisitor): any {
+        return visitor.visitBreakStatement(this);
+    }
+
+    public kind(): SyntaxKind {
+        return SyntaxKind.BreakStatement;
+    }
+
+    public childCount(): number {
+        return 3;
+    }
+
+    public childAt(slot: number): ISyntaxElement {
+        switch (slot) {
+            case 0: return this.breakKeyword;
+            case 1: return this.identifier;
+            case 2: return this.semicolonToken;
+            default: throw Errors.invalidOperation();
+        }
+    }
+
+    public isStatement(): boolean {
+        return true;
+    }
+
+    public isModuleElement(): boolean {
+        return true;
+    }
+
+    public update(breakKeyword: ISyntaxToken,
+                  identifier: ISyntaxToken,
+                  semicolonToken: ISyntaxToken): BreakStatementSyntax {
+        if (this.breakKeyword === breakKeyword && this.identifier === identifier && this.semicolonToken === semicolonToken) {
+            return this;
+        }
+
+        return new BreakStatementSyntax(breakKeyword, identifier, semicolonToken, /*parsedInStrictMode:*/ this.parsedInStrictMode());
+    }
+
+    public static create(breakKeyword: ISyntaxToken,
+                         semicolonToken: ISyntaxToken): BreakStatementSyntax {
+        return new BreakStatementSyntax(breakKeyword, null, semicolonToken, /*parsedInStrictMode:*/ false);
+    }
+
+    public static create1(): BreakStatementSyntax {
+        return new BreakStatementSyntax(Syntax.token(SyntaxKind.BreakKeyword), null, Syntax.token(SyntaxKind.SemicolonToken), /*parsedInStrictMode:*/ false);
+    }
+
+    public withLeadingTrivia(trivia: ISyntaxTriviaList): BreakStatementSyntax {
+        return <BreakStatementSyntax>super.withLeadingTrivia(trivia);
+    }
+
+    public withTrailingTrivia(trivia: ISyntaxTriviaList): BreakStatementSyntax {
+        return <BreakStatementSyntax>super.withTrailingTrivia(trivia);
+    }
+
+    public withBreakKeyword(breakKeyword: ISyntaxToken): BreakStatementSyntax {
+        return this.update(breakKeyword, this.identifier, this.semicolonToken);
+    }
+
+    public withIdentifier(identifier: ISyntaxToken): BreakStatementSyntax {
+        return this.update(this.breakKeyword, identifier, this.semicolonToken);
+    }
+
+    public withSemicolonToken(semicolonToken: ISyntaxToken): BreakStatementSyntax {
+        return this.update(this.breakKeyword, this.identifier, semicolonToken);
+    }
+
+    public isTypeScriptSpecific(): boolean {
+        return false;
+    }
+    }
+
+    export class ContinueStatementSyntax extends SyntaxNode implements IStatementSyntax {
+
+        constructor(public continueKeyword: ISyntaxToken,
+                    public identifier: ISyntaxToken,
+                    public semicolonToken: ISyntaxToken,
+                    parsedInStrictMode: boolean) {
+            super(parsedInStrictMode); 
+
+            Syntax.setParentForChildren(this);
+        }
+
+    public accept(visitor: ISyntaxVisitor): any {
+        return visitor.visitContinueStatement(this);
+    }
+
+    public kind(): SyntaxKind {
+        return SyntaxKind.ContinueStatement;
+    }
+
+    public childCount(): number {
+        return 3;
+    }
+
+    public childAt(slot: number): ISyntaxElement {
+        switch (slot) {
+            case 0: return this.continueKeyword;
+            case 1: return this.identifier;
+            case 2: return this.semicolonToken;
+            default: throw Errors.invalidOperation();
+        }
+    }
+
+    public isStatement(): boolean {
+        return true;
+    }
+
+    public isModuleElement(): boolean {
+        return true;
+    }
+
+    public update(continueKeyword: ISyntaxToken,
+                  identifier: ISyntaxToken,
+                  semicolonToken: ISyntaxToken): ContinueStatementSyntax {
+        if (this.continueKeyword === continueKeyword && this.identifier === identifier && this.semicolonToken === semicolonToken) {
+            return this;
+        }
+
+        return new ContinueStatementSyntax(continueKeyword, identifier, semicolonToken, /*parsedInStrictMode:*/ this.parsedInStrictMode());
+    }
+
+    public static create(continueKeyword: ISyntaxToken,
+                         semicolonToken: ISyntaxToken): ContinueStatementSyntax {
+        return new ContinueStatementSyntax(continueKeyword, null, semicolonToken, /*parsedInStrictMode:*/ false);
+    }
+
+    public static create1(): ContinueStatementSyntax {
+        return new ContinueStatementSyntax(Syntax.token(SyntaxKind.ContinueKeyword), null, Syntax.token(SyntaxKind.SemicolonToken), /*parsedInStrictMode:*/ false);
+    }
+
+    public withLeadingTrivia(trivia: ISyntaxTriviaList): ContinueStatementSyntax {
+        return <ContinueStatementSyntax>super.withLeadingTrivia(trivia);
+    }
+
+    public withTrailingTrivia(trivia: ISyntaxTriviaList): ContinueStatementSyntax {
+        return <ContinueStatementSyntax>super.withTrailingTrivia(trivia);
+    }
+
+    public withContinueKeyword(continueKeyword: ISyntaxToken): ContinueStatementSyntax {
+        return this.update(continueKeyword, this.identifier, this.semicolonToken);
+    }
+
+    public withIdentifier(identifier: ISyntaxToken): ContinueStatementSyntax {
+        return this.update(this.continueKeyword, identifier, this.semicolonToken);
+    }
+
+    public withSemicolonToken(semicolonToken: ISyntaxToken): ContinueStatementSyntax {
+        return this.update(this.continueKeyword, this.identifier, semicolonToken);
+    }
+
+    public isTypeScriptSpecific(): boolean {
+        return false;
+    }
+    }
+
+    export class ForStatementSyntax extends SyntaxNode implements IIterationStatementSyntax {
+
+        constructor(public forKeyword: ISyntaxToken,
+                    public openParenToken: ISyntaxToken,
+                    public variableDeclaration: VariableDeclarationSyntax,
+                    public initializer: IExpressionSyntax,
+                    public firstSemicolonToken: ISyntaxToken,
+                    public condition: IExpressionSyntax,
+                    public secondSemicolonToken: ISyntaxToken,
+                    public incrementor: IExpressionSyntax,
+                    public closeParenToken: ISyntaxToken,
+                    public statement: IStatementSyntax,
+                    parsedInStrictMode: boolean) {
+            super(parsedInStrictMode); 
+
+            Syntax.setParentForChildren(this);
+        }
+
+    public accept(visitor: ISyntaxVisitor): any {
+        return visitor.visitForStatement(this);
+    }
+
+    public kind(): SyntaxKind {
+        return SyntaxKind.ForStatement;
+    }
+
+    public childCount(): number {
+        return 10;
+    }
+
+    public childAt(slot: number): ISyntaxElement {
+        switch (slot) {
+            case 0: return this.forKeyword;
+            case 1: return this.openParenToken;
+            case 2: return this.variableDeclaration;
+            case 3: return this.initializer;
+            case 4: return this.firstSemicolonToken;
+            case 5: return this.condition;
+            case 6: return this.secondSemicolonToken;
+            case 7: return this.incrementor;
+            case 8: return this.closeParenToken;
+            case 9: return this.statement;
+            default: throw Errors.invalidOperation();
+        }
+    }
+
+    public isIterationStatement(): boolean {
+        return true;
+    }
+
+    public isStatement(): boolean {
+        return true;
+    }
+
+    public isModuleElement(): boolean {
+        return true;
+    }
+
+    public update(forKeyword: ISyntaxToken,
+                  openParenToken: ISyntaxToken,
+                  variableDeclaration: VariableDeclarationSyntax,
+                  initializer: IExpressionSyntax,
+                  firstSemicolonToken: ISyntaxToken,
+                  condition: IExpressionSyntax,
+                  secondSemicolonToken: ISyntaxToken,
+                  incrementor: IExpressionSyntax,
+                  closeParenToken: ISyntaxToken,
+                  statement: IStatementSyntax): ForStatementSyntax {
+        if (this.forKeyword === forKeyword && this.openParenToken === openParenToken && this.variableDeclaration === variableDeclaration && this.initializer === initializer && this.firstSemicolonToken === firstSemicolonToken && this.condition === condition && this.secondSemicolonToken === secondSemicolonToken && this.incrementor === incrementor && this.closeParenToken === closeParenToken && this.statement === statement) {
+            return this;
+        }
+
+        return new ForStatementSyntax(forKeyword, openParenToken, variableDeclaration, initializer, firstSemicolonToken, condition, secondSemicolonToken, incrementor, closeParenToken, statement, /*parsedInStrictMode:*/ this.parsedInStrictMode());
+    }
+
+    public static create(forKeyword: ISyntaxToken,
+                         openParenToken: ISyntaxToken,
+                         firstSemicolonToken: ISyntaxToken,
+                         secondSemicolonToken: ISyntaxToken,
+                         closeParenToken: ISyntaxToken,
+                         statement: IStatementSyntax): ForStatementSyntax {
+        return new ForStatementSyntax(forKeyword, openParenToken, null, null, firstSemicolonToken, null, secondSemicolonToken, null, closeParenToken, statement, /*parsedInStrictMode:*/ false);
+    }
+
+    public static create1(statement: IStatementSyntax): ForStatementSyntax {
+        return new ForStatementSyntax(Syntax.token(SyntaxKind.ForKeyword), Syntax.token(SyntaxKind.OpenParenToken), null, null, Syntax.token(SyntaxKind.SemicolonToken), null, Syntax.token(SyntaxKind.SemicolonToken), null, Syntax.token(SyntaxKind.CloseParenToken), statement, /*parsedInStrictMode:*/ false);
+    }
+
+    public withLeadingTrivia(trivia: ISyntaxTriviaList): ForStatementSyntax {
+        return <ForStatementSyntax>super.withLeadingTrivia(trivia);
+    }
+
+    public withTrailingTrivia(trivia: ISyntaxTriviaList): ForStatementSyntax {
+        return <ForStatementSyntax>super.withTrailingTrivia(trivia);
+    }
+
+    public withForKeyword(forKeyword: ISyntaxToken): ForStatementSyntax {
+        return this.update(forKeyword, this.openParenToken, this.variableDeclaration, this.initializer, this.firstSemicolonToken, this.condition, this.secondSemicolonToken, this.incrementor, this.closeParenToken, this.statement);
+    }
+
+    public withOpenParenToken(openParenToken: ISyntaxToken): ForStatementSyntax {
+        return this.update(this.forKeyword, openParenToken, this.variableDeclaration, this.initializer, this.firstSemicolonToken, this.condition, this.secondSemicolonToken, this.incrementor, this.closeParenToken, this.statement);
+    }
+
+    public withVariableDeclaration(variableDeclaration: VariableDeclarationSyntax): ForStatementSyntax {
+        return this.update(this.forKeyword, this.openParenToken, variableDeclaration, this.initializer, this.firstSemicolonToken, this.condition, this.secondSemicolonToken, this.incrementor, this.closeParenToken, this.statement);
+    }
+
+    public withInitializer(initializer: IExpressionSyntax): ForStatementSyntax {
+        return this.update(this.forKeyword, this.openParenToken, this.variableDeclaration, initializer, this.firstSemicolonToken, this.condition, this.secondSemicolonToken, this.incrementor, this.closeParenToken, this.statement);
+    }
+
+    public withFirstSemicolonToken(firstSemicolonToken: ISyntaxToken): ForStatementSyntax {
+        return this.update(this.forKeyword, this.openParenToken, this.variableDeclaration, this.initializer, firstSemicolonToken, this.condition, this.secondSemicolonToken, this.incrementor, this.closeParenToken, this.statement);
+    }
+
+    public withCondition(condition: IExpressionSyntax): ForStatementSyntax {
+        return this.update(this.forKeyword, this.openParenToken, this.variableDeclaration, this.initializer, this.firstSemicolonToken, condition, this.secondSemicolonToken, this.incrementor, this.closeParenToken, this.statement);
+    }
+
+    public withSecondSemicolonToken(secondSemicolonToken: ISyntaxToken): ForStatementSyntax {
+        return this.update(this.forKeyword, this.openParenToken, this.variableDeclaration, this.initializer, this.firstSemicolonToken, this.condition, secondSemicolonToken, this.incrementor, this.closeParenToken, this.statement);
+    }
+
+    public withIncrementor(incrementor: IExpressionSyntax): ForStatementSyntax {
+        return this.update(this.forKeyword, this.openParenToken, this.variableDeclaration, this.initializer, this.firstSemicolonToken, this.condition, this.secondSemicolonToken, incrementor, this.closeParenToken, this.statement);
+    }
+
+    public withCloseParenToken(closeParenToken: ISyntaxToken): ForStatementSyntax {
+        return this.update(this.forKeyword, this.openParenToken, this.variableDeclaration, this.initializer, this.firstSemicolonToken, this.condition, this.secondSemicolonToken, this.incrementor, closeParenToken, this.statement);
+    }
+
+    public withStatement(statement: IStatementSyntax): ForStatementSyntax {
+        return this.update(this.forKeyword, this.openParenToken, this.variableDeclaration, this.initializer, this.firstSemicolonToken, this.condition, this.secondSemicolonToken, this.incrementor, this.closeParenToken, statement);
+    }
+
+    public isTypeScriptSpecific(): boolean {
+        if (this.variableDeclaration !== null && this.variableDeclaration.isTypeScriptSpecific()) { return true; }
+        if (this.initializer !== null && this.initializer.isTypeScriptSpecific()) { return true; }
+        if (this.condition !== null && this.condition.isTypeScriptSpecific()) { return true; }
+        if (this.incrementor !== null && this.incrementor.isTypeScriptSpecific()) { return true; }
+        if (this.statement.isTypeScriptSpecific()) { return true; }
+        return false;
+    }
+    }
+
+    export class ForInStatementSyntax extends SyntaxNode implements IIterationStatementSyntax {
+
+        constructor(public forKeyword: ISyntaxToken,
+                    public openParenToken: ISyntaxToken,
+                    public variableDeclaration: VariableDeclarationSyntax,
+                    public left: IExpressionSyntax,
+                    public inKeyword: ISyntaxToken,
+                    public expression: IExpressionSyntax,
+                    public closeParenToken: ISyntaxToken,
+                    public statement: IStatementSyntax,
+                    parsedInStrictMode: boolean) {
+            super(parsedInStrictMode); 
+
+            Syntax.setParentForChildren(this);
+        }
+
+    public accept(visitor: ISyntaxVisitor): any {
+        return visitor.visitForInStatement(this);
+    }
+
+    public kind(): SyntaxKind {
+        return SyntaxKind.ForInStatement;
+    }
+
+    public childCount(): number {
+        return 8;
+    }
+
+    public childAt(slot: number): ISyntaxElement {
+        switch (slot) {
+            case 0: return this.forKeyword;
+            case 1: return this.openParenToken;
+            case 2: return this.variableDeclaration;
+            case 3: return this.left;
+            case 4: return this.inKeyword;
+            case 5: return this.expression;
+            case 6: return this.closeParenToken;
+            case 7: return this.statement;
+            default: throw Errors.invalidOperation();
+        }
+    }
+
+    public isIterationStatement(): boolean {
+        return true;
+    }
+
+    public isStatement(): boolean {
+        return true;
+    }
+
+    public isModuleElement(): boolean {
+        return true;
+    }
+
+    public update(forKeyword: ISyntaxToken,
+                  openParenToken: ISyntaxToken,
+                  variableDeclaration: VariableDeclarationSyntax,
+                  left: IExpressionSyntax,
+                  inKeyword: ISyntaxToken,
+                  expression: IExpressionSyntax,
+                  closeParenToken: ISyntaxToken,
+                  statement: IStatementSyntax): ForInStatementSyntax {
+        if (this.forKeyword === forKeyword && this.openParenToken === openParenToken && this.variableDeclaration === variableDeclaration && this.left === left && this.inKeyword === inKeyword && this.expression === expression && this.closeParenToken === closeParenToken && this.statement === statement) {
+            return this;
+        }
+
+        return new ForInStatementSyntax(forKeyword, openParenToken, variableDeclaration, left, inKeyword, expression, closeParenToken, statement, /*parsedInStrictMode:*/ this.parsedInStrictMode());
+    }
+
+    public static create(forKeyword: ISyntaxToken,
+                         openParenToken: ISyntaxToken,
+                         inKeyword: ISyntaxToken,
+                         expression: IExpressionSyntax,
+                         closeParenToken: ISyntaxToken,
+                         statement: IStatementSyntax): ForInStatementSyntax {
+        return new ForInStatementSyntax(forKeyword, openParenToken, null, null, inKeyword, expression, closeParenToken, statement, /*parsedInStrictMode:*/ false);
+    }
+
+    public static create1(expression: IExpressionSyntax,
+                          statement: IStatementSyntax): ForInStatementSyntax {
+        return new ForInStatementSyntax(Syntax.token(SyntaxKind.ForKeyword), Syntax.token(SyntaxKind.OpenParenToken), null, null, Syntax.token(SyntaxKind.InKeyword), expression, Syntax.token(SyntaxKind.CloseParenToken), statement, /*parsedInStrictMode:*/ false);
+    }
+
+    public withLeadingTrivia(trivia: ISyntaxTriviaList): ForInStatementSyntax {
+        return <ForInStatementSyntax>super.withLeadingTrivia(trivia);
+    }
+
+    public withTrailingTrivia(trivia: ISyntaxTriviaList): ForInStatementSyntax {
+        return <ForInStatementSyntax>super.withTrailingTrivia(trivia);
+    }
+
+    public withForKeyword(forKeyword: ISyntaxToken): ForInStatementSyntax {
+        return this.update(forKeyword, this.openParenToken, this.variableDeclaration, this.left, this.inKeyword, this.expression, this.closeParenToken, this.statement);
+    }
+
+    public withOpenParenToken(openParenToken: ISyntaxToken): ForInStatementSyntax {
+        return this.update(this.forKeyword, openParenToken, this.variableDeclaration, this.left, this.inKeyword, this.expression, this.closeParenToken, this.statement);
+    }
+
+    public withVariableDeclaration(variableDeclaration: VariableDeclarationSyntax): ForInStatementSyntax {
+        return this.update(this.forKeyword, this.openParenToken, variableDeclaration, this.left, this.inKeyword, this.expression, this.closeParenToken, this.statement);
+    }
+
+    public withLeft(left: IExpressionSyntax): ForInStatementSyntax {
+        return this.update(this.forKeyword, this.openParenToken, this.variableDeclaration, left, this.inKeyword, this.expression, this.closeParenToken, this.statement);
+    }
+
+    public withInKeyword(inKeyword: ISyntaxToken): ForInStatementSyntax {
+        return this.update(this.forKeyword, this.openParenToken, this.variableDeclaration, this.left, inKeyword, this.expression, this.closeParenToken, this.statement);
+    }
+
+    public withExpression(expression: IExpressionSyntax): ForInStatementSyntax {
+        return this.update(this.forKeyword, this.openParenToken, this.variableDeclaration, this.left, this.inKeyword, expression, this.closeParenToken, this.statement);
+    }
+
+    public withCloseParenToken(closeParenToken: ISyntaxToken): ForInStatementSyntax {
+        return this.update(this.forKeyword, this.openParenToken, this.variableDeclaration, this.left, this.inKeyword, this.expression, closeParenToken, this.statement);
+    }
+
+    public withStatement(statement: IStatementSyntax): ForInStatementSyntax {
+        return this.update(this.forKeyword, this.openParenToken, this.variableDeclaration, this.left, this.inKeyword, this.expression, this.closeParenToken, statement);
+    }
+
+    public isTypeScriptSpecific(): boolean {
+        if (this.variableDeclaration !== null && this.variableDeclaration.isTypeScriptSpecific()) { return true; }
+        if (this.left !== null && this.left.isTypeScriptSpecific()) { return true; }
+        if (this.expression.isTypeScriptSpecific()) { return true; }
+        if (this.statement.isTypeScriptSpecific()) { return true; }
+        return false;
+    }
+    }
+
+    export class WhileStatementSyntax extends SyntaxNode implements IIterationStatementSyntax {
+
+        constructor(public whileKeyword: ISyntaxToken,
+                    public openParenToken: ISyntaxToken,
+                    public condition: IExpressionSyntax,
+                    public closeParenToken: ISyntaxToken,
+                    public statement: IStatementSyntax,
+                    parsedInStrictMode: boolean) {
+            super(parsedInStrictMode); 
+
+            Syntax.setParentForChildren(this);
+        }
+
+    public accept(visitor: ISyntaxVisitor): any {
+        return visitor.visitWhileStatement(this);
+    }
+
+    public kind(): SyntaxKind {
+        return SyntaxKind.WhileStatement;
+    }
+
+    public childCount(): number {
+        return 5;
+    }
+
+    public childAt(slot: number): ISyntaxElement {
+        switch (slot) {
+            case 0: return this.whileKeyword;
+            case 1: return this.openParenToken;
+            case 2: return this.condition;
+            case 3: return this.closeParenToken;
+            case 4: return this.statement;
+            default: throw Errors.invalidOperation();
+        }
+    }
+
+    public isIterationStatement(): boolean {
+        return true;
+    }
+
+    public isStatement(): boolean {
+        return true;
+    }
+
+    public isModuleElement(): boolean {
+        return true;
+    }
+
+    public update(whileKeyword: ISyntaxToken,
+                  openParenToken: ISyntaxToken,
+                  condition: IExpressionSyntax,
+                  closeParenToken: ISyntaxToken,
+                  statement: IStatementSyntax): WhileStatementSyntax {
+        if (this.whileKeyword === whileKeyword && this.openParenToken === openParenToken && this.condition === condition && this.closeParenToken === closeParenToken && this.statement === statement) {
+            return this;
+        }
+
+        return new WhileStatementSyntax(whileKeyword, openParenToken, condition, closeParenToken, statement, /*parsedInStrictMode:*/ this.parsedInStrictMode());
+    }
+
+    public static create1(condition: IExpressionSyntax,
+                          statement: IStatementSyntax): WhileStatementSyntax {
+        return new WhileStatementSyntax(Syntax.token(SyntaxKind.WhileKeyword), Syntax.token(SyntaxKind.OpenParenToken), condition, Syntax.token(SyntaxKind.CloseParenToken), statement, /*parsedInStrictMode:*/ false);
+    }
+
+    public withLeadingTrivia(trivia: ISyntaxTriviaList): WhileStatementSyntax {
+        return <WhileStatementSyntax>super.withLeadingTrivia(trivia);
+    }
+
+    public withTrailingTrivia(trivia: ISyntaxTriviaList): WhileStatementSyntax {
+        return <WhileStatementSyntax>super.withTrailingTrivia(trivia);
+    }
+
+    public withWhileKeyword(whileKeyword: ISyntaxToken): WhileStatementSyntax {
+        return this.update(whileKeyword, this.openParenToken, this.condition, this.closeParenToken, this.statement);
+    }
+
+    public withOpenParenToken(openParenToken: ISyntaxToken): WhileStatementSyntax {
+        return this.update(this.whileKeyword, openParenToken, this.condition, this.closeParenToken, this.statement);
+    }
+
+    public withCondition(condition: IExpressionSyntax): WhileStatementSyntax {
+        return this.update(this.whileKeyword, this.openParenToken, condition, this.closeParenToken, this.statement);
+    }
+
+    public withCloseParenToken(closeParenToken: ISyntaxToken): WhileStatementSyntax {
+        return this.update(this.whileKeyword, this.openParenToken, this.condition, closeParenToken, this.statement);
+    }
+
+    public withStatement(statement: IStatementSyntax): WhileStatementSyntax {
+        return this.update(this.whileKeyword, this.openParenToken, this.condition, this.closeParenToken, statement);
+    }
+
+    public isTypeScriptSpecific(): boolean {
+        if (this.condition.isTypeScriptSpecific()) { return true; }
+        if (this.statement.isTypeScriptSpecific()) { return true; }
+        return false;
+    }
+    }
+
+    export class WithStatementSyntax extends SyntaxNode implements IStatementSyntax {
+
+        constructor(public withKeyword: ISyntaxToken,
+                    public openParenToken: ISyntaxToken,
+                    public condition: IExpressionSyntax,
+                    public closeParenToken: ISyntaxToken,
+                    public statement: IStatementSyntax,
+                    parsedInStrictMode: boolean) {
+            super(parsedInStrictMode); 
+
+            Syntax.setParentForChildren(this);
+        }
+
+    public accept(visitor: ISyntaxVisitor): any {
+        return visitor.visitWithStatement(this);
+    }
+
+    public kind(): SyntaxKind {
+        return SyntaxKind.WithStatement;
+    }
+
+    public childCount(): number {
+        return 5;
+    }
+
+    public childAt(slot: number): ISyntaxElement {
+        switch (slot) {
+            case 0: return this.withKeyword;
+            case 1: return this.openParenToken;
+            case 2: return this.condition;
+            case 3: return this.closeParenToken;
+            case 4: return this.statement;
+            default: throw Errors.invalidOperation();
+        }
+    }
+
+    public isStatement(): boolean {
+        return true;
+    }
+
+    public isModuleElement(): boolean {
+        return true;
+    }
+
+    public update(withKeyword: ISyntaxToken,
+                  openParenToken: ISyntaxToken,
+                  condition: IExpressionSyntax,
+                  closeParenToken: ISyntaxToken,
+                  statement: IStatementSyntax): WithStatementSyntax {
+        if (this.withKeyword === withKeyword && this.openParenToken === openParenToken && this.condition === condition && this.closeParenToken === closeParenToken && this.statement === statement) {
+            return this;
+        }
+
+        return new WithStatementSyntax(withKeyword, openParenToken, condition, closeParenToken, statement, /*parsedInStrictMode:*/ this.parsedInStrictMode());
+    }
+
+    public static create1(condition: IExpressionSyntax,
+                          statement: IStatementSyntax): WithStatementSyntax {
+        return new WithStatementSyntax(Syntax.token(SyntaxKind.WithKeyword), Syntax.token(SyntaxKind.OpenParenToken), condition, Syntax.token(SyntaxKind.CloseParenToken), statement, /*parsedInStrictMode:*/ false);
+    }
+
+    public withLeadingTrivia(trivia: ISyntaxTriviaList): WithStatementSyntax {
+        return <WithStatementSyntax>super.withLeadingTrivia(trivia);
+    }
+
+    public withTrailingTrivia(trivia: ISyntaxTriviaList): WithStatementSyntax {
+        return <WithStatementSyntax>super.withTrailingTrivia(trivia);
+    }
+
+    public withWithKeyword(withKeyword: ISyntaxToken): WithStatementSyntax {
+        return this.update(withKeyword, this.openParenToken, this.condition, this.closeParenToken, this.statement);
+    }
+
+    public withOpenParenToken(openParenToken: ISyntaxToken): WithStatementSyntax {
+        return this.update(this.withKeyword, openParenToken, this.condition, this.closeParenToken, this.statement);
+    }
+
+    public withCondition(condition: IExpressionSyntax): WithStatementSyntax {
+        return this.update(this.withKeyword, this.openParenToken, condition, this.closeParenToken, this.statement);
+    }
+
+    public withCloseParenToken(closeParenToken: ISyntaxToken): WithStatementSyntax {
+        return this.update(this.withKeyword, this.openParenToken, this.condition, closeParenToken, this.statement);
+    }
+
+    public withStatement(statement: IStatementSyntax): WithStatementSyntax {
+        return this.update(this.withKeyword, this.openParenToken, this.condition, this.closeParenToken, statement);
+    }
+
+    public isTypeScriptSpecific(): boolean {
+        if (this.condition.isTypeScriptSpecific()) { return true; }
+        if (this.statement.isTypeScriptSpecific()) { return true; }
+        return false;
+    }
+    }
+
+    export class EnumDeclarationSyntax extends SyntaxNode implements IModuleElementSyntax {
+
+        constructor(public modifiers: ISyntaxList,
+                    public enumKeyword: ISyntaxToken,
+                    public identifier: ISyntaxToken,
+                    public openBraceToken: ISyntaxToken,
+                    public enumElements: ISeparatedSyntaxList,
+                    public closeBraceToken: ISyntaxToken,
+                    parsedInStrictMode: boolean) {
+            super(parsedInStrictMode); 
+
+            Syntax.setParentForChildren(this);
+        }
+
+    public accept(visitor: ISyntaxVisitor): any {
+        return visitor.visitEnumDeclaration(this);
+    }
+
+    public kind(): SyntaxKind {
+        return SyntaxKind.EnumDeclaration;
+    }
+
+    public childCount(): number {
+        return 6;
+    }
+
+    public childAt(slot: number): ISyntaxElement {
+        switch (slot) {
+            case 0: return this.modifiers;
+            case 1: return this.enumKeyword;
+            case 2: return this.identifier;
+            case 3: return this.openBraceToken;
+            case 4: return this.enumElements;
+            case 5: return this.closeBraceToken;
+            default: throw Errors.invalidOperation();
+        }
+    }
+
+    public isModuleElement(): boolean {
+        return true;
+    }
+
+    public update(modifiers: ISyntaxList,
+                  enumKeyword: ISyntaxToken,
+                  identifier: ISyntaxToken,
+                  openBraceToken: ISyntaxToken,
+                  enumElements: ISeparatedSyntaxList,
+                  closeBraceToken: ISyntaxToken): EnumDeclarationSyntax {
+        if (this.modifiers === modifiers && this.enumKeyword === enumKeyword && this.identifier === identifier && this.openBraceToken === openBraceToken && this.enumElements === enumElements && this.closeBraceToken === closeBraceToken) {
+            return this;
+        }
+
+        return new EnumDeclarationSyntax(modifiers, enumKeyword, identifier, openBraceToken, enumElements, closeBraceToken, /*parsedInStrictMode:*/ this.parsedInStrictMode());
+    }
+
+    public static create(enumKeyword: ISyntaxToken,
+                         identifier: ISyntaxToken,
+                         openBraceToken: ISyntaxToken,
+                         closeBraceToken: ISyntaxToken): EnumDeclarationSyntax {
+        return new EnumDeclarationSyntax(Syntax.emptyList, enumKeyword, identifier, openBraceToken, Syntax.emptySeparatedList, closeBraceToken, /*parsedInStrictMode:*/ false);
+    }
+
+    public static create1(identifier: ISyntaxToken): EnumDeclarationSyntax {
+        return new EnumDeclarationSyntax(Syntax.emptyList, Syntax.token(SyntaxKind.EnumKeyword), identifier, Syntax.token(SyntaxKind.OpenBraceToken), Syntax.emptySeparatedList, Syntax.token(SyntaxKind.CloseBraceToken), /*parsedInStrictMode:*/ false);
+    }
+
+    public withLeadingTrivia(trivia: ISyntaxTriviaList): EnumDeclarationSyntax {
+        return <EnumDeclarationSyntax>super.withLeadingTrivia(trivia);
+    }
+
+    public withTrailingTrivia(trivia: ISyntaxTriviaList): EnumDeclarationSyntax {
+        return <EnumDeclarationSyntax>super.withTrailingTrivia(trivia);
+    }
+
+    public withModifiers(modifiers: ISyntaxList): EnumDeclarationSyntax {
+        return this.update(modifiers, this.enumKeyword, this.identifier, this.openBraceToken, this.enumElements, this.closeBraceToken);
+    }
+
+    public withModifier(modifier: ISyntaxToken): EnumDeclarationSyntax {
+        return this.withModifiers(Syntax.list([modifier]));
+    }
+
+    public withEnumKeyword(enumKeyword: ISyntaxToken): EnumDeclarationSyntax {
+        return this.update(this.modifiers, enumKeyword, this.identifier, this.openBraceToken, this.enumElements, this.closeBraceToken);
+    }
+
+    public withIdentifier(identifier: ISyntaxToken): EnumDeclarationSyntax {
+        return this.update(this.modifiers, this.enumKeyword, identifier, this.openBraceToken, this.enumElements, this.closeBraceToken);
+    }
+
+    public withOpenBraceToken(openBraceToken: ISyntaxToken): EnumDeclarationSyntax {
+        return this.update(this.modifiers, this.enumKeyword, this.identifier, openBraceToken, this.enumElements, this.closeBraceToken);
+    }
+
+    public withEnumElements(enumElements: ISeparatedSyntaxList): EnumDeclarationSyntax {
+        return this.update(this.modifiers, this.enumKeyword, this.identifier, this.openBraceToken, enumElements, this.closeBraceToken);
+    }
+
+    public withEnumElement(enumElement: EnumElementSyntax): EnumDeclarationSyntax {
+        return this.withEnumElements(Syntax.separatedList([enumElement]));
+    }
+
+    public withCloseBraceToken(closeBraceToken: ISyntaxToken): EnumDeclarationSyntax {
+        return this.update(this.modifiers, this.enumKeyword, this.identifier, this.openBraceToken, this.enumElements, closeBraceToken);
+    }
+
+    public isTypeScriptSpecific(): boolean {
+        return true;
+    }
+    }
+
+    export class EnumElementSyntax extends SyntaxNode {
+
+        constructor(public propertyName: ISyntaxToken,
+                    public equalsValueClause: EqualsValueClauseSyntax,
+                    parsedInStrictMode: boolean) {
+            super(parsedInStrictMode); 
+
+            Syntax.setParentForChildren(this);
+        }
+
+    public accept(visitor: ISyntaxVisitor): any {
+        return visitor.visitEnumElement(this);
+    }
+
+    public kind(): SyntaxKind {
+        return SyntaxKind.EnumElement;
+    }
+
+    public childCount(): number {
+        return 2;
+    }
+
+    public childAt(slot: number): ISyntaxElement {
+        switch (slot) {
+            case 0: return this.propertyName;
+            case 1: return this.equalsValueClause;
+            default: throw Errors.invalidOperation();
+        }
+    }
+
+    public update(propertyName: ISyntaxToken,
+                  equalsValueClause: EqualsValueClauseSyntax): EnumElementSyntax {
+        if (this.propertyName === propertyName && this.equalsValueClause === equalsValueClause) {
+            return this;
+        }
+
+        return new EnumElementSyntax(propertyName, equalsValueClause, /*parsedInStrictMode:*/ this.parsedInStrictMode());
+    }
+
+    public static create(propertyName: ISyntaxToken): EnumElementSyntax {
+        return new EnumElementSyntax(propertyName, null, /*parsedInStrictMode:*/ false);
+    }
+
+    public static create1(propertyName: ISyntaxToken): EnumElementSyntax {
+        return new EnumElementSyntax(propertyName, null, /*parsedInStrictMode:*/ false);
+    }
+
+    public withLeadingTrivia(trivia: ISyntaxTriviaList): EnumElementSyntax {
+        return <EnumElementSyntax>super.withLeadingTrivia(trivia);
+    }
+
+    public withTrailingTrivia(trivia: ISyntaxTriviaList): EnumElementSyntax {
+        return <EnumElementSyntax>super.withTrailingTrivia(trivia);
+    }
+
+    public withPropertyName(propertyName: ISyntaxToken): EnumElementSyntax {
+        return this.update(propertyName, this.equalsValueClause);
+    }
+
+    public withEqualsValueClause(equalsValueClause: EqualsValueClauseSyntax): EnumElementSyntax {
+        return this.update(this.propertyName, equalsValueClause);
+    }
+
+    public isTypeScriptSpecific(): boolean {
+        if (this.equalsValueClause !== null && this.equalsValueClause.isTypeScriptSpecific()) { return true; }
+        return false;
+    }
+    }
+
+    export class CastExpressionSyntax extends SyntaxNode implements IUnaryExpressionSyntax {
+
+        constructor(public lessThanToken: ISyntaxToken,
+                    public type: ITypeSyntax,
+                    public greaterThanToken: ISyntaxToken,
+                    public expression: IUnaryExpressionSyntax,
+                    parsedInStrictMode: boolean) {
+            super(parsedInStrictMode); 
+
+            Syntax.setParentForChildren(this);
+        }
+
+    public accept(visitor: ISyntaxVisitor): any {
+        return visitor.visitCastExpression(this);
+    }
+
+    public kind(): SyntaxKind {
+        return SyntaxKind.CastExpression;
+    }
+
+    public childCount(): number {
+        return 4;
+    }
+
+    public childAt(slot: number): ISyntaxElement {
+        switch (slot) {
+            case 0: return this.lessThanToken;
+            case 1: return this.type;
+            case 2: return this.greaterThanToken;
+            case 3: return this.expression;
+            default: throw Errors.invalidOperation();
+        }
+    }
+
+    public isUnaryExpression(): boolean {
+        return true;
+    }
+
+    public isExpression(): boolean {
+        return true;
+    }
+
+    public update(lessThanToken: ISyntaxToken,
+                  type: ITypeSyntax,
+                  greaterThanToken: ISyntaxToken,
+                  expression: IUnaryExpressionSyntax): CastExpressionSyntax {
+        if (this.lessThanToken === lessThanToken && this.type === type && this.greaterThanToken === greaterThanToken && this.expression === expression) {
+            return this;
+        }
+
+        return new CastExpressionSyntax(lessThanToken, type, greaterThanToken, expression, /*parsedInStrictMode:*/ this.parsedInStrictMode());
+    }
+
+    public static create1(type: ITypeSyntax,
+                          expression: IUnaryExpressionSyntax): CastExpressionSyntax {
+        return new CastExpressionSyntax(Syntax.token(SyntaxKind.LessThanToken), type, Syntax.token(SyntaxKind.GreaterThanToken), expression, /*parsedInStrictMode:*/ false);
+    }
+
+    public withLeadingTrivia(trivia: ISyntaxTriviaList): CastExpressionSyntax {
+        return <CastExpressionSyntax>super.withLeadingTrivia(trivia);
+    }
+
+    public withTrailingTrivia(trivia: ISyntaxTriviaList): CastExpressionSyntax {
+        return <CastExpressionSyntax>super.withTrailingTrivia(trivia);
+    }
+
+    public withLessThanToken(lessThanToken: ISyntaxToken): CastExpressionSyntax {
+        return this.update(lessThanToken, this.type, this.greaterThanToken, this.expression);
+    }
+
+    public withType(type: ITypeSyntax): CastExpressionSyntax {
+        return this.update(this.lessThanToken, type, this.greaterThanToken, this.expression);
+    }
+
+    public withGreaterThanToken(greaterThanToken: ISyntaxToken): CastExpressionSyntax {
+        return this.update(this.lessThanToken, this.type, greaterThanToken, this.expression);
+    }
+
+    public withExpression(expression: IUnaryExpressionSyntax): CastExpressionSyntax {
+        return this.update(this.lessThanToken, this.type, this.greaterThanToken, expression);
+    }
+
+    public isTypeScriptSpecific(): boolean {
+        return true;
+    }
+    }
+
+    export class ObjectLiteralExpressionSyntax extends SyntaxNode implements IPrimaryExpressionSyntax {
+
+        constructor(public openBraceToken: ISyntaxToken,
+                    public propertyAssignments: ISeparatedSyntaxList,
+                    public closeBraceToken: ISyntaxToken,
+                    parsedInStrictMode: boolean) {
+            super(parsedInStrictMode); 
+
+            Syntax.setParentForChildren(this);
+        }
+
+    public accept(visitor: ISyntaxVisitor): any {
+        return visitor.visitObjectLiteralExpression(this);
+    }
+
+    public kind(): SyntaxKind {
+        return SyntaxKind.ObjectLiteralExpression;
+    }
+
+    public childCount(): number {
+        return 3;
+    }
+
+    public childAt(slot: number): ISyntaxElement {
+        switch (slot) {
+            case 0: return this.openBraceToken;
+            case 1: return this.propertyAssignments;
+            case 2: return this.closeBraceToken;
+            default: throw Errors.invalidOperation();
+        }
+    }
+
+    public isPrimaryExpression(): boolean {
+        return true;
+    }
+
+    public isMemberExpression(): boolean {
+        return true;
+    }
+
+    public isPostfixExpression(): boolean {
+        return true;
+    }
+
+    public isUnaryExpression(): boolean {
+        return true;
+    }
+
+    public isExpression(): boolean {
+        return true;
+    }
+
+    public update(openBraceToken: ISyntaxToken,
+                  propertyAssignments: ISeparatedSyntaxList,
+                  closeBraceToken: ISyntaxToken): ObjectLiteralExpressionSyntax {
+        if (this.openBraceToken === openBraceToken && this.propertyAssignments === propertyAssignments && this.closeBraceToken === closeBraceToken) {
+            return this;
+        }
+
+        return new ObjectLiteralExpressionSyntax(openBraceToken, propertyAssignments, closeBraceToken, /*parsedInStrictMode:*/ this.parsedInStrictMode());
+    }
+
+    public static create(openBraceToken: ISyntaxToken,
+                         closeBraceToken: ISyntaxToken): ObjectLiteralExpressionSyntax {
+        return new ObjectLiteralExpressionSyntax(openBraceToken, Syntax.emptySeparatedList, closeBraceToken, /*parsedInStrictMode:*/ false);
+    }
+
+    public static create1(): ObjectLiteralExpressionSyntax {
+        return new ObjectLiteralExpressionSyntax(Syntax.token(SyntaxKind.OpenBraceToken), Syntax.emptySeparatedList, Syntax.token(SyntaxKind.CloseBraceToken), /*parsedInStrictMode:*/ false);
+    }
+
+    public withLeadingTrivia(trivia: ISyntaxTriviaList): ObjectLiteralExpressionSyntax {
+        return <ObjectLiteralExpressionSyntax>super.withLeadingTrivia(trivia);
+    }
+
+    public withTrailingTrivia(trivia: ISyntaxTriviaList): ObjectLiteralExpressionSyntax {
+        return <ObjectLiteralExpressionSyntax>super.withTrailingTrivia(trivia);
+    }
+
+    public withOpenBraceToken(openBraceToken: ISyntaxToken): ObjectLiteralExpressionSyntax {
+        return this.update(openBraceToken, this.propertyAssignments, this.closeBraceToken);
+    }
+
+    public withPropertyAssignments(propertyAssignments: ISeparatedSyntaxList): ObjectLiteralExpressionSyntax {
+        return this.update(this.openBraceToken, propertyAssignments, this.closeBraceToken);
+    }
+
+    public withPropertyAssignment(propertyAssignment: IPropertyAssignmentSyntax): ObjectLiteralExpressionSyntax {
+        return this.withPropertyAssignments(Syntax.separatedList([propertyAssignment]));
+    }
+
+    public withCloseBraceToken(closeBraceToken: ISyntaxToken): ObjectLiteralExpressionSyntax {
+        return this.update(this.openBraceToken, this.propertyAssignments, closeBraceToken);
+    }
+
+    public isTypeScriptSpecific(): boolean {
+        if (this.propertyAssignments.isTypeScriptSpecific()) { return true; }
+        return false;
+    }
+    }
+
+    export class SimplePropertyAssignmentSyntax extends SyntaxNode implements IPropertyAssignmentSyntax {
+
+        constructor(public propertyName: ISyntaxToken,
+                    public colonToken: ISyntaxToken,
+                    public expression: IExpressionSyntax,
+                    parsedInStrictMode: boolean) {
+            super(parsedInStrictMode); 
+
+            Syntax.setParentForChildren(this);
+        }
+
+    public accept(visitor: ISyntaxVisitor): any {
+        return visitor.visitSimplePropertyAssignment(this);
+    }
+
+    public kind(): SyntaxKind {
+        return SyntaxKind.SimplePropertyAssignment;
+    }
+
+    public childCount(): number {
+        return 3;
+    }
+
+    public childAt(slot: number): ISyntaxElement {
+        switch (slot) {
+            case 0: return this.propertyName;
+            case 1: return this.colonToken;
+            case 2: return this.expression;
+            default: throw Errors.invalidOperation();
+        }
+    }
+
+    public isPropertyAssignment(): boolean {
+        return true;
+    }
+
+    public update(propertyName: ISyntaxToken,
+                  colonToken: ISyntaxToken,
+                  expression: IExpressionSyntax): SimplePropertyAssignmentSyntax {
+        if (this.propertyName === propertyName && this.colonToken === colonToken && this.expression === expression) {
+            return this;
+        }
+
+        return new SimplePropertyAssignmentSyntax(propertyName, colonToken, expression, /*parsedInStrictMode:*/ this.parsedInStrictMode());
+    }
+
+    public static create1(propertyName: ISyntaxToken,
+                          expression: IExpressionSyntax): SimplePropertyAssignmentSyntax {
+        return new SimplePropertyAssignmentSyntax(propertyName, Syntax.token(SyntaxKind.ColonToken), expression, /*parsedInStrictMode:*/ false);
+    }
+
+    public withLeadingTrivia(trivia: ISyntaxTriviaList): SimplePropertyAssignmentSyntax {
+        return <SimplePropertyAssignmentSyntax>super.withLeadingTrivia(trivia);
+    }
+
+    public withTrailingTrivia(trivia: ISyntaxTriviaList): SimplePropertyAssignmentSyntax {
+        return <SimplePropertyAssignmentSyntax>super.withTrailingTrivia(trivia);
+    }
+
+    public withPropertyName(propertyName: ISyntaxToken): SimplePropertyAssignmentSyntax {
+        return this.update(propertyName, this.colonToken, this.expression);
+    }
+
+    public withColonToken(colonToken: ISyntaxToken): SimplePropertyAssignmentSyntax {
+        return this.update(this.propertyName, colonToken, this.expression);
+    }
+
+    public withExpression(expression: IExpressionSyntax): SimplePropertyAssignmentSyntax {
+        return this.update(this.propertyName, this.colonToken, expression);
+    }
+
+    public isTypeScriptSpecific(): boolean {
+        if (this.expression.isTypeScriptSpecific()) { return true; }
+        return false;
+    }
+    }
+
+    export class FunctionPropertyAssignmentSyntax extends SyntaxNode implements IPropertyAssignmentSyntax {
+
+        constructor(public propertyName: ISyntaxToken,
+                    public callSignature: CallSignatureSyntax,
+                    public block: BlockSyntax,
+                    parsedInStrictMode: boolean) {
+            super(parsedInStrictMode); 
+
+            Syntax.setParentForChildren(this);
+        }
+
+    public accept(visitor: ISyntaxVisitor): any {
+        return visitor.visitFunctionPropertyAssignment(this);
+    }
+
+    public kind(): SyntaxKind {
+        return SyntaxKind.FunctionPropertyAssignment;
+    }
+
+    public childCount(): number {
+        return 3;
+    }
+
+    public childAt(slot: number): ISyntaxElement {
+        switch (slot) {
+            case 0: return this.propertyName;
+            case 1: return this.callSignature;
+            case 2: return this.block;
+            default: throw Errors.invalidOperation();
+        }
+    }
+
+    public isPropertyAssignment(): boolean {
+        return true;
+    }
+
+    public update(propertyName: ISyntaxToken,
+                  callSignature: CallSignatureSyntax,
+                  block: BlockSyntax): FunctionPropertyAssignmentSyntax {
+        if (this.propertyName === propertyName && this.callSignature === callSignature && this.block === block) {
+            return this;
+        }
+
+        return new FunctionPropertyAssignmentSyntax(propertyName, callSignature, block, /*parsedInStrictMode:*/ this.parsedInStrictMode());
+    }
+
+    public static create1(propertyName: ISyntaxToken): FunctionPropertyAssignmentSyntax {
+        return new FunctionPropertyAssignmentSyntax(propertyName, CallSignatureSyntax.create1(), BlockSyntax.create1(), /*parsedInStrictMode:*/ false);
+    }
+
+    public withLeadingTrivia(trivia: ISyntaxTriviaList): FunctionPropertyAssignmentSyntax {
+        return <FunctionPropertyAssignmentSyntax>super.withLeadingTrivia(trivia);
+    }
+
+    public withTrailingTrivia(trivia: ISyntaxTriviaList): FunctionPropertyAssignmentSyntax {
+        return <FunctionPropertyAssignmentSyntax>super.withTrailingTrivia(trivia);
+    }
+
+    public withPropertyName(propertyName: ISyntaxToken): FunctionPropertyAssignmentSyntax {
+        return this.update(propertyName, this.callSignature, this.block);
+    }
+
+    public withCallSignature(callSignature: CallSignatureSyntax): FunctionPropertyAssignmentSyntax {
+        return this.update(this.propertyName, callSignature, this.block);
+    }
+
+    public withBlock(block: BlockSyntax): FunctionPropertyAssignmentSyntax {
+        return this.update(this.propertyName, this.callSignature, block);
+    }
+
+    public isTypeScriptSpecific(): boolean {
+        if (this.callSignature.isTypeScriptSpecific()) { return true; }
+        if (this.block.isTypeScriptSpecific()) { return true; }
+        return false;
+    }
+    }
+
+    export class FunctionExpressionSyntax extends SyntaxNode implements IPrimaryExpressionSyntax {
+
+        constructor(public functionKeyword: ISyntaxToken,
+                    public identifier: ISyntaxToken,
+                    public callSignature: CallSignatureSyntax,
+                    public block: BlockSyntax,
+                    parsedInStrictMode: boolean) {
+            super(parsedInStrictMode); 
+
+            Syntax.setParentForChildren(this);
+        }
+
+    public accept(visitor: ISyntaxVisitor): any {
+        return visitor.visitFunctionExpression(this);
+    }
+
+    public kind(): SyntaxKind {
+        return SyntaxKind.FunctionExpression;
+    }
+
+    public childCount(): number {
+        return 4;
+    }
+
+    public childAt(slot: number): ISyntaxElement {
+        switch (slot) {
+            case 0: return this.functionKeyword;
+            case 1: return this.identifier;
+            case 2: return this.callSignature;
+            case 3: return this.block;
+            default: throw Errors.invalidOperation();
+        }
+    }
+
+    public isPrimaryExpression(): boolean {
+        return true;
+    }
+
+    public isMemberExpression(): boolean {
+        return true;
+    }
+
+    public isPostfixExpression(): boolean {
+        return true;
+    }
+
+    public isUnaryExpression(): boolean {
+        return true;
+    }
+
+    public isExpression(): boolean {
+        return true;
+    }
+
+    public update(functionKeyword: ISyntaxToken,
+                  identifier: ISyntaxToken,
+                  callSignature: CallSignatureSyntax,
+                  block: BlockSyntax): FunctionExpressionSyntax {
+        if (this.functionKeyword === functionKeyword && this.identifier === identifier && this.callSignature === callSignature && this.block === block) {
+            return this;
+        }
+
+        return new FunctionExpressionSyntax(functionKeyword, identifier, callSignature, block, /*parsedInStrictMode:*/ this.parsedInStrictMode());
+    }
+
+    public static create(functionKeyword: ISyntaxToken,
+                         callSignature: CallSignatureSyntax,
+                         block: BlockSyntax): FunctionExpressionSyntax {
+        return new FunctionExpressionSyntax(functionKeyword, null, callSignature, block, /*parsedInStrictMode:*/ false);
+    }
+
+    public static create1(): FunctionExpressionSyntax {
+        return new FunctionExpressionSyntax(Syntax.token(SyntaxKind.FunctionKeyword), null, CallSignatureSyntax.create1(), BlockSyntax.create1(), /*parsedInStrictMode:*/ false);
+    }
+
+    public withLeadingTrivia(trivia: ISyntaxTriviaList): FunctionExpressionSyntax {
+        return <FunctionExpressionSyntax>super.withLeadingTrivia(trivia);
+    }
+
+    public withTrailingTrivia(trivia: ISyntaxTriviaList): FunctionExpressionSyntax {
+        return <FunctionExpressionSyntax>super.withTrailingTrivia(trivia);
+    }
+
+    public withFunctionKeyword(functionKeyword: ISyntaxToken): FunctionExpressionSyntax {
+        return this.update(functionKeyword, this.identifier, this.callSignature, this.block);
+    }
+
+    public withIdentifier(identifier: ISyntaxToken): FunctionExpressionSyntax {
+        return this.update(this.functionKeyword, identifier, this.callSignature, this.block);
+    }
+
+    public withCallSignature(callSignature: CallSignatureSyntax): FunctionExpressionSyntax {
+        return this.update(this.functionKeyword, this.identifier, callSignature, this.block);
+    }
+
+    public withBlock(block: BlockSyntax): FunctionExpressionSyntax {
+        return this.update(this.functionKeyword, this.identifier, this.callSignature, block);
+    }
+
+    public isTypeScriptSpecific(): boolean {
+        if (this.callSignature.isTypeScriptSpecific()) { return true; }
+        if (this.block.isTypeScriptSpecific()) { return true; }
+        return false;
+    }
+    }
+
+    export class EmptyStatementSyntax extends SyntaxNode implements IStatementSyntax {
+
+        constructor(public semicolonToken: ISyntaxToken,
+                    parsedInStrictMode: boolean) {
+            super(parsedInStrictMode); 
+
+            Syntax.setParentForChildren(this);
+        }
+
+    public accept(visitor: ISyntaxVisitor): any {
+        return visitor.visitEmptyStatement(this);
+    }
+
+    public kind(): SyntaxKind {
+        return SyntaxKind.EmptyStatement;
+    }
+
+    public childCount(): number {
+        return 1;
+    }
+
+    public childAt(slot: number): ISyntaxElement {
+        switch (slot) {
+            case 0: return this.semicolonToken;
+            default: throw Errors.invalidOperation();
+        }
+    }
+
+    public isStatement(): boolean {
+        return true;
+    }
+
+    public isModuleElement(): boolean {
+        return true;
+    }
+
+    public update(semicolonToken: ISyntaxToken): EmptyStatementSyntax {
+        if (this.semicolonToken === semicolonToken) {
+            return this;
+        }
+
+        return new EmptyStatementSyntax(semicolonToken, /*parsedInStrictMode:*/ this.parsedInStrictMode());
+    }
+
+    public static create1(): EmptyStatementSyntax {
+        return new EmptyStatementSyntax(Syntax.token(SyntaxKind.SemicolonToken), /*parsedInStrictMode:*/ false);
+    }
+
+    public withLeadingTrivia(trivia: ISyntaxTriviaList): EmptyStatementSyntax {
+        return <EmptyStatementSyntax>super.withLeadingTrivia(trivia);
+    }
+
+    public withTrailingTrivia(trivia: ISyntaxTriviaList): EmptyStatementSyntax {
+        return <EmptyStatementSyntax>super.withTrailingTrivia(trivia);
+    }
+
+    public withSemicolonToken(semicolonToken: ISyntaxToken): EmptyStatementSyntax {
+        return this.update(semicolonToken);
+    }
+
+    public isTypeScriptSpecific(): boolean {
+        return false;
+    }
+    }
+
+    export class TryStatementSyntax extends SyntaxNode implements IStatementSyntax {
+
+        constructor(public tryKeyword: ISyntaxToken,
+                    public block: BlockSyntax,
+                    public catchClause: CatchClauseSyntax,
+                    public finallyClause: FinallyClauseSyntax,
+                    parsedInStrictMode: boolean) {
+            super(parsedInStrictMode); 
+
+            Syntax.setParentForChildren(this);
+        }
+
+    public accept(visitor: ISyntaxVisitor): any {
+        return visitor.visitTryStatement(this);
+    }
+
+    public kind(): SyntaxKind {
+        return SyntaxKind.TryStatement;
+    }
+
+    public childCount(): number {
+        return 4;
+    }
+
+    public childAt(slot: number): ISyntaxElement {
+        switch (slot) {
+            case 0: return this.tryKeyword;
+            case 1: return this.block;
+            case 2: return this.catchClause;
+            case 3: return this.finallyClause;
+            default: throw Errors.invalidOperation();
+        }
+    }
+
+    public isStatement(): boolean {
+        return true;
+    }
+
+    public isModuleElement(): boolean {
+        return true;
+    }
+
+    public update(tryKeyword: ISyntaxToken,
+                  block: BlockSyntax,
+                  catchClause: CatchClauseSyntax,
+                  finallyClause: FinallyClauseSyntax): TryStatementSyntax {
+        if (this.tryKeyword === tryKeyword && this.block === block && this.catchClause === catchClause && this.finallyClause === finallyClause) {
+            return this;
+        }
+
+        return new TryStatementSyntax(tryKeyword, block, catchClause, finallyClause, /*parsedInStrictMode:*/ this.parsedInStrictMode());
+    }
+
+    public static create(tryKeyword: ISyntaxToken,
+                         block: BlockSyntax): TryStatementSyntax {
+        return new TryStatementSyntax(tryKeyword, block, null, null, /*parsedInStrictMode:*/ false);
+    }
+
+    public static create1(): TryStatementSyntax {
+        return new TryStatementSyntax(Syntax.token(SyntaxKind.TryKeyword), BlockSyntax.create1(), null, null, /*parsedInStrictMode:*/ false);
+    }
+
+    public withLeadingTrivia(trivia: ISyntaxTriviaList): TryStatementSyntax {
+        return <TryStatementSyntax>super.withLeadingTrivia(trivia);
+    }
+
+    public withTrailingTrivia(trivia: ISyntaxTriviaList): TryStatementSyntax {
+        return <TryStatementSyntax>super.withTrailingTrivia(trivia);
+    }
+
+    public withTryKeyword(tryKeyword: ISyntaxToken): TryStatementSyntax {
+        return this.update(tryKeyword, this.block, this.catchClause, this.finallyClause);
+    }
+
+    public withBlock(block: BlockSyntax): TryStatementSyntax {
+        return this.update(this.tryKeyword, block, this.catchClause, this.finallyClause);
+    }
+
+    public withCatchClause(catchClause: CatchClauseSyntax): TryStatementSyntax {
+        return this.update(this.tryKeyword, this.block, catchClause, this.finallyClause);
+    }
+
+    public withFinallyClause(finallyClause: FinallyClauseSyntax): TryStatementSyntax {
+        return this.update(this.tryKeyword, this.block, this.catchClause, finallyClause);
+    }
+
+    public isTypeScriptSpecific(): boolean {
+        if (this.block.isTypeScriptSpecific()) { return true; }
+        if (this.catchClause !== null && this.catchClause.isTypeScriptSpecific()) { return true; }
+        if (this.finallyClause !== null && this.finallyClause.isTypeScriptSpecific()) { return true; }
+        return false;
+    }
+    }
+
+    export class CatchClauseSyntax extends SyntaxNode {
+
+        constructor(public catchKeyword: ISyntaxToken,
+                    public openParenToken: ISyntaxToken,
+                    public identifier: ISyntaxToken,
+                    public typeAnnotation: TypeAnnotationSyntax,
+                    public closeParenToken: ISyntaxToken,
+                    public block: BlockSyntax,
+                    parsedInStrictMode: boolean) {
+            super(parsedInStrictMode); 
+
+            Syntax.setParentForChildren(this);
+        }
+
+    public accept(visitor: ISyntaxVisitor): any {
+        return visitor.visitCatchClause(this);
+    }
+
+    public kind(): SyntaxKind {
+        return SyntaxKind.CatchClause;
+    }
+
+    public childCount(): number {
+        return 6;
+    }
+
+    public childAt(slot: number): ISyntaxElement {
+        switch (slot) {
+            case 0: return this.catchKeyword;
+            case 1: return this.openParenToken;
+            case 2: return this.identifier;
+            case 3: return this.typeAnnotation;
+            case 4: return this.closeParenToken;
+            case 5: return this.block;
+            default: throw Errors.invalidOperation();
+        }
+    }
+
+    public update(catchKeyword: ISyntaxToken,
+                  openParenToken: ISyntaxToken,
+                  identifier: ISyntaxToken,
+                  typeAnnotation: TypeAnnotationSyntax,
+                  closeParenToken: ISyntaxToken,
+                  block: BlockSyntax): CatchClauseSyntax {
+        if (this.catchKeyword === catchKeyword && this.openParenToken === openParenToken && this.identifier === identifier && this.typeAnnotation === typeAnnotation && this.closeParenToken === closeParenToken && this.block === block) {
+            return this;
+        }
+
+        return new CatchClauseSyntax(catchKeyword, openParenToken, identifier, typeAnnotation, closeParenToken, block, /*parsedInStrictMode:*/ this.parsedInStrictMode());
+    }
+
+    public static create(catchKeyword: ISyntaxToken,
+                         openParenToken: ISyntaxToken,
+                         identifier: ISyntaxToken,
+                         closeParenToken: ISyntaxToken,
+                         block: BlockSyntax): CatchClauseSyntax {
+        return new CatchClauseSyntax(catchKeyword, openParenToken, identifier, null, closeParenToken, block, /*parsedInStrictMode:*/ false);
+    }
+
+    public static create1(identifier: ISyntaxToken): CatchClauseSyntax {
+        return new CatchClauseSyntax(Syntax.token(SyntaxKind.CatchKeyword), Syntax.token(SyntaxKind.OpenParenToken), identifier, null, Syntax.token(SyntaxKind.CloseParenToken), BlockSyntax.create1(), /*parsedInStrictMode:*/ false);
+    }
+
+    public withLeadingTrivia(trivia: ISyntaxTriviaList): CatchClauseSyntax {
+        return <CatchClauseSyntax>super.withLeadingTrivia(trivia);
+    }
+
+    public withTrailingTrivia(trivia: ISyntaxTriviaList): CatchClauseSyntax {
+        return <CatchClauseSyntax>super.withTrailingTrivia(trivia);
+    }
+
+    public withCatchKeyword(catchKeyword: ISyntaxToken): CatchClauseSyntax {
+        return this.update(catchKeyword, this.openParenToken, this.identifier, this.typeAnnotation, this.closeParenToken, this.block);
+    }
+
+    public withOpenParenToken(openParenToken: ISyntaxToken): CatchClauseSyntax {
+        return this.update(this.catchKeyword, openParenToken, this.identifier, this.typeAnnotation, this.closeParenToken, this.block);
+    }
+
+    public withIdentifier(identifier: ISyntaxToken): CatchClauseSyntax {
+        return this.update(this.catchKeyword, this.openParenToken, identifier, this.typeAnnotation, this.closeParenToken, this.block);
+    }
+
+    public withTypeAnnotation(typeAnnotation: TypeAnnotationSyntax): CatchClauseSyntax {
+        return this.update(this.catchKeyword, this.openParenToken, this.identifier, typeAnnotation, this.closeParenToken, this.block);
+    }
+
+    public withCloseParenToken(closeParenToken: ISyntaxToken): CatchClauseSyntax {
+        return this.update(this.catchKeyword, this.openParenToken, this.identifier, this.typeAnnotation, closeParenToken, this.block);
+    }
+
+    public withBlock(block: BlockSyntax): CatchClauseSyntax {
+        return this.update(this.catchKeyword, this.openParenToken, this.identifier, this.typeAnnotation, this.closeParenToken, block);
+    }
+
+    public isTypeScriptSpecific(): boolean {
+        if (this.typeAnnotation !== null && this.typeAnnotation.isTypeScriptSpecific()) { return true; }
+        if (this.block.isTypeScriptSpecific()) { return true; }
+        return false;
+    }
+    }
+
+    export class FinallyClauseSyntax extends SyntaxNode {
+
+        constructor(public finallyKeyword: ISyntaxToken,
+                    public block: BlockSyntax,
+                    parsedInStrictMode: boolean) {
+            super(parsedInStrictMode); 
+
+            Syntax.setParentForChildren(this);
+        }
+
+    public accept(visitor: ISyntaxVisitor): any {
+        return visitor.visitFinallyClause(this);
+    }
+
+    public kind(): SyntaxKind {
+        return SyntaxKind.FinallyClause;
+    }
+
+    public childCount(): number {
+        return 2;
+    }
+
+    public childAt(slot: number): ISyntaxElement {
+        switch (slot) {
+            case 0: return this.finallyKeyword;
+            case 1: return this.block;
+            default: throw Errors.invalidOperation();
+        }
+    }
+
+    public update(finallyKeyword: ISyntaxToken,
+                  block: BlockSyntax): FinallyClauseSyntax {
+        if (this.finallyKeyword === finallyKeyword && this.block === block) {
+            return this;
+        }
+
+        return new FinallyClauseSyntax(finallyKeyword, block, /*parsedInStrictMode:*/ this.parsedInStrictMode());
+    }
+
+    public static create1(): FinallyClauseSyntax {
+        return new FinallyClauseSyntax(Syntax.token(SyntaxKind.FinallyKeyword), BlockSyntax.create1(), /*parsedInStrictMode:*/ false);
+    }
+
+    public withLeadingTrivia(trivia: ISyntaxTriviaList): FinallyClauseSyntax {
+        return <FinallyClauseSyntax>super.withLeadingTrivia(trivia);
+    }
+
+    public withTrailingTrivia(trivia: ISyntaxTriviaList): FinallyClauseSyntax {
+        return <FinallyClauseSyntax>super.withTrailingTrivia(trivia);
+    }
+
+    public withFinallyKeyword(finallyKeyword: ISyntaxToken): FinallyClauseSyntax {
+        return this.update(finallyKeyword, this.block);
+    }
+
+    public withBlock(block: BlockSyntax): FinallyClauseSyntax {
+        return this.update(this.finallyKeyword, block);
+    }
+
+    public isTypeScriptSpecific(): boolean {
+        if (this.block.isTypeScriptSpecific()) { return true; }
+        return false;
+    }
+    }
+
+    export class LabeledStatementSyntax extends SyntaxNode implements IStatementSyntax {
+
+        constructor(public identifier: ISyntaxToken,
+                    public colonToken: ISyntaxToken,
+                    public statement: IStatementSyntax,
+                    parsedInStrictMode: boolean) {
+            super(parsedInStrictMode); 
+
+            Syntax.setParentForChildren(this);
+        }
+
+    public accept(visitor: ISyntaxVisitor): any {
+        return visitor.visitLabeledStatement(this);
+    }
+
+    public kind(): SyntaxKind {
+        return SyntaxKind.LabeledStatement;
+    }
+
+    public childCount(): number {
+        return 3;
+    }
+
+    public childAt(slot: number): ISyntaxElement {
+        switch (slot) {
+            case 0: return this.identifier;
+            case 1: return this.colonToken;
+            case 2: return this.statement;
+            default: throw Errors.invalidOperation();
+        }
+    }
+
+    public isStatement(): boolean {
+        return true;
+    }
+
+    public isModuleElement(): boolean {
+        return true;
+    }
+
+    public update(identifier: ISyntaxToken,
+                  colonToken: ISyntaxToken,
+                  statement: IStatementSyntax): LabeledStatementSyntax {
+        if (this.identifier === identifier && this.colonToken === colonToken && this.statement === statement) {
+            return this;
+        }
+
+        return new LabeledStatementSyntax(identifier, colonToken, statement, /*parsedInStrictMode:*/ this.parsedInStrictMode());
+    }
+
+    public static create1(identifier: ISyntaxToken,
+                          statement: IStatementSyntax): LabeledStatementSyntax {
+        return new LabeledStatementSyntax(identifier, Syntax.token(SyntaxKind.ColonToken), statement, /*parsedInStrictMode:*/ false);
+    }
+
+    public withLeadingTrivia(trivia: ISyntaxTriviaList): LabeledStatementSyntax {
+        return <LabeledStatementSyntax>super.withLeadingTrivia(trivia);
+    }
+
+    public withTrailingTrivia(trivia: ISyntaxTriviaList): LabeledStatementSyntax {
+        return <LabeledStatementSyntax>super.withTrailingTrivia(trivia);
+    }
+
+    public withIdentifier(identifier: ISyntaxToken): LabeledStatementSyntax {
+        return this.update(identifier, this.colonToken, this.statement);
+    }
+
+    public withColonToken(colonToken: ISyntaxToken): LabeledStatementSyntax {
+        return this.update(this.identifier, colonToken, this.statement);
+    }
+
+    public withStatement(statement: IStatementSyntax): LabeledStatementSyntax {
+        return this.update(this.identifier, this.colonToken, statement);
+    }
+
+    public isTypeScriptSpecific(): boolean {
+        if (this.statement.isTypeScriptSpecific()) { return true; }
+        return false;
+    }
+    }
+
+    export class DoStatementSyntax extends SyntaxNode implements IIterationStatementSyntax {
+
+        constructor(public doKeyword: ISyntaxToken,
+                    public statement: IStatementSyntax,
+                    public whileKeyword: ISyntaxToken,
+                    public openParenToken: ISyntaxToken,
+                    public condition: IExpressionSyntax,
+                    public closeParenToken: ISyntaxToken,
+                    public semicolonToken: ISyntaxToken,
+                    parsedInStrictMode: boolean) {
+            super(parsedInStrictMode); 
+
+            Syntax.setParentForChildren(this);
+        }
+
+    public accept(visitor: ISyntaxVisitor): any {
+        return visitor.visitDoStatement(this);
+    }
+
+    public kind(): SyntaxKind {
+        return SyntaxKind.DoStatement;
+    }
+
+    public childCount(): number {
+        return 7;
+    }
+
+    public childAt(slot: number): ISyntaxElement {
+        switch (slot) {
+            case 0: return this.doKeyword;
+            case 1: return this.statement;
+            case 2: return this.whileKeyword;
+            case 3: return this.openParenToken;
+            case 4: return this.condition;
+            case 5: return this.closeParenToken;
+            case 6: return this.semicolonToken;
+            default: throw Errors.invalidOperation();
+        }
+    }
+
+    public isIterationStatement(): boolean {
+        return true;
+    }
+
+    public isStatement(): boolean {
+        return true;
+    }
+
+    public isModuleElement(): boolean {
+        return true;
+    }
+
+    public update(doKeyword: ISyntaxToken,
+                  statement: IStatementSyntax,
+                  whileKeyword: ISyntaxToken,
+                  openParenToken: ISyntaxToken,
+                  condition: IExpressionSyntax,
+                  closeParenToken: ISyntaxToken,
+                  semicolonToken: ISyntaxToken): DoStatementSyntax {
+        if (this.doKeyword === doKeyword && this.statement === statement && this.whileKeyword === whileKeyword && this.openParenToken === openParenToken && this.condition === condition && this.closeParenToken === closeParenToken && this.semicolonToken === semicolonToken) {
+            return this;
+        }
+
+        return new DoStatementSyntax(doKeyword, statement, whileKeyword, openParenToken, condition, closeParenToken, semicolonToken, /*parsedInStrictMode:*/ this.parsedInStrictMode());
+    }
+
+    public static create1(statement: IStatementSyntax,
+                          condition: IExpressionSyntax): DoStatementSyntax {
+        return new DoStatementSyntax(Syntax.token(SyntaxKind.DoKeyword), statement, Syntax.token(SyntaxKind.WhileKeyword), Syntax.token(SyntaxKind.OpenParenToken), condition, Syntax.token(SyntaxKind.CloseParenToken), Syntax.token(SyntaxKind.SemicolonToken), /*parsedInStrictMode:*/ false);
+    }
+
+    public withLeadingTrivia(trivia: ISyntaxTriviaList): DoStatementSyntax {
+        return <DoStatementSyntax>super.withLeadingTrivia(trivia);
+    }
+
+    public withTrailingTrivia(trivia: ISyntaxTriviaList): DoStatementSyntax {
+        return <DoStatementSyntax>super.withTrailingTrivia(trivia);
+    }
+
+    public withDoKeyword(doKeyword: ISyntaxToken): DoStatementSyntax {
+        return this.update(doKeyword, this.statement, this.whileKeyword, this.openParenToken, this.condition, this.closeParenToken, this.semicolonToken);
+    }
+
+    public withStatement(statement: IStatementSyntax): DoStatementSyntax {
+        return this.update(this.doKeyword, statement, this.whileKeyword, this.openParenToken, this.condition, this.closeParenToken, this.semicolonToken);
+    }
+
+    public withWhileKeyword(whileKeyword: ISyntaxToken): DoStatementSyntax {
+        return this.update(this.doKeyword, this.statement, whileKeyword, this.openParenToken, this.condition, this.closeParenToken, this.semicolonToken);
+    }
+
+    public withOpenParenToken(openParenToken: ISyntaxToken): DoStatementSyntax {
+        return this.update(this.doKeyword, this.statement, this.whileKeyword, openParenToken, this.condition, this.closeParenToken, this.semicolonToken);
+    }
+
+    public withCondition(condition: IExpressionSyntax): DoStatementSyntax {
+        return this.update(this.doKeyword, this.statement, this.whileKeyword, this.openParenToken, condition, this.closeParenToken, this.semicolonToken);
+    }
+
+    public withCloseParenToken(closeParenToken: ISyntaxToken): DoStatementSyntax {
+        return this.update(this.doKeyword, this.statement, this.whileKeyword, this.openParenToken, this.condition, closeParenToken, this.semicolonToken);
+    }
+
+    public withSemicolonToken(semicolonToken: ISyntaxToken): DoStatementSyntax {
+        return this.update(this.doKeyword, this.statement, this.whileKeyword, this.openParenToken, this.condition, this.closeParenToken, semicolonToken);
+    }
+
+    public isTypeScriptSpecific(): boolean {
+        if (this.statement.isTypeScriptSpecific()) { return true; }
+        if (this.condition.isTypeScriptSpecific()) { return true; }
+        return false;
+    }
+    }
+
+    export class TypeOfExpressionSyntax extends SyntaxNode implements IUnaryExpressionSyntax {
+
+        constructor(public typeOfKeyword: ISyntaxToken,
+                    public expression: IUnaryExpressionSyntax,
+                    parsedInStrictMode: boolean) {
+            super(parsedInStrictMode); 
+
+            Syntax.setParentForChildren(this);
+        }
+
+    public accept(visitor: ISyntaxVisitor): any {
+        return visitor.visitTypeOfExpression(this);
+    }
+
+    public kind(): SyntaxKind {
+        return SyntaxKind.TypeOfExpression;
+    }
+
+    public childCount(): number {
+        return 2;
+    }
+
+    public childAt(slot: number): ISyntaxElement {
+        switch (slot) {
+            case 0: return this.typeOfKeyword;
+            case 1: return this.expression;
+            default: throw Errors.invalidOperation();
+        }
+    }
+
+    public isUnaryExpression(): boolean {
+        return true;
+    }
+
+    public isExpression(): boolean {
+        return true;
+    }
+
+    public update(typeOfKeyword: ISyntaxToken,
+                  expression: IUnaryExpressionSyntax): TypeOfExpressionSyntax {
+        if (this.typeOfKeyword === typeOfKeyword && this.expression === expression) {
+            return this;
+        }
+
+        return new TypeOfExpressionSyntax(typeOfKeyword, expression, /*parsedInStrictMode:*/ this.parsedInStrictMode());
+    }
+
+    public static create1(expression: IUnaryExpressionSyntax): TypeOfExpressionSyntax {
+        return new TypeOfExpressionSyntax(Syntax.token(SyntaxKind.TypeOfKeyword), expression, /*parsedInStrictMode:*/ false);
+    }
+
+    public withLeadingTrivia(trivia: ISyntaxTriviaList): TypeOfExpressionSyntax {
+        return <TypeOfExpressionSyntax>super.withLeadingTrivia(trivia);
+    }
+
+    public withTrailingTrivia(trivia: ISyntaxTriviaList): TypeOfExpressionSyntax {
+        return <TypeOfExpressionSyntax>super.withTrailingTrivia(trivia);
+    }
+
+    public withTypeOfKeyword(typeOfKeyword: ISyntaxToken): TypeOfExpressionSyntax {
+        return this.update(typeOfKeyword, this.expression);
+    }
+
+    public withExpression(expression: IUnaryExpressionSyntax): TypeOfExpressionSyntax {
+        return this.update(this.typeOfKeyword, expression);
+    }
+
+    public isTypeScriptSpecific(): boolean {
+        if (this.expression.isTypeScriptSpecific()) { return true; }
+        return false;
+    }
+    }
+
+    export class DeleteExpressionSyntax extends SyntaxNode implements IUnaryExpressionSyntax {
+
+        constructor(public deleteKeyword: ISyntaxToken,
+                    public expression: IUnaryExpressionSyntax,
+                    parsedInStrictMode: boolean) {
+            super(parsedInStrictMode); 
+
+            Syntax.setParentForChildren(this);
+        }
+
+    public accept(visitor: ISyntaxVisitor): any {
+        return visitor.visitDeleteExpression(this);
+    }
+
+    public kind(): SyntaxKind {
+        return SyntaxKind.DeleteExpression;
+    }
+
+    public childCount(): number {
+        return 2;
+    }
+
+    public childAt(slot: number): ISyntaxElement {
+        switch (slot) {
+            case 0: return this.deleteKeyword;
+            case 1: return this.expression;
+            default: throw Errors.invalidOperation();
+        }
+    }
+
+    public isUnaryExpression(): boolean {
+        return true;
+    }
+
+    public isExpression(): boolean {
+        return true;
+    }
+
+    public update(deleteKeyword: ISyntaxToken,
+                  expression: IUnaryExpressionSyntax): DeleteExpressionSyntax {
+        if (this.deleteKeyword === deleteKeyword && this.expression === expression) {
+            return this;
+        }
+
+        return new DeleteExpressionSyntax(deleteKeyword, expression, /*parsedInStrictMode:*/ this.parsedInStrictMode());
+    }
+
+    public static create1(expression: IUnaryExpressionSyntax): DeleteExpressionSyntax {
+        return new DeleteExpressionSyntax(Syntax.token(SyntaxKind.DeleteKeyword), expression, /*parsedInStrictMode:*/ false);
+    }
+
+    public withLeadingTrivia(trivia: ISyntaxTriviaList): DeleteExpressionSyntax {
+        return <DeleteExpressionSyntax>super.withLeadingTrivia(trivia);
+    }
+
+    public withTrailingTrivia(trivia: ISyntaxTriviaList): DeleteExpressionSyntax {
+        return <DeleteExpressionSyntax>super.withTrailingTrivia(trivia);
+    }
+
+    public withDeleteKeyword(deleteKeyword: ISyntaxToken): DeleteExpressionSyntax {
+        return this.update(deleteKeyword, this.expression);
+    }
+
+    public withExpression(expression: IUnaryExpressionSyntax): DeleteExpressionSyntax {
+        return this.update(this.deleteKeyword, expression);
+    }
+
+    public isTypeScriptSpecific(): boolean {
+        if (this.expression.isTypeScriptSpecific()) { return true; }
+        return false;
+    }
+    }
+
+    export class VoidExpressionSyntax extends SyntaxNode implements IUnaryExpressionSyntax {
+
+        constructor(public voidKeyword: ISyntaxToken,
+                    public expression: IUnaryExpressionSyntax,
+                    parsedInStrictMode: boolean) {
+            super(parsedInStrictMode); 
+
+            Syntax.setParentForChildren(this);
+        }
+
+    public accept(visitor: ISyntaxVisitor): any {
+        return visitor.visitVoidExpression(this);
+    }
+
+    public kind(): SyntaxKind {
+        return SyntaxKind.VoidExpression;
+    }
+
+    public childCount(): number {
+        return 2;
+    }
+
+    public childAt(slot: number): ISyntaxElement {
+        switch (slot) {
+            case 0: return this.voidKeyword;
+            case 1: return this.expression;
+            default: throw Errors.invalidOperation();
+        }
+    }
+
+    public isUnaryExpression(): boolean {
+        return true;
+    }
+
+    public isExpression(): boolean {
+        return true;
+    }
+
+    public update(voidKeyword: ISyntaxToken,
+                  expression: IUnaryExpressionSyntax): VoidExpressionSyntax {
+        if (this.voidKeyword === voidKeyword && this.expression === expression) {
+            return this;
+        }
+
+        return new VoidExpressionSyntax(voidKeyword, expression, /*parsedInStrictMode:*/ this.parsedInStrictMode());
+    }
+
+    public static create1(expression: IUnaryExpressionSyntax): VoidExpressionSyntax {
+        return new VoidExpressionSyntax(Syntax.token(SyntaxKind.VoidKeyword), expression, /*parsedInStrictMode:*/ false);
+    }
+
+    public withLeadingTrivia(trivia: ISyntaxTriviaList): VoidExpressionSyntax {
+        return <VoidExpressionSyntax>super.withLeadingTrivia(trivia);
+    }
+
+    public withTrailingTrivia(trivia: ISyntaxTriviaList): VoidExpressionSyntax {
+        return <VoidExpressionSyntax>super.withTrailingTrivia(trivia);
+    }
+
+    public withVoidKeyword(voidKeyword: ISyntaxToken): VoidExpressionSyntax {
+        return this.update(voidKeyword, this.expression);
+    }
+
+    public withExpression(expression: IUnaryExpressionSyntax): VoidExpressionSyntax {
+        return this.update(this.voidKeyword, expression);
+    }
+
+    public isTypeScriptSpecific(): boolean {
+        if (this.expression.isTypeScriptSpecific()) { return true; }
+        return false;
+    }
+    }
+
+    export class DebuggerStatementSyntax extends SyntaxNode implements IStatementSyntax {
+
+        constructor(public debuggerKeyword: ISyntaxToken,
+                    public semicolonToken: ISyntaxToken,
+                    parsedInStrictMode: boolean) {
+            super(parsedInStrictMode); 
+
+            Syntax.setParentForChildren(this);
+        }
+
+    public accept(visitor: ISyntaxVisitor): any {
+        return visitor.visitDebuggerStatement(this);
+    }
+
+    public kind(): SyntaxKind {
+        return SyntaxKind.DebuggerStatement;
+    }
+
+    public childCount(): number {
+        return 2;
+    }
+
+    public childAt(slot: number): ISyntaxElement {
+        switch (slot) {
+            case 0: return this.debuggerKeyword;
+            case 1: return this.semicolonToken;
+            default: throw Errors.invalidOperation();
+        }
+    }
+
+    public isStatement(): boolean {
+        return true;
+    }
+
+    public isModuleElement(): boolean {
+        return true;
+    }
+
+    public update(debuggerKeyword: ISyntaxToken,
+                  semicolonToken: ISyntaxToken): DebuggerStatementSyntax {
+        if (this.debuggerKeyword === debuggerKeyword && this.semicolonToken === semicolonToken) {
+            return this;
+        }
+
+        return new DebuggerStatementSyntax(debuggerKeyword, semicolonToken, /*parsedInStrictMode:*/ this.parsedInStrictMode());
+    }
+
+    public static create1(): DebuggerStatementSyntax {
+        return new DebuggerStatementSyntax(Syntax.token(SyntaxKind.DebuggerKeyword), Syntax.token(SyntaxKind.SemicolonToken), /*parsedInStrictMode:*/ false);
+    }
+
+    public withLeadingTrivia(trivia: ISyntaxTriviaList): DebuggerStatementSyntax {
+        return <DebuggerStatementSyntax>super.withLeadingTrivia(trivia);
+    }
+
+    public withTrailingTrivia(trivia: ISyntaxTriviaList): DebuggerStatementSyntax {
+        return <DebuggerStatementSyntax>super.withTrailingTrivia(trivia);
+    }
+
+    public withDebuggerKeyword(debuggerKeyword: ISyntaxToken): DebuggerStatementSyntax {
+        return this.update(debuggerKeyword, this.semicolonToken);
+    }
+
+    public withSemicolonToken(semicolonToken: ISyntaxToken): DebuggerStatementSyntax {
+        return this.update(this.debuggerKeyword, semicolonToken);
+    }
+
+    public isTypeScriptSpecific(): boolean {
+        return false;
+    }
+    }
 }