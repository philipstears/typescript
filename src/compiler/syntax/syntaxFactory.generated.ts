--- conflicted
+++ resolved
@@ -1,629 +1,610 @@
-///<reference path='references.ts' />
-
-module TypeScript.Syntax {
-    export interface IFactory {
-        sourceUnit(moduleElements: ISyntaxList<IModuleElementSyntax>, endOfFileToken: ISyntaxToken): SourceUnitSyntax;
-        externalModuleReference(requireKeyword: ISyntaxToken, openParenToken: ISyntaxToken, stringLiteral: ISyntaxToken, closeParenToken: ISyntaxToken): ExternalModuleReferenceSyntax;
-        moduleNameModuleReference(moduleName: INameSyntax): ModuleNameModuleReferenceSyntax;
-        importDeclaration(modifiers: ISyntaxList<ISyntaxToken>, importKeyword: ISyntaxToken, identifier: ISyntaxToken, equalsToken: ISyntaxToken, moduleReference: IModuleReferenceSyntax, semicolonToken: ISyntaxToken): ImportDeclarationSyntax;
-        exportAssignment(exportKeyword: ISyntaxToken, equalsToken: ISyntaxToken, identifier: ISyntaxToken, semicolonToken: ISyntaxToken): ExportAssignmentSyntax;
-        classDeclaration(modifiers: ISyntaxList<ISyntaxToken>, classKeyword: ISyntaxToken, identifier: ISyntaxToken, typeParameterList: TypeParameterListSyntax, heritageClauses: ISyntaxList<HeritageClauseSyntax>, openBraceToken: ISyntaxToken, classElements: ISyntaxList<IClassElementSyntax>, closeBraceToken: ISyntaxToken): ClassDeclarationSyntax;
-        interfaceDeclaration(modifiers: ISyntaxList<ISyntaxToken>, interfaceKeyword: ISyntaxToken, identifier: ISyntaxToken, typeParameterList: TypeParameterListSyntax, heritageClauses: ISyntaxList<HeritageClauseSyntax>, body: ObjectTypeSyntax): InterfaceDeclarationSyntax;
-        heritageClause(kind: SyntaxKind, extendsOrImplementsKeyword: ISyntaxToken, typeNames: ISeparatedSyntaxList<INameSyntax>): HeritageClauseSyntax;
-        moduleDeclaration(modifiers: ISyntaxList<ISyntaxToken>, moduleKeyword: ISyntaxToken, name: INameSyntax, stringLiteral: ISyntaxToken, openBraceToken: ISyntaxToken, moduleElements: ISyntaxList<IModuleElementSyntax>, closeBraceToken: ISyntaxToken): ModuleDeclarationSyntax;
-        functionDeclaration(modifiers: ISyntaxList<ISyntaxToken>, functionKeyword: ISyntaxToken, identifier: ISyntaxToken, callSignature: CallSignatureSyntax, block: BlockSyntax, semicolonToken: ISyntaxToken): FunctionDeclarationSyntax;
-        variableStatement(modifiers: ISyntaxList<ISyntaxToken>, variableDeclaration: VariableDeclarationSyntax, semicolonToken: ISyntaxToken): VariableStatementSyntax;
-        variableDeclaration(varKeyword: ISyntaxToken, variableDeclarators: ISeparatedSyntaxList<VariableDeclaratorSyntax>): VariableDeclarationSyntax;
-        variableDeclarator(propertyName: ISyntaxToken, typeAnnotation: TypeAnnotationSyntax, equalsValueClause: EqualsValueClauseSyntax): VariableDeclaratorSyntax;
-        equalsValueClause(equalsToken: ISyntaxToken, value: IExpressionSyntax): EqualsValueClauseSyntax;
-        prefixUnaryExpression(kind: SyntaxKind, operatorToken: ISyntaxToken, operand: IUnaryExpressionSyntax): PrefixUnaryExpressionSyntax;
-        arrayLiteralExpression(openBracketToken: ISyntaxToken, expressions: ISeparatedSyntaxList<IExpressionSyntax>, closeBracketToken: ISyntaxToken): ArrayLiteralExpressionSyntax;
-        omittedExpression(): OmittedExpressionSyntax;
-        parenthesizedExpression(openParenToken: ISyntaxToken, expression: IExpressionSyntax, closeParenToken: ISyntaxToken): ParenthesizedExpressionSyntax;
-        simpleArrowFunctionExpression(identifier: ISyntaxToken, equalsGreaterThanToken: ISyntaxToken, block: BlockSyntax, expression: IExpressionSyntax): SimpleArrowFunctionExpressionSyntax;
-        parenthesizedArrowFunctionExpression(callSignature: CallSignatureSyntax, equalsGreaterThanToken: ISyntaxToken, block: BlockSyntax, expression: IExpressionSyntax): ParenthesizedArrowFunctionExpressionSyntax;
-        qualifiedName(left: INameSyntax, dotToken: ISyntaxToken, right: ISyntaxToken): QualifiedNameSyntax;
-        typeArgumentList(lessThanToken: ISyntaxToken, typeArguments: ISeparatedSyntaxList<ITypeSyntax>, greaterThanToken: ISyntaxToken): TypeArgumentListSyntax;
-        constructorType(newKeyword: ISyntaxToken, typeParameterList: TypeParameterListSyntax, parameterList: ParameterListSyntax, equalsGreaterThanToken: ISyntaxToken, type: ITypeSyntax): ConstructorTypeSyntax;
-        functionType(typeParameterList: TypeParameterListSyntax, parameterList: ParameterListSyntax, equalsGreaterThanToken: ISyntaxToken, type: ITypeSyntax): FunctionTypeSyntax;
-        objectType(openBraceToken: ISyntaxToken, typeMembers: ISeparatedSyntaxList<ITypeMemberSyntax>, closeBraceToken: ISyntaxToken): ObjectTypeSyntax;
-        arrayType(type: ITypeSyntax, openBracketToken: ISyntaxToken, closeBracketToken: ISyntaxToken): ArrayTypeSyntax;
-        genericType(name: INameSyntax, typeArgumentList: TypeArgumentListSyntax): GenericTypeSyntax;
-        typeQuery(typeOfKeyword: ISyntaxToken, name: INameSyntax): TypeQuerySyntax;
-        typeAnnotation(colonToken: ISyntaxToken, type: ITypeSyntax): TypeAnnotationSyntax;
-        block(openBraceToken: ISyntaxToken, statements: ISyntaxList<IStatementSyntax>, closeBraceToken: ISyntaxToken): BlockSyntax;
-        parameter(dotDotDotToken: ISyntaxToken, modifiers: ISyntaxList<ISyntaxToken>, identifier: ISyntaxToken, questionToken: ISyntaxToken, typeAnnotation: TypeAnnotationSyntax, equalsValueClause: EqualsValueClauseSyntax): ParameterSyntax;
-        memberAccessExpression(expression: IExpressionSyntax, dotToken: ISyntaxToken, name: ISyntaxToken): MemberAccessExpressionSyntax;
-        postfixUnaryExpression(kind: SyntaxKind, operand: IMemberExpressionSyntax, operatorToken: ISyntaxToken): PostfixUnaryExpressionSyntax;
-        elementAccessExpression(expression: IExpressionSyntax, openBracketToken: ISyntaxToken, argumentExpression: IExpressionSyntax, closeBracketToken: ISyntaxToken): ElementAccessExpressionSyntax;
-        invocationExpression(expression: IMemberExpressionSyntax, argumentList: ArgumentListSyntax): InvocationExpressionSyntax;
-        argumentList(typeArgumentList: TypeArgumentListSyntax, openParenToken: ISyntaxToken, arguments: ISeparatedSyntaxList<IExpressionSyntax>, closeParenToken: ISyntaxToken): ArgumentListSyntax;
-        binaryExpression(kind: SyntaxKind, left: IExpressionSyntax, operatorToken: ISyntaxToken, right: IExpressionSyntax): BinaryExpressionSyntax;
-        conditionalExpression(condition: IExpressionSyntax, questionToken: ISyntaxToken, whenTrue: IExpressionSyntax, colonToken: ISyntaxToken, whenFalse: IExpressionSyntax): ConditionalExpressionSyntax;
-        constructSignature(newKeyword: ISyntaxToken, callSignature: CallSignatureSyntax): ConstructSignatureSyntax;
-        methodSignature(propertyName: ISyntaxToken, questionToken: ISyntaxToken, callSignature: CallSignatureSyntax): MethodSignatureSyntax;
-        indexSignature(openBracketToken: ISyntaxToken, parameter: ParameterSyntax, closeBracketToken: ISyntaxToken, typeAnnotation: TypeAnnotationSyntax): IndexSignatureSyntax;
-        propertySignature(propertyName: ISyntaxToken, questionToken: ISyntaxToken, typeAnnotation: TypeAnnotationSyntax): PropertySignatureSyntax;
-        callSignature(typeParameterList: TypeParameterListSyntax, parameterList: ParameterListSyntax, typeAnnotation: TypeAnnotationSyntax): CallSignatureSyntax;
-        parameterList(openParenToken: ISyntaxToken, parameters: ISeparatedSyntaxList<ParameterSyntax>, closeParenToken: ISyntaxToken): ParameterListSyntax;
-        typeParameterList(lessThanToken: ISyntaxToken, typeParameters: ISeparatedSyntaxList<TypeParameterSyntax>, greaterThanToken: ISyntaxToken): TypeParameterListSyntax;
-        typeParameter(identifier: ISyntaxToken, constraint: ConstraintSyntax): TypeParameterSyntax;
-        constraint(extendsKeyword: ISyntaxToken, type: ITypeSyntax): ConstraintSyntax;
-        elseClause(elseKeyword: ISyntaxToken, statement: IStatementSyntax): ElseClauseSyntax;
-        ifStatement(ifKeyword: ISyntaxToken, openParenToken: ISyntaxToken, condition: IExpressionSyntax, closeParenToken: ISyntaxToken, statement: IStatementSyntax, elseClause: ElseClauseSyntax): IfStatementSyntax;
-        expressionStatement(expression: IExpressionSyntax, semicolonToken: ISyntaxToken): ExpressionStatementSyntax;
-<<<<<<< HEAD
-        constructorDeclaration(modifiers: ISyntaxList<ISyntaxToken>, constructorKeyword: ISyntaxToken, parameterList: ParameterListSyntax, block: BlockSyntax, semicolonToken: ISyntaxToken): ConstructorDeclarationSyntax;
-        memberFunctionDeclaration(modifiers: ISyntaxList<ISyntaxToken>, propertyName: ISyntaxToken, callSignature: CallSignatureSyntax, block: BlockSyntax, semicolonToken: ISyntaxToken): MemberFunctionDeclarationSyntax;
-        getAccessor(modifiers: ISyntaxList<ISyntaxToken>, getKeyword: ISyntaxToken, propertyName: ISyntaxToken, parameterList: ParameterListSyntax, typeAnnotation: TypeAnnotationSyntax, block: BlockSyntax): GetAccessorSyntax;
-        setAccessor(modifiers: ISyntaxList<ISyntaxToken>, setKeyword: ISyntaxToken, propertyName: ISyntaxToken, parameterList: ParameterListSyntax, block: BlockSyntax): SetAccessorSyntax;
-        memberVariableDeclaration(modifiers: ISyntaxList<ISyntaxToken>, variableDeclarator: VariableDeclaratorSyntax, semicolonToken: ISyntaxToken): MemberVariableDeclarationSyntax;
-        indexMemberDeclaration(modifiers: ISyntaxList<ISyntaxToken>, indexSignature: IndexSignatureSyntax, semicolonToken: ISyntaxToken): IndexMemberDeclarationSyntax;
-=======
-        constructorDeclaration(modifiers: ISyntaxList, constructorKeyword: ISyntaxToken, callSignature: CallSignatureSyntax, block: BlockSyntax, semicolonToken: ISyntaxToken): ConstructorDeclarationSyntax;
-        memberFunctionDeclaration(modifiers: ISyntaxList, propertyName: ISyntaxToken, callSignature: CallSignatureSyntax, block: BlockSyntax, semicolonToken: ISyntaxToken): MemberFunctionDeclarationSyntax;
-        getAccessor(modifiers: ISyntaxList, getKeyword: ISyntaxToken, propertyName: ISyntaxToken, parameterList: ParameterListSyntax, typeAnnotation: TypeAnnotationSyntax, block: BlockSyntax): GetAccessorSyntax;
-        setAccessor(modifiers: ISyntaxList, setKeyword: ISyntaxToken, propertyName: ISyntaxToken, parameterList: ParameterListSyntax, block: BlockSyntax): SetAccessorSyntax;
-        memberVariableDeclaration(modifiers: ISyntaxList, variableDeclarator: VariableDeclaratorSyntax, semicolonToken: ISyntaxToken): MemberVariableDeclarationSyntax;
-        indexMemberDeclaration(modifiers: ISyntaxList, indexSignature: IndexSignatureSyntax, semicolonToken: ISyntaxToken): IndexMemberDeclarationSyntax;
->>>>>>> f0c4c8dc
-        throwStatement(throwKeyword: ISyntaxToken, expression: IExpressionSyntax, semicolonToken: ISyntaxToken): ThrowStatementSyntax;
-        returnStatement(returnKeyword: ISyntaxToken, expression: IExpressionSyntax, semicolonToken: ISyntaxToken): ReturnStatementSyntax;
-        objectCreationExpression(newKeyword: ISyntaxToken, expression: IMemberExpressionSyntax, argumentList: ArgumentListSyntax): ObjectCreationExpressionSyntax;
-        switchStatement(switchKeyword: ISyntaxToken, openParenToken: ISyntaxToken, expression: IExpressionSyntax, closeParenToken: ISyntaxToken, openBraceToken: ISyntaxToken, switchClauses: ISyntaxList<ISwitchClauseSyntax>, closeBraceToken: ISyntaxToken): SwitchStatementSyntax;
-        caseSwitchClause(caseKeyword: ISyntaxToken, expression: IExpressionSyntax, colonToken: ISyntaxToken, statements: ISyntaxList<IStatementSyntax>): CaseSwitchClauseSyntax;
-        defaultSwitchClause(defaultKeyword: ISyntaxToken, colonToken: ISyntaxToken, statements: ISyntaxList<IStatementSyntax>): DefaultSwitchClauseSyntax;
-        breakStatement(breakKeyword: ISyntaxToken, identifier: ISyntaxToken, semicolonToken: ISyntaxToken): BreakStatementSyntax;
-        continueStatement(continueKeyword: ISyntaxToken, identifier: ISyntaxToken, semicolonToken: ISyntaxToken): ContinueStatementSyntax;
-        forStatement(forKeyword: ISyntaxToken, openParenToken: ISyntaxToken, variableDeclaration: VariableDeclarationSyntax, initializer: IExpressionSyntax, firstSemicolonToken: ISyntaxToken, condition: IExpressionSyntax, secondSemicolonToken: ISyntaxToken, incrementor: IExpressionSyntax, closeParenToken: ISyntaxToken, statement: IStatementSyntax): ForStatementSyntax;
-        forInStatement(forKeyword: ISyntaxToken, openParenToken: ISyntaxToken, variableDeclaration: VariableDeclarationSyntax, left: IExpressionSyntax, inKeyword: ISyntaxToken, expression: IExpressionSyntax, closeParenToken: ISyntaxToken, statement: IStatementSyntax): ForInStatementSyntax;
-        whileStatement(whileKeyword: ISyntaxToken, openParenToken: ISyntaxToken, condition: IExpressionSyntax, closeParenToken: ISyntaxToken, statement: IStatementSyntax): WhileStatementSyntax;
-        withStatement(withKeyword: ISyntaxToken, openParenToken: ISyntaxToken, condition: IExpressionSyntax, closeParenToken: ISyntaxToken, statement: IStatementSyntax): WithStatementSyntax;
-        enumDeclaration(modifiers: ISyntaxList<ISyntaxToken>, enumKeyword: ISyntaxToken, identifier: ISyntaxToken, openBraceToken: ISyntaxToken, enumElements: ISeparatedSyntaxList<EnumElementSyntax>, closeBraceToken: ISyntaxToken): EnumDeclarationSyntax;
-        enumElement(propertyName: ISyntaxToken, equalsValueClause: EqualsValueClauseSyntax): EnumElementSyntax;
-        castExpression(lessThanToken: ISyntaxToken, type: ITypeSyntax, greaterThanToken: ISyntaxToken, expression: IUnaryExpressionSyntax): CastExpressionSyntax;
-        objectLiteralExpression(openBraceToken: ISyntaxToken, propertyAssignments: ISeparatedSyntaxList<IPropertyAssignmentSyntax>, closeBraceToken: ISyntaxToken): ObjectLiteralExpressionSyntax;
-        simplePropertyAssignment(propertyName: ISyntaxToken, colonToken: ISyntaxToken, expression: IExpressionSyntax): SimplePropertyAssignmentSyntax;
-        functionPropertyAssignment(propertyName: ISyntaxToken, callSignature: CallSignatureSyntax, block: BlockSyntax): FunctionPropertyAssignmentSyntax;
-        functionExpression(functionKeyword: ISyntaxToken, identifier: ISyntaxToken, callSignature: CallSignatureSyntax, block: BlockSyntax): FunctionExpressionSyntax;
-        emptyStatement(semicolonToken: ISyntaxToken): EmptyStatementSyntax;
-        tryStatement(tryKeyword: ISyntaxToken, block: BlockSyntax, catchClause: CatchClauseSyntax, finallyClause: FinallyClauseSyntax): TryStatementSyntax;
-        catchClause(catchKeyword: ISyntaxToken, openParenToken: ISyntaxToken, identifier: ISyntaxToken, typeAnnotation: TypeAnnotationSyntax, closeParenToken: ISyntaxToken, block: BlockSyntax): CatchClauseSyntax;
-        finallyClause(finallyKeyword: ISyntaxToken, block: BlockSyntax): FinallyClauseSyntax;
-        labeledStatement(identifier: ISyntaxToken, colonToken: ISyntaxToken, statement: IStatementSyntax): LabeledStatementSyntax;
-        doStatement(doKeyword: ISyntaxToken, statement: IStatementSyntax, whileKeyword: ISyntaxToken, openParenToken: ISyntaxToken, condition: IExpressionSyntax, closeParenToken: ISyntaxToken, semicolonToken: ISyntaxToken): DoStatementSyntax;
-        typeOfExpression(typeOfKeyword: ISyntaxToken, expression: IUnaryExpressionSyntax): TypeOfExpressionSyntax;
-        deleteExpression(deleteKeyword: ISyntaxToken, expression: IUnaryExpressionSyntax): DeleteExpressionSyntax;
-        voidExpression(voidKeyword: ISyntaxToken, expression: IUnaryExpressionSyntax): VoidExpressionSyntax;
-        debuggerStatement(debuggerKeyword: ISyntaxToken, semicolonToken: ISyntaxToken): DebuggerStatementSyntax;
-    }
-
-    export class NormalModeFactory implements IFactory {
-        sourceUnit(moduleElements: ISyntaxList<IModuleElementSyntax>, endOfFileToken: ISyntaxToken): SourceUnitSyntax {
-            return new SourceUnitSyntax(moduleElements, endOfFileToken, /*parsedInStrictMode:*/ false);
-        }
-        externalModuleReference(requireKeyword: ISyntaxToken, openParenToken: ISyntaxToken, stringLiteral: ISyntaxToken, closeParenToken: ISyntaxToken): ExternalModuleReferenceSyntax {
-            return new ExternalModuleReferenceSyntax(requireKeyword, openParenToken, stringLiteral, closeParenToken, /*parsedInStrictMode:*/ false);
-        }
-        moduleNameModuleReference(moduleName: INameSyntax): ModuleNameModuleReferenceSyntax {
-            return new ModuleNameModuleReferenceSyntax(moduleName, /*parsedInStrictMode:*/ false);
-        }
-        importDeclaration(modifiers: ISyntaxList<ISyntaxToken>, importKeyword: ISyntaxToken, identifier: ISyntaxToken, equalsToken: ISyntaxToken, moduleReference: IModuleReferenceSyntax, semicolonToken: ISyntaxToken): ImportDeclarationSyntax {
-            return new ImportDeclarationSyntax(modifiers, importKeyword, identifier, equalsToken, moduleReference, semicolonToken, /*parsedInStrictMode:*/ false);
-        }
-        exportAssignment(exportKeyword: ISyntaxToken, equalsToken: ISyntaxToken, identifier: ISyntaxToken, semicolonToken: ISyntaxToken): ExportAssignmentSyntax {
-            return new ExportAssignmentSyntax(exportKeyword, equalsToken, identifier, semicolonToken, /*parsedInStrictMode:*/ false);
-        }
-        classDeclaration(modifiers: ISyntaxList<ISyntaxToken>, classKeyword: ISyntaxToken, identifier: ISyntaxToken, typeParameterList: TypeParameterListSyntax, heritageClauses: ISyntaxList<HeritageClauseSyntax>, openBraceToken: ISyntaxToken, classElements: ISyntaxList<IClassElementSyntax>, closeBraceToken: ISyntaxToken): ClassDeclarationSyntax {
-            return new ClassDeclarationSyntax(modifiers, classKeyword, identifier, typeParameterList, heritageClauses, openBraceToken, classElements, closeBraceToken, /*parsedInStrictMode:*/ false);
-        }
-        interfaceDeclaration(modifiers: ISyntaxList<ISyntaxToken>, interfaceKeyword: ISyntaxToken, identifier: ISyntaxToken, typeParameterList: TypeParameterListSyntax, heritageClauses: ISyntaxList<HeritageClauseSyntax>, body: ObjectTypeSyntax): InterfaceDeclarationSyntax {
-            return new InterfaceDeclarationSyntax(modifiers, interfaceKeyword, identifier, typeParameterList, heritageClauses, body, /*parsedInStrictMode:*/ false);
-        }
-        heritageClause(kind: SyntaxKind, extendsOrImplementsKeyword: ISyntaxToken, typeNames: ISeparatedSyntaxList<INameSyntax>): HeritageClauseSyntax {
-            return new HeritageClauseSyntax(kind, extendsOrImplementsKeyword, typeNames, /*parsedInStrictMode:*/ false);
-        }
-        moduleDeclaration(modifiers: ISyntaxList<ISyntaxToken>, moduleKeyword: ISyntaxToken, name: INameSyntax, stringLiteral: ISyntaxToken, openBraceToken: ISyntaxToken, moduleElements: ISyntaxList<IModuleElementSyntax>, closeBraceToken: ISyntaxToken): ModuleDeclarationSyntax {
-            return new ModuleDeclarationSyntax(modifiers, moduleKeyword, name, stringLiteral, openBraceToken, moduleElements, closeBraceToken, /*parsedInStrictMode:*/ false);
-        }
-        functionDeclaration(modifiers: ISyntaxList<ISyntaxToken>, functionKeyword: ISyntaxToken, identifier: ISyntaxToken, callSignature: CallSignatureSyntax, block: BlockSyntax, semicolonToken: ISyntaxToken): FunctionDeclarationSyntax {
-            return new FunctionDeclarationSyntax(modifiers, functionKeyword, identifier, callSignature, block, semicolonToken, /*parsedInStrictMode:*/ false);
-        }
-        variableStatement(modifiers: ISyntaxList<ISyntaxToken>, variableDeclaration: VariableDeclarationSyntax, semicolonToken: ISyntaxToken): VariableStatementSyntax {
-            return new VariableStatementSyntax(modifiers, variableDeclaration, semicolonToken, /*parsedInStrictMode:*/ false);
-        }
-        variableDeclaration(varKeyword: ISyntaxToken, variableDeclarators: ISeparatedSyntaxList<VariableDeclaratorSyntax>): VariableDeclarationSyntax {
-            return new VariableDeclarationSyntax(varKeyword, variableDeclarators, /*parsedInStrictMode:*/ false);
-        }
-        variableDeclarator(propertyName: ISyntaxToken, typeAnnotation: TypeAnnotationSyntax, equalsValueClause: EqualsValueClauseSyntax): VariableDeclaratorSyntax {
-            return new VariableDeclaratorSyntax(propertyName, typeAnnotation, equalsValueClause, /*parsedInStrictMode:*/ false);
-        }
-        equalsValueClause(equalsToken: ISyntaxToken, value: IExpressionSyntax): EqualsValueClauseSyntax {
-            return new EqualsValueClauseSyntax(equalsToken, value, /*parsedInStrictMode:*/ false);
-        }
-        prefixUnaryExpression(kind: SyntaxKind, operatorToken: ISyntaxToken, operand: IUnaryExpressionSyntax): PrefixUnaryExpressionSyntax {
-            return new PrefixUnaryExpressionSyntax(kind, operatorToken, operand, /*parsedInStrictMode:*/ false);
-        }
-        arrayLiteralExpression(openBracketToken: ISyntaxToken, expressions: ISeparatedSyntaxList<IExpressionSyntax>, closeBracketToken: ISyntaxToken): ArrayLiteralExpressionSyntax {
-            return new ArrayLiteralExpressionSyntax(openBracketToken, expressions, closeBracketToken, /*parsedInStrictMode:*/ false);
-        }
-        omittedExpression(): OmittedExpressionSyntax {
-            return new OmittedExpressionSyntax(/*parsedInStrictMode:*/ false);
-        }
-        parenthesizedExpression(openParenToken: ISyntaxToken, expression: IExpressionSyntax, closeParenToken: ISyntaxToken): ParenthesizedExpressionSyntax {
-            return new ParenthesizedExpressionSyntax(openParenToken, expression, closeParenToken, /*parsedInStrictMode:*/ false);
-        }
-        simpleArrowFunctionExpression(identifier: ISyntaxToken, equalsGreaterThanToken: ISyntaxToken, block: BlockSyntax, expression: IExpressionSyntax): SimpleArrowFunctionExpressionSyntax {
-            return new SimpleArrowFunctionExpressionSyntax(identifier, equalsGreaterThanToken, block, expression, /*parsedInStrictMode:*/ false);
-        }
-        parenthesizedArrowFunctionExpression(callSignature: CallSignatureSyntax, equalsGreaterThanToken: ISyntaxToken, block: BlockSyntax, expression: IExpressionSyntax): ParenthesizedArrowFunctionExpressionSyntax {
-            return new ParenthesizedArrowFunctionExpressionSyntax(callSignature, equalsGreaterThanToken, block, expression, /*parsedInStrictMode:*/ false);
-        }
-        qualifiedName(left: INameSyntax, dotToken: ISyntaxToken, right: ISyntaxToken): QualifiedNameSyntax {
-            return new QualifiedNameSyntax(left, dotToken, right, /*parsedInStrictMode:*/ false);
-        }
-        typeArgumentList(lessThanToken: ISyntaxToken, typeArguments: ISeparatedSyntaxList<ITypeSyntax>, greaterThanToken: ISyntaxToken): TypeArgumentListSyntax {
-            return new TypeArgumentListSyntax(lessThanToken, typeArguments, greaterThanToken, /*parsedInStrictMode:*/ false);
-        }
-        constructorType(newKeyword: ISyntaxToken, typeParameterList: TypeParameterListSyntax, parameterList: ParameterListSyntax, equalsGreaterThanToken: ISyntaxToken, type: ITypeSyntax): ConstructorTypeSyntax {
-            return new ConstructorTypeSyntax(newKeyword, typeParameterList, parameterList, equalsGreaterThanToken, type, /*parsedInStrictMode:*/ false);
-        }
-        functionType(typeParameterList: TypeParameterListSyntax, parameterList: ParameterListSyntax, equalsGreaterThanToken: ISyntaxToken, type: ITypeSyntax): FunctionTypeSyntax {
-            return new FunctionTypeSyntax(typeParameterList, parameterList, equalsGreaterThanToken, type, /*parsedInStrictMode:*/ false);
-        }
-        objectType(openBraceToken: ISyntaxToken, typeMembers: ISeparatedSyntaxList<ITypeMemberSyntax>, closeBraceToken: ISyntaxToken): ObjectTypeSyntax {
-            return new ObjectTypeSyntax(openBraceToken, typeMembers, closeBraceToken, /*parsedInStrictMode:*/ false);
-        }
-        arrayType(type: ITypeSyntax, openBracketToken: ISyntaxToken, closeBracketToken: ISyntaxToken): ArrayTypeSyntax {
-            return new ArrayTypeSyntax(type, openBracketToken, closeBracketToken, /*parsedInStrictMode:*/ false);
-        }
-        genericType(name: INameSyntax, typeArgumentList: TypeArgumentListSyntax): GenericTypeSyntax {
-            return new GenericTypeSyntax(name, typeArgumentList, /*parsedInStrictMode:*/ false);
-        }
-        typeQuery(typeOfKeyword: ISyntaxToken, name: INameSyntax): TypeQuerySyntax {
-            return new TypeQuerySyntax(typeOfKeyword, name, /*parsedInStrictMode:*/ false);
-        }
-        typeAnnotation(colonToken: ISyntaxToken, type: ITypeSyntax): TypeAnnotationSyntax {
-            return new TypeAnnotationSyntax(colonToken, type, /*parsedInStrictMode:*/ false);
-        }
-        block(openBraceToken: ISyntaxToken, statements: ISyntaxList<IStatementSyntax>, closeBraceToken: ISyntaxToken): BlockSyntax {
-            return new BlockSyntax(openBraceToken, statements, closeBraceToken, /*parsedInStrictMode:*/ false);
-        }
-        parameter(dotDotDotToken: ISyntaxToken, modifiers: ISyntaxList<ISyntaxToken>, identifier: ISyntaxToken, questionToken: ISyntaxToken, typeAnnotation: TypeAnnotationSyntax, equalsValueClause: EqualsValueClauseSyntax): ParameterSyntax {
-            return new ParameterSyntax(dotDotDotToken, modifiers, identifier, questionToken, typeAnnotation, equalsValueClause, /*parsedInStrictMode:*/ false);
-        }
-        memberAccessExpression(expression: IExpressionSyntax, dotToken: ISyntaxToken, name: ISyntaxToken): MemberAccessExpressionSyntax {
-            return new MemberAccessExpressionSyntax(expression, dotToken, name, /*parsedInStrictMode:*/ false);
-        }
-        postfixUnaryExpression(kind: SyntaxKind, operand: IMemberExpressionSyntax, operatorToken: ISyntaxToken): PostfixUnaryExpressionSyntax {
-            return new PostfixUnaryExpressionSyntax(kind, operand, operatorToken, /*parsedInStrictMode:*/ false);
-        }
-        elementAccessExpression(expression: IExpressionSyntax, openBracketToken: ISyntaxToken, argumentExpression: IExpressionSyntax, closeBracketToken: ISyntaxToken): ElementAccessExpressionSyntax {
-            return new ElementAccessExpressionSyntax(expression, openBracketToken, argumentExpression, closeBracketToken, /*parsedInStrictMode:*/ false);
-        }
-        invocationExpression(expression: IMemberExpressionSyntax, argumentList: ArgumentListSyntax): InvocationExpressionSyntax {
-            return new InvocationExpressionSyntax(expression, argumentList, /*parsedInStrictMode:*/ false);
-        }
-        argumentList(typeArgumentList: TypeArgumentListSyntax, openParenToken: ISyntaxToken, _arguments: ISeparatedSyntaxList<IExpressionSyntax>, closeParenToken: ISyntaxToken): ArgumentListSyntax {
-            return new ArgumentListSyntax(typeArgumentList, openParenToken, _arguments, closeParenToken, /*parsedInStrictMode:*/ false);
-        }
-        binaryExpression(kind: SyntaxKind, left: IExpressionSyntax, operatorToken: ISyntaxToken, right: IExpressionSyntax): BinaryExpressionSyntax {
-            return new BinaryExpressionSyntax(kind, left, operatorToken, right, /*parsedInStrictMode:*/ false);
-        }
-        conditionalExpression(condition: IExpressionSyntax, questionToken: ISyntaxToken, whenTrue: IExpressionSyntax, colonToken: ISyntaxToken, whenFalse: IExpressionSyntax): ConditionalExpressionSyntax {
-            return new ConditionalExpressionSyntax(condition, questionToken, whenTrue, colonToken, whenFalse, /*parsedInStrictMode:*/ false);
-        }
-        constructSignature(newKeyword: ISyntaxToken, callSignature: CallSignatureSyntax): ConstructSignatureSyntax {
-            return new ConstructSignatureSyntax(newKeyword, callSignature, /*parsedInStrictMode:*/ false);
-        }
-        methodSignature(propertyName: ISyntaxToken, questionToken: ISyntaxToken, callSignature: CallSignatureSyntax): MethodSignatureSyntax {
-            return new MethodSignatureSyntax(propertyName, questionToken, callSignature, /*parsedInStrictMode:*/ false);
-        }
-        indexSignature(openBracketToken: ISyntaxToken, parameter: ParameterSyntax, closeBracketToken: ISyntaxToken, typeAnnotation: TypeAnnotationSyntax): IndexSignatureSyntax {
-            return new IndexSignatureSyntax(openBracketToken, parameter, closeBracketToken, typeAnnotation, /*parsedInStrictMode:*/ false);
-        }
-        propertySignature(propertyName: ISyntaxToken, questionToken: ISyntaxToken, typeAnnotation: TypeAnnotationSyntax): PropertySignatureSyntax {
-            return new PropertySignatureSyntax(propertyName, questionToken, typeAnnotation, /*parsedInStrictMode:*/ false);
-        }
-        callSignature(typeParameterList: TypeParameterListSyntax, parameterList: ParameterListSyntax, typeAnnotation: TypeAnnotationSyntax): CallSignatureSyntax {
-            return new CallSignatureSyntax(typeParameterList, parameterList, typeAnnotation, /*parsedInStrictMode:*/ false);
-        }
-        parameterList(openParenToken: ISyntaxToken, parameters: ISeparatedSyntaxList<ParameterSyntax>, closeParenToken: ISyntaxToken): ParameterListSyntax {
-            return new ParameterListSyntax(openParenToken, parameters, closeParenToken, /*parsedInStrictMode:*/ false);
-        }
-        typeParameterList(lessThanToken: ISyntaxToken, typeParameters: ISeparatedSyntaxList<TypeParameterSyntax>, greaterThanToken: ISyntaxToken): TypeParameterListSyntax {
-            return new TypeParameterListSyntax(lessThanToken, typeParameters, greaterThanToken, /*parsedInStrictMode:*/ false);
-        }
-        typeParameter(identifier: ISyntaxToken, constraint: ConstraintSyntax): TypeParameterSyntax {
-            return new TypeParameterSyntax(identifier, constraint, /*parsedInStrictMode:*/ false);
-        }
-        constraint(extendsKeyword: ISyntaxToken, type: ITypeSyntax): ConstraintSyntax {
-            return new ConstraintSyntax(extendsKeyword, type, /*parsedInStrictMode:*/ false);
-        }
-        elseClause(elseKeyword: ISyntaxToken, statement: IStatementSyntax): ElseClauseSyntax {
-            return new ElseClauseSyntax(elseKeyword, statement, /*parsedInStrictMode:*/ false);
-        }
-        ifStatement(ifKeyword: ISyntaxToken, openParenToken: ISyntaxToken, condition: IExpressionSyntax, closeParenToken: ISyntaxToken, statement: IStatementSyntax, elseClause: ElseClauseSyntax): IfStatementSyntax {
-            return new IfStatementSyntax(ifKeyword, openParenToken, condition, closeParenToken, statement, elseClause, /*parsedInStrictMode:*/ false);
-        }
-        expressionStatement(expression: IExpressionSyntax, semicolonToken: ISyntaxToken): ExpressionStatementSyntax {
-            return new ExpressionStatementSyntax(expression, semicolonToken, /*parsedInStrictMode:*/ false);
-        }
-<<<<<<< HEAD
-        constructorDeclaration(modifiers: ISyntaxList<ISyntaxToken>, constructorKeyword: ISyntaxToken, parameterList: ParameterListSyntax, block: BlockSyntax, semicolonToken: ISyntaxToken): ConstructorDeclarationSyntax {
-            return new ConstructorDeclarationSyntax(modifiers, constructorKeyword, parameterList, block, semicolonToken, /*parsedInStrictMode:*/ false);
-=======
-        constructorDeclaration(modifiers: ISyntaxList, constructorKeyword: ISyntaxToken, callSignature: CallSignatureSyntax, block: BlockSyntax, semicolonToken: ISyntaxToken): ConstructorDeclarationSyntax {
-            return new ConstructorDeclarationSyntax(modifiers, constructorKeyword, callSignature, block, semicolonToken, /*parsedInStrictMode:*/ false);
->>>>>>> f0c4c8dc
-        }
-        memberFunctionDeclaration(modifiers: ISyntaxList<ISyntaxToken>, propertyName: ISyntaxToken, callSignature: CallSignatureSyntax, block: BlockSyntax, semicolonToken: ISyntaxToken): MemberFunctionDeclarationSyntax {
-            return new MemberFunctionDeclarationSyntax(modifiers, propertyName, callSignature, block, semicolonToken, /*parsedInStrictMode:*/ false);
-        }
-        getAccessor(modifiers: ISyntaxList<ISyntaxToken>, getKeyword: ISyntaxToken, propertyName: ISyntaxToken, parameterList: ParameterListSyntax, typeAnnotation: TypeAnnotationSyntax, block: BlockSyntax): GetAccessorSyntax {
-            return new GetAccessorSyntax(modifiers, getKeyword, propertyName, parameterList, typeAnnotation, block, /*parsedInStrictMode:*/ false);
-        }
-        setAccessor(modifiers: ISyntaxList<ISyntaxToken>, setKeyword: ISyntaxToken, propertyName: ISyntaxToken, parameterList: ParameterListSyntax, block: BlockSyntax): SetAccessorSyntax {
-            return new SetAccessorSyntax(modifiers, setKeyword, propertyName, parameterList, block, /*parsedInStrictMode:*/ false);
-        }
-        memberVariableDeclaration(modifiers: ISyntaxList<ISyntaxToken>, variableDeclarator: VariableDeclaratorSyntax, semicolonToken: ISyntaxToken): MemberVariableDeclarationSyntax {
-            return new MemberVariableDeclarationSyntax(modifiers, variableDeclarator, semicolonToken, /*parsedInStrictMode:*/ false);
-        }
-        indexMemberDeclaration(modifiers: ISyntaxList<ISyntaxToken>, indexSignature: IndexSignatureSyntax, semicolonToken: ISyntaxToken): IndexMemberDeclarationSyntax {
-            return new IndexMemberDeclarationSyntax(modifiers, indexSignature, semicolonToken, /*parsedInStrictMode:*/ false);
-        }
-        throwStatement(throwKeyword: ISyntaxToken, expression: IExpressionSyntax, semicolonToken: ISyntaxToken): ThrowStatementSyntax {
-            return new ThrowStatementSyntax(throwKeyword, expression, semicolonToken, /*parsedInStrictMode:*/ false);
-        }
-        returnStatement(returnKeyword: ISyntaxToken, expression: IExpressionSyntax, semicolonToken: ISyntaxToken): ReturnStatementSyntax {
-            return new ReturnStatementSyntax(returnKeyword, expression, semicolonToken, /*parsedInStrictMode:*/ false);
-        }
-        objectCreationExpression(newKeyword: ISyntaxToken, expression: IMemberExpressionSyntax, argumentList: ArgumentListSyntax): ObjectCreationExpressionSyntax {
-            return new ObjectCreationExpressionSyntax(newKeyword, expression, argumentList, /*parsedInStrictMode:*/ false);
-        }
-        switchStatement(switchKeyword: ISyntaxToken, openParenToken: ISyntaxToken, expression: IExpressionSyntax, closeParenToken: ISyntaxToken, openBraceToken: ISyntaxToken, switchClauses: ISyntaxList<ISwitchClauseSyntax>, closeBraceToken: ISyntaxToken): SwitchStatementSyntax {
-            return new SwitchStatementSyntax(switchKeyword, openParenToken, expression, closeParenToken, openBraceToken, switchClauses, closeBraceToken, /*parsedInStrictMode:*/ false);
-        }
-        caseSwitchClause(caseKeyword: ISyntaxToken, expression: IExpressionSyntax, colonToken: ISyntaxToken, statements: ISyntaxList<IStatementSyntax>): CaseSwitchClauseSyntax {
-            return new CaseSwitchClauseSyntax(caseKeyword, expression, colonToken, statements, /*parsedInStrictMode:*/ false);
-        }
-        defaultSwitchClause(defaultKeyword: ISyntaxToken, colonToken: ISyntaxToken, statements: ISyntaxList<IStatementSyntax>): DefaultSwitchClauseSyntax {
-            return new DefaultSwitchClauseSyntax(defaultKeyword, colonToken, statements, /*parsedInStrictMode:*/ false);
-        }
-        breakStatement(breakKeyword: ISyntaxToken, identifier: ISyntaxToken, semicolonToken: ISyntaxToken): BreakStatementSyntax {
-            return new BreakStatementSyntax(breakKeyword, identifier, semicolonToken, /*parsedInStrictMode:*/ false);
-        }
-        continueStatement(continueKeyword: ISyntaxToken, identifier: ISyntaxToken, semicolonToken: ISyntaxToken): ContinueStatementSyntax {
-            return new ContinueStatementSyntax(continueKeyword, identifier, semicolonToken, /*parsedInStrictMode:*/ false);
-        }
-        forStatement(forKeyword: ISyntaxToken, openParenToken: ISyntaxToken, variableDeclaration: VariableDeclarationSyntax, initializer: IExpressionSyntax, firstSemicolonToken: ISyntaxToken, condition: IExpressionSyntax, secondSemicolonToken: ISyntaxToken, incrementor: IExpressionSyntax, closeParenToken: ISyntaxToken, statement: IStatementSyntax): ForStatementSyntax {
-            return new ForStatementSyntax(forKeyword, openParenToken, variableDeclaration, initializer, firstSemicolonToken, condition, secondSemicolonToken, incrementor, closeParenToken, statement, /*parsedInStrictMode:*/ false);
-        }
-        forInStatement(forKeyword: ISyntaxToken, openParenToken: ISyntaxToken, variableDeclaration: VariableDeclarationSyntax, left: IExpressionSyntax, inKeyword: ISyntaxToken, expression: IExpressionSyntax, closeParenToken: ISyntaxToken, statement: IStatementSyntax): ForInStatementSyntax {
-            return new ForInStatementSyntax(forKeyword, openParenToken, variableDeclaration, left, inKeyword, expression, closeParenToken, statement, /*parsedInStrictMode:*/ false);
-        }
-        whileStatement(whileKeyword: ISyntaxToken, openParenToken: ISyntaxToken, condition: IExpressionSyntax, closeParenToken: ISyntaxToken, statement: IStatementSyntax): WhileStatementSyntax {
-            return new WhileStatementSyntax(whileKeyword, openParenToken, condition, closeParenToken, statement, /*parsedInStrictMode:*/ false);
-        }
-        withStatement(withKeyword: ISyntaxToken, openParenToken: ISyntaxToken, condition: IExpressionSyntax, closeParenToken: ISyntaxToken, statement: IStatementSyntax): WithStatementSyntax {
-            return new WithStatementSyntax(withKeyword, openParenToken, condition, closeParenToken, statement, /*parsedInStrictMode:*/ false);
-        }
-        enumDeclaration(modifiers: ISyntaxList<ISyntaxToken>, enumKeyword: ISyntaxToken, identifier: ISyntaxToken, openBraceToken: ISyntaxToken, enumElements: ISeparatedSyntaxList<EnumElementSyntax>, closeBraceToken: ISyntaxToken): EnumDeclarationSyntax {
-            return new EnumDeclarationSyntax(modifiers, enumKeyword, identifier, openBraceToken, enumElements, closeBraceToken, /*parsedInStrictMode:*/ false);
-        }
-        enumElement(propertyName: ISyntaxToken, equalsValueClause: EqualsValueClauseSyntax): EnumElementSyntax {
-            return new EnumElementSyntax(propertyName, equalsValueClause, /*parsedInStrictMode:*/ false);
-        }
-        castExpression(lessThanToken: ISyntaxToken, type: ITypeSyntax, greaterThanToken: ISyntaxToken, expression: IUnaryExpressionSyntax): CastExpressionSyntax {
-            return new CastExpressionSyntax(lessThanToken, type, greaterThanToken, expression, /*parsedInStrictMode:*/ false);
-        }
-        objectLiteralExpression(openBraceToken: ISyntaxToken, propertyAssignments: ISeparatedSyntaxList<IPropertyAssignmentSyntax>, closeBraceToken: ISyntaxToken): ObjectLiteralExpressionSyntax {
-            return new ObjectLiteralExpressionSyntax(openBraceToken, propertyAssignments, closeBraceToken, /*parsedInStrictMode:*/ false);
-        }
-        simplePropertyAssignment(propertyName: ISyntaxToken, colonToken: ISyntaxToken, expression: IExpressionSyntax): SimplePropertyAssignmentSyntax {
-            return new SimplePropertyAssignmentSyntax(propertyName, colonToken, expression, /*parsedInStrictMode:*/ false);
-        }
-        functionPropertyAssignment(propertyName: ISyntaxToken, callSignature: CallSignatureSyntax, block: BlockSyntax): FunctionPropertyAssignmentSyntax {
-            return new FunctionPropertyAssignmentSyntax(propertyName, callSignature, block, /*parsedInStrictMode:*/ false);
-        }
-        functionExpression(functionKeyword: ISyntaxToken, identifier: ISyntaxToken, callSignature: CallSignatureSyntax, block: BlockSyntax): FunctionExpressionSyntax {
-            return new FunctionExpressionSyntax(functionKeyword, identifier, callSignature, block, /*parsedInStrictMode:*/ false);
-        }
-        emptyStatement(semicolonToken: ISyntaxToken): EmptyStatementSyntax {
-            return new EmptyStatementSyntax(semicolonToken, /*parsedInStrictMode:*/ false);
-        }
-        tryStatement(tryKeyword: ISyntaxToken, block: BlockSyntax, catchClause: CatchClauseSyntax, finallyClause: FinallyClauseSyntax): TryStatementSyntax {
-            return new TryStatementSyntax(tryKeyword, block, catchClause, finallyClause, /*parsedInStrictMode:*/ false);
-        }
-        catchClause(catchKeyword: ISyntaxToken, openParenToken: ISyntaxToken, identifier: ISyntaxToken, typeAnnotation: TypeAnnotationSyntax, closeParenToken: ISyntaxToken, block: BlockSyntax): CatchClauseSyntax {
-            return new CatchClauseSyntax(catchKeyword, openParenToken, identifier, typeAnnotation, closeParenToken, block, /*parsedInStrictMode:*/ false);
-        }
-        finallyClause(finallyKeyword: ISyntaxToken, block: BlockSyntax): FinallyClauseSyntax {
-            return new FinallyClauseSyntax(finallyKeyword, block, /*parsedInStrictMode:*/ false);
-        }
-        labeledStatement(identifier: ISyntaxToken, colonToken: ISyntaxToken, statement: IStatementSyntax): LabeledStatementSyntax {
-            return new LabeledStatementSyntax(identifier, colonToken, statement, /*parsedInStrictMode:*/ false);
-        }
-        doStatement(doKeyword: ISyntaxToken, statement: IStatementSyntax, whileKeyword: ISyntaxToken, openParenToken: ISyntaxToken, condition: IExpressionSyntax, closeParenToken: ISyntaxToken, semicolonToken: ISyntaxToken): DoStatementSyntax {
-            return new DoStatementSyntax(doKeyword, statement, whileKeyword, openParenToken, condition, closeParenToken, semicolonToken, /*parsedInStrictMode:*/ false);
-        }
-        typeOfExpression(typeOfKeyword: ISyntaxToken, expression: IUnaryExpressionSyntax): TypeOfExpressionSyntax {
-            return new TypeOfExpressionSyntax(typeOfKeyword, expression, /*parsedInStrictMode:*/ false);
-        }
-        deleteExpression(deleteKeyword: ISyntaxToken, expression: IUnaryExpressionSyntax): DeleteExpressionSyntax {
-            return new DeleteExpressionSyntax(deleteKeyword, expression, /*parsedInStrictMode:*/ false);
-        }
-        voidExpression(voidKeyword: ISyntaxToken, expression: IUnaryExpressionSyntax): VoidExpressionSyntax {
-            return new VoidExpressionSyntax(voidKeyword, expression, /*parsedInStrictMode:*/ false);
-        }
-        debuggerStatement(debuggerKeyword: ISyntaxToken, semicolonToken: ISyntaxToken): DebuggerStatementSyntax {
-            return new DebuggerStatementSyntax(debuggerKeyword, semicolonToken, /*parsedInStrictMode:*/ false);
-        }
-    }
-
-    export class StrictModeFactory implements IFactory {
-        sourceUnit(moduleElements: ISyntaxList<IModuleElementSyntax>, endOfFileToken: ISyntaxToken): SourceUnitSyntax {
-            return new SourceUnitSyntax(moduleElements, endOfFileToken, /*parsedInStrictMode:*/ true);
-        }
-        externalModuleReference(requireKeyword: ISyntaxToken, openParenToken: ISyntaxToken, stringLiteral: ISyntaxToken, closeParenToken: ISyntaxToken): ExternalModuleReferenceSyntax {
-            return new ExternalModuleReferenceSyntax(requireKeyword, openParenToken, stringLiteral, closeParenToken, /*parsedInStrictMode:*/ true);
-        }
-        moduleNameModuleReference(moduleName: INameSyntax): ModuleNameModuleReferenceSyntax {
-            return new ModuleNameModuleReferenceSyntax(moduleName, /*parsedInStrictMode:*/ true);
-        }
-        importDeclaration(modifiers: ISyntaxList<ISyntaxToken>, importKeyword: ISyntaxToken, identifier: ISyntaxToken, equalsToken: ISyntaxToken, moduleReference: IModuleReferenceSyntax, semicolonToken: ISyntaxToken): ImportDeclarationSyntax {
-            return new ImportDeclarationSyntax(modifiers, importKeyword, identifier, equalsToken, moduleReference, semicolonToken, /*parsedInStrictMode:*/ true);
-        }
-        exportAssignment(exportKeyword: ISyntaxToken, equalsToken: ISyntaxToken, identifier: ISyntaxToken, semicolonToken: ISyntaxToken): ExportAssignmentSyntax {
-            return new ExportAssignmentSyntax(exportKeyword, equalsToken, identifier, semicolonToken, /*parsedInStrictMode:*/ true);
-        }
-        classDeclaration(modifiers: ISyntaxList<ISyntaxToken>, classKeyword: ISyntaxToken, identifier: ISyntaxToken, typeParameterList: TypeParameterListSyntax, heritageClauses: ISyntaxList<HeritageClauseSyntax>, openBraceToken: ISyntaxToken, classElements: ISyntaxList<IClassElementSyntax>, closeBraceToken: ISyntaxToken): ClassDeclarationSyntax {
-            return new ClassDeclarationSyntax(modifiers, classKeyword, identifier, typeParameterList, heritageClauses, openBraceToken, classElements, closeBraceToken, /*parsedInStrictMode:*/ true);
-        }
-        interfaceDeclaration(modifiers: ISyntaxList<ISyntaxToken>, interfaceKeyword: ISyntaxToken, identifier: ISyntaxToken, typeParameterList: TypeParameterListSyntax, heritageClauses: ISyntaxList<HeritageClauseSyntax>, body: ObjectTypeSyntax): InterfaceDeclarationSyntax {
-            return new InterfaceDeclarationSyntax(modifiers, interfaceKeyword, identifier, typeParameterList, heritageClauses, body, /*parsedInStrictMode:*/ true);
-        }
-        heritageClause(kind: SyntaxKind, extendsOrImplementsKeyword: ISyntaxToken, typeNames: ISeparatedSyntaxList<INameSyntax>): HeritageClauseSyntax {
-            return new HeritageClauseSyntax(kind, extendsOrImplementsKeyword, typeNames, /*parsedInStrictMode:*/ true);
-        }
-        moduleDeclaration(modifiers: ISyntaxList<ISyntaxToken>, moduleKeyword: ISyntaxToken, name: INameSyntax, stringLiteral: ISyntaxToken, openBraceToken: ISyntaxToken, moduleElements: ISyntaxList<IModuleElementSyntax>, closeBraceToken: ISyntaxToken): ModuleDeclarationSyntax {
-            return new ModuleDeclarationSyntax(modifiers, moduleKeyword, name, stringLiteral, openBraceToken, moduleElements, closeBraceToken, /*parsedInStrictMode:*/ true);
-        }
-        functionDeclaration(modifiers: ISyntaxList<ISyntaxToken>, functionKeyword: ISyntaxToken, identifier: ISyntaxToken, callSignature: CallSignatureSyntax, block: BlockSyntax, semicolonToken: ISyntaxToken): FunctionDeclarationSyntax {
-            return new FunctionDeclarationSyntax(modifiers, functionKeyword, identifier, callSignature, block, semicolonToken, /*parsedInStrictMode:*/ true);
-        }
-        variableStatement(modifiers: ISyntaxList<ISyntaxToken>, variableDeclaration: VariableDeclarationSyntax, semicolonToken: ISyntaxToken): VariableStatementSyntax {
-            return new VariableStatementSyntax(modifiers, variableDeclaration, semicolonToken, /*parsedInStrictMode:*/ true);
-        }
-        variableDeclaration(varKeyword: ISyntaxToken, variableDeclarators: ISeparatedSyntaxList<VariableDeclaratorSyntax>): VariableDeclarationSyntax {
-            return new VariableDeclarationSyntax(varKeyword, variableDeclarators, /*parsedInStrictMode:*/ true);
-        }
-        variableDeclarator(propertyName: ISyntaxToken, typeAnnotation: TypeAnnotationSyntax, equalsValueClause: EqualsValueClauseSyntax): VariableDeclaratorSyntax {
-            return new VariableDeclaratorSyntax(propertyName, typeAnnotation, equalsValueClause, /*parsedInStrictMode:*/ true);
-        }
-        equalsValueClause(equalsToken: ISyntaxToken, value: IExpressionSyntax): EqualsValueClauseSyntax {
-            return new EqualsValueClauseSyntax(equalsToken, value, /*parsedInStrictMode:*/ true);
-        }
-        prefixUnaryExpression(kind: SyntaxKind, operatorToken: ISyntaxToken, operand: IUnaryExpressionSyntax): PrefixUnaryExpressionSyntax {
-            return new PrefixUnaryExpressionSyntax(kind, operatorToken, operand, /*parsedInStrictMode:*/ true);
-        }
-        arrayLiteralExpression(openBracketToken: ISyntaxToken, expressions: ISeparatedSyntaxList<IExpressionSyntax>, closeBracketToken: ISyntaxToken): ArrayLiteralExpressionSyntax {
-            return new ArrayLiteralExpressionSyntax(openBracketToken, expressions, closeBracketToken, /*parsedInStrictMode:*/ true);
-        }
-        omittedExpression(): OmittedExpressionSyntax {
-            return new OmittedExpressionSyntax(/*parsedInStrictMode:*/ true);
-        }
-        parenthesizedExpression(openParenToken: ISyntaxToken, expression: IExpressionSyntax, closeParenToken: ISyntaxToken): ParenthesizedExpressionSyntax {
-            return new ParenthesizedExpressionSyntax(openParenToken, expression, closeParenToken, /*parsedInStrictMode:*/ true);
-        }
-        simpleArrowFunctionExpression(identifier: ISyntaxToken, equalsGreaterThanToken: ISyntaxToken, block: BlockSyntax, expression: IExpressionSyntax): SimpleArrowFunctionExpressionSyntax {
-            return new SimpleArrowFunctionExpressionSyntax(identifier, equalsGreaterThanToken, block, expression, /*parsedInStrictMode:*/ true);
-        }
-        parenthesizedArrowFunctionExpression(callSignature: CallSignatureSyntax, equalsGreaterThanToken: ISyntaxToken, block: BlockSyntax, expression: IExpressionSyntax): ParenthesizedArrowFunctionExpressionSyntax {
-            return new ParenthesizedArrowFunctionExpressionSyntax(callSignature, equalsGreaterThanToken, block, expression, /*parsedInStrictMode:*/ true);
-        }
-        qualifiedName(left: INameSyntax, dotToken: ISyntaxToken, right: ISyntaxToken): QualifiedNameSyntax {
-            return new QualifiedNameSyntax(left, dotToken, right, /*parsedInStrictMode:*/ true);
-        }
-        typeArgumentList(lessThanToken: ISyntaxToken, typeArguments: ISeparatedSyntaxList<ITypeSyntax>, greaterThanToken: ISyntaxToken): TypeArgumentListSyntax {
-            return new TypeArgumentListSyntax(lessThanToken, typeArguments, greaterThanToken, /*parsedInStrictMode:*/ true);
-        }
-        constructorType(newKeyword: ISyntaxToken, typeParameterList: TypeParameterListSyntax, parameterList: ParameterListSyntax, equalsGreaterThanToken: ISyntaxToken, type: ITypeSyntax): ConstructorTypeSyntax {
-            return new ConstructorTypeSyntax(newKeyword, typeParameterList, parameterList, equalsGreaterThanToken, type, /*parsedInStrictMode:*/ true);
-        }
-        functionType(typeParameterList: TypeParameterListSyntax, parameterList: ParameterListSyntax, equalsGreaterThanToken: ISyntaxToken, type: ITypeSyntax): FunctionTypeSyntax {
-            return new FunctionTypeSyntax(typeParameterList, parameterList, equalsGreaterThanToken, type, /*parsedInStrictMode:*/ true);
-        }
-        objectType(openBraceToken: ISyntaxToken, typeMembers: ISeparatedSyntaxList<ITypeMemberSyntax>, closeBraceToken: ISyntaxToken): ObjectTypeSyntax {
-            return new ObjectTypeSyntax(openBraceToken, typeMembers, closeBraceToken, /*parsedInStrictMode:*/ true);
-        }
-        arrayType(type: ITypeSyntax, openBracketToken: ISyntaxToken, closeBracketToken: ISyntaxToken): ArrayTypeSyntax {
-            return new ArrayTypeSyntax(type, openBracketToken, closeBracketToken, /*parsedInStrictMode:*/ true);
-        }
-        genericType(name: INameSyntax, typeArgumentList: TypeArgumentListSyntax): GenericTypeSyntax {
-            return new GenericTypeSyntax(name, typeArgumentList, /*parsedInStrictMode:*/ true);
-        }
-        typeQuery(typeOfKeyword: ISyntaxToken, name: INameSyntax): TypeQuerySyntax {
-            return new TypeQuerySyntax(typeOfKeyword, name, /*parsedInStrictMode:*/ true);
-        }
-        typeAnnotation(colonToken: ISyntaxToken, type: ITypeSyntax): TypeAnnotationSyntax {
-            return new TypeAnnotationSyntax(colonToken, type, /*parsedInStrictMode:*/ true);
-        }
-        block(openBraceToken: ISyntaxToken, statements: ISyntaxList<IStatementSyntax>, closeBraceToken: ISyntaxToken): BlockSyntax {
-            return new BlockSyntax(openBraceToken, statements, closeBraceToken, /*parsedInStrictMode:*/ true);
-        }
-        parameter(dotDotDotToken: ISyntaxToken, modifiers: ISyntaxList<ISyntaxToken>, identifier: ISyntaxToken, questionToken: ISyntaxToken, typeAnnotation: TypeAnnotationSyntax, equalsValueClause: EqualsValueClauseSyntax): ParameterSyntax {
-            return new ParameterSyntax(dotDotDotToken, modifiers, identifier, questionToken, typeAnnotation, equalsValueClause, /*parsedInStrictMode:*/ true);
-        }
-        memberAccessExpression(expression: IExpressionSyntax, dotToken: ISyntaxToken, name: ISyntaxToken): MemberAccessExpressionSyntax {
-            return new MemberAccessExpressionSyntax(expression, dotToken, name, /*parsedInStrictMode:*/ true);
-        }
-        postfixUnaryExpression(kind: SyntaxKind, operand: IMemberExpressionSyntax, operatorToken: ISyntaxToken): PostfixUnaryExpressionSyntax {
-            return new PostfixUnaryExpressionSyntax(kind, operand, operatorToken, /*parsedInStrictMode:*/ true);
-        }
-        elementAccessExpression(expression: IExpressionSyntax, openBracketToken: ISyntaxToken, argumentExpression: IExpressionSyntax, closeBracketToken: ISyntaxToken): ElementAccessExpressionSyntax {
-            return new ElementAccessExpressionSyntax(expression, openBracketToken, argumentExpression, closeBracketToken, /*parsedInStrictMode:*/ true);
-        }
-        invocationExpression(expression: IMemberExpressionSyntax, argumentList: ArgumentListSyntax): InvocationExpressionSyntax {
-            return new InvocationExpressionSyntax(expression, argumentList, /*parsedInStrictMode:*/ true);
-        }
-        argumentList(typeArgumentList: TypeArgumentListSyntax, openParenToken: ISyntaxToken, _arguments: ISeparatedSyntaxList<IExpressionSyntax>, closeParenToken: ISyntaxToken): ArgumentListSyntax {
-            return new ArgumentListSyntax(typeArgumentList, openParenToken, _arguments, closeParenToken, /*parsedInStrictMode:*/ true);
-        }
-        binaryExpression(kind: SyntaxKind, left: IExpressionSyntax, operatorToken: ISyntaxToken, right: IExpressionSyntax): BinaryExpressionSyntax {
-            return new BinaryExpressionSyntax(kind, left, operatorToken, right, /*parsedInStrictMode:*/ true);
-        }
-        conditionalExpression(condition: IExpressionSyntax, questionToken: ISyntaxToken, whenTrue: IExpressionSyntax, colonToken: ISyntaxToken, whenFalse: IExpressionSyntax): ConditionalExpressionSyntax {
-            return new ConditionalExpressionSyntax(condition, questionToken, whenTrue, colonToken, whenFalse, /*parsedInStrictMode:*/ true);
-        }
-        constructSignature(newKeyword: ISyntaxToken, callSignature: CallSignatureSyntax): ConstructSignatureSyntax {
-            return new ConstructSignatureSyntax(newKeyword, callSignature, /*parsedInStrictMode:*/ true);
-        }
-        methodSignature(propertyName: ISyntaxToken, questionToken: ISyntaxToken, callSignature: CallSignatureSyntax): MethodSignatureSyntax {
-            return new MethodSignatureSyntax(propertyName, questionToken, callSignature, /*parsedInStrictMode:*/ true);
-        }
-        indexSignature(openBracketToken: ISyntaxToken, parameter: ParameterSyntax, closeBracketToken: ISyntaxToken, typeAnnotation: TypeAnnotationSyntax): IndexSignatureSyntax {
-            return new IndexSignatureSyntax(openBracketToken, parameter, closeBracketToken, typeAnnotation, /*parsedInStrictMode:*/ true);
-        }
-        propertySignature(propertyName: ISyntaxToken, questionToken: ISyntaxToken, typeAnnotation: TypeAnnotationSyntax): PropertySignatureSyntax {
-            return new PropertySignatureSyntax(propertyName, questionToken, typeAnnotation, /*parsedInStrictMode:*/ true);
-        }
-        callSignature(typeParameterList: TypeParameterListSyntax, parameterList: ParameterListSyntax, typeAnnotation: TypeAnnotationSyntax): CallSignatureSyntax {
-            return new CallSignatureSyntax(typeParameterList, parameterList, typeAnnotation, /*parsedInStrictMode:*/ true);
-        }
-        parameterList(openParenToken: ISyntaxToken, parameters: ISeparatedSyntaxList<ParameterSyntax>, closeParenToken: ISyntaxToken): ParameterListSyntax {
-            return new ParameterListSyntax(openParenToken, parameters, closeParenToken, /*parsedInStrictMode:*/ true);
-        }
-        typeParameterList(lessThanToken: ISyntaxToken, typeParameters: ISeparatedSyntaxList<TypeParameterSyntax>, greaterThanToken: ISyntaxToken): TypeParameterListSyntax {
-            return new TypeParameterListSyntax(lessThanToken, typeParameters, greaterThanToken, /*parsedInStrictMode:*/ true);
-        }
-        typeParameter(identifier: ISyntaxToken, constraint: ConstraintSyntax): TypeParameterSyntax {
-            return new TypeParameterSyntax(identifier, constraint, /*parsedInStrictMode:*/ true);
-        }
-        constraint(extendsKeyword: ISyntaxToken, type: ITypeSyntax): ConstraintSyntax {
-            return new ConstraintSyntax(extendsKeyword, type, /*parsedInStrictMode:*/ true);
-        }
-        elseClause(elseKeyword: ISyntaxToken, statement: IStatementSyntax): ElseClauseSyntax {
-            return new ElseClauseSyntax(elseKeyword, statement, /*parsedInStrictMode:*/ true);
-        }
-        ifStatement(ifKeyword: ISyntaxToken, openParenToken: ISyntaxToken, condition: IExpressionSyntax, closeParenToken: ISyntaxToken, statement: IStatementSyntax, elseClause: ElseClauseSyntax): IfStatementSyntax {
-            return new IfStatementSyntax(ifKeyword, openParenToken, condition, closeParenToken, statement, elseClause, /*parsedInStrictMode:*/ true);
-        }
-        expressionStatement(expression: IExpressionSyntax, semicolonToken: ISyntaxToken): ExpressionStatementSyntax {
-            return new ExpressionStatementSyntax(expression, semicolonToken, /*parsedInStrictMode:*/ true);
-        }
-<<<<<<< HEAD
-        constructorDeclaration(modifiers: ISyntaxList<ISyntaxToken>, constructorKeyword: ISyntaxToken, parameterList: ParameterListSyntax, block: BlockSyntax, semicolonToken: ISyntaxToken): ConstructorDeclarationSyntax {
-            return new ConstructorDeclarationSyntax(modifiers, constructorKeyword, parameterList, block, semicolonToken, /*parsedInStrictMode:*/ true);
-=======
-        constructorDeclaration(modifiers: ISyntaxList, constructorKeyword: ISyntaxToken, callSignature: CallSignatureSyntax, block: BlockSyntax, semicolonToken: ISyntaxToken): ConstructorDeclarationSyntax {
-            return new ConstructorDeclarationSyntax(modifiers, constructorKeyword, callSignature, block, semicolonToken, /*parsedInStrictMode:*/ true);
->>>>>>> f0c4c8dc
-        }
-        memberFunctionDeclaration(modifiers: ISyntaxList<ISyntaxToken>, propertyName: ISyntaxToken, callSignature: CallSignatureSyntax, block: BlockSyntax, semicolonToken: ISyntaxToken): MemberFunctionDeclarationSyntax {
-            return new MemberFunctionDeclarationSyntax(modifiers, propertyName, callSignature, block, semicolonToken, /*parsedInStrictMode:*/ true);
-        }
-        getAccessor(modifiers: ISyntaxList<ISyntaxToken>, getKeyword: ISyntaxToken, propertyName: ISyntaxToken, parameterList: ParameterListSyntax, typeAnnotation: TypeAnnotationSyntax, block: BlockSyntax): GetAccessorSyntax {
-            return new GetAccessorSyntax(modifiers, getKeyword, propertyName, parameterList, typeAnnotation, block, /*parsedInStrictMode:*/ true);
-        }
-        setAccessor(modifiers: ISyntaxList<ISyntaxToken>, setKeyword: ISyntaxToken, propertyName: ISyntaxToken, parameterList: ParameterListSyntax, block: BlockSyntax): SetAccessorSyntax {
-            return new SetAccessorSyntax(modifiers, setKeyword, propertyName, parameterList, block, /*parsedInStrictMode:*/ true);
-        }
-        memberVariableDeclaration(modifiers: ISyntaxList<ISyntaxToken>, variableDeclarator: VariableDeclaratorSyntax, semicolonToken: ISyntaxToken): MemberVariableDeclarationSyntax {
-            return new MemberVariableDeclarationSyntax(modifiers, variableDeclarator, semicolonToken, /*parsedInStrictMode:*/ true);
-        }
-        indexMemberDeclaration(modifiers: ISyntaxList<ISyntaxToken>, indexSignature: IndexSignatureSyntax, semicolonToken: ISyntaxToken): IndexMemberDeclarationSyntax {
-            return new IndexMemberDeclarationSyntax(modifiers, indexSignature, semicolonToken, /*parsedInStrictMode:*/ true);
-        }
-        throwStatement(throwKeyword: ISyntaxToken, expression: IExpressionSyntax, semicolonToken: ISyntaxToken): ThrowStatementSyntax {
-            return new ThrowStatementSyntax(throwKeyword, expression, semicolonToken, /*parsedInStrictMode:*/ true);
-        }
-        returnStatement(returnKeyword: ISyntaxToken, expression: IExpressionSyntax, semicolonToken: ISyntaxToken): ReturnStatementSyntax {
-            return new ReturnStatementSyntax(returnKeyword, expression, semicolonToken, /*parsedInStrictMode:*/ true);
-        }
-        objectCreationExpression(newKeyword: ISyntaxToken, expression: IMemberExpressionSyntax, argumentList: ArgumentListSyntax): ObjectCreationExpressionSyntax {
-            return new ObjectCreationExpressionSyntax(newKeyword, expression, argumentList, /*parsedInStrictMode:*/ true);
-        }
-        switchStatement(switchKeyword: ISyntaxToken, openParenToken: ISyntaxToken, expression: IExpressionSyntax, closeParenToken: ISyntaxToken, openBraceToken: ISyntaxToken, switchClauses: ISyntaxList<ISwitchClauseSyntax>, closeBraceToken: ISyntaxToken): SwitchStatementSyntax {
-            return new SwitchStatementSyntax(switchKeyword, openParenToken, expression, closeParenToken, openBraceToken, switchClauses, closeBraceToken, /*parsedInStrictMode:*/ true);
-        }
-        caseSwitchClause(caseKeyword: ISyntaxToken, expression: IExpressionSyntax, colonToken: ISyntaxToken, statements: ISyntaxList<IStatementSyntax>): CaseSwitchClauseSyntax {
-            return new CaseSwitchClauseSyntax(caseKeyword, expression, colonToken, statements, /*parsedInStrictMode:*/ true);
-        }
-        defaultSwitchClause(defaultKeyword: ISyntaxToken, colonToken: ISyntaxToken, statements: ISyntaxList<IStatementSyntax>): DefaultSwitchClauseSyntax {
-            return new DefaultSwitchClauseSyntax(defaultKeyword, colonToken, statements, /*parsedInStrictMode:*/ true);
-        }
-        breakStatement(breakKeyword: ISyntaxToken, identifier: ISyntaxToken, semicolonToken: ISyntaxToken): BreakStatementSyntax {
-            return new BreakStatementSyntax(breakKeyword, identifier, semicolonToken, /*parsedInStrictMode:*/ true);
-        }
-        continueStatement(continueKeyword: ISyntaxToken, identifier: ISyntaxToken, semicolonToken: ISyntaxToken): ContinueStatementSyntax {
-            return new ContinueStatementSyntax(continueKeyword, identifier, semicolonToken, /*parsedInStrictMode:*/ true);
-        }
-        forStatement(forKeyword: ISyntaxToken, openParenToken: ISyntaxToken, variableDeclaration: VariableDeclarationSyntax, initializer: IExpressionSyntax, firstSemicolonToken: ISyntaxToken, condition: IExpressionSyntax, secondSemicolonToken: ISyntaxToken, incrementor: IExpressionSyntax, closeParenToken: ISyntaxToken, statement: IStatementSyntax): ForStatementSyntax {
-            return new ForStatementSyntax(forKeyword, openParenToken, variableDeclaration, initializer, firstSemicolonToken, condition, secondSemicolonToken, incrementor, closeParenToken, statement, /*parsedInStrictMode:*/ true);
-        }
-        forInStatement(forKeyword: ISyntaxToken, openParenToken: ISyntaxToken, variableDeclaration: VariableDeclarationSyntax, left: IExpressionSyntax, inKeyword: ISyntaxToken, expression: IExpressionSyntax, closeParenToken: ISyntaxToken, statement: IStatementSyntax): ForInStatementSyntax {
-            return new ForInStatementSyntax(forKeyword, openParenToken, variableDeclaration, left, inKeyword, expression, closeParenToken, statement, /*parsedInStrictMode:*/ true);
-        }
-        whileStatement(whileKeyword: ISyntaxToken, openParenToken: ISyntaxToken, condition: IExpressionSyntax, closeParenToken: ISyntaxToken, statement: IStatementSyntax): WhileStatementSyntax {
-            return new WhileStatementSyntax(whileKeyword, openParenToken, condition, closeParenToken, statement, /*parsedInStrictMode:*/ true);
-        }
-        withStatement(withKeyword: ISyntaxToken, openParenToken: ISyntaxToken, condition: IExpressionSyntax, closeParenToken: ISyntaxToken, statement: IStatementSyntax): WithStatementSyntax {
-            return new WithStatementSyntax(withKeyword, openParenToken, condition, closeParenToken, statement, /*parsedInStrictMode:*/ true);
-        }
-        enumDeclaration(modifiers: ISyntaxList<ISyntaxToken>, enumKeyword: ISyntaxToken, identifier: ISyntaxToken, openBraceToken: ISyntaxToken, enumElements: ISeparatedSyntaxList<EnumElementSyntax>, closeBraceToken: ISyntaxToken): EnumDeclarationSyntax {
-            return new EnumDeclarationSyntax(modifiers, enumKeyword, identifier, openBraceToken, enumElements, closeBraceToken, /*parsedInStrictMode:*/ true);
-        }
-        enumElement(propertyName: ISyntaxToken, equalsValueClause: EqualsValueClauseSyntax): EnumElementSyntax {
-            return new EnumElementSyntax(propertyName, equalsValueClause, /*parsedInStrictMode:*/ true);
-        }
-        castExpression(lessThanToken: ISyntaxToken, type: ITypeSyntax, greaterThanToken: ISyntaxToken, expression: IUnaryExpressionSyntax): CastExpressionSyntax {
-            return new CastExpressionSyntax(lessThanToken, type, greaterThanToken, expression, /*parsedInStrictMode:*/ true);
-        }
-        objectLiteralExpression(openBraceToken: ISyntaxToken, propertyAssignments: ISeparatedSyntaxList<IPropertyAssignmentSyntax>, closeBraceToken: ISyntaxToken): ObjectLiteralExpressionSyntax {
-            return new ObjectLiteralExpressionSyntax(openBraceToken, propertyAssignments, closeBraceToken, /*parsedInStrictMode:*/ true);
-        }
-        simplePropertyAssignment(propertyName: ISyntaxToken, colonToken: ISyntaxToken, expression: IExpressionSyntax): SimplePropertyAssignmentSyntax {
-            return new SimplePropertyAssignmentSyntax(propertyName, colonToken, expression, /*parsedInStrictMode:*/ true);
-        }
-        functionPropertyAssignment(propertyName: ISyntaxToken, callSignature: CallSignatureSyntax, block: BlockSyntax): FunctionPropertyAssignmentSyntax {
-            return new FunctionPropertyAssignmentSyntax(propertyName, callSignature, block, /*parsedInStrictMode:*/ true);
-        }
-        functionExpression(functionKeyword: ISyntaxToken, identifier: ISyntaxToken, callSignature: CallSignatureSyntax, block: BlockSyntax): FunctionExpressionSyntax {
-            return new FunctionExpressionSyntax(functionKeyword, identifier, callSignature, block, /*parsedInStrictMode:*/ true);
-        }
-        emptyStatement(semicolonToken: ISyntaxToken): EmptyStatementSyntax {
-            return new EmptyStatementSyntax(semicolonToken, /*parsedInStrictMode:*/ true);
-        }
-        tryStatement(tryKeyword: ISyntaxToken, block: BlockSyntax, catchClause: CatchClauseSyntax, finallyClause: FinallyClauseSyntax): TryStatementSyntax {
-            return new TryStatementSyntax(tryKeyword, block, catchClause, finallyClause, /*parsedInStrictMode:*/ true);
-        }
-        catchClause(catchKeyword: ISyntaxToken, openParenToken: ISyntaxToken, identifier: ISyntaxToken, typeAnnotation: TypeAnnotationSyntax, closeParenToken: ISyntaxToken, block: BlockSyntax): CatchClauseSyntax {
-            return new CatchClauseSyntax(catchKeyword, openParenToken, identifier, typeAnnotation, closeParenToken, block, /*parsedInStrictMode:*/ true);
-        }
-        finallyClause(finallyKeyword: ISyntaxToken, block: BlockSyntax): FinallyClauseSyntax {
-            return new FinallyClauseSyntax(finallyKeyword, block, /*parsedInStrictMode:*/ true);
-        }
-        labeledStatement(identifier: ISyntaxToken, colonToken: ISyntaxToken, statement: IStatementSyntax): LabeledStatementSyntax {
-            return new LabeledStatementSyntax(identifier, colonToken, statement, /*parsedInStrictMode:*/ true);
-        }
-        doStatement(doKeyword: ISyntaxToken, statement: IStatementSyntax, whileKeyword: ISyntaxToken, openParenToken: ISyntaxToken, condition: IExpressionSyntax, closeParenToken: ISyntaxToken, semicolonToken: ISyntaxToken): DoStatementSyntax {
-            return new DoStatementSyntax(doKeyword, statement, whileKeyword, openParenToken, condition, closeParenToken, semicolonToken, /*parsedInStrictMode:*/ true);
-        }
-        typeOfExpression(typeOfKeyword: ISyntaxToken, expression: IUnaryExpressionSyntax): TypeOfExpressionSyntax {
-            return new TypeOfExpressionSyntax(typeOfKeyword, expression, /*parsedInStrictMode:*/ true);
-        }
-        deleteExpression(deleteKeyword: ISyntaxToken, expression: IUnaryExpressionSyntax): DeleteExpressionSyntax {
-            return new DeleteExpressionSyntax(deleteKeyword, expression, /*parsedInStrictMode:*/ true);
-        }
-        voidExpression(voidKeyword: ISyntaxToken, expression: IUnaryExpressionSyntax): VoidExpressionSyntax {
-            return new VoidExpressionSyntax(voidKeyword, expression, /*parsedInStrictMode:*/ true);
-        }
-        debuggerStatement(debuggerKeyword: ISyntaxToken, semicolonToken: ISyntaxToken): DebuggerStatementSyntax {
-            return new DebuggerStatementSyntax(debuggerKeyword, semicolonToken, /*parsedInStrictMode:*/ true);
-        }
-    }
-
-    export var normalModeFactory: IFactory = new NormalModeFactory();
-    export var strictModeFactory: IFactory = new StrictModeFactory();
+///<reference path='references.ts' />
+
+module TypeScript.Syntax {
+    export interface IFactory {
+        sourceUnit(moduleElements: ISyntaxList<IModuleElementSyntax>, endOfFileToken: ISyntaxToken): SourceUnitSyntax;
+        externalModuleReference(requireKeyword: ISyntaxToken, openParenToken: ISyntaxToken, stringLiteral: ISyntaxToken, closeParenToken: ISyntaxToken): ExternalModuleReferenceSyntax;
+        moduleNameModuleReference(moduleName: INameSyntax): ModuleNameModuleReferenceSyntax;
+        importDeclaration(modifiers: ISyntaxList<ISyntaxToken>, importKeyword: ISyntaxToken, identifier: ISyntaxToken, equalsToken: ISyntaxToken, moduleReference: IModuleReferenceSyntax, semicolonToken: ISyntaxToken): ImportDeclarationSyntax;
+        exportAssignment(exportKeyword: ISyntaxToken, equalsToken: ISyntaxToken, identifier: ISyntaxToken, semicolonToken: ISyntaxToken): ExportAssignmentSyntax;
+        classDeclaration(modifiers: ISyntaxList<ISyntaxToken>, classKeyword: ISyntaxToken, identifier: ISyntaxToken, typeParameterList: TypeParameterListSyntax, heritageClauses: ISyntaxList<HeritageClauseSyntax>, openBraceToken: ISyntaxToken, classElements: ISyntaxList<IClassElementSyntax>, closeBraceToken: ISyntaxToken): ClassDeclarationSyntax;
+        interfaceDeclaration(modifiers: ISyntaxList<ISyntaxToken>, interfaceKeyword: ISyntaxToken, identifier: ISyntaxToken, typeParameterList: TypeParameterListSyntax, heritageClauses: ISyntaxList<HeritageClauseSyntax>, body: ObjectTypeSyntax): InterfaceDeclarationSyntax;
+        heritageClause(kind: SyntaxKind, extendsOrImplementsKeyword: ISyntaxToken, typeNames: ISeparatedSyntaxList<INameSyntax>): HeritageClauseSyntax;
+        moduleDeclaration(modifiers: ISyntaxList<ISyntaxToken>, moduleKeyword: ISyntaxToken, name: INameSyntax, stringLiteral: ISyntaxToken, openBraceToken: ISyntaxToken, moduleElements: ISyntaxList<IModuleElementSyntax>, closeBraceToken: ISyntaxToken): ModuleDeclarationSyntax;
+        functionDeclaration(modifiers: ISyntaxList<ISyntaxToken>, functionKeyword: ISyntaxToken, identifier: ISyntaxToken, callSignature: CallSignatureSyntax, block: BlockSyntax, semicolonToken: ISyntaxToken): FunctionDeclarationSyntax;
+        variableStatement(modifiers: ISyntaxList<ISyntaxToken>, variableDeclaration: VariableDeclarationSyntax, semicolonToken: ISyntaxToken): VariableStatementSyntax;
+        variableDeclaration(varKeyword: ISyntaxToken, variableDeclarators: ISeparatedSyntaxList<VariableDeclaratorSyntax>): VariableDeclarationSyntax;
+        variableDeclarator(propertyName: ISyntaxToken, typeAnnotation: TypeAnnotationSyntax, equalsValueClause: EqualsValueClauseSyntax): VariableDeclaratorSyntax;
+        equalsValueClause(equalsToken: ISyntaxToken, value: IExpressionSyntax): EqualsValueClauseSyntax;
+        prefixUnaryExpression(kind: SyntaxKind, operatorToken: ISyntaxToken, operand: IUnaryExpressionSyntax): PrefixUnaryExpressionSyntax;
+        arrayLiteralExpression(openBracketToken: ISyntaxToken, expressions: ISeparatedSyntaxList<IExpressionSyntax>, closeBracketToken: ISyntaxToken): ArrayLiteralExpressionSyntax;
+        omittedExpression(): OmittedExpressionSyntax;
+        parenthesizedExpression(openParenToken: ISyntaxToken, expression: IExpressionSyntax, closeParenToken: ISyntaxToken): ParenthesizedExpressionSyntax;
+        simpleArrowFunctionExpression(identifier: ISyntaxToken, equalsGreaterThanToken: ISyntaxToken, block: BlockSyntax, expression: IExpressionSyntax): SimpleArrowFunctionExpressionSyntax;
+        parenthesizedArrowFunctionExpression(callSignature: CallSignatureSyntax, equalsGreaterThanToken: ISyntaxToken, block: BlockSyntax, expression: IExpressionSyntax): ParenthesizedArrowFunctionExpressionSyntax;
+        qualifiedName(left: INameSyntax, dotToken: ISyntaxToken, right: ISyntaxToken): QualifiedNameSyntax;
+        typeArgumentList(lessThanToken: ISyntaxToken, typeArguments: ISeparatedSyntaxList<ITypeSyntax>, greaterThanToken: ISyntaxToken): TypeArgumentListSyntax;
+        constructorType(newKeyword: ISyntaxToken, typeParameterList: TypeParameterListSyntax, parameterList: ParameterListSyntax, equalsGreaterThanToken: ISyntaxToken, type: ITypeSyntax): ConstructorTypeSyntax;
+        functionType(typeParameterList: TypeParameterListSyntax, parameterList: ParameterListSyntax, equalsGreaterThanToken: ISyntaxToken, type: ITypeSyntax): FunctionTypeSyntax;
+        objectType(openBraceToken: ISyntaxToken, typeMembers: ISeparatedSyntaxList<ITypeMemberSyntax>, closeBraceToken: ISyntaxToken): ObjectTypeSyntax;
+        arrayType(type: ITypeSyntax, openBracketToken: ISyntaxToken, closeBracketToken: ISyntaxToken): ArrayTypeSyntax;
+        genericType(name: INameSyntax, typeArgumentList: TypeArgumentListSyntax): GenericTypeSyntax;
+        typeQuery(typeOfKeyword: ISyntaxToken, name: INameSyntax): TypeQuerySyntax;
+        typeAnnotation(colonToken: ISyntaxToken, type: ITypeSyntax): TypeAnnotationSyntax;
+        block(openBraceToken: ISyntaxToken, statements: ISyntaxList<IStatementSyntax>, closeBraceToken: ISyntaxToken): BlockSyntax;
+        parameter(dotDotDotToken: ISyntaxToken, modifiers: ISyntaxList<ISyntaxToken>, identifier: ISyntaxToken, questionToken: ISyntaxToken, typeAnnotation: TypeAnnotationSyntax, equalsValueClause: EqualsValueClauseSyntax): ParameterSyntax;
+        memberAccessExpression(expression: IExpressionSyntax, dotToken: ISyntaxToken, name: ISyntaxToken): MemberAccessExpressionSyntax;
+        postfixUnaryExpression(kind: SyntaxKind, operand: IMemberExpressionSyntax, operatorToken: ISyntaxToken): PostfixUnaryExpressionSyntax;
+        elementAccessExpression(expression: IExpressionSyntax, openBracketToken: ISyntaxToken, argumentExpression: IExpressionSyntax, closeBracketToken: ISyntaxToken): ElementAccessExpressionSyntax;
+        invocationExpression(expression: IMemberExpressionSyntax, argumentList: ArgumentListSyntax): InvocationExpressionSyntax;
+        argumentList(typeArgumentList: TypeArgumentListSyntax, openParenToken: ISyntaxToken, arguments: ISeparatedSyntaxList<IExpressionSyntax>, closeParenToken: ISyntaxToken): ArgumentListSyntax;
+        binaryExpression(kind: SyntaxKind, left: IExpressionSyntax, operatorToken: ISyntaxToken, right: IExpressionSyntax): BinaryExpressionSyntax;
+        conditionalExpression(condition: IExpressionSyntax, questionToken: ISyntaxToken, whenTrue: IExpressionSyntax, colonToken: ISyntaxToken, whenFalse: IExpressionSyntax): ConditionalExpressionSyntax;
+        constructSignature(newKeyword: ISyntaxToken, callSignature: CallSignatureSyntax): ConstructSignatureSyntax;
+        methodSignature(propertyName: ISyntaxToken, questionToken: ISyntaxToken, callSignature: CallSignatureSyntax): MethodSignatureSyntax;
+        indexSignature(openBracketToken: ISyntaxToken, parameter: ParameterSyntax, closeBracketToken: ISyntaxToken, typeAnnotation: TypeAnnotationSyntax): IndexSignatureSyntax;
+        propertySignature(propertyName: ISyntaxToken, questionToken: ISyntaxToken, typeAnnotation: TypeAnnotationSyntax): PropertySignatureSyntax;
+        callSignature(typeParameterList: TypeParameterListSyntax, parameterList: ParameterListSyntax, typeAnnotation: TypeAnnotationSyntax): CallSignatureSyntax;
+        parameterList(openParenToken: ISyntaxToken, parameters: ISeparatedSyntaxList<ParameterSyntax>, closeParenToken: ISyntaxToken): ParameterListSyntax;
+        typeParameterList(lessThanToken: ISyntaxToken, typeParameters: ISeparatedSyntaxList<TypeParameterSyntax>, greaterThanToken: ISyntaxToken): TypeParameterListSyntax;
+        typeParameter(identifier: ISyntaxToken, constraint: ConstraintSyntax): TypeParameterSyntax;
+        constraint(extendsKeyword: ISyntaxToken, type: ITypeSyntax): ConstraintSyntax;
+        elseClause(elseKeyword: ISyntaxToken, statement: IStatementSyntax): ElseClauseSyntax;
+        ifStatement(ifKeyword: ISyntaxToken, openParenToken: ISyntaxToken, condition: IExpressionSyntax, closeParenToken: ISyntaxToken, statement: IStatementSyntax, elseClause: ElseClauseSyntax): IfStatementSyntax;
+        expressionStatement(expression: IExpressionSyntax, semicolonToken: ISyntaxToken): ExpressionStatementSyntax;
+        constructorDeclaration(modifiers: ISyntaxList<ISyntaxToken>, constructorKeyword: ISyntaxToken, callSignature: CallSignatureSyntax, block: BlockSyntax, semicolonToken: ISyntaxToken): ConstructorDeclarationSyntax;
+        memberFunctionDeclaration(modifiers: ISyntaxList<ISyntaxToken>, propertyName: ISyntaxToken, callSignature: CallSignatureSyntax, block: BlockSyntax, semicolonToken: ISyntaxToken): MemberFunctionDeclarationSyntax;
+        getAccessor(modifiers: ISyntaxList<ISyntaxToken>, getKeyword: ISyntaxToken, propertyName: ISyntaxToken, parameterList: ParameterListSyntax, typeAnnotation: TypeAnnotationSyntax, block: BlockSyntax): GetAccessorSyntax;
+        setAccessor(modifiers: ISyntaxList<ISyntaxToken>, setKeyword: ISyntaxToken, propertyName: ISyntaxToken, parameterList: ParameterListSyntax, block: BlockSyntax): SetAccessorSyntax;
+        memberVariableDeclaration(modifiers: ISyntaxList<ISyntaxToken>, variableDeclarator: VariableDeclaratorSyntax, semicolonToken: ISyntaxToken): MemberVariableDeclarationSyntax;
+        indexMemberDeclaration(modifiers: ISyntaxList<ISyntaxToken>, indexSignature: IndexSignatureSyntax, semicolonToken: ISyntaxToken): IndexMemberDeclarationSyntax;
+        throwStatement(throwKeyword: ISyntaxToken, expression: IExpressionSyntax, semicolonToken: ISyntaxToken): ThrowStatementSyntax;
+        returnStatement(returnKeyword: ISyntaxToken, expression: IExpressionSyntax, semicolonToken: ISyntaxToken): ReturnStatementSyntax;
+        objectCreationExpression(newKeyword: ISyntaxToken, expression: IMemberExpressionSyntax, argumentList: ArgumentListSyntax): ObjectCreationExpressionSyntax;
+        switchStatement(switchKeyword: ISyntaxToken, openParenToken: ISyntaxToken, expression: IExpressionSyntax, closeParenToken: ISyntaxToken, openBraceToken: ISyntaxToken, switchClauses: ISyntaxList<ISwitchClauseSyntax>, closeBraceToken: ISyntaxToken): SwitchStatementSyntax;
+        caseSwitchClause(caseKeyword: ISyntaxToken, expression: IExpressionSyntax, colonToken: ISyntaxToken, statements: ISyntaxList<IStatementSyntax>): CaseSwitchClauseSyntax;
+        defaultSwitchClause(defaultKeyword: ISyntaxToken, colonToken: ISyntaxToken, statements: ISyntaxList<IStatementSyntax>): DefaultSwitchClauseSyntax;
+        breakStatement(breakKeyword: ISyntaxToken, identifier: ISyntaxToken, semicolonToken: ISyntaxToken): BreakStatementSyntax;
+        continueStatement(continueKeyword: ISyntaxToken, identifier: ISyntaxToken, semicolonToken: ISyntaxToken): ContinueStatementSyntax;
+        forStatement(forKeyword: ISyntaxToken, openParenToken: ISyntaxToken, variableDeclaration: VariableDeclarationSyntax, initializer: IExpressionSyntax, firstSemicolonToken: ISyntaxToken, condition: IExpressionSyntax, secondSemicolonToken: ISyntaxToken, incrementor: IExpressionSyntax, closeParenToken: ISyntaxToken, statement: IStatementSyntax): ForStatementSyntax;
+        forInStatement(forKeyword: ISyntaxToken, openParenToken: ISyntaxToken, variableDeclaration: VariableDeclarationSyntax, left: IExpressionSyntax, inKeyword: ISyntaxToken, expression: IExpressionSyntax, closeParenToken: ISyntaxToken, statement: IStatementSyntax): ForInStatementSyntax;
+        whileStatement(whileKeyword: ISyntaxToken, openParenToken: ISyntaxToken, condition: IExpressionSyntax, closeParenToken: ISyntaxToken, statement: IStatementSyntax): WhileStatementSyntax;
+        withStatement(withKeyword: ISyntaxToken, openParenToken: ISyntaxToken, condition: IExpressionSyntax, closeParenToken: ISyntaxToken, statement: IStatementSyntax): WithStatementSyntax;
+        enumDeclaration(modifiers: ISyntaxList<ISyntaxToken>, enumKeyword: ISyntaxToken, identifier: ISyntaxToken, openBraceToken: ISyntaxToken, enumElements: ISeparatedSyntaxList<EnumElementSyntax>, closeBraceToken: ISyntaxToken): EnumDeclarationSyntax;
+        enumElement(propertyName: ISyntaxToken, equalsValueClause: EqualsValueClauseSyntax): EnumElementSyntax;
+        castExpression(lessThanToken: ISyntaxToken, type: ITypeSyntax, greaterThanToken: ISyntaxToken, expression: IUnaryExpressionSyntax): CastExpressionSyntax;
+        objectLiteralExpression(openBraceToken: ISyntaxToken, propertyAssignments: ISeparatedSyntaxList<IPropertyAssignmentSyntax>, closeBraceToken: ISyntaxToken): ObjectLiteralExpressionSyntax;
+        simplePropertyAssignment(propertyName: ISyntaxToken, colonToken: ISyntaxToken, expression: IExpressionSyntax): SimplePropertyAssignmentSyntax;
+        functionPropertyAssignment(propertyName: ISyntaxToken, callSignature: CallSignatureSyntax, block: BlockSyntax): FunctionPropertyAssignmentSyntax;
+        functionExpression(functionKeyword: ISyntaxToken, identifier: ISyntaxToken, callSignature: CallSignatureSyntax, block: BlockSyntax): FunctionExpressionSyntax;
+        emptyStatement(semicolonToken: ISyntaxToken): EmptyStatementSyntax;
+        tryStatement(tryKeyword: ISyntaxToken, block: BlockSyntax, catchClause: CatchClauseSyntax, finallyClause: FinallyClauseSyntax): TryStatementSyntax;
+        catchClause(catchKeyword: ISyntaxToken, openParenToken: ISyntaxToken, identifier: ISyntaxToken, typeAnnotation: TypeAnnotationSyntax, closeParenToken: ISyntaxToken, block: BlockSyntax): CatchClauseSyntax;
+        finallyClause(finallyKeyword: ISyntaxToken, block: BlockSyntax): FinallyClauseSyntax;
+        labeledStatement(identifier: ISyntaxToken, colonToken: ISyntaxToken, statement: IStatementSyntax): LabeledStatementSyntax;
+        doStatement(doKeyword: ISyntaxToken, statement: IStatementSyntax, whileKeyword: ISyntaxToken, openParenToken: ISyntaxToken, condition: IExpressionSyntax, closeParenToken: ISyntaxToken, semicolonToken: ISyntaxToken): DoStatementSyntax;
+        typeOfExpression(typeOfKeyword: ISyntaxToken, expression: IUnaryExpressionSyntax): TypeOfExpressionSyntax;
+        deleteExpression(deleteKeyword: ISyntaxToken, expression: IUnaryExpressionSyntax): DeleteExpressionSyntax;
+        voidExpression(voidKeyword: ISyntaxToken, expression: IUnaryExpressionSyntax): VoidExpressionSyntax;
+        debuggerStatement(debuggerKeyword: ISyntaxToken, semicolonToken: ISyntaxToken): DebuggerStatementSyntax;
+    }
+
+    export class NormalModeFactory implements IFactory {
+        sourceUnit(moduleElements: ISyntaxList<IModuleElementSyntax>, endOfFileToken: ISyntaxToken): SourceUnitSyntax {
+            return new SourceUnitSyntax(moduleElements, endOfFileToken, /*parsedInStrictMode:*/ false);
+        }
+        externalModuleReference(requireKeyword: ISyntaxToken, openParenToken: ISyntaxToken, stringLiteral: ISyntaxToken, closeParenToken: ISyntaxToken): ExternalModuleReferenceSyntax {
+            return new ExternalModuleReferenceSyntax(requireKeyword, openParenToken, stringLiteral, closeParenToken, /*parsedInStrictMode:*/ false);
+        }
+        moduleNameModuleReference(moduleName: INameSyntax): ModuleNameModuleReferenceSyntax {
+            return new ModuleNameModuleReferenceSyntax(moduleName, /*parsedInStrictMode:*/ false);
+        }
+        importDeclaration(modifiers: ISyntaxList<ISyntaxToken>, importKeyword: ISyntaxToken, identifier: ISyntaxToken, equalsToken: ISyntaxToken, moduleReference: IModuleReferenceSyntax, semicolonToken: ISyntaxToken): ImportDeclarationSyntax {
+            return new ImportDeclarationSyntax(modifiers, importKeyword, identifier, equalsToken, moduleReference, semicolonToken, /*parsedInStrictMode:*/ false);
+        }
+        exportAssignment(exportKeyword: ISyntaxToken, equalsToken: ISyntaxToken, identifier: ISyntaxToken, semicolonToken: ISyntaxToken): ExportAssignmentSyntax {
+            return new ExportAssignmentSyntax(exportKeyword, equalsToken, identifier, semicolonToken, /*parsedInStrictMode:*/ false);
+        }
+        classDeclaration(modifiers: ISyntaxList<ISyntaxToken>, classKeyword: ISyntaxToken, identifier: ISyntaxToken, typeParameterList: TypeParameterListSyntax, heritageClauses: ISyntaxList<HeritageClauseSyntax>, openBraceToken: ISyntaxToken, classElements: ISyntaxList<IClassElementSyntax>, closeBraceToken: ISyntaxToken): ClassDeclarationSyntax {
+            return new ClassDeclarationSyntax(modifiers, classKeyword, identifier, typeParameterList, heritageClauses, openBraceToken, classElements, closeBraceToken, /*parsedInStrictMode:*/ false);
+        }
+        interfaceDeclaration(modifiers: ISyntaxList<ISyntaxToken>, interfaceKeyword: ISyntaxToken, identifier: ISyntaxToken, typeParameterList: TypeParameterListSyntax, heritageClauses: ISyntaxList<HeritageClauseSyntax>, body: ObjectTypeSyntax): InterfaceDeclarationSyntax {
+            return new InterfaceDeclarationSyntax(modifiers, interfaceKeyword, identifier, typeParameterList, heritageClauses, body, /*parsedInStrictMode:*/ false);
+        }
+        heritageClause(kind: SyntaxKind, extendsOrImplementsKeyword: ISyntaxToken, typeNames: ISeparatedSyntaxList<INameSyntax>): HeritageClauseSyntax {
+            return new HeritageClauseSyntax(kind, extendsOrImplementsKeyword, typeNames, /*parsedInStrictMode:*/ false);
+        }
+        moduleDeclaration(modifiers: ISyntaxList<ISyntaxToken>, moduleKeyword: ISyntaxToken, name: INameSyntax, stringLiteral: ISyntaxToken, openBraceToken: ISyntaxToken, moduleElements: ISyntaxList<IModuleElementSyntax>, closeBraceToken: ISyntaxToken): ModuleDeclarationSyntax {
+            return new ModuleDeclarationSyntax(modifiers, moduleKeyword, name, stringLiteral, openBraceToken, moduleElements, closeBraceToken, /*parsedInStrictMode:*/ false);
+        }
+        functionDeclaration(modifiers: ISyntaxList<ISyntaxToken>, functionKeyword: ISyntaxToken, identifier: ISyntaxToken, callSignature: CallSignatureSyntax, block: BlockSyntax, semicolonToken: ISyntaxToken): FunctionDeclarationSyntax {
+            return new FunctionDeclarationSyntax(modifiers, functionKeyword, identifier, callSignature, block, semicolonToken, /*parsedInStrictMode:*/ false);
+        }
+        variableStatement(modifiers: ISyntaxList<ISyntaxToken>, variableDeclaration: VariableDeclarationSyntax, semicolonToken: ISyntaxToken): VariableStatementSyntax {
+            return new VariableStatementSyntax(modifiers, variableDeclaration, semicolonToken, /*parsedInStrictMode:*/ false);
+        }
+        variableDeclaration(varKeyword: ISyntaxToken, variableDeclarators: ISeparatedSyntaxList<VariableDeclaratorSyntax>): VariableDeclarationSyntax {
+            return new VariableDeclarationSyntax(varKeyword, variableDeclarators, /*parsedInStrictMode:*/ false);
+        }
+        variableDeclarator(propertyName: ISyntaxToken, typeAnnotation: TypeAnnotationSyntax, equalsValueClause: EqualsValueClauseSyntax): VariableDeclaratorSyntax {
+            return new VariableDeclaratorSyntax(propertyName, typeAnnotation, equalsValueClause, /*parsedInStrictMode:*/ false);
+        }
+        equalsValueClause(equalsToken: ISyntaxToken, value: IExpressionSyntax): EqualsValueClauseSyntax {
+            return new EqualsValueClauseSyntax(equalsToken, value, /*parsedInStrictMode:*/ false);
+        }
+        prefixUnaryExpression(kind: SyntaxKind, operatorToken: ISyntaxToken, operand: IUnaryExpressionSyntax): PrefixUnaryExpressionSyntax {
+            return new PrefixUnaryExpressionSyntax(kind, operatorToken, operand, /*parsedInStrictMode:*/ false);
+        }
+        arrayLiteralExpression(openBracketToken: ISyntaxToken, expressions: ISeparatedSyntaxList<IExpressionSyntax>, closeBracketToken: ISyntaxToken): ArrayLiteralExpressionSyntax {
+            return new ArrayLiteralExpressionSyntax(openBracketToken, expressions, closeBracketToken, /*parsedInStrictMode:*/ false);
+        }
+        omittedExpression(): OmittedExpressionSyntax {
+            return new OmittedExpressionSyntax(/*parsedInStrictMode:*/ false);
+        }
+        parenthesizedExpression(openParenToken: ISyntaxToken, expression: IExpressionSyntax, closeParenToken: ISyntaxToken): ParenthesizedExpressionSyntax {
+            return new ParenthesizedExpressionSyntax(openParenToken, expression, closeParenToken, /*parsedInStrictMode:*/ false);
+        }
+        simpleArrowFunctionExpression(identifier: ISyntaxToken, equalsGreaterThanToken: ISyntaxToken, block: BlockSyntax, expression: IExpressionSyntax): SimpleArrowFunctionExpressionSyntax {
+            return new SimpleArrowFunctionExpressionSyntax(identifier, equalsGreaterThanToken, block, expression, /*parsedInStrictMode:*/ false);
+        }
+        parenthesizedArrowFunctionExpression(callSignature: CallSignatureSyntax, equalsGreaterThanToken: ISyntaxToken, block: BlockSyntax, expression: IExpressionSyntax): ParenthesizedArrowFunctionExpressionSyntax {
+            return new ParenthesizedArrowFunctionExpressionSyntax(callSignature, equalsGreaterThanToken, block, expression, /*parsedInStrictMode:*/ false);
+        }
+        qualifiedName(left: INameSyntax, dotToken: ISyntaxToken, right: ISyntaxToken): QualifiedNameSyntax {
+            return new QualifiedNameSyntax(left, dotToken, right, /*parsedInStrictMode:*/ false);
+        }
+        typeArgumentList(lessThanToken: ISyntaxToken, typeArguments: ISeparatedSyntaxList<ITypeSyntax>, greaterThanToken: ISyntaxToken): TypeArgumentListSyntax {
+            return new TypeArgumentListSyntax(lessThanToken, typeArguments, greaterThanToken, /*parsedInStrictMode:*/ false);
+        }
+        constructorType(newKeyword: ISyntaxToken, typeParameterList: TypeParameterListSyntax, parameterList: ParameterListSyntax, equalsGreaterThanToken: ISyntaxToken, type: ITypeSyntax): ConstructorTypeSyntax {
+            return new ConstructorTypeSyntax(newKeyword, typeParameterList, parameterList, equalsGreaterThanToken, type, /*parsedInStrictMode:*/ false);
+        }
+        functionType(typeParameterList: TypeParameterListSyntax, parameterList: ParameterListSyntax, equalsGreaterThanToken: ISyntaxToken, type: ITypeSyntax): FunctionTypeSyntax {
+            return new FunctionTypeSyntax(typeParameterList, parameterList, equalsGreaterThanToken, type, /*parsedInStrictMode:*/ false);
+        }
+        objectType(openBraceToken: ISyntaxToken, typeMembers: ISeparatedSyntaxList<ITypeMemberSyntax>, closeBraceToken: ISyntaxToken): ObjectTypeSyntax {
+            return new ObjectTypeSyntax(openBraceToken, typeMembers, closeBraceToken, /*parsedInStrictMode:*/ false);
+        }
+        arrayType(type: ITypeSyntax, openBracketToken: ISyntaxToken, closeBracketToken: ISyntaxToken): ArrayTypeSyntax {
+            return new ArrayTypeSyntax(type, openBracketToken, closeBracketToken, /*parsedInStrictMode:*/ false);
+        }
+        genericType(name: INameSyntax, typeArgumentList: TypeArgumentListSyntax): GenericTypeSyntax {
+            return new GenericTypeSyntax(name, typeArgumentList, /*parsedInStrictMode:*/ false);
+        }
+        typeQuery(typeOfKeyword: ISyntaxToken, name: INameSyntax): TypeQuerySyntax {
+            return new TypeQuerySyntax(typeOfKeyword, name, /*parsedInStrictMode:*/ false);
+        }
+        typeAnnotation(colonToken: ISyntaxToken, type: ITypeSyntax): TypeAnnotationSyntax {
+            return new TypeAnnotationSyntax(colonToken, type, /*parsedInStrictMode:*/ false);
+        }
+        block(openBraceToken: ISyntaxToken, statements: ISyntaxList<IStatementSyntax>, closeBraceToken: ISyntaxToken): BlockSyntax {
+            return new BlockSyntax(openBraceToken, statements, closeBraceToken, /*parsedInStrictMode:*/ false);
+        }
+        parameter(dotDotDotToken: ISyntaxToken, modifiers: ISyntaxList<ISyntaxToken>, identifier: ISyntaxToken, questionToken: ISyntaxToken, typeAnnotation: TypeAnnotationSyntax, equalsValueClause: EqualsValueClauseSyntax): ParameterSyntax {
+            return new ParameterSyntax(dotDotDotToken, modifiers, identifier, questionToken, typeAnnotation, equalsValueClause, /*parsedInStrictMode:*/ false);
+        }
+        memberAccessExpression(expression: IExpressionSyntax, dotToken: ISyntaxToken, name: ISyntaxToken): MemberAccessExpressionSyntax {
+            return new MemberAccessExpressionSyntax(expression, dotToken, name, /*parsedInStrictMode:*/ false);
+        }
+        postfixUnaryExpression(kind: SyntaxKind, operand: IMemberExpressionSyntax, operatorToken: ISyntaxToken): PostfixUnaryExpressionSyntax {
+            return new PostfixUnaryExpressionSyntax(kind, operand, operatorToken, /*parsedInStrictMode:*/ false);
+        }
+        elementAccessExpression(expression: IExpressionSyntax, openBracketToken: ISyntaxToken, argumentExpression: IExpressionSyntax, closeBracketToken: ISyntaxToken): ElementAccessExpressionSyntax {
+            return new ElementAccessExpressionSyntax(expression, openBracketToken, argumentExpression, closeBracketToken, /*parsedInStrictMode:*/ false);
+        }
+        invocationExpression(expression: IMemberExpressionSyntax, argumentList: ArgumentListSyntax): InvocationExpressionSyntax {
+            return new InvocationExpressionSyntax(expression, argumentList, /*parsedInStrictMode:*/ false);
+        }
+        argumentList(typeArgumentList: TypeArgumentListSyntax, openParenToken: ISyntaxToken, _arguments: ISeparatedSyntaxList<IExpressionSyntax>, closeParenToken: ISyntaxToken): ArgumentListSyntax {
+            return new ArgumentListSyntax(typeArgumentList, openParenToken, _arguments, closeParenToken, /*parsedInStrictMode:*/ false);
+        }
+        binaryExpression(kind: SyntaxKind, left: IExpressionSyntax, operatorToken: ISyntaxToken, right: IExpressionSyntax): BinaryExpressionSyntax {
+            return new BinaryExpressionSyntax(kind, left, operatorToken, right, /*parsedInStrictMode:*/ false);
+        }
+        conditionalExpression(condition: IExpressionSyntax, questionToken: ISyntaxToken, whenTrue: IExpressionSyntax, colonToken: ISyntaxToken, whenFalse: IExpressionSyntax): ConditionalExpressionSyntax {
+            return new ConditionalExpressionSyntax(condition, questionToken, whenTrue, colonToken, whenFalse, /*parsedInStrictMode:*/ false);
+        }
+        constructSignature(newKeyword: ISyntaxToken, callSignature: CallSignatureSyntax): ConstructSignatureSyntax {
+            return new ConstructSignatureSyntax(newKeyword, callSignature, /*parsedInStrictMode:*/ false);
+        }
+        methodSignature(propertyName: ISyntaxToken, questionToken: ISyntaxToken, callSignature: CallSignatureSyntax): MethodSignatureSyntax {
+            return new MethodSignatureSyntax(propertyName, questionToken, callSignature, /*parsedInStrictMode:*/ false);
+        }
+        indexSignature(openBracketToken: ISyntaxToken, parameter: ParameterSyntax, closeBracketToken: ISyntaxToken, typeAnnotation: TypeAnnotationSyntax): IndexSignatureSyntax {
+            return new IndexSignatureSyntax(openBracketToken, parameter, closeBracketToken, typeAnnotation, /*parsedInStrictMode:*/ false);
+        }
+        propertySignature(propertyName: ISyntaxToken, questionToken: ISyntaxToken, typeAnnotation: TypeAnnotationSyntax): PropertySignatureSyntax {
+            return new PropertySignatureSyntax(propertyName, questionToken, typeAnnotation, /*parsedInStrictMode:*/ false);
+        }
+        callSignature(typeParameterList: TypeParameterListSyntax, parameterList: ParameterListSyntax, typeAnnotation: TypeAnnotationSyntax): CallSignatureSyntax {
+            return new CallSignatureSyntax(typeParameterList, parameterList, typeAnnotation, /*parsedInStrictMode:*/ false);
+        }
+        parameterList(openParenToken: ISyntaxToken, parameters: ISeparatedSyntaxList<ParameterSyntax>, closeParenToken: ISyntaxToken): ParameterListSyntax {
+            return new ParameterListSyntax(openParenToken, parameters, closeParenToken, /*parsedInStrictMode:*/ false);
+        }
+        typeParameterList(lessThanToken: ISyntaxToken, typeParameters: ISeparatedSyntaxList<TypeParameterSyntax>, greaterThanToken: ISyntaxToken): TypeParameterListSyntax {
+            return new TypeParameterListSyntax(lessThanToken, typeParameters, greaterThanToken, /*parsedInStrictMode:*/ false);
+        }
+        typeParameter(identifier: ISyntaxToken, constraint: ConstraintSyntax): TypeParameterSyntax {
+            return new TypeParameterSyntax(identifier, constraint, /*parsedInStrictMode:*/ false);
+        }
+        constraint(extendsKeyword: ISyntaxToken, type: ITypeSyntax): ConstraintSyntax {
+            return new ConstraintSyntax(extendsKeyword, type, /*parsedInStrictMode:*/ false);
+        }
+        elseClause(elseKeyword: ISyntaxToken, statement: IStatementSyntax): ElseClauseSyntax {
+            return new ElseClauseSyntax(elseKeyword, statement, /*parsedInStrictMode:*/ false);
+        }
+        ifStatement(ifKeyword: ISyntaxToken, openParenToken: ISyntaxToken, condition: IExpressionSyntax, closeParenToken: ISyntaxToken, statement: IStatementSyntax, elseClause: ElseClauseSyntax): IfStatementSyntax {
+            return new IfStatementSyntax(ifKeyword, openParenToken, condition, closeParenToken, statement, elseClause, /*parsedInStrictMode:*/ false);
+        }
+        expressionStatement(expression: IExpressionSyntax, semicolonToken: ISyntaxToken): ExpressionStatementSyntax {
+            return new ExpressionStatementSyntax(expression, semicolonToken, /*parsedInStrictMode:*/ false);
+        }
+        constructorDeclaration(modifiers: ISyntaxList<ISyntaxToken>, constructorKeyword: ISyntaxToken, callSignature: CallSignatureSyntax, block: BlockSyntax, semicolonToken: ISyntaxToken): ConstructorDeclarationSyntax {
+            return new ConstructorDeclarationSyntax(modifiers, constructorKeyword, callSignature, block, semicolonToken, /*parsedInStrictMode:*/ false);
+        }
+        memberFunctionDeclaration(modifiers: ISyntaxList<ISyntaxToken>, propertyName: ISyntaxToken, callSignature: CallSignatureSyntax, block: BlockSyntax, semicolonToken: ISyntaxToken): MemberFunctionDeclarationSyntax {
+            return new MemberFunctionDeclarationSyntax(modifiers, propertyName, callSignature, block, semicolonToken, /*parsedInStrictMode:*/ false);
+        }
+        getAccessor(modifiers: ISyntaxList<ISyntaxToken>, getKeyword: ISyntaxToken, propertyName: ISyntaxToken, parameterList: ParameterListSyntax, typeAnnotation: TypeAnnotationSyntax, block: BlockSyntax): GetAccessorSyntax {
+            return new GetAccessorSyntax(modifiers, getKeyword, propertyName, parameterList, typeAnnotation, block, /*parsedInStrictMode:*/ false);
+        }
+        setAccessor(modifiers: ISyntaxList<ISyntaxToken>, setKeyword: ISyntaxToken, propertyName: ISyntaxToken, parameterList: ParameterListSyntax, block: BlockSyntax): SetAccessorSyntax {
+            return new SetAccessorSyntax(modifiers, setKeyword, propertyName, parameterList, block, /*parsedInStrictMode:*/ false);
+        }
+        memberVariableDeclaration(modifiers: ISyntaxList<ISyntaxToken>, variableDeclarator: VariableDeclaratorSyntax, semicolonToken: ISyntaxToken): MemberVariableDeclarationSyntax {
+            return new MemberVariableDeclarationSyntax(modifiers, variableDeclarator, semicolonToken, /*parsedInStrictMode:*/ false);
+        }
+        indexMemberDeclaration(modifiers: ISyntaxList<ISyntaxToken>, indexSignature: IndexSignatureSyntax, semicolonToken: ISyntaxToken): IndexMemberDeclarationSyntax {
+            return new IndexMemberDeclarationSyntax(modifiers, indexSignature, semicolonToken, /*parsedInStrictMode:*/ false);
+        }
+        throwStatement(throwKeyword: ISyntaxToken, expression: IExpressionSyntax, semicolonToken: ISyntaxToken): ThrowStatementSyntax {
+            return new ThrowStatementSyntax(throwKeyword, expression, semicolonToken, /*parsedInStrictMode:*/ false);
+        }
+        returnStatement(returnKeyword: ISyntaxToken, expression: IExpressionSyntax, semicolonToken: ISyntaxToken): ReturnStatementSyntax {
+            return new ReturnStatementSyntax(returnKeyword, expression, semicolonToken, /*parsedInStrictMode:*/ false);
+        }
+        objectCreationExpression(newKeyword: ISyntaxToken, expression: IMemberExpressionSyntax, argumentList: ArgumentListSyntax): ObjectCreationExpressionSyntax {
+            return new ObjectCreationExpressionSyntax(newKeyword, expression, argumentList, /*parsedInStrictMode:*/ false);
+        }
+        switchStatement(switchKeyword: ISyntaxToken, openParenToken: ISyntaxToken, expression: IExpressionSyntax, closeParenToken: ISyntaxToken, openBraceToken: ISyntaxToken, switchClauses: ISyntaxList<ISwitchClauseSyntax>, closeBraceToken: ISyntaxToken): SwitchStatementSyntax {
+            return new SwitchStatementSyntax(switchKeyword, openParenToken, expression, closeParenToken, openBraceToken, switchClauses, closeBraceToken, /*parsedInStrictMode:*/ false);
+        }
+        caseSwitchClause(caseKeyword: ISyntaxToken, expression: IExpressionSyntax, colonToken: ISyntaxToken, statements: ISyntaxList<IStatementSyntax>): CaseSwitchClauseSyntax {
+            return new CaseSwitchClauseSyntax(caseKeyword, expression, colonToken, statements, /*parsedInStrictMode:*/ false);
+        }
+        defaultSwitchClause(defaultKeyword: ISyntaxToken, colonToken: ISyntaxToken, statements: ISyntaxList<IStatementSyntax>): DefaultSwitchClauseSyntax {
+            return new DefaultSwitchClauseSyntax(defaultKeyword, colonToken, statements, /*parsedInStrictMode:*/ false);
+        }
+        breakStatement(breakKeyword: ISyntaxToken, identifier: ISyntaxToken, semicolonToken: ISyntaxToken): BreakStatementSyntax {
+            return new BreakStatementSyntax(breakKeyword, identifier, semicolonToken, /*parsedInStrictMode:*/ false);
+        }
+        continueStatement(continueKeyword: ISyntaxToken, identifier: ISyntaxToken, semicolonToken: ISyntaxToken): ContinueStatementSyntax {
+            return new ContinueStatementSyntax(continueKeyword, identifier, semicolonToken, /*parsedInStrictMode:*/ false);
+        }
+        forStatement(forKeyword: ISyntaxToken, openParenToken: ISyntaxToken, variableDeclaration: VariableDeclarationSyntax, initializer: IExpressionSyntax, firstSemicolonToken: ISyntaxToken, condition: IExpressionSyntax, secondSemicolonToken: ISyntaxToken, incrementor: IExpressionSyntax, closeParenToken: ISyntaxToken, statement: IStatementSyntax): ForStatementSyntax {
+            return new ForStatementSyntax(forKeyword, openParenToken, variableDeclaration, initializer, firstSemicolonToken, condition, secondSemicolonToken, incrementor, closeParenToken, statement, /*parsedInStrictMode:*/ false);
+        }
+        forInStatement(forKeyword: ISyntaxToken, openParenToken: ISyntaxToken, variableDeclaration: VariableDeclarationSyntax, left: IExpressionSyntax, inKeyword: ISyntaxToken, expression: IExpressionSyntax, closeParenToken: ISyntaxToken, statement: IStatementSyntax): ForInStatementSyntax {
+            return new ForInStatementSyntax(forKeyword, openParenToken, variableDeclaration, left, inKeyword, expression, closeParenToken, statement, /*parsedInStrictMode:*/ false);
+        }
+        whileStatement(whileKeyword: ISyntaxToken, openParenToken: ISyntaxToken, condition: IExpressionSyntax, closeParenToken: ISyntaxToken, statement: IStatementSyntax): WhileStatementSyntax {
+            return new WhileStatementSyntax(whileKeyword, openParenToken, condition, closeParenToken, statement, /*parsedInStrictMode:*/ false);
+        }
+        withStatement(withKeyword: ISyntaxToken, openParenToken: ISyntaxToken, condition: IExpressionSyntax, closeParenToken: ISyntaxToken, statement: IStatementSyntax): WithStatementSyntax {
+            return new WithStatementSyntax(withKeyword, openParenToken, condition, closeParenToken, statement, /*parsedInStrictMode:*/ false);
+        }
+        enumDeclaration(modifiers: ISyntaxList<ISyntaxToken>, enumKeyword: ISyntaxToken, identifier: ISyntaxToken, openBraceToken: ISyntaxToken, enumElements: ISeparatedSyntaxList<EnumElementSyntax>, closeBraceToken: ISyntaxToken): EnumDeclarationSyntax {
+            return new EnumDeclarationSyntax(modifiers, enumKeyword, identifier, openBraceToken, enumElements, closeBraceToken, /*parsedInStrictMode:*/ false);
+        }
+        enumElement(propertyName: ISyntaxToken, equalsValueClause: EqualsValueClauseSyntax): EnumElementSyntax {
+            return new EnumElementSyntax(propertyName, equalsValueClause, /*parsedInStrictMode:*/ false);
+        }
+        castExpression(lessThanToken: ISyntaxToken, type: ITypeSyntax, greaterThanToken: ISyntaxToken, expression: IUnaryExpressionSyntax): CastExpressionSyntax {
+            return new CastExpressionSyntax(lessThanToken, type, greaterThanToken, expression, /*parsedInStrictMode:*/ false);
+        }
+        objectLiteralExpression(openBraceToken: ISyntaxToken, propertyAssignments: ISeparatedSyntaxList<IPropertyAssignmentSyntax>, closeBraceToken: ISyntaxToken): ObjectLiteralExpressionSyntax {
+            return new ObjectLiteralExpressionSyntax(openBraceToken, propertyAssignments, closeBraceToken, /*parsedInStrictMode:*/ false);
+        }
+        simplePropertyAssignment(propertyName: ISyntaxToken, colonToken: ISyntaxToken, expression: IExpressionSyntax): SimplePropertyAssignmentSyntax {
+            return new SimplePropertyAssignmentSyntax(propertyName, colonToken, expression, /*parsedInStrictMode:*/ false);
+        }
+        functionPropertyAssignment(propertyName: ISyntaxToken, callSignature: CallSignatureSyntax, block: BlockSyntax): FunctionPropertyAssignmentSyntax {
+            return new FunctionPropertyAssignmentSyntax(propertyName, callSignature, block, /*parsedInStrictMode:*/ false);
+        }
+        functionExpression(functionKeyword: ISyntaxToken, identifier: ISyntaxToken, callSignature: CallSignatureSyntax, block: BlockSyntax): FunctionExpressionSyntax {
+            return new FunctionExpressionSyntax(functionKeyword, identifier, callSignature, block, /*parsedInStrictMode:*/ false);
+        }
+        emptyStatement(semicolonToken: ISyntaxToken): EmptyStatementSyntax {
+            return new EmptyStatementSyntax(semicolonToken, /*parsedInStrictMode:*/ false);
+        }
+        tryStatement(tryKeyword: ISyntaxToken, block: BlockSyntax, catchClause: CatchClauseSyntax, finallyClause: FinallyClauseSyntax): TryStatementSyntax {
+            return new TryStatementSyntax(tryKeyword, block, catchClause, finallyClause, /*parsedInStrictMode:*/ false);
+        }
+        catchClause(catchKeyword: ISyntaxToken, openParenToken: ISyntaxToken, identifier: ISyntaxToken, typeAnnotation: TypeAnnotationSyntax, closeParenToken: ISyntaxToken, block: BlockSyntax): CatchClauseSyntax {
+            return new CatchClauseSyntax(catchKeyword, openParenToken, identifier, typeAnnotation, closeParenToken, block, /*parsedInStrictMode:*/ false);
+        }
+        finallyClause(finallyKeyword: ISyntaxToken, block: BlockSyntax): FinallyClauseSyntax {
+            return new FinallyClauseSyntax(finallyKeyword, block, /*parsedInStrictMode:*/ false);
+        }
+        labeledStatement(identifier: ISyntaxToken, colonToken: ISyntaxToken, statement: IStatementSyntax): LabeledStatementSyntax {
+            return new LabeledStatementSyntax(identifier, colonToken, statement, /*parsedInStrictMode:*/ false);
+        }
+        doStatement(doKeyword: ISyntaxToken, statement: IStatementSyntax, whileKeyword: ISyntaxToken, openParenToken: ISyntaxToken, condition: IExpressionSyntax, closeParenToken: ISyntaxToken, semicolonToken: ISyntaxToken): DoStatementSyntax {
+            return new DoStatementSyntax(doKeyword, statement, whileKeyword, openParenToken, condition, closeParenToken, semicolonToken, /*parsedInStrictMode:*/ false);
+        }
+        typeOfExpression(typeOfKeyword: ISyntaxToken, expression: IUnaryExpressionSyntax): TypeOfExpressionSyntax {
+            return new TypeOfExpressionSyntax(typeOfKeyword, expression, /*parsedInStrictMode:*/ false);
+        }
+        deleteExpression(deleteKeyword: ISyntaxToken, expression: IUnaryExpressionSyntax): DeleteExpressionSyntax {
+            return new DeleteExpressionSyntax(deleteKeyword, expression, /*parsedInStrictMode:*/ false);
+        }
+        voidExpression(voidKeyword: ISyntaxToken, expression: IUnaryExpressionSyntax): VoidExpressionSyntax {
+            return new VoidExpressionSyntax(voidKeyword, expression, /*parsedInStrictMode:*/ false);
+        }
+        debuggerStatement(debuggerKeyword: ISyntaxToken, semicolonToken: ISyntaxToken): DebuggerStatementSyntax {
+            return new DebuggerStatementSyntax(debuggerKeyword, semicolonToken, /*parsedInStrictMode:*/ false);
+        }
+    }
+
+    export class StrictModeFactory implements IFactory {
+        sourceUnit(moduleElements: ISyntaxList<IModuleElementSyntax>, endOfFileToken: ISyntaxToken): SourceUnitSyntax {
+            return new SourceUnitSyntax(moduleElements, endOfFileToken, /*parsedInStrictMode:*/ true);
+        }
+        externalModuleReference(requireKeyword: ISyntaxToken, openParenToken: ISyntaxToken, stringLiteral: ISyntaxToken, closeParenToken: ISyntaxToken): ExternalModuleReferenceSyntax {
+            return new ExternalModuleReferenceSyntax(requireKeyword, openParenToken, stringLiteral, closeParenToken, /*parsedInStrictMode:*/ true);
+        }
+        moduleNameModuleReference(moduleName: INameSyntax): ModuleNameModuleReferenceSyntax {
+            return new ModuleNameModuleReferenceSyntax(moduleName, /*parsedInStrictMode:*/ true);
+        }
+        importDeclaration(modifiers: ISyntaxList<ISyntaxToken>, importKeyword: ISyntaxToken, identifier: ISyntaxToken, equalsToken: ISyntaxToken, moduleReference: IModuleReferenceSyntax, semicolonToken: ISyntaxToken): ImportDeclarationSyntax {
+            return new ImportDeclarationSyntax(modifiers, importKeyword, identifier, equalsToken, moduleReference, semicolonToken, /*parsedInStrictMode:*/ true);
+        }
+        exportAssignment(exportKeyword: ISyntaxToken, equalsToken: ISyntaxToken, identifier: ISyntaxToken, semicolonToken: ISyntaxToken): ExportAssignmentSyntax {
+            return new ExportAssignmentSyntax(exportKeyword, equalsToken, identifier, semicolonToken, /*parsedInStrictMode:*/ true);
+        }
+        classDeclaration(modifiers: ISyntaxList<ISyntaxToken>, classKeyword: ISyntaxToken, identifier: ISyntaxToken, typeParameterList: TypeParameterListSyntax, heritageClauses: ISyntaxList<HeritageClauseSyntax>, openBraceToken: ISyntaxToken, classElements: ISyntaxList<IClassElementSyntax>, closeBraceToken: ISyntaxToken): ClassDeclarationSyntax {
+            return new ClassDeclarationSyntax(modifiers, classKeyword, identifier, typeParameterList, heritageClauses, openBraceToken, classElements, closeBraceToken, /*parsedInStrictMode:*/ true);
+        }
+        interfaceDeclaration(modifiers: ISyntaxList<ISyntaxToken>, interfaceKeyword: ISyntaxToken, identifier: ISyntaxToken, typeParameterList: TypeParameterListSyntax, heritageClauses: ISyntaxList<HeritageClauseSyntax>, body: ObjectTypeSyntax): InterfaceDeclarationSyntax {
+            return new InterfaceDeclarationSyntax(modifiers, interfaceKeyword, identifier, typeParameterList, heritageClauses, body, /*parsedInStrictMode:*/ true);
+        }
+        heritageClause(kind: SyntaxKind, extendsOrImplementsKeyword: ISyntaxToken, typeNames: ISeparatedSyntaxList<INameSyntax>): HeritageClauseSyntax {
+            return new HeritageClauseSyntax(kind, extendsOrImplementsKeyword, typeNames, /*parsedInStrictMode:*/ true);
+        }
+        moduleDeclaration(modifiers: ISyntaxList<ISyntaxToken>, moduleKeyword: ISyntaxToken, name: INameSyntax, stringLiteral: ISyntaxToken, openBraceToken: ISyntaxToken, moduleElements: ISyntaxList<IModuleElementSyntax>, closeBraceToken: ISyntaxToken): ModuleDeclarationSyntax {
+            return new ModuleDeclarationSyntax(modifiers, moduleKeyword, name, stringLiteral, openBraceToken, moduleElements, closeBraceToken, /*parsedInStrictMode:*/ true);
+        }
+        functionDeclaration(modifiers: ISyntaxList<ISyntaxToken>, functionKeyword: ISyntaxToken, identifier: ISyntaxToken, callSignature: CallSignatureSyntax, block: BlockSyntax, semicolonToken: ISyntaxToken): FunctionDeclarationSyntax {
+            return new FunctionDeclarationSyntax(modifiers, functionKeyword, identifier, callSignature, block, semicolonToken, /*parsedInStrictMode:*/ true);
+        }
+        variableStatement(modifiers: ISyntaxList<ISyntaxToken>, variableDeclaration: VariableDeclarationSyntax, semicolonToken: ISyntaxToken): VariableStatementSyntax {
+            return new VariableStatementSyntax(modifiers, variableDeclaration, semicolonToken, /*parsedInStrictMode:*/ true);
+        }
+        variableDeclaration(varKeyword: ISyntaxToken, variableDeclarators: ISeparatedSyntaxList<VariableDeclaratorSyntax>): VariableDeclarationSyntax {
+            return new VariableDeclarationSyntax(varKeyword, variableDeclarators, /*parsedInStrictMode:*/ true);
+        }
+        variableDeclarator(propertyName: ISyntaxToken, typeAnnotation: TypeAnnotationSyntax, equalsValueClause: EqualsValueClauseSyntax): VariableDeclaratorSyntax {
+            return new VariableDeclaratorSyntax(propertyName, typeAnnotation, equalsValueClause, /*parsedInStrictMode:*/ true);
+        }
+        equalsValueClause(equalsToken: ISyntaxToken, value: IExpressionSyntax): EqualsValueClauseSyntax {
+            return new EqualsValueClauseSyntax(equalsToken, value, /*parsedInStrictMode:*/ true);
+        }
+        prefixUnaryExpression(kind: SyntaxKind, operatorToken: ISyntaxToken, operand: IUnaryExpressionSyntax): PrefixUnaryExpressionSyntax {
+            return new PrefixUnaryExpressionSyntax(kind, operatorToken, operand, /*parsedInStrictMode:*/ true);
+        }
+        arrayLiteralExpression(openBracketToken: ISyntaxToken, expressions: ISeparatedSyntaxList<IExpressionSyntax>, closeBracketToken: ISyntaxToken): ArrayLiteralExpressionSyntax {
+            return new ArrayLiteralExpressionSyntax(openBracketToken, expressions, closeBracketToken, /*parsedInStrictMode:*/ true);
+        }
+        omittedExpression(): OmittedExpressionSyntax {
+            return new OmittedExpressionSyntax(/*parsedInStrictMode:*/ true);
+        }
+        parenthesizedExpression(openParenToken: ISyntaxToken, expression: IExpressionSyntax, closeParenToken: ISyntaxToken): ParenthesizedExpressionSyntax {
+            return new ParenthesizedExpressionSyntax(openParenToken, expression, closeParenToken, /*parsedInStrictMode:*/ true);
+        }
+        simpleArrowFunctionExpression(identifier: ISyntaxToken, equalsGreaterThanToken: ISyntaxToken, block: BlockSyntax, expression: IExpressionSyntax): SimpleArrowFunctionExpressionSyntax {
+            return new SimpleArrowFunctionExpressionSyntax(identifier, equalsGreaterThanToken, block, expression, /*parsedInStrictMode:*/ true);
+        }
+        parenthesizedArrowFunctionExpression(callSignature: CallSignatureSyntax, equalsGreaterThanToken: ISyntaxToken, block: BlockSyntax, expression: IExpressionSyntax): ParenthesizedArrowFunctionExpressionSyntax {
+            return new ParenthesizedArrowFunctionExpressionSyntax(callSignature, equalsGreaterThanToken, block, expression, /*parsedInStrictMode:*/ true);
+        }
+        qualifiedName(left: INameSyntax, dotToken: ISyntaxToken, right: ISyntaxToken): QualifiedNameSyntax {
+            return new QualifiedNameSyntax(left, dotToken, right, /*parsedInStrictMode:*/ true);
+        }
+        typeArgumentList(lessThanToken: ISyntaxToken, typeArguments: ISeparatedSyntaxList<ITypeSyntax>, greaterThanToken: ISyntaxToken): TypeArgumentListSyntax {
+            return new TypeArgumentListSyntax(lessThanToken, typeArguments, greaterThanToken, /*parsedInStrictMode:*/ true);
+        }
+        constructorType(newKeyword: ISyntaxToken, typeParameterList: TypeParameterListSyntax, parameterList: ParameterListSyntax, equalsGreaterThanToken: ISyntaxToken, type: ITypeSyntax): ConstructorTypeSyntax {
+            return new ConstructorTypeSyntax(newKeyword, typeParameterList, parameterList, equalsGreaterThanToken, type, /*parsedInStrictMode:*/ true);
+        }
+        functionType(typeParameterList: TypeParameterListSyntax, parameterList: ParameterListSyntax, equalsGreaterThanToken: ISyntaxToken, type: ITypeSyntax): FunctionTypeSyntax {
+            return new FunctionTypeSyntax(typeParameterList, parameterList, equalsGreaterThanToken, type, /*parsedInStrictMode:*/ true);
+        }
+        objectType(openBraceToken: ISyntaxToken, typeMembers: ISeparatedSyntaxList<ITypeMemberSyntax>, closeBraceToken: ISyntaxToken): ObjectTypeSyntax {
+            return new ObjectTypeSyntax(openBraceToken, typeMembers, closeBraceToken, /*parsedInStrictMode:*/ true);
+        }
+        arrayType(type: ITypeSyntax, openBracketToken: ISyntaxToken, closeBracketToken: ISyntaxToken): ArrayTypeSyntax {
+            return new ArrayTypeSyntax(type, openBracketToken, closeBracketToken, /*parsedInStrictMode:*/ true);
+        }
+        genericType(name: INameSyntax, typeArgumentList: TypeArgumentListSyntax): GenericTypeSyntax {
+            return new GenericTypeSyntax(name, typeArgumentList, /*parsedInStrictMode:*/ true);
+        }
+        typeQuery(typeOfKeyword: ISyntaxToken, name: INameSyntax): TypeQuerySyntax {
+            return new TypeQuerySyntax(typeOfKeyword, name, /*parsedInStrictMode:*/ true);
+        }
+        typeAnnotation(colonToken: ISyntaxToken, type: ITypeSyntax): TypeAnnotationSyntax {
+            return new TypeAnnotationSyntax(colonToken, type, /*parsedInStrictMode:*/ true);
+        }
+        block(openBraceToken: ISyntaxToken, statements: ISyntaxList<IStatementSyntax>, closeBraceToken: ISyntaxToken): BlockSyntax {
+            return new BlockSyntax(openBraceToken, statements, closeBraceToken, /*parsedInStrictMode:*/ true);
+        }
+        parameter(dotDotDotToken: ISyntaxToken, modifiers: ISyntaxList<ISyntaxToken>, identifier: ISyntaxToken, questionToken: ISyntaxToken, typeAnnotation: TypeAnnotationSyntax, equalsValueClause: EqualsValueClauseSyntax): ParameterSyntax {
+            return new ParameterSyntax(dotDotDotToken, modifiers, identifier, questionToken, typeAnnotation, equalsValueClause, /*parsedInStrictMode:*/ true);
+        }
+        memberAccessExpression(expression: IExpressionSyntax, dotToken: ISyntaxToken, name: ISyntaxToken): MemberAccessExpressionSyntax {
+            return new MemberAccessExpressionSyntax(expression, dotToken, name, /*parsedInStrictMode:*/ true);
+        }
+        postfixUnaryExpression(kind: SyntaxKind, operand: IMemberExpressionSyntax, operatorToken: ISyntaxToken): PostfixUnaryExpressionSyntax {
+            return new PostfixUnaryExpressionSyntax(kind, operand, operatorToken, /*parsedInStrictMode:*/ true);
+        }
+        elementAccessExpression(expression: IExpressionSyntax, openBracketToken: ISyntaxToken, argumentExpression: IExpressionSyntax, closeBracketToken: ISyntaxToken): ElementAccessExpressionSyntax {
+            return new ElementAccessExpressionSyntax(expression, openBracketToken, argumentExpression, closeBracketToken, /*parsedInStrictMode:*/ true);
+        }
+        invocationExpression(expression: IMemberExpressionSyntax, argumentList: ArgumentListSyntax): InvocationExpressionSyntax {
+            return new InvocationExpressionSyntax(expression, argumentList, /*parsedInStrictMode:*/ true);
+        }
+        argumentList(typeArgumentList: TypeArgumentListSyntax, openParenToken: ISyntaxToken, _arguments: ISeparatedSyntaxList<IExpressionSyntax>, closeParenToken: ISyntaxToken): ArgumentListSyntax {
+            return new ArgumentListSyntax(typeArgumentList, openParenToken, _arguments, closeParenToken, /*parsedInStrictMode:*/ true);
+        }
+        binaryExpression(kind: SyntaxKind, left: IExpressionSyntax, operatorToken: ISyntaxToken, right: IExpressionSyntax): BinaryExpressionSyntax {
+            return new BinaryExpressionSyntax(kind, left, operatorToken, right, /*parsedInStrictMode:*/ true);
+        }
+        conditionalExpression(condition: IExpressionSyntax, questionToken: ISyntaxToken, whenTrue: IExpressionSyntax, colonToken: ISyntaxToken, whenFalse: IExpressionSyntax): ConditionalExpressionSyntax {
+            return new ConditionalExpressionSyntax(condition, questionToken, whenTrue, colonToken, whenFalse, /*parsedInStrictMode:*/ true);
+        }
+        constructSignature(newKeyword: ISyntaxToken, callSignature: CallSignatureSyntax): ConstructSignatureSyntax {
+            return new ConstructSignatureSyntax(newKeyword, callSignature, /*parsedInStrictMode:*/ true);
+        }
+        methodSignature(propertyName: ISyntaxToken, questionToken: ISyntaxToken, callSignature: CallSignatureSyntax): MethodSignatureSyntax {
+            return new MethodSignatureSyntax(propertyName, questionToken, callSignature, /*parsedInStrictMode:*/ true);
+        }
+        indexSignature(openBracketToken: ISyntaxToken, parameter: ParameterSyntax, closeBracketToken: ISyntaxToken, typeAnnotation: TypeAnnotationSyntax): IndexSignatureSyntax {
+            return new IndexSignatureSyntax(openBracketToken, parameter, closeBracketToken, typeAnnotation, /*parsedInStrictMode:*/ true);
+        }
+        propertySignature(propertyName: ISyntaxToken, questionToken: ISyntaxToken, typeAnnotation: TypeAnnotationSyntax): PropertySignatureSyntax {
+            return new PropertySignatureSyntax(propertyName, questionToken, typeAnnotation, /*parsedInStrictMode:*/ true);
+        }
+        callSignature(typeParameterList: TypeParameterListSyntax, parameterList: ParameterListSyntax, typeAnnotation: TypeAnnotationSyntax): CallSignatureSyntax {
+            return new CallSignatureSyntax(typeParameterList, parameterList, typeAnnotation, /*parsedInStrictMode:*/ true);
+        }
+        parameterList(openParenToken: ISyntaxToken, parameters: ISeparatedSyntaxList<ParameterSyntax>, closeParenToken: ISyntaxToken): ParameterListSyntax {
+            return new ParameterListSyntax(openParenToken, parameters, closeParenToken, /*parsedInStrictMode:*/ true);
+        }
+        typeParameterList(lessThanToken: ISyntaxToken, typeParameters: ISeparatedSyntaxList<TypeParameterSyntax>, greaterThanToken: ISyntaxToken): TypeParameterListSyntax {
+            return new TypeParameterListSyntax(lessThanToken, typeParameters, greaterThanToken, /*parsedInStrictMode:*/ true);
+        }
+        typeParameter(identifier: ISyntaxToken, constraint: ConstraintSyntax): TypeParameterSyntax {
+            return new TypeParameterSyntax(identifier, constraint, /*parsedInStrictMode:*/ true);
+        }
+        constraint(extendsKeyword: ISyntaxToken, type: ITypeSyntax): ConstraintSyntax {
+            return new ConstraintSyntax(extendsKeyword, type, /*parsedInStrictMode:*/ true);
+        }
+        elseClause(elseKeyword: ISyntaxToken, statement: IStatementSyntax): ElseClauseSyntax {
+            return new ElseClauseSyntax(elseKeyword, statement, /*parsedInStrictMode:*/ true);
+        }
+        ifStatement(ifKeyword: ISyntaxToken, openParenToken: ISyntaxToken, condition: IExpressionSyntax, closeParenToken: ISyntaxToken, statement: IStatementSyntax, elseClause: ElseClauseSyntax): IfStatementSyntax {
+            return new IfStatementSyntax(ifKeyword, openParenToken, condition, closeParenToken, statement, elseClause, /*parsedInStrictMode:*/ true);
+        }
+        expressionStatement(expression: IExpressionSyntax, semicolonToken: ISyntaxToken): ExpressionStatementSyntax {
+            return new ExpressionStatementSyntax(expression, semicolonToken, /*parsedInStrictMode:*/ true);
+        }
+        constructorDeclaration(modifiers: ISyntaxList<ISyntaxToken>, constructorKeyword: ISyntaxToken, callSignature: CallSignatureSyntax, block: BlockSyntax, semicolonToken: ISyntaxToken): ConstructorDeclarationSyntax {
+            return new ConstructorDeclarationSyntax(modifiers, constructorKeyword, callSignature, block, semicolonToken, /*parsedInStrictMode:*/ true);
+        }
+        memberFunctionDeclaration(modifiers: ISyntaxList<ISyntaxToken>, propertyName: ISyntaxToken, callSignature: CallSignatureSyntax, block: BlockSyntax, semicolonToken: ISyntaxToken): MemberFunctionDeclarationSyntax {
+            return new MemberFunctionDeclarationSyntax(modifiers, propertyName, callSignature, block, semicolonToken, /*parsedInStrictMode:*/ true);
+        }
+        getAccessor(modifiers: ISyntaxList<ISyntaxToken>, getKeyword: ISyntaxToken, propertyName: ISyntaxToken, parameterList: ParameterListSyntax, typeAnnotation: TypeAnnotationSyntax, block: BlockSyntax): GetAccessorSyntax {
+            return new GetAccessorSyntax(modifiers, getKeyword, propertyName, parameterList, typeAnnotation, block, /*parsedInStrictMode:*/ true);
+        }
+        setAccessor(modifiers: ISyntaxList<ISyntaxToken>, setKeyword: ISyntaxToken, propertyName: ISyntaxToken, parameterList: ParameterListSyntax, block: BlockSyntax): SetAccessorSyntax {
+            return new SetAccessorSyntax(modifiers, setKeyword, propertyName, parameterList, block, /*parsedInStrictMode:*/ true);
+        }
+        memberVariableDeclaration(modifiers: ISyntaxList<ISyntaxToken>, variableDeclarator: VariableDeclaratorSyntax, semicolonToken: ISyntaxToken): MemberVariableDeclarationSyntax {
+            return new MemberVariableDeclarationSyntax(modifiers, variableDeclarator, semicolonToken, /*parsedInStrictMode:*/ true);
+        }
+        indexMemberDeclaration(modifiers: ISyntaxList<ISyntaxToken>, indexSignature: IndexSignatureSyntax, semicolonToken: ISyntaxToken): IndexMemberDeclarationSyntax {
+            return new IndexMemberDeclarationSyntax(modifiers, indexSignature, semicolonToken, /*parsedInStrictMode:*/ true);
+        }
+        throwStatement(throwKeyword: ISyntaxToken, expression: IExpressionSyntax, semicolonToken: ISyntaxToken): ThrowStatementSyntax {
+            return new ThrowStatementSyntax(throwKeyword, expression, semicolonToken, /*parsedInStrictMode:*/ true);
+        }
+        returnStatement(returnKeyword: ISyntaxToken, expression: IExpressionSyntax, semicolonToken: ISyntaxToken): ReturnStatementSyntax {
+            return new ReturnStatementSyntax(returnKeyword, expression, semicolonToken, /*parsedInStrictMode:*/ true);
+        }
+        objectCreationExpression(newKeyword: ISyntaxToken, expression: IMemberExpressionSyntax, argumentList: ArgumentListSyntax): ObjectCreationExpressionSyntax {
+            return new ObjectCreationExpressionSyntax(newKeyword, expression, argumentList, /*parsedInStrictMode:*/ true);
+        }
+        switchStatement(switchKeyword: ISyntaxToken, openParenToken: ISyntaxToken, expression: IExpressionSyntax, closeParenToken: ISyntaxToken, openBraceToken: ISyntaxToken, switchClauses: ISyntaxList<ISwitchClauseSyntax>, closeBraceToken: ISyntaxToken): SwitchStatementSyntax {
+            return new SwitchStatementSyntax(switchKeyword, openParenToken, expression, closeParenToken, openBraceToken, switchClauses, closeBraceToken, /*parsedInStrictMode:*/ true);
+        }
+        caseSwitchClause(caseKeyword: ISyntaxToken, expression: IExpressionSyntax, colonToken: ISyntaxToken, statements: ISyntaxList<IStatementSyntax>): CaseSwitchClauseSyntax {
+            return new CaseSwitchClauseSyntax(caseKeyword, expression, colonToken, statements, /*parsedInStrictMode:*/ true);
+        }
+        defaultSwitchClause(defaultKeyword: ISyntaxToken, colonToken: ISyntaxToken, statements: ISyntaxList<IStatementSyntax>): DefaultSwitchClauseSyntax {
+            return new DefaultSwitchClauseSyntax(defaultKeyword, colonToken, statements, /*parsedInStrictMode:*/ true);
+        }
+        breakStatement(breakKeyword: ISyntaxToken, identifier: ISyntaxToken, semicolonToken: ISyntaxToken): BreakStatementSyntax {
+            return new BreakStatementSyntax(breakKeyword, identifier, semicolonToken, /*parsedInStrictMode:*/ true);
+        }
+        continueStatement(continueKeyword: ISyntaxToken, identifier: ISyntaxToken, semicolonToken: ISyntaxToken): ContinueStatementSyntax {
+            return new ContinueStatementSyntax(continueKeyword, identifier, semicolonToken, /*parsedInStrictMode:*/ true);
+        }
+        forStatement(forKeyword: ISyntaxToken, openParenToken: ISyntaxToken, variableDeclaration: VariableDeclarationSyntax, initializer: IExpressionSyntax, firstSemicolonToken: ISyntaxToken, condition: IExpressionSyntax, secondSemicolonToken: ISyntaxToken, incrementor: IExpressionSyntax, closeParenToken: ISyntaxToken, statement: IStatementSyntax): ForStatementSyntax {
+            return new ForStatementSyntax(forKeyword, openParenToken, variableDeclaration, initializer, firstSemicolonToken, condition, secondSemicolonToken, incrementor, closeParenToken, statement, /*parsedInStrictMode:*/ true);
+        }
+        forInStatement(forKeyword: ISyntaxToken, openParenToken: ISyntaxToken, variableDeclaration: VariableDeclarationSyntax, left: IExpressionSyntax, inKeyword: ISyntaxToken, expression: IExpressionSyntax, closeParenToken: ISyntaxToken, statement: IStatementSyntax): ForInStatementSyntax {
+            return new ForInStatementSyntax(forKeyword, openParenToken, variableDeclaration, left, inKeyword, expression, closeParenToken, statement, /*parsedInStrictMode:*/ true);
+        }
+        whileStatement(whileKeyword: ISyntaxToken, openParenToken: ISyntaxToken, condition: IExpressionSyntax, closeParenToken: ISyntaxToken, statement: IStatementSyntax): WhileStatementSyntax {
+            return new WhileStatementSyntax(whileKeyword, openParenToken, condition, closeParenToken, statement, /*parsedInStrictMode:*/ true);
+        }
+        withStatement(withKeyword: ISyntaxToken, openParenToken: ISyntaxToken, condition: IExpressionSyntax, closeParenToken: ISyntaxToken, statement: IStatementSyntax): WithStatementSyntax {
+            return new WithStatementSyntax(withKeyword, openParenToken, condition, closeParenToken, statement, /*parsedInStrictMode:*/ true);
+        }
+        enumDeclaration(modifiers: ISyntaxList<ISyntaxToken>, enumKeyword: ISyntaxToken, identifier: ISyntaxToken, openBraceToken: ISyntaxToken, enumElements: ISeparatedSyntaxList<EnumElementSyntax>, closeBraceToken: ISyntaxToken): EnumDeclarationSyntax {
+            return new EnumDeclarationSyntax(modifiers, enumKeyword, identifier, openBraceToken, enumElements, closeBraceToken, /*parsedInStrictMode:*/ true);
+        }
+        enumElement(propertyName: ISyntaxToken, equalsValueClause: EqualsValueClauseSyntax): EnumElementSyntax {
+            return new EnumElementSyntax(propertyName, equalsValueClause, /*parsedInStrictMode:*/ true);
+        }
+        castExpression(lessThanToken: ISyntaxToken, type: ITypeSyntax, greaterThanToken: ISyntaxToken, expression: IUnaryExpressionSyntax): CastExpressionSyntax {
+            return new CastExpressionSyntax(lessThanToken, type, greaterThanToken, expression, /*parsedInStrictMode:*/ true);
+        }
+        objectLiteralExpression(openBraceToken: ISyntaxToken, propertyAssignments: ISeparatedSyntaxList<IPropertyAssignmentSyntax>, closeBraceToken: ISyntaxToken): ObjectLiteralExpressionSyntax {
+            return new ObjectLiteralExpressionSyntax(openBraceToken, propertyAssignments, closeBraceToken, /*parsedInStrictMode:*/ true);
+        }
+        simplePropertyAssignment(propertyName: ISyntaxToken, colonToken: ISyntaxToken, expression: IExpressionSyntax): SimplePropertyAssignmentSyntax {
+            return new SimplePropertyAssignmentSyntax(propertyName, colonToken, expression, /*parsedInStrictMode:*/ true);
+        }
+        functionPropertyAssignment(propertyName: ISyntaxToken, callSignature: CallSignatureSyntax, block: BlockSyntax): FunctionPropertyAssignmentSyntax {
+            return new FunctionPropertyAssignmentSyntax(propertyName, callSignature, block, /*parsedInStrictMode:*/ true);
+        }
+        functionExpression(functionKeyword: ISyntaxToken, identifier: ISyntaxToken, callSignature: CallSignatureSyntax, block: BlockSyntax): FunctionExpressionSyntax {
+            return new FunctionExpressionSyntax(functionKeyword, identifier, callSignature, block, /*parsedInStrictMode:*/ true);
+        }
+        emptyStatement(semicolonToken: ISyntaxToken): EmptyStatementSyntax {
+            return new EmptyStatementSyntax(semicolonToken, /*parsedInStrictMode:*/ true);
+        }
+        tryStatement(tryKeyword: ISyntaxToken, block: BlockSyntax, catchClause: CatchClauseSyntax, finallyClause: FinallyClauseSyntax): TryStatementSyntax {
+            return new TryStatementSyntax(tryKeyword, block, catchClause, finallyClause, /*parsedInStrictMode:*/ true);
+        }
+        catchClause(catchKeyword: ISyntaxToken, openParenToken: ISyntaxToken, identifier: ISyntaxToken, typeAnnotation: TypeAnnotationSyntax, closeParenToken: ISyntaxToken, block: BlockSyntax): CatchClauseSyntax {
+            return new CatchClauseSyntax(catchKeyword, openParenToken, identifier, typeAnnotation, closeParenToken, block, /*parsedInStrictMode:*/ true);
+        }
+        finallyClause(finallyKeyword: ISyntaxToken, block: BlockSyntax): FinallyClauseSyntax {
+            return new FinallyClauseSyntax(finallyKeyword, block, /*parsedInStrictMode:*/ true);
+        }
+        labeledStatement(identifier: ISyntaxToken, colonToken: ISyntaxToken, statement: IStatementSyntax): LabeledStatementSyntax {
+            return new LabeledStatementSyntax(identifier, colonToken, statement, /*parsedInStrictMode:*/ true);
+        }
+        doStatement(doKeyword: ISyntaxToken, statement: IStatementSyntax, whileKeyword: ISyntaxToken, openParenToken: ISyntaxToken, condition: IExpressionSyntax, closeParenToken: ISyntaxToken, semicolonToken: ISyntaxToken): DoStatementSyntax {
+            return new DoStatementSyntax(doKeyword, statement, whileKeyword, openParenToken, condition, closeParenToken, semicolonToken, /*parsedInStrictMode:*/ true);
+        }
+        typeOfExpression(typeOfKeyword: ISyntaxToken, expression: IUnaryExpressionSyntax): TypeOfExpressionSyntax {
+            return new TypeOfExpressionSyntax(typeOfKeyword, expression, /*parsedInStrictMode:*/ true);
+        }
+        deleteExpression(deleteKeyword: ISyntaxToken, expression: IUnaryExpressionSyntax): DeleteExpressionSyntax {
+            return new DeleteExpressionSyntax(deleteKeyword, expression, /*parsedInStrictMode:*/ true);
+        }
+        voidExpression(voidKeyword: ISyntaxToken, expression: IUnaryExpressionSyntax): VoidExpressionSyntax {
+            return new VoidExpressionSyntax(voidKeyword, expression, /*parsedInStrictMode:*/ true);
+        }
+        debuggerStatement(debuggerKeyword: ISyntaxToken, semicolonToken: ISyntaxToken): DebuggerStatementSyntax {
+            return new DebuggerStatementSyntax(debuggerKeyword, semicolonToken, /*parsedInStrictMode:*/ true);
+        }
+    }
+
+    export var normalModeFactory: IFactory = new NormalModeFactory();
+    export var strictModeFactory: IFactory = new StrictModeFactory();
 }