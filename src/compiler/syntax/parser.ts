--- conflicted
+++ resolved
@@ -1,5698 +1,5688 @@
-///<reference path='references.ts' />
-
-module TypeScript.Parser {
-    // Information the parser needs to effectively rewind.
-    interface IParserRewindPoint {
-        // Information used by normal parser source.
-        previousToken: ISyntaxToken;
-        absolutePosition: number;
-        slidingWindowIndex: number;
-
-        // Information used by the incremental parser source.
-        oldSourceUnitCursorIndex: number;
-        changeDelta: number;
-        changeRange: TextChangeRange;
-
-        // Information used by the parser itself.
-
-        // As we speculatively parse, we may build up diagnostics.  When we rewind we want to 
-        // 'forget' that information.In order to do that we store the count of diagnostics and 
-        // when we start speculating, and we reset to that count when we're done.  That way the
-        // speculative parse does not affect any further results.
-        diagnosticsCount: number;
-
-        // For debug purposes only, we also track the following information. They help us assert 
-        // that we're not doing anything unexpected.
-
-        // Rewind points should work like a stack.  The first rewind point given out should be the
-        // last one released.  By keeping track of the count of points out when this was created, 
-        // we can ensure that invariant was preserved.
-        pinCount: number;
-
-        // isInStrictMode and listParsingState should not have to be tracked by a rewind point.
-        // Because they are naturally mutated and restored based on the normal stack movement of 
-        // the parser, they should automatically return to whatever value they had to begin with
-        // if the parser decides to rewind or not.  However, to ensure that this is true, we track
-        // these variables and check if they have the same value when we're rewinding/releasing.
-        isInStrictMode: boolean;
-        listParsingState: ListParsingState;
-    }
-
-    // The precedence of expressions in typescript.  While we're parsing an expression, we will 
-    // continue to consume and form new trees if the precedence is greater than our current
-    // precedence.  For example, if we have: a + b * c, we will first parse 'a' with precedence 0. 
-    // We will then see the + with precedence 13.  13 is greater than 0 so we will decide to create
-    // a binary expression with the result of parsing the sub expression "b * c".  We'll then parse
-    // the term 'b' (passing in precedence 13).  We will then see the * with precedence 14.  14 is
-    // greater than 13, so we will create a binary expression from "b" and "c", return that, and 
-    // join it with "a" producing:
-    //
-    //      +
-    //     / \
-    //    a   *
-    //       / \
-    //      b   c
-    //
-    // If we instead had: "a * b + c", we would first parser 'a' with precedence 0.  We would then see 
-    // the * with precedence 14.  14 is greater than 0 so we will decide to create a binary expression
-    // with the result of parsing the sub expression "b + c".  We'll then parse the term 'b' (passing in
-    // precedence 14).  We will then see the + with precedence 13.  13 is less than 14, so we won't 
-    // continue parsing subexpressions and will just return the expression 'b'.  The caller will join 
-    // that into "a * b" (and will be back at precedence 0). It will then see the + with precedence 11.
-    // 11 is greater than 0 so it will parse the sub expression and make a binary expression out of it
-    // producing:
-    //
-    //        +
-    //       / \
-    //      *   c
-    //     / \
-    //    a   b
-    enum ExpressionPrecedence {
-        // Intuitively, commas have the lowest precedence.  "a || b, c" is "(a || b), c", not
-        // "a || (b, c)"
-        CommaExpressionPrecedence = 1,
-
-        AssignmentExpressionPrecedence = 2,
-
-        ConditionalExpressionPrecedence = 3,
-
-        // REVIEW: Should ArrowFunctions have higher, lower, or the same precedence as ternary?
-        ArrowFunctionPrecedence = 4,
-
-        LogicalOrExpressionPrecedence = 5,
-        LogicalAndExpressionPrecedence = 6,
-        BitwiseOrExpressionPrecedence = 7,
-        BitwiseExclusiveOrExpressionPrecedence = 8,
-        BitwiseAndExpressionPrecedence = 9,
-        EqualityExpressionPrecedence = 10,
-        RelationalExpressionPrecedence = 11,
-        ShiftExpressionPrecdence = 12,
-        AdditiveExpressionPrecedence = 13,
-        MultiplicativeExpressionPrecedence = 14,
-
-        // Intuitively, unary expressions have the highest precedence.  After all, if you have:
-        //   !foo || bar
-        //
-        // Then you have "(!foo) || bar", not "!(foo || bar)"
-        UnaryExpressionPrecedence = 15,
-    }
-
-    // The current state of the parser wrt to list parsing.  The way to read these is as:
-    // CurrentProduction_SubList.  i.e. "Block_Statements" means "we're parsing a Block, and we're 
-    // currently parsing list of statements within it".  This is used by the list parsing mechanism
-    // to parse the elements of the lists, and recover from errors we encounter when we run into 
-    // unexpected code.
-    // 
-    // For example, when we are in ArgumentList_Arguments, we will continue trying to consume code 
-    // as long as "isArgument" is true.  If we run into a token for which "isArgument" is not true 
-    // we will do the following:
-    //
-    // If the token is a StopToken for ArgumentList_Arguments (like ")" ) then we will stop parsing
-    // the list of arguments with no error.
-    //
-    // Otherwise, we *do* report an error for this unexpected token, and then enter error recovery 
-    // mode to decide how to try to recover from this unexpected token.
-    //
-    // Error recovery will walk up the list of states we're in seeing if the token is a stop token
-    // for that construct *or* could start another element within what construct.  For example, if
-    // the unexpected token was '}' then that would be a stop token for Block_Statements. 
-    // Alternatively, if the unexpected token was 'return', then that would be a start token for 
-    // the next statment in Block_Statements.
-    // 
-    // If either of those cases are true, We will then return *without* consuming  that token. 
-    // (Remember, we've already reported an error).  Now we're just letting the higher up parse 
-    // constructs eventually try to consume that token.
-    //
-    // If none of the higher up states consider this a stop or start token, then we will simply 
-    // consume the token and add it to our list of 'skipped tokens'.  We will then repeat the 
-    // above algorithm until we resynchronize at some point.
-    enum ListParsingState {
-        SourceUnit_ModuleElements = 1 << 0,
-        ClassDeclaration_ClassElements = 1 << 1,
-        ModuleDeclaration_ModuleElements = 1 << 2,
-        SwitchStatement_SwitchClauses = 1 << 3,
-        SwitchClause_Statements = 1 << 4,
-        Block_Statements = 1 << 5,
-        TryBlock_Statements = 1 << 6,
-        CatchBlock_Statements = 1 << 7,
-        EnumDeclaration_EnumElements = 1 << 8,
-        ObjectType_TypeMembers = 1 << 9,
-        ClassOrInterfaceDeclaration_HeritageClauses = 1 << 10,
-        HeritageClause_TypeNameList = 1 << 11,
-        VariableDeclaration_VariableDeclarators_AllowIn = 1 << 12,
-        VariableDeclaration_VariableDeclarators_DisallowIn = 1 << 13,
-        ArgumentList_AssignmentExpressions = 1 << 14,
-        ObjectLiteralExpression_PropertyAssignments = 1 << 15,
-        ArrayLiteralExpression_AssignmentExpressions = 1 << 16,
-        ParameterList_Parameters = 1 << 17,
-        TypeArgumentList_Types = 1 << 18,
-        TypeParameterList_TypeParameters = 1 << 19,
-
-        FirstListParsingState = SourceUnit_ModuleElements,
-        LastListParsingState = TypeArgumentList_Types,
-    }
-
-    // Allows one to easily move over a syntax tree.  Used during incremental parsing to move over
-    // the previously parsed tree to provide nodes and tokens that can be reused when parsing the
-    // updated text.
-    class SyntaxCursor {
-        private _elements: ISyntaxElement[] = [];
-        private _index: number = 0;
-        private _pinCount: number = 0;
-
-        constructor(sourceUnit: SourceUnitSyntax) {
-            sourceUnit.insertChildrenInto(this._elements, 0);
-        }
-
-        public isFinished(): boolean {
-            return this._index === this._elements.length;
-        }
-
-        public currentElement(): ISyntaxElement {
-            if (this.isFinished()) {
-                return null;
-            }
-
-            return this._elements[this._index];
-        }
-
-        public currentNode(): SyntaxNode {
-            var element = this.currentElement();
-            return element !== null && element.isNode() ? <SyntaxNode>element : null;
-        }
-
-        public moveToFirstChild() {
-            if (this.isFinished()) {
-                return;
-            }
-
-            var element = this._elements[this._index];
-            if (element.isToken()) {
-                // If we're already on a token, there's nothing to do.
-                return;
-            }
-
-            // Otherwise, break the node we're pointing at into its children.  We'll then be 
-            // pointing at the first child
-            var node = <SyntaxNode>element;
-
-            // Remove the item that we're pointing at.
-            this._elements.splice(this._index, 1);
-
-            // And add its children into the position it was at.
-            node.insertChildrenInto(this._elements, this._index);
-        }
-
-        public moveToNextSibling() {
-            if (this.isFinished()) {
-                return;
-            }
-
-            if (this._pinCount > 0) {
-                // If we're currently pinned, then just move our index forward.  We'll then be 
-                // pointing at the next sibling.
-                this._index++;
-                return;
-            }
-
-            // if we're not pinned, we better be pointed at the first item in the list.
-            // Debug.assert(this._index === 0);
-
-            // Just shift ourselves over so we forget the current element we're pointing at and 
-            // we're pointing at the next slibing.
-            this._elements.shift();
-        }
-
-        public getAndPinCursorIndex(): number {
-            this._pinCount++;
-            return this._index;
-        }
-
-        public releaseAndUnpinCursorIndex(index: number) {
-            // this._index = index;
-
-            // Debug.assert(this._pinCount > 0);
-            this._pinCount--;
-            if (this._pinCount === 0) {
-                // The first pin was given out at index 0.  So we better be back at index 0.
-                // Debug.assert(this._index === 0);
-            }
-        }
-
-        public rewindToPinnedCursorIndex(index: number): void {
-            // Debug.assert(index >= 0 && index <= this._elements.length);
-            // Debug.assert(this._pinCount > 0);
-            this._index = index;
-        }
-
-        public pinCount(): number {
-            return this._pinCount;
-        }
-
-        private moveToFirstToken(): void {
-            var element: ISyntaxElement;
-
-            while (!this.isFinished()) {
-                element = this.currentElement();
-                if (element.isNode()) {
-                    this.moveToFirstChild();
-                    continue;
-                }
-
-                // Debug.assert(element.isToken());
-                return;
-            }
-        }
-
-        public currentToken(): ISyntaxToken {
-            this.moveToFirstToken();
-            if (this.isFinished()) {
-                return null;
-            }
-
-            var element = this.currentElement();
-
-            // Debug.assert(element.isToken());
-            return <ISyntaxToken>element;
-        }
-
-        public peekToken(n: number): ISyntaxToken {
-            this.moveToFirstToken();
-            var pin = this.getAndPinCursorIndex();
-
-            for (var i = 0; i < n; i++) {
-                this.moveToNextSibling();
-                this.moveToFirstToken();
-            }
-
-            var result = this.currentToken();
-            this.rewindToPinnedCursorIndex(pin);
-            this.releaseAndUnpinCursorIndex(pin);
-
-            return result;
-        }
-    }
-    
-    // Interface that represents the source that the parser pulls tokens from.  Essentially, this 
-    // is the interface that the parser needs an underlying scanner to provide.  This allows us to
-    // separate out "what" the parser does with the tokens it retrieves versus "how" it obtains
-    // the tokens.  i.e. all the logic for parsing language constructs sits in ParserImpl, while 
-    // all the logic for retrieving tokens sits in individual IParserSources.
-    //
-    // By separating out this interface, we also make incremental parsing much easier.  Instead of
-    // having the parser directly sit on top of the scanner, we sit it on this abstraction.  Then
-    // in incremental scenarios, we can use the IncrementalParserSource to pull tokens (or even 
-    // full nodes) from the previous tree when possible.  Of course, we'll still end up using a 
-    // scanner for new text.  But that can all happen inside the source, with none of the logic in
-    // the parser having to be aware of it.
-    //
-    // In general terms, a parser source represents a position within a text.  At that position, 
-    // one can ask for the 'currentToken' that the source is pointing at.  The 'previousToken' that
-    // precedes this token (generally used for automatic semicolon insertion, and other minor 
-    // parsing decisions).  Then, once the parser consumes that token it can ask the source to
-    // 'moveToNextToken'.
-    //
-    // Additional special abilities include:
-    //  1) Being able to peek an arbitrary number of tokens ahead efficiently.
-    //  2) Being able to retrieve fully parsed nodes from the source, not just tokens. This happens
-    //     in incremental scenarios when the source is certain that the node is completley safe to
-    //     reuse.
-    //  3) Being able to get a 'rewind point' to the current location.  This allows the parser to
-    //     speculatively parse as much as it wants, and then reset itself back to that point, 
-    //     ensuring that no state changes that occurred after getting the 'rewing point' are 
-    //     observable.
-    //  4) Being able to reinterpret the current token being pointed at as a regular expression 
-    //     token.  This is necessary as the scanner does not have enough information to correctly
-    //     distinguish "/" or "/=" as divide tokens, versus "/..../" as a regex token.  If the 
-    //     parser sees a "/" in a place where a divide is not allowed, but a regex would be, then
-    //     it can call into the source and ask if a regex token could be returned instead.  The 
-    //     sources are smart enough to do that and not be affected by any additional work they may
-    //     have done when they originally scanned that token.
-    interface IParserSource {
-        // The absolute index that the current token starts at.  'currentToken' and 'currentNode'
-        // have their fullStart at this position.  previousToken has it's fullEnd at this position.
-        absolutePosition(): number;
-
-        // The token that comes before the 'currentToken' that hte source is pointing at. Initially
-        // null. 
-        previousToken(): ISyntaxToken;
-
-        // The current syntax node the source is pointing at.  Only available in incremental settings.
-        // The source can point at a node if that node doesn't intersect any of the text changes in
-        // the file, and doesn't contain certain unacceptable constructs.  For example, if the node
-        // contains skipped text, then it will not be reused.
-        currentNode(): SyntaxNode;
-
-        // The current token the source is pointing at.
-        currentToken(): ISyntaxToken;
-
-        // The current token reinterpretted as a regex token.  This must only be called when the 
-        // source is pointing at a "/" or "/=" token. 
-        currentTokenAllowingRegularExpression(): ISyntaxToken;
-
-        // Peek any number of tokens ahead from the current location in source.  peekToken(0) is
-        // equivalent to 'currentToken', peekToken(1) is the next token, peekToken(2) the token
-        // after that, etc.  If the caller peeks past the end of the text, then EndOfFile tokens
-        // will be returned.
-        peekToken(n: number): ISyntaxToken;
-
-        // Called to move the source to the next node or token once the parser has consumed the 
-        // current one.
-        moveToNextNode(): void;
-        moveToNextToken(): void;
-
-        // Gets a rewind point that the parser can use to move back to after it speculatively 
-        // parses something.  The source guarantees that if the parser calls 'rewind' with that 
-        // point that it will be mostly in the same state that it was in when 'getRewindPoint'
-        // was called.  i.e. calling currentToken, peekToken, tokenDiagnostics, etc. will result
-        // in the same values.  One allowed exemption to this is 'currentNode'.  If a rewind point
-        // is requested and rewound, then getting the currentNode may not be possible.  However,
-        // as this is purely a performance optimization, it will not affect correctness.
-        //
-        // Note: that rewind points are not free (but they should also not be too expensive).  So
-        // they should be used judiciously.  While a rewind point is held by the parser, the source
-        // is not free to do things that it would normally do.  For example, it cannot throw away
-        // tokens that it has scanned on or after the rewind point as it must keep them alive for
-        // the parser to move back to.
-        //
-        // Rewind points also work in a stack fashion.  The first rewind point given out must be
-        // the last rewind point released.  Do not release them out of order, or bad things can 
-        // happen.
-        //
-        // Do *NOT* forget to release a rewind point.  Always put them in a finally block to ensure
-        // that they are released.  If they are not released, things will still work, you will just
-        // consume far more memory than necessary.
-        getRewindPoint(): IParserRewindPoint;
-
-        // Rewinds the source to the position and state it was at when this rewind point was created.
-        // This does not need to be called if the parser decides it does not need to rewind.  For 
-        // example, the parser may speculatively parse out a lambda expression when it sees something
-        // ambiguous like "(a = b, c = ...".  If it succeeds parsing that as a lambda, then it will
-        // just return that result.  However, if it fails *then* it will rewind and try it again as
-        // a parenthesized expression.  
-        rewind(rewindPoint: IParserRewindPoint): void;
-
-        // Called when the parser is done speculative parsing and no longer needs the rewind point.
-        // Must be called for every rewing point retrived.
-        releaseRewindPoint(rewindPoint: IParserRewindPoint): void;
-
-        // Retrieves the diagnostics generated while the source was producing nodes or tokens. 
-        // Should generally only be called after the document has been completely parsed.
-        tokenDiagnostics(): Diagnostic[];
-    }
-
-    // Parser source used in batch scenarios.  Directly calls into an underlying text scanner and
-    // supports none of the functionality to reuse nodes.  Good for when you just want want to do
-    // a single parse of a file.
-    class NormalParserSource implements IParserSource {
-        // The sliding window that we store tokens in.
-        private slidingWindow: SlidingWindow;
-
-        // The scanner we're pulling tokens from.
-        private scanner: Scanner;
-
-        // The previous token to the current token.  Set when we advance to the next token.
-        private _previousToken: ISyntaxToken = null;
-
-        // The absolute position we're at in the text we're reading from.
-        private _absolutePosition: number = 0;
-
-        // The diagnostics we get while scanning.  Note: this never gets rewound when we do a normal
-        // rewind.  That's because rewinding doesn't affect the tokens created.  It only affects where
-        // in the token stream we're pointing at.  However, it will get modified if we we decide to
-        // reparse a / or /= as a regular expression.
-        private _tokenDiagnostics: Diagnostic[] = [];
-
-        // Pool of rewind points we give out if the parser needs one.
-        private rewindPointPool: IParserRewindPoint[] = [];
-        private rewindPointPoolCount = 0;
-
-        constructor(fileName: string,
-                    text: ISimpleText,
-                    languageVersion: LanguageVersion) {
-            this.slidingWindow = new SlidingWindow(this, ArrayUtilities.createArray(/*defaultWindowSize:*/ 32, null), null);
-            this.scanner = new Scanner(fileName, text, languageVersion);
-        }
-
-        public currentNode(): SyntaxNode {
-            // The normal parser source never returns nodes.  They're only returned by the 
-            // incremental parser source.
-            return null;
-        }
-
-        public moveToNextNode(): void {
-            // Should never get called.
-            throw Errors.invalidOperation();
-        }
-
-        public absolutePosition() {
-            return this._absolutePosition;
-        }
-
-        public previousToken(): ISyntaxToken {
-            return this._previousToken;
-        }
-
-        public tokenDiagnostics(): Diagnostic[] {
-            return this._tokenDiagnostics;
-        }
-
-        private getOrCreateRewindPoint(): IParserRewindPoint {
-            if (this.rewindPointPoolCount === 0) {
-                return <IParserRewindPoint>{};
-            }
-
-            this.rewindPointPoolCount--;
-            var result = this.rewindPointPool[this.rewindPointPoolCount];
-            this.rewindPointPool[this.rewindPointPoolCount] = null;
-            return result;
-        }
-
-        public getRewindPoint(): IParserRewindPoint {
-            var slidingWindowIndex = this.slidingWindow.getAndPinAbsoluteIndex();
-
-            var rewindPoint = this.getOrCreateRewindPoint();
-
-            rewindPoint.slidingWindowIndex = slidingWindowIndex;
-            rewindPoint.previousToken = this._previousToken;
-            rewindPoint.absolutePosition = this._absolutePosition;
-
-            rewindPoint.pinCount = this.slidingWindow.pinCount();
-
-            return rewindPoint;
-        }
-
-        public isPinned(): boolean {
-            return this.slidingWindow.pinCount() > 0;
-        }
-
-        public rewind(rewindPoint: IParserRewindPoint): void {
-            this.slidingWindow.rewindToPinnedIndex(rewindPoint.slidingWindowIndex);
-
-            this._previousToken = rewindPoint.previousToken;
-            this._absolutePosition = rewindPoint.absolutePosition;
-        }
-
-        public releaseRewindPoint(rewindPoint: IParserRewindPoint): void {
-            // Debug.assert(this.slidingWindow.pinCount() === rewindPoint.pinCount);
-            this.slidingWindow.releaseAndUnpinAbsoluteIndex((<any>rewindPoint).absoluteIndex);
-
-            this.rewindPointPool[this.rewindPointPoolCount] = rewindPoint;
-            this.rewindPointPoolCount++;
-        }
-
-        public fetchMoreItems(allowRegularExpression: boolean, sourceIndex: number, window: any[], destinationIndex: number, spaceAvailable: number): number {
-            // Assert disabled because it is actually expensive enugh to affect perf.
-            // Debug.assert(spaceAvailable > 0);
-            window[destinationIndex] = this.scanner.scan(this._tokenDiagnostics, allowRegularExpression);
-            return 1;
-        }
-
-        public peekToken(n: number): ISyntaxToken {
-            return this.slidingWindow.peekItemN(n);
-        }
-
-        public moveToNextToken(): void {
-            var currentToken = this.currentToken();
-            this._absolutePosition += currentToken.fullWidth();
-            this._previousToken = currentToken;
-
-            this.slidingWindow.moveToNextItem();
-        }
-
-        public currentToken(): ISyntaxToken {
-            return this.slidingWindow.currentItem(/*allowRegularExpression:*/ false);
-        }
-
-        private removeDiagnosticsOnOrAfterPosition(position: number): void {
-            // walk backwards, removing any diagnostics that came after the the current token's
-            // full start position.
-            var tokenDiagnosticsLength = this._tokenDiagnostics.length;
-            while (tokenDiagnosticsLength > 0) {
-                var diagnostic = this._tokenDiagnostics[tokenDiagnosticsLength - 1];
-                if (diagnostic.start() >= position) {
-                    tokenDiagnosticsLength--;
-                }
-                else {
-                    break;
-                }
-            }
-
-            this._tokenDiagnostics.length = tokenDiagnosticsLength;
-        }
-
-        public resetToPosition(absolutePosition: number, previousToken: ISyntaxToken): void {
-            this._absolutePosition = absolutePosition;
-            this._previousToken = previousToken;
-
-            // First, remove any diagnostics that came after this position.
-            this.removeDiagnosticsOnOrAfterPosition(absolutePosition);
-
-            // Now, tell our sliding window to throw away all tokens after this position as well.
-            this.slidingWindow.disgardAllItemsFromCurrentIndexOnwards();
-
-            // Now tell the scanner to reset its position to this position as well.  That way
-            // when we try to scan the next item, we'll be at the right location.
-            this.scanner.setAbsoluteIndex(absolutePosition);
-        }
-
-        public currentTokenAllowingRegularExpression(): ISyntaxToken {
-            // We better be on a divide token right now.
-            // Debug.assert(SyntaxFacts.isAnyDivideToken(this.currentToken().tokenKind));
-
-            // First, we're going to rewind all our data to the point where this / or /= token started.
-            // That's because if it does turn out to be a regular expression, then any tokens or token 
-            // diagnostics we produced after the original / may no longer be valid.  This would actually
-            // be a  fairly expected case.  For example, if you had:  / ... gibberish ... /, we may have 
-            // produced several diagnostics in the process of scanning the tokens after the first / as
-            // they may not have been legal javascript okens.
-            //
-            // We also need to remove all the tokens we've gotten from the slash and onwards.  They may
-            // not have been what the scanner would have produced if it decides that this is actually
-            // a regular expresion.
-            this.resetToPosition(this._absolutePosition, this._previousToken);
-
-            // Now actually fetch the token again from the scanner. This time let it know that it
-            // can scan it as a regex token if it wants to.
-            var token = this.slidingWindow.currentItem(/*allowRegularExpression:*/ true);
-
-            // We have better gotten some sort of regex token.  Otherwise, something *very* wrong has
-            // occurred.
-            // Debug.assert(SyntaxFacts.isAnyDivideOrRegularExpressionToken(token.tokenKind));
-
-            return token;
-        }
-    }
-
-    // Parser source used in incremental scenarios. This parser source wraps an old tree, text 
-    // change and new text, and uses all three to provide nodes and tokens to the parser.  In
-    // general, nodes from the old tree are returned as long as they do not intersect with the text 
-    // change.  Then, once the text change is reached, tokens from the old tree are returned as 
-    // long as they do not intersect with the text change.  Then, the text that is actually changed
-    // will be scanned using a normal scanner.  Then, once the new text is scanned, the source will
-    // attempt to sync back up with nodes or tokens that started where the new tokens end. Once it
-    // can do that, then all subsequent data will come from the original tree.
-    //
-    // This allows for an enormous amount of tree reuse in common scenarios.  Situations that 
-    // prevent this level of reuse include substantially destructive operations like introducing
-    // "/*" without a "*/" nearby to terminate the comment.
-    class IncrementalParserSource implements IParserSource {
-        private _newText: ISimpleText;
-
-        // The underlying parser source that we will use to scan tokens from any new text, or any 
-        // tokens from the old tree that we decide we can't use for any reason.  We will also 
-        // continue scanning tokens from this source until we've decided that we're resynchronized
-        // and can read in subsequent data from the old tree.
-        //
-        // This parser source also keeps track of the absolute position in the text that we're in,
-        // the previous token, and any token diagnostics produced.  That way we dont' have to track
-        // that ourselves.
-        private _normalParserSource: NormalParserSource;
-
-        // The range of text in the *original* text that was changed, and the new length of it after
-        // the change.
-        private _changeRange: TextChangeRange;
-
-        // This number represents how our position in the old tree relates to the position we're 
-        // pointing at in the new text.  If it is 0 then our positions are in sync and we can read
-        // nodes or tokens from the old tree.  If it is non-zero, then our positions are not in 
-        // sync and we cannot use nodes or tokens from the old tree.
-        //
-        // Now, changeDelta could be negative or positive.  Negative means 'the position we're at
-        // in the original tree is behind the position we're at in the text'.  In this case we 
-        // keep throwing out old nodes or tokens (and thus move forward in the original tree) until
-        // changeDelta becomes 0 again or positive.  If it becomes 0 then we are resynched and can
-        // read nodes or tokesn from the tree.
-        //
-        // If changeDelta is positive, that means the current node or token we're pointing at in 
-        // the old tree is at a further ahead position than the position we're pointing at in the
-        // new text.  In this case we have no choice but to scan tokens from teh new text.  We will
-        // continue to do so until, again, changeDelta becomes 0 and we've resynced, or change delta
-        // becomes negative and we need to skip nodes or tokes in the original tree.
-        private _changeDelta: number = 0;
-
-        // The cursor we use to navigate through and retrieve nodes and tokens from the old tree.
-        private _oldSourceUnitCursor: SyntaxCursor;
-
-<<<<<<< HEAD
-        constructor(oldSyntaxTree: SyntaxTree,
-                    textChangeRange: TextChangeRange,
-                    newText: ISimpleText) {
-            this._newText = newText;
-=======
-        constructor(oldSyntaxTree: SyntaxTree, textChangeRange: TextChangeRange, newText: ISimpleText) {
->>>>>>> 85e84683
-            var oldSourceUnit = oldSyntaxTree.sourceUnit();
-            this._oldSourceUnitCursor = new SyntaxCursor(oldSourceUnit);
-
-            // In general supporting multiple individual edits is just not that important.  So we 
-            // just collapse this all down to a single range to make the code here easier.  The only
-            // time this could be problematic would be if the user made a ton of discontinuous edits.
-            // For example, doing a column select on a *large* section of a code.  If this is a 
-            // problem, we can always update this code to handle multiple changes.
-            this._changeRange = IncrementalParserSource.extendToAffectedRange(textChangeRange, oldSourceUnit);
-
-            // The old tree's length, plus whatever length change was caused by the edit
-            // Had better equal the new text's length!
-            if (Debug.shouldAssert(AssertionLevel.Aggressive)) {
-                Debug.assert((oldSourceUnit.fullWidth() - this._changeRange.span().length() + this._changeRange.newLength()) === newText.length());
-            }
-
-            // Set up a scanner so that we can scan tokens out of the new text.
-            this._normalParserSource = new NormalParserSource(oldSyntaxTree.fileName(), newText, oldSyntaxTree.parseOptions().languageVersion());
-        }
-
-        private static extendToAffectedRange(changeRange:TextChangeRange,
-                                             sourceUnit: SourceUnitSyntax): TextChangeRange {
-            // Consider the following code:
-            //      void foo() { /; }
-            //
-            // If the text changes with an insertion of / just before the semicolon then we end up with:
-            //      void foo() { //; }
-            //
-            // If we were to just use the changeRange a is, then we would not rescan the { token 
-            // (as it does not intersect hte actual original change range).  Because an edit may
-            // change the token touching it, we actually need to look back *at least* one token so
-            // that the prior token sees that change.  
-            //
-            // Note: i believe (outside of regex tokens) max lookahead is just one token for 
-            // TypeScript.  However, if this turns out to be wrong, we may have to increase how much
-            // futher we look back. 
-            //
-            // Note: lookahead handling for regex characters is handled specially in during 
-            // incremental parsing, and does not need to be handled here.
-
-            var maxLookahead = 1;
-
-            var start = changeRange.span().start();
-
-            // the first iteration aligns us with the change start. subsequent iteration move us to
-            // the left by maxLookahead tokens.  We only need to do this as long as we're not at the
-            // start of the tree.
-            for (var i = 0; start > 0 && i <= maxLookahead; i++) {
-                var token = sourceUnit.findToken(start);
-
-                // Debug.assert(token.kind() !== SyntaxKind.None);
-                // Debug.assert(token.kind() === SyntaxKind.EndOfFileToken || token.fullWidth() > 0);
-
-                var position = token.fullStart();
-
-                start = MathPrototype.max(0, position - 1);
-            }
-
-            var finalSpan = TextSpan.fromBounds(start, changeRange.span().end());
-            var finalLength = changeRange.newLength() + (changeRange.span().start() - start);
-
-            return new TextChangeRange(finalSpan, finalLength);
-        }
-
-        public absolutePosition() {
-            return this._normalParserSource.absolutePosition();
-        }
-
-        public previousToken() {
-            return this._normalParserSource.previousToken();
-        }
-
-        public tokenDiagnostics(): Diagnostic[] {
-            return this._normalParserSource.tokenDiagnostics();
-        }
-
-        public getRewindPoint(): IParserRewindPoint {
-            // Get a rewind point for our new text reader and for our old source unit cursor.
-            var rewindPoint = this._normalParserSource.getRewindPoint();
-            var oldSourceUnitCursorIndex = this._oldSourceUnitCursor.getAndPinCursorIndex();
-
-            // Store where we were when the rewind point was created.
-            rewindPoint.changeDelta = this._changeDelta;
-            rewindPoint.changeRange = this._changeRange;
-            rewindPoint.oldSourceUnitCursorIndex = oldSourceUnitCursorIndex;
-
-            // Debug.assert(rewindPoint.pinCount === this._oldSourceUnitCursor.pinCount());
-
-            return rewindPoint;
-        }
-
-        public rewind(rewindPoint: IParserRewindPoint): void {
-            // Restore our state to the values when the rewind point was created.
-            this._changeRange = rewindPoint.changeRange;
-            this._changeDelta = rewindPoint.changeDelta;
-            this._oldSourceUnitCursor.rewindToPinnedCursorIndex(rewindPoint.oldSourceUnitCursorIndex);
-
-            this._normalParserSource.rewind(rewindPoint);
-        }
-
-        public releaseRewindPoint(rewindPoint: IParserRewindPoint): void {
-            // Release both the new text reader and the old text cursor.
-            this._oldSourceUnitCursor.releaseAndUnpinCursorIndex(rewindPoint.oldSourceUnitCursorIndex);
-            this._normalParserSource.releaseRewindPoint(rewindPoint);
-        }
-
-        private canReadFromOldSourceUnit() {
-            // If we're currently pinned, then do not want to touch the cursor.  If we end up 
-            // reading from the old source unit, we'll try to then set the position of the normal
-            // parser source to an absolute position (in moveToNextToken).  Doing is unsupported
-            // while the underlying source is pinned.
-            if (this._normalParserSource.isPinned()) {
-                return false;
-            }
-
-            // If our current absolute position is in the middle of the changed range in the new text
-            // then we definitely can't read from the old source unit right now.
-            if (this._changeRange !== null && this._changeRange.newSpan().intersectsWithPosition(this.absolutePosition())) {
-                return false;
-            }
-
-            // First, try to sync up with the new text if we're behind.
-            this.syncCursorToNewTextIfBehind();
-
-            // Now, if we're synced up *and* we're not currently pinned in the new text scanner,
-            // then we can read a node from the cursor.  If we're pinned in the scanner then we
-            // can't read a node from the cursor because we will mess up the pinned scanner when
-            // we try to move it forward past this node.
-            return this._changeDelta === 0 &&
-                   !this._oldSourceUnitCursor.isFinished();
-        }
-
-        private setTokenPositionWalker = new SetTokenPositionWalker();
-
-        private updateTokenPositions(nodeOrToken: ISyntaxNodeOrToken): void {
-            // If we got a node or token, and we're past the range of edited text, then walk its
-            // constituent tokens, making sure all their positions are correct.  We don't need to
-            // do this for the tokens before the edited range (since their positions couldn't have 
-            // been affected by the edit), and we don't need to do this for the tokens in the 
-            // edited range, as their positions will be correct when the underlying parser source 
-            // creates them.
-
-            var position = this.absolutePosition();
-            if (this.isPastChangeRange() && nodeOrToken.fullStart() !== position) {
-                this.setTokenPositionWalker.position = position;
-                this.setTokenPositionWalker.text = this._newText;
-
-                nodeOrToken.accept(this.setTokenPositionWalker);
-            }
-        }
-
-        public currentNode(): SyntaxNode {
-            if (this.canReadFromOldSourceUnit()) {
-                // Try to read a node.  If we can't then our caller will call back in and just try
-                // to get a token.
-                var node = this.tryGetNodeFromOldSourceUnit();
-                if (node !== null) {
-                    // Make sure the positions for the tokens in this node are correct.
-                    this.updateTokenPositions(node);
-                    return node;
-                }
-            }
-
-            // Either we were ahead of the old text, or we were pinned.  No node can be read here.
-            return null;
-        }
-
-        public currentToken(): ISyntaxToken {
-            if (this.canReadFromOldSourceUnit()) {
-                var token = this.tryGetTokenFromOldSourceUnit();
-                if (token !== null) {
-                    // Make sure the token's position/text is correct.
-                    this.updateTokenPositions(token);
-                    return token;
-                }
-            }
-
-            // Either we couldn't read from the old source unit, or we weren't able to successfully
-            // get a token from it.  In this case we need to read a token from the underlying text.
-            return this._normalParserSource.currentToken();
-        }
-
-        public currentTokenAllowingRegularExpression(): ISyntaxToken {
-            // Just delegate to the underlying source to handle this.
-            return this._normalParserSource.currentTokenAllowingRegularExpression();
-        }
-
-        private syncCursorToNewTextIfBehind() {
-            while (true) {
-                if (this._oldSourceUnitCursor.isFinished()) {
-                    // Can't sync up if the cursor is finished.
-                    break;
-                }
-
-                if (this._changeDelta >= 0) {
-                    // Nothing to do if we're synced up or ahead of the text.
-                    break;
-                }
-
-                // We're behind in the original tree.  Throw out a node or token in an attempt to 
-                // catch up to the position we're at in the new text.
-
-                var currentElement = this._oldSourceUnitCursor.currentElement();
-
-                // If we're pointing at a node, and that node's width is less than our delta,
-                // then we can just skip that node.  Otherwise, if we're pointing at a node
-                // whose width is greater than the delta, then crumble it and try again.
-                // Otherwise, we must be pointing at a token.  Just skip it and try again.
-                    
-                if (currentElement.isNode() && (currentElement.fullWidth() > Math.abs(this._changeDelta))) {
-                    // We were pointing at a node whose width was more than changeDelta.  Crumble the 
-                    // node and try again.  Note: we haven't changed changeDelta.  So the callers loop
-                    // will just repeat this until we get to a node or token that we can skip over.
-                    this._oldSourceUnitCursor.moveToFirstChild();
-                }
-                else {
-                    this._oldSourceUnitCursor.moveToNextSibling();
-
-                    // Get our change delta closer to 0 as we skip past this item.
-                    this._changeDelta += currentElement.fullWidth();
-
-                    // If this was a node, then our changeDelta is 0 or negative.  If this was a 
-                    // token, then we could still be negative (and we have to read another token),
-                    // we could be zero (we're done), or we could be positive (we've moved ahead
-                    // of the new text).  Only if we're negative will we continue looping.
-                }
-            }
-
-            // At this point, we must be either:
-            //   a) done with the cursor
-            //   b) (ideally) caught up to the new text position.
-            //   c) ahead of the new text position.
-            // In case 'b' we can try to reuse a node from teh old tree.
-            // Debug.assert(this._oldSourceUnitCursor.isFinished() || this._changeDelta >= 0);
-        }
-
-        private intersectsWithChangeRangeSpanInOriginalText(start: number, length: number) {
-            return !this.isPastChangeRange() && this._changeRange.span().intersectsWith(start, length);
-        }
-
-        private tryGetNodeFromOldSourceUnit(): SyntaxNode {
-            // Debug.assert(this.canReadFromOldSourceUnit());
-
-            // Keep moving the cursor down to the first node that is safe to return.  A node is 
-            // safe to return if:
-            //  a) it does not intersect the changed text.
-            //  b) it does not contain skipped text.
-            //  c) it does not have any zero width tokens in it.
-            //  d) it does not have a regex token in it.
-            //  e) we are still in the same strict or non-strict state that the node was originally parsed in.
-            while (true) {
-                var node = this._oldSourceUnitCursor.currentNode();
-                if (node === null) {
-                    // Couldn't even read a node, nothing to return.
-                    return null;
-                }
-
-                if (!this.intersectsWithChangeRangeSpanInOriginalText(this.absolutePosition(), node.fullWidth())) {
-                    // Didn't intersect with the change range.
-                    if (!node.isIncrementallyUnusable()) {
-
-                        // Didn't contain anything that would make it unusable.  Awesome.  This is
-                        // a node we can reuse.
-                        return node;
-                    }
-                }
-
-                // We couldn't use currentNode. Try to move to its first child (in case that's a 
-                // node).  If it is we can try using that.  Otherwise we'll just bail out in the
-                // next iteration of the loop.
-                this._oldSourceUnitCursor.moveToFirstChild();
-            }
-        }
-
-        private canReuseTokenFromOldSourceUnit(position: number, token: ISyntaxToken): boolean {
-            // A token is safe to return if:
-            //  a) it does not intersect the changed text.
-            //  b) it does not contain skipped text.
-            //  c) it is not zero width.
-            //  d) it is not a regex token.
-            //  e) it is not a parser generated token.
-            //
-            // NOTE: It is safe to get a token regardless of what our strict context was/is.  That's 
-            // because the strict context doesn't change what tokens are scanned, only how the 
-            // parser reacts to them.
-
-            if (token !== null) {
-                if (!this.intersectsWithChangeRangeSpanInOriginalText(position, token.fullWidth())) {
-                    // Didn't intersect with the change range.
-                    if (!token.isIncrementallyUnusable()) {
-
-                        // Didn't contain anything that would make it unusable.  Awesome.  This is
-                        // a token we can reuse.
-                        return true;
-                    }
-                }
-            }
-
-            return false;
-        }
-
-        private tryGetTokenFromOldSourceUnit(): ISyntaxToken {
-            // Debug.assert(this.canReadFromOldSourceUnit());
-
-            // get the current token that the cursor is pointing at.
-            var token = this._oldSourceUnitCursor.currentToken();
-
-            return this.canReuseTokenFromOldSourceUnit(this.absolutePosition(), token) 
-                ? token : null;
-        }
-
-        public peekToken(n: number): ISyntaxToken {
-            if (this.canReadFromOldSourceUnit()) {
-                var token = this.tryPeekTokenFromOldSourceUnit(n);
-                if (token !== null) {
-                    return token;
-                }
-            }
-
-            // Couldn't peek this far in the old tree.  Get the token from the new text.
-            return this._normalParserSource.peekToken(n);
-        }
-
-        private tryPeekTokenFromOldSourceUnit(n: number): ISyntaxToken {
-            // Debug.assert(this.canReadFromOldSourceUnit());
-
-            // In order to peek the 'nth' token we need all the tokens up to that point.  That way
-            // we know we know position that the nth token is at.  The position is necessary so 
-            // that we can test if this token (or any that precede it cross the change range).
-            var currentPosition = this.absolutePosition();
-            for (var i = 0; i < n; i++) {
-                var interimToken = this._oldSourceUnitCursor.peekToken(i);
-                if (!this.canReuseTokenFromOldSourceUnit(currentPosition, interimToken)) {
-                    return null;
-                }
-
-                currentPosition += interimToken.fullWidth();
-            }
-
-            var token = this._oldSourceUnitCursor.peekToken(n);
-            return this.canReuseTokenFromOldSourceUnit(currentPosition, token) 
-                ? token : null;
-        }
-
-        public moveToNextNode(): void {
-            // A node could have only come from the old source unit cursor.  Update it and our 
-            // current state.
-            // Debug.assert(this._changeDelta === 0);
-
-            // Get the current node we were pointing at, and move to the next element.
-            var currentElement = this._oldSourceUnitCursor.currentElement();
-            var currentNode = this._oldSourceUnitCursor.currentNode();
-
-            // We better still be pointing at the node.
-            // Debug.assert(currentElement === currentNode);
-            this._oldSourceUnitCursor.moveToNextSibling();
-
-            // Update the underlying source with where it should now be currently pointing, and 
-            // what the previous token is before that position.
-            var absolutePosition = this.absolutePosition() + currentNode.fullWidth();
-            var previousToken = currentNode.lastToken();
-            this._normalParserSource.resetToPosition(absolutePosition, previousToken);
-
-            // Debug.assert(previousToken !== null);
-            // Debug.assert(previousToken.width() > 0);
-
-            if (!this.isPastChangeRange()) {
-                // If we still have a change range, then this node must have ended before the 
-                // change range starts.  Thus, we don't need to call 'skipPastChanges'.
-                // Debug.assert(this.absolutePosition() < this._changeRange.span().start());
-            }
-        }
-
-        public moveToNextToken(): void {
-            // This token may have come from the old source unit, or from the new text.  Handle
-            // both accordingly.
-            var currentToken = this.currentToken();
-
-            if (this._oldSourceUnitCursor.currentToken() === currentToken) {
-                // The token came from the old source unit.  So our tree and text must be in sync.
-                // Debug.assert(this._changeDelta === 0);
-
-                // Move the cursor past this token.
-                this._oldSourceUnitCursor.moveToNextSibling();
-
-                // Debug.assert(!this._normalParserSource.isPinned());
-                
-                // Update the underlying source with where it should now be currently pointing, and 
-                // what the previous token is before that position.  We don't need to do this when
-                // the token came from the new text as the source will automatically be placed in
-                // the right position.
-                var absolutePosition = this.absolutePosition() + currentToken.fullWidth();
-                var previousToken = currentToken;
-                this._normalParserSource.resetToPosition(absolutePosition, previousToken);
-
-                // Debug.assert(previousToken !== null);
-                // Debug.assert(previousToken.width() > 0);
-
-                if (!this.isPastChangeRange()) {
-                    // If we still have a change range, then this token must have ended before the 
-                    // change range starts.  Thus, we don't need to call 'skipPastChanges'.
-                    // Debug.assert(this.absolutePosition() < this._changeRange.span().start());
-                }
-            }
-            else {
-                // the token came from the new text.  We have to update our delta appropriately.
-                this._changeDelta -= currentToken.fullWidth();
-
-                // Move our underlying source forward.
-                this._normalParserSource.moveToNextToken();
-
-                // Because we read a token from the new text, we may have moved ourselves past the
-                // change range.  If we did, then we may also have to update our change delta to
-                // compensate for the length change between the old and new text.
-                if (!this.isPastChangeRange()) {
-                    // var changeEndInNewText = this._changeRange.span().start() + this._changeRange.newLength();
-                    var changeRangeSpanInNewText = this._changeRange.newSpan();
-                    if (this.absolutePosition() >= changeRangeSpanInNewText.end()) {
-                        this._changeDelta += this._changeRange.newLength() - this._changeRange.span().length();
-
-                        // Once we're past the change range, we no longer need it.  Null it out.
-                        // From now on we can check if we're past the change range just by seeing
-                        // if this is null.
-                        this._changeRange = null;
-                    }
-                }
-            }
-        }
-
-        private isPastChangeRange(): boolean {
-            return this._changeRange === null;
-        }
-    }
-
-    // A simple walker we use to hit all the tokens of a node and update their positions when they
-    // are reused in a different location because of an incremental parse.
-    class SetTokenPositionWalker extends SyntaxWalker {
-        public position: number;
-        public text: ISimpleText;
-
-        public visitToken(token: ISyntaxToken): void {
-            var position = this.position;
-            token.setFullStartAndText(position, this.text);
-
-            this.position += token.fullWidth();
-        }
-    }
-
-    // Contains the actual logic to parse typescript/javascript.  This is the code that generally
-    // represents the logic necessary to handle all the language grammar constructs.  When the 
-    // language changes, this should generally only be the place necessary to fix up.
-    class ParserImpl {
-        // Underlying source where we pull nodes and tokens from.
-        private source: IParserSource;
-        private fileName: string;
-        private lineMap: LineMap;
-
-        private parseOptions: ParseOptions;
-
-        // TODO: do we need to store/restore this when speculative parsing?  I don't think so.  The
-        // parsing logic already handles storing/restoring this and should work properly even if we're
-        // speculative parsing.
-        private listParsingState: ListParsingState = 0;
-
-        // Whether or not we are in strict parsing mode.  All that changes in strict parsing mode is
-        // that some tokens that would be considered identifiers may be considered keywords.  When 
-        // rewinding, we need to store and restore this as the mode may have changed.
-        //
-        // TODO: do we need to store/restore this when speculative parsing?  I don't think so.  The
-        // parsing logic already handles storing/restoring this and should work properly even if we're
-        // speculative parsing.
-        private isInStrictMode: boolean = false;
-
-        // Current state of the parser.  If we need to rewind we will store and reset these values as
-        // appropriate.
-
-        // Diagnostics created when parsing invalid code.  Any diagnosics created when speculative 
-        // parsing need to removed when rewinding.  To do this we store the count of diagnostics when 
-        // we start speculative parsing.  And if we rewind, we restore this to the same count that we 
-        // started at.
-        private diagnostics: Diagnostic[] = [];
-
-        private factory: Syntax.IFactory = Syntax.normalModeFactory;
-
-<<<<<<< HEAD
-        constructor(fileName: string, lineMap: LineMap, source: IParserSource, parseOptions: ParseOptions, private text: ISimpleText) {
-=======
-        constructor(fileName: string, lineMap: LineMap, source: IParserSource, parseOptions: ParseOptions, private newText_forDebuggingPurposesOnly: ISimpleText) {
->>>>>>> 85e84683
-            this.fileName = fileName;
-            this.lineMap = lineMap;
-            this.source = source;
-            this.parseOptions = parseOptions;
-        }
-
-        private getRewindPoint(): IParserRewindPoint {
-            var rewindPoint = this.source.getRewindPoint();
-
-            rewindPoint.diagnosticsCount = this.diagnostics.length;
-
-            // Values we keep around for debug asserting purposes.
-            rewindPoint.isInStrictMode = this.isInStrictMode;
-            rewindPoint.listParsingState = this.listParsingState;
-
-            return rewindPoint;
-        }
-
-        public rewind(rewindPoint: IParserRewindPoint): void {
-            this.source.rewind(rewindPoint);
-
-            this.diagnostics.length = rewindPoint.diagnosticsCount;
-        }
-
-        public releaseRewindPoint(rewindPoint: IParserRewindPoint): void {
-            // Debug.assert(this.listParsingState === rewindPoint.listParsingState);
-            // Debug.assert(this.isInStrictMode === rewindPoint.isInStrictMode);
-
-            this.source.releaseRewindPoint(rewindPoint);
-        }
-
-        public currentTokenStart(): number {
-            return this.source.absolutePosition() + this.currentToken().leadingTriviaWidth();
-        }
-
-        public previousTokenStart(): number {
-            if (this.previousToken() === null) {
-                return 0;
-            }
-            
-            return this.source.absolutePosition() -
-                   this.previousToken().fullWidth() +
-                   this.previousToken().leadingTriviaWidth();
-        }
-
-        private previousTokenEnd(): number {
-            if (this.previousToken() === null) {
-                return 0;
-            }
-
-            return this.previousTokenStart() + this.previousToken().width();
-        }
-
-        private currentNode(): SyntaxNode {
-            var node = this.source.currentNode();
-
-            // We can only reuse a node if it was parsed under the same strict mode that we're 
-            // currently in.  i.e. if we originally parsed a node in non-strict mode, but then
-            // the user added 'using strict' at hte top of the file, then we can't use that node
-            // again as the presense of strict mode may cause us to parse the tokens in the file
-            // differetly.
-            //
-            // Note: we *can* reuse tokens when the strict mode changes.  That's because tokens
-            // are unaffected by strict mode.  It's just the parser will decide what to do with it
-            // differently depending on what mode it is in.
-            if (node === null || node.parsedInStrictMode() !== this.isInStrictMode) {
-                return null;
-            }
-
-            return node;
-        }
-
-        private currentToken(): ISyntaxToken {
-            return this.source.currentToken();
-        }
-
-        private currentTokenAllowingRegularExpression(): ISyntaxToken {
-            return this.source.currentTokenAllowingRegularExpression();
-        }
-
-        private peekToken(n: number): ISyntaxToken {
-            return this.source.peekToken(n);
-        }
-
-        private eatAnyToken(): ISyntaxToken {
-            var token = this.currentToken();
-            this.moveToNextToken();
-            return token;
-        }
-
-        private moveToNextToken(): void {
-            this.source.moveToNextToken();
-        }
-
-        private previousToken(): ISyntaxToken {
-            return this.source.previousToken();
-        }
-
-        private eatNode(): SyntaxNode {
-            var node = this.source.currentNode();
-            this.source.moveToNextNode();
-            return node;
-        }
-
-        //this method is called very frequently
-        //we should keep it simple so that it can be inlined.
-        private eatToken(kind: SyntaxKind): ISyntaxToken {
-            // Assert disabled because it is actually expensive enugh to affect perf.
-            // Debug.assert(SyntaxFacts.isTokenKind(kind))
-
-            var token = this.currentToken();
-            if (token.tokenKind === kind) {
-                this.moveToNextToken();
-                return token;
-            }
-
-            //slow part of EatToken(SyntaxKind kind)
-            return this.createMissingToken(kind, token);
-        }
-
-        // Eats the token if it is there.  Otherwise does nothing.  Will not report errors.
-        private tryEatToken(kind: SyntaxKind): ISyntaxToken {
-            if (this.currentToken().tokenKind === kind) {
-                return this.eatToken(kind);
-            }
-
-            return null;
-        }
-
-        private eatKeyword(kind: SyntaxKind): ISyntaxToken {
-            // Debug.assert(SyntaxFacts.isTokenKind(kind))
-
-            var token = this.currentToken();
-            if (token.tokenKind === kind) {
-                this.moveToNextToken();
-                return token;
-            }
-
-            //slow part of EatToken(SyntaxKind kind)
-            return this.createMissingToken(kind, token);
-        }
-
-        // An identifier is basically any word, unless it is a reserved keyword.  so 'foo' is an 
-        // identifier and 'return' is not.  Note: a word may or may not be an identifier depending 
-        // on the state of the parser.  For example, 'yield' is an identifier *unless* the parser 
-        // is in strict mode.
-        private isIdentifier(token: ISyntaxToken): boolean {
-            var tokenKind = token.tokenKind;
-
-            if (tokenKind === SyntaxKind.IdentifierName) {
-                return true;
-            }
-
-            // Keywords are only identifiers if they're FutureReservedStrictWords and we're in 
-            // strict mode.  *Or* if it's a typescript 'keyword'. 
-            if (tokenKind >= SyntaxKind.FirstFutureReservedStrictKeyword) {
-                if (tokenKind <= SyntaxKind.LastFutureReservedStrictKeyword) {
-                    // Could be a keyword or identifier.  It's an identifier if we're not in strict
-                    // mode.
-                    return !this.isInStrictMode;
-                }
-                
-                // If it's typescript keyword, then it's actually a javascript identifier.
-                return tokenKind <= SyntaxKind.LastTypeScriptKeyword;
-            }
-
-            // Anything else is not an identifier.
-            return false;
-        }
-
-        // This method should be called when the grammar calls for an *IdentifierName* and not an
-        // *Identifier*.
-        private eatIdentifierNameToken(): ISyntaxToken {
-            var token = this.currentToken();
-
-            // If we have an identifier name, then consume and return it.
-            if (token.tokenKind === SyntaxKind.IdentifierName) {
-                this.moveToNextToken();
-                return token;
-            }
-
-            // If we have a keyword, then it cna be used as an identifier name.  However, we need 
-            // to convert it to an identifier so that no later parts of the systems see it as a 
-            // keyword.
-            if (SyntaxFacts.isAnyKeyword(token.tokenKind)) {
-                this.moveToNextToken();
-                return Syntax.convertToIdentifierName(token);
-            }
-
-            return this.createMissingToken(SyntaxKind.IdentifierName, token);
-        }
-
-        // This method should be called when the grammar calls for an *Identifier* and not an
-        // *IdentifierName*.
-        private eatIdentifierToken(): ISyntaxToken {
-            var token = this.currentToken();
-            if (this.isIdentifier(token)) {
-                this.moveToNextToken();
-
-                if (token.tokenKind === SyntaxKind.IdentifierName) {
-                    return token;
-                }
-
-                return Syntax.convertToIdentifierName(token);
-            }
-
-            return this.createMissingToken(SyntaxKind.IdentifierName, token);
-        }
-
-        private canEatAutomaticSemicolon(allowWithoutNewLine: boolean): boolean {
-            var token = this.currentToken();
-
-            // An automatic semicolon is always allowed if we're at the end of the file.
-            if (token.tokenKind === SyntaxKind.EndOfFileToken) {
-                return true;
-            }
-
-            // Or if the next token is a close brace (regardless of which line it is on).
-            if (token.tokenKind === SyntaxKind.CloseBraceToken) {
-                return true;
-            }
-
-            if (allowWithoutNewLine) {
-                return true;
-            }
-
-            // It is also allowed if there is a newline between the last token seen and the next one.
-            if (this.previousToken() !== null && this.previousToken().hasTrailingNewLine()) {
-                return true;
-            }
-
-            return false;
-        }
-
-        private canEatExplicitOrAutomaticSemicolon(allowWithoutNewline: boolean): boolean {
-            var token = this.currentToken();
-
-            if (token.tokenKind === SyntaxKind.SemicolonToken) {
-                return true;
-            }
-
-            return this.canEatAutomaticSemicolon(allowWithoutNewline);
-        }
-
-        private eatExplicitOrAutomaticSemicolon(allowWithoutNewline: boolean): ISyntaxToken {
-            var token = this.currentToken();
-
-            // If we see a semicolon, then we can definitely eat it.
-            if (token.tokenKind === SyntaxKind.SemicolonToken) {
-                return this.eatToken(SyntaxKind.SemicolonToken);
-            }
-
-            // Check if an automatic semicolon could go here.  If so, synthesize one.  However, if the
-            // user has the option set to error on automatic semicolons, then add an error to that
-            // token as well.
-            if (this.canEatAutomaticSemicolon(allowWithoutNewline)) {
-                // Note: the missing token needs to go between real tokens.  So we place it at the 
-                // fullstart of the current token.
-                var semicolonToken = Syntax.emptyToken(SyntaxKind.SemicolonToken);
-
-                if (!this.parseOptions.allowAutomaticSemicolonInsertion()) {
-                    // Report the missing semicolon at the end of the *previous* token.
-
-                    this.addDiagnostic(
-                        new Diagnostic(this.fileName, this.lineMap, this.previousTokenEnd(), 0, DiagnosticCode.Automatic_semicolon_insertion_not_allowed, null));
-                }
-
-                return semicolonToken;
-            }
-
-            // No semicolon could be consumed here at all.  Just call the standard eating function
-            // so we get the token and the error for it.
-            return this.eatToken(SyntaxKind.SemicolonToken);
-        }
-
-        private isKeyword(kind: SyntaxKind): boolean {
-            if (kind >= SyntaxKind.FirstKeyword) {
-                if (kind <= SyntaxKind.LastFutureReservedKeyword) {
-                    return true;
-                }
-
-                if (this.isInStrictMode) {
-                    return kind <= SyntaxKind.LastFutureReservedStrictKeyword;
-                }
-            }
-
-            return false;
-        }
-
-        private createMissingToken(expectedKind: SyntaxKind, actual: ISyntaxToken): ISyntaxToken {
-            var diagnostic = this.getExpectedTokenDiagnostic(expectedKind, actual);
-            this.addDiagnostic(diagnostic);
-
-            // The missing token will be at the full start of the current token.  That way empty tokens
-            // will always be between real tokens and not inside an actual token.
-            return Syntax.emptyToken(expectedKind);
-        }
-
-        private getExpectedTokenDiagnostic(expectedKind: SyntaxKind, actual: ISyntaxToken): Diagnostic {
-            var token = this.currentToken();
-
-            // They wanted something specific, just report that that token was missing.
-            if (SyntaxFacts.isAnyKeyword(expectedKind) || SyntaxFacts.isAnyPunctuation(expectedKind)) {
-                return new Diagnostic(this.fileName, this.lineMap, this.currentTokenStart(), token.width(), DiagnosticCode._0_expected, [SyntaxFacts.getText(expectedKind)]);
-            }
-            else {
-                // They wanted an identifier.
-
-                // If the user supplied a keyword, give them a specialized message.
-                if (actual !== null && SyntaxFacts.isAnyKeyword(actual.tokenKind)) {
-                    return new Diagnostic(this.fileName, this.lineMap, this.currentTokenStart(), token.width(), DiagnosticCode.Identifier_expected_0_is_a_keyword, [SyntaxFacts.getText(actual.tokenKind)]);
-                }
-                else {
-                    // Otherwise just report that an identifier was expected.
-                    return new Diagnostic(this.fileName, this.lineMap,this.currentTokenStart(), token.width(), DiagnosticCode.Identifier_expected, null);
-                }
-            }
-
-            // throw Errors.notYetImplemented();
-        }
-
-        private static getPrecedence(expressionKind: SyntaxKind): ExpressionPrecedence {
-            switch (expressionKind) {
-                case SyntaxKind.CommaExpression:
-                    return ExpressionPrecedence.CommaExpressionPrecedence;
-
-                case SyntaxKind.AssignmentExpression:
-                case SyntaxKind.AddAssignmentExpression:
-                case SyntaxKind.SubtractAssignmentExpression:
-                case SyntaxKind.MultiplyAssignmentExpression:
-                case SyntaxKind.DivideAssignmentExpression:
-                case SyntaxKind.ModuloAssignmentExpression:
-                case SyntaxKind.AndAssignmentExpression:
-                case SyntaxKind.ExclusiveOrAssignmentExpression:
-                case SyntaxKind.OrAssignmentExpression:
-                case SyntaxKind.LeftShiftAssignmentExpression:
-                case SyntaxKind.SignedRightShiftAssignmentExpression:
-                case SyntaxKind.UnsignedRightShiftAssignmentExpression:
-                    return ExpressionPrecedence.AssignmentExpressionPrecedence;
-
-                case SyntaxKind.ConditionalExpression:
-                    return ExpressionPrecedence.ConditionalExpressionPrecedence;
-
-                case SyntaxKind.LogicalOrExpression:
-                    return ExpressionPrecedence.LogicalOrExpressionPrecedence;
-
-                case SyntaxKind.LogicalAndExpression:
-                    return ExpressionPrecedence.LogicalAndExpressionPrecedence;
-
-                case SyntaxKind.BitwiseOrExpression:
-                    return ExpressionPrecedence.BitwiseOrExpressionPrecedence;
-
-                case SyntaxKind.BitwiseExclusiveOrExpression:
-                    return ExpressionPrecedence.BitwiseExclusiveOrExpressionPrecedence;
-
-                case SyntaxKind.BitwiseAndExpression:
-                    return ExpressionPrecedence.BitwiseAndExpressionPrecedence;
-
-                case SyntaxKind.EqualsWithTypeConversionExpression:
-                case SyntaxKind.NotEqualsWithTypeConversionExpression:
-                case SyntaxKind.EqualsExpression:
-                case SyntaxKind.NotEqualsExpression:
-                    return ExpressionPrecedence.EqualityExpressionPrecedence;
-
-                case SyntaxKind.LessThanExpression:
-                case SyntaxKind.GreaterThanExpression:
-                case SyntaxKind.LessThanOrEqualExpression:
-                case SyntaxKind.GreaterThanOrEqualExpression:
-                case SyntaxKind.InstanceOfExpression:
-                case SyntaxKind.InExpression:
-                    return ExpressionPrecedence.RelationalExpressionPrecedence;
-
-                case SyntaxKind.LeftShiftExpression:
-                case SyntaxKind.SignedRightShiftExpression:
-                case SyntaxKind.UnsignedRightShiftExpression:
-                    return ExpressionPrecedence.ShiftExpressionPrecdence;
-
-                case SyntaxKind.AddExpression:
-                case SyntaxKind.SubtractExpression:
-                    return ExpressionPrecedence.AdditiveExpressionPrecedence;
-
-                case SyntaxKind.MultiplyExpression:
-                case SyntaxKind.DivideExpression:
-                case SyntaxKind.ModuloExpression:
-                    return ExpressionPrecedence.MultiplicativeExpressionPrecedence;
-
-                case SyntaxKind.PlusExpression:
-                case SyntaxKind.NegateExpression:
-                case SyntaxKind.BitwiseNotExpression:
-                case SyntaxKind.LogicalNotExpression:
-                case SyntaxKind.DeleteExpression:
-                case SyntaxKind.TypeOfExpression:
-                case SyntaxKind.VoidExpression:
-                case SyntaxKind.PreIncrementExpression:
-                case SyntaxKind.PreDecrementExpression:
-                    return ExpressionPrecedence.UnaryExpressionPrecedence;
-            }
-
-            throw Errors.invalidOperation();
-        }
-        
-        private addSkippedTokenAfterNodeOrToken(nodeOrToken: ISyntaxNodeOrToken, skippedToken: ISyntaxToken): ISyntaxNodeOrToken {
-            if (nodeOrToken.isToken()) {
-                return this.addSkippedTokenAfterToken(<ISyntaxToken>nodeOrToken, skippedToken);
-            }
-            else if (nodeOrToken.isNode()) {
-                return this.addSkippedTokenAfterNode(<SyntaxNode>nodeOrToken, skippedToken);
-            }
-            else {
-                throw Errors.invalidOperation();
-            }
-        }
-
-        private addSkippedTokenAfterNode(node: SyntaxNode, skippedToken: ISyntaxToken): SyntaxNode {
-            var oldToken = node.lastToken();
-            var newToken = this.addSkippedTokenAfterToken(oldToken, skippedToken);
-
-            return node.replaceToken(oldToken, newToken);
-        }
-
-        private addSkippedTokensBeforeNode(node: SyntaxNode, skippedTokens: ISyntaxToken[]): SyntaxNode {
-            if (skippedTokens.length > 0) {
-                var oldToken = node.firstToken();
-                var newToken = this.addSkippedTokensBeforeToken(oldToken, skippedTokens);
-
-                return node.replaceToken(oldToken, newToken);
-            }
-
-            return node;
-        }
-
-        private addSkippedTokensBeforeToken(token: ISyntaxToken, skippedTokens: ISyntaxToken[]): ISyntaxToken {
-            // Debug.assert(token.fullWidth() > 0 || token.tokenKind === SyntaxKind.EndOfFileToken);
-            // Debug.assert(skippedTokens.length > 0);
-
-            var leadingTrivia: ISyntaxTrivia[] = [];
-            for (var i = 0, n = skippedTokens.length; i < n; i++) {
-                var skippedToken = skippedTokens[i];
-                this.addSkippedTokenToTriviaArray(leadingTrivia, skippedToken);
-            }
-
-            this.addTriviaTo(token.leadingTrivia(), leadingTrivia);
-
-            var updatedToken = token.withLeadingTrivia(Syntax.triviaList(leadingTrivia));
-
-            // We've prepending this token with new leading trivia.  This means the full start of
-            // the token is not where the scanner originally thought it was, but is instead at the
-            // start of the first skipped token.
-            updatedToken.setFullStartAndText(skippedTokens[0].fullStart(), this.text);
-
-            // Don't need this array anymore.  Give it back so we can reuse it.
-            this.returnArray(skippedTokens);
-
-            return updatedToken;
-        }
-
-        private addSkippedTokensAfterToken(token: ISyntaxToken, skippedTokens: ISyntaxToken[]): ISyntaxToken {
-            // Debug.assert(token.fullWidth() > 0);
-            if (skippedTokens.length === 0) {
-                this.returnArray(skippedTokens);
-                return token;
-            }
-
-            var trailingTrivia = token.trailingTrivia().toArray();
-
-            for (var i = 0, n = skippedTokens.length; i < n; i++) {
-                this.addSkippedTokenToTriviaArray(trailingTrivia, skippedTokens[i]);
-            }
-
-            // Don't need this array anymore.  Give it back so we can reuse it.
-            this.returnArray(skippedTokens);
-            return token.withTrailingTrivia(Syntax.triviaList(trailingTrivia));
-        }
-
-        private addSkippedTokenAfterToken(token: ISyntaxToken, skippedToken: ISyntaxToken): ISyntaxToken {
-            // Debug.assert(token.fullWidth() > 0);
-
-            var trailingTrivia = token.trailingTrivia().toArray();
-            this.addSkippedTokenToTriviaArray(trailingTrivia, skippedToken);
-
-            return token.withTrailingTrivia(Syntax.triviaList(trailingTrivia));
-        }
-
-        private addSkippedTokenToTriviaArray(array: ISyntaxTrivia[], skippedToken: ISyntaxToken): void {
-            // Debug.assert(skippedToken.text().length > 0);
-            
-            // first, add the leading trivia of the skipped token to the array
-            this.addTriviaTo(skippedToken.leadingTrivia(), array);
-
-            // now, add the text of the token as skipped text to the trivia array.
-            var trimmedToken = skippedToken.withLeadingTrivia(Syntax.emptyTriviaList).withTrailingTrivia(Syntax.emptyTriviaList);
-            array.push(Syntax.skippedTokenTrivia(trimmedToken));
-
-            // Finally, add the trailing trivia of the skipped token to the trivia array.
-            this.addTriviaTo(skippedToken.trailingTrivia(), array);
-        }
-
-        private addTriviaTo(list: ISyntaxTriviaList, array: ISyntaxTrivia[]): void {
-            for (var i = 0, n = list.count(); i < n; i++) {
-                array.push(list.syntaxTriviaAt(i));
-            }
-        }
-
-        public parseSyntaxTree(isDeclaration: boolean): SyntaxTree {
-            var sourceUnit = this.parseSourceUnit();
-
-            var allDiagnostics = this.source.tokenDiagnostics().concat(this.diagnostics);
-            allDiagnostics.sort((a: Diagnostic, b: Diagnostic) => a.start() - b.start());
-
-            return new SyntaxTree(sourceUnit, isDeclaration, allDiagnostics, this.fileName, this.lineMap, this.parseOptions);
-        }
-
-        private setStrictMode(isInStrictMode: boolean) {
-            this.isInStrictMode = isInStrictMode;
-            this.factory = isInStrictMode ? Syntax.strictModeFactory : Syntax.normalModeFactory;
-        }
-
-        private parseSourceUnit(): SourceUnitSyntax {
-            // Note: technically we don't need to save and restore this here.  After all, this the top
-            // level parsing entrypoint.  So it will always start as false and be reset to false when the
-            // loop ends.  However, for sake of symmetry and consistancy we do this.
-            var savedIsInStrictMode = this.isInStrictMode;
-
-            var result = this.parseSyntaxList(ListParsingState.SourceUnit_ModuleElements, ParserImpl.updateStrictModeState);
-            var moduleElements = result.list;
-
-            this.setStrictMode(savedIsInStrictMode);
-
-            var sourceUnit = this.factory.sourceUnit(moduleElements, this.currentToken());
-            sourceUnit = <SourceUnitSyntax>this.addSkippedTokensBeforeNode(sourceUnit, result.skippedTokens);
-
-            if (Debug.shouldAssert(AssertionLevel.Aggressive)) {
-                Debug.assert(sourceUnit.fullWidth() === this.newText_forDebuggingPurposesOnly.length());
-
-                if (Debug.shouldAssert(AssertionLevel.VeryAggressive)) {
-                    Debug.assert(sourceUnit.fullText() === this.newText_forDebuggingPurposesOnly.substr(0, this.newText_forDebuggingPurposesOnly.length(), /*intern:*/ false));
-                }
-            }
-
-            return sourceUnit;
-        }
-
-        private static updateStrictModeState(parser: ParserImpl, items: any[]): void {
-            if (!parser.isInStrictMode) {
-                // Check if all the items are directive prologue elements.
-                for (var i = 0; i < items.length; i++) {
-                    var item = items[i];
-                    if (!SyntaxFacts.isDirectivePrologueElement(item)) {
-                        return;
-                    }
-                }
-
-                parser.setStrictMode(SyntaxFacts.isUseStrictDirective(items[items.length - 1]));
-            }
-        }
-
-        private isModuleElement(inErrorRecovery: boolean): boolean {
-            if (this.currentNode() !== null && this.currentNode().isModuleElement()) {
-                return true;
-            }
-
-            var modifierCount = this.modifierCount();
-            return this.isImportDeclaration(modifierCount) ||
-                   this.isExportAssignment() ||
-                   this.isModuleDeclaration(modifierCount) ||
-                   this.isInterfaceDeclaration(modifierCount) ||
-                   this.isClassDeclaration(modifierCount) ||
-                   this.isEnumDeclaration(modifierCount) ||
-                   this.isStatement(inErrorRecovery);
-        }
-        
-        private parseModuleElement(inErrorRecovery: boolean): IModuleElementSyntax {
-            if (this.currentNode() !== null && this.currentNode().isModuleElement()) {
-                return <IModuleElementSyntax>this.eatNode();
-            }
-
-            var modifierCount = this.modifierCount();
-            if (this.isImportDeclaration(modifierCount)) {
-                return this.parseImportDeclaration();
-            }
-            else if (this.isExportAssignment()) {
-                return this.parseExportAssignment();
-            }
-            else if (this.isModuleDeclaration(modifierCount)) {
-                return this.parseModuleDeclaration();
-            }
-            else if (this.isInterfaceDeclaration(modifierCount)) {
-                return this.parseInterfaceDeclaration();
-            }
-            else if (this.isClassDeclaration(modifierCount)) {
-                return this.parseClassDeclaration();
-            }
-            else if (this.isEnumDeclaration(modifierCount)) {
-                return this.parseEnumDeclaration();
-            }
-            else if (this.isStatement(inErrorRecovery)) {
-                return this.parseStatement(inErrorRecovery);
-            }
-            else {
-                throw Errors.invalidOperation();
-            }
-        }
-
-        private isImportDeclaration(modifierCount: number): boolean {
-            // If we have at least one modifier, and we see 'import', then consider this an import
-            // declaration.
-            if (modifierCount > 0 &&
-                this.peekToken(modifierCount).tokenKind === SyntaxKind.ImportKeyword) {
-                return true;
-            }
-
-            // 'import' is not a javascript keyword.  So we need to use a bit of lookahead here to ensure
-            // that we're actually looking at a import construct and not some javascript expression.
-            return this.currentToken().tokenKind === SyntaxKind.ImportKeyword &&
-                this.isIdentifier(this.peekToken(1));
-        }
-
-        private parseImportDeclaration(): ImportDeclarationSyntax {
-            // Debug.assert(this.isImportDeclaration());
-
-            var modifiers = this.parseModifiers();
-            var importKeyword = this.eatKeyword(SyntaxKind.ImportKeyword);
-            var identifier = this.eatIdentifierToken();
-            var equalsToken = this.eatToken(SyntaxKind.EqualsToken);
-            var moduleReference = this.parseModuleReference();
-            var semicolonToken = this.eatExplicitOrAutomaticSemicolon(/*allowWithoutNewline:*/ false);
-
-            return this.factory.importDeclaration(modifiers, importKeyword, identifier, equalsToken, moduleReference, semicolonToken);
-        }
-
-        private isExportAssignment(): boolean {
-            return this.currentToken().tokenKind === SyntaxKind.ExportKeyword &&
-                   this.peekToken(1).tokenKind === SyntaxKind.EqualsToken;
-        }
-
-        private parseExportAssignment(): ExportAssignmentSyntax {
-            // Debug.assert(this.isExportAssignment());
-
-            var exportKeyword = this.eatKeyword(SyntaxKind.ExportKeyword);
-            var equalsToken = this.eatToken(SyntaxKind.EqualsToken);
-            var identifier = this.eatIdentifierToken();
-            var semicolonToken = this.eatExplicitOrAutomaticSemicolon(/*allowWithoutNewline:*/ false);
-
-            return this.factory.exportAssignment(exportKeyword, equalsToken, identifier, semicolonToken);
-        }
-
-        private parseModuleReference(): IModuleReferenceSyntax {
-            if (this.isExternalModuleReference()) {
-                return this.parseExternalModuleReference();
-            }
-            else {
-                return this.parseModuleNameModuleReference();
-            }
-        }
-
-        private isExternalModuleReference(): boolean {
-            var token0 = this.currentToken();
-            if (token0.tokenKind === SyntaxKind.RequireKeyword) {
-                return this.peekToken(1).tokenKind === SyntaxKind.OpenParenToken;
-            }
-
-            return false;
-        }
-
-        private parseExternalModuleReference(): ExternalModuleReferenceSyntax {
-            // Debug.assert(this.isExternalModuleReference());
-
-            var requireKeyword = this.eatKeyword(SyntaxKind.RequireKeyword);
-            var openParenToken = this.eatToken(SyntaxKind.OpenParenToken);
-            var stringLiteral = this.eatToken(SyntaxKind.StringLiteral);
-            var closeParenToken = this.eatToken(SyntaxKind.CloseParenToken);
-
-            return this.factory.externalModuleReference(requireKeyword, openParenToken, stringLiteral, closeParenToken);
-        }
-
-        private parseModuleNameModuleReference(): ModuleNameModuleReferenceSyntax {
-            var name = this.parseName();
-            return this.factory.moduleNameModuleReference(name);
-        }
-
-        // NOTE: This will allow all identifier names.  Even the ones that are keywords.
-        private parseIdentifierName(): INameSyntax {
-            var identifierName = this.eatIdentifierNameToken();
-            return identifierName;
-        }
-
-        private tryParseTypeArgumentList(inExpression: boolean): TypeArgumentListSyntax {
-            if (this.currentToken().kind() !== SyntaxKind.LessThanToken) {
-                return null;
-            }
-
-            var lessThanToken: ISyntaxToken;
-            var greaterThanToken: ISyntaxToken;
-            var result: { skippedTokens: ISyntaxToken[]; list: ISeparatedSyntaxList; };
-            var typeArguments: ISeparatedSyntaxList;
-
-            if (!inExpression) {
-                // if we're not in an expression, this must be a type argument list.  Just parse
-                // it out as such.
-                lessThanToken = this.eatToken(SyntaxKind.LessThanToken);
-                // Debug.assert(lessThanToken.fullWidth() > 0);
-
-                result = this.parseSeparatedSyntaxList(ListParsingState.TypeArgumentList_Types);
-                typeArguments = result.list;
-                lessThanToken = this.addSkippedTokensAfterToken(lessThanToken, result.skippedTokens);
-
-                greaterThanToken = this.eatToken(SyntaxKind.GreaterThanToken);
-
-                return this.factory.typeArgumentList(lessThanToken, typeArguments, greaterThanToken);
-            }
-
-            // If we're in an expression, then we only want to consume this as a type argument list
-            // if we're sure that it's a type arg list and not an arithmetic expression.
-
-            var rewindPoint = this.getRewindPoint();
-
-            // We've seen a '<'.  Try to parse it out as a type argument list.
-            lessThanToken = this.eatToken(SyntaxKind.LessThanToken);
-            // Debug.assert(lessThanToken.fullWidth() > 0);
-
-            result = this.parseSeparatedSyntaxList(ListParsingState.TypeArgumentList_Types);
-            typeArguments = result.list;
-            lessThanToken = this.addSkippedTokensAfterToken(lessThanToken, result.skippedTokens);
-
-            greaterThanToken = this.eatToken(SyntaxKind.GreaterThanToken);
-
-            // We're in a context where '<' could be the start of a type argument list, or part
-            // of an arithmetic expression.  We'll presume it's the latter unless we see the '>'
-            // and a following token that guarantees that it's supposed to be a type argument list.
-            if (greaterThanToken.fullWidth() === 0 || !this.canFollowTypeArgumentListInExpression(this.currentToken().kind())) {
-                this.rewind(rewindPoint);
-
-                this.releaseRewindPoint(rewindPoint);
-                return null;
-            }
-            else {
-                this.releaseRewindPoint(rewindPoint);
-                var typeArgumentList = this.factory.typeArgumentList(lessThanToken, typeArguments, greaterThanToken);
-
-                return typeArgumentList;
-            }
-        }
-
-        private canFollowTypeArgumentListInExpression(kind: SyntaxKind): boolean {
-            switch (kind) {
-                case SyntaxKind.OpenParenToken:                 // foo<x>(   
-                case SyntaxKind.DotToken:                       // foo<x>.
-                    // These two cases are the only cases where this token can legally follow a
-                    // type argument list.  So we definitely want to treat this as a type arg list.
-
-                case SyntaxKind.CloseParenToken:                // foo<x>)
-                case SyntaxKind.CloseBracketToken:              // foo<x>]
-                case SyntaxKind.ColonToken:                     // foo<x>:
-                case SyntaxKind.SemicolonToken:                 // foo<x>;
-                case SyntaxKind.CommaToken:                     // foo<x>,
-                case SyntaxKind.QuestionToken:                  // foo<x>?
-                case SyntaxKind.EqualsEqualsToken:              // foo<x> ==
-                case SyntaxKind.EqualsEqualsEqualsToken:        // foo<x> ===
-                case SyntaxKind.ExclamationEqualsToken:         // foo<x> !=
-                case SyntaxKind.ExclamationEqualsEqualsToken:   // foo<x> !==
-                case SyntaxKind.AmpersandAmpersandToken:        // foo<x> &&
-                case SyntaxKind.BarBarToken:                    // foo<x> ||
-                case SyntaxKind.CaretToken:                     // foo<x> ^
-                case SyntaxKind.AmpersandToken:                 // foo<x> &
-                case SyntaxKind.BarToken:                       // foo<x> |
-                case SyntaxKind.CloseBraceToken:                // foo<x> }
-                case SyntaxKind.EndOfFileToken:                 // foo<x>
-                    // these cases can't legally follow a type arg list.  However, they're not legal 
-                    // expressions either.  The user is probably in the middle of a generic type. So
-                    // treat it as such.
-                    return true;
-
-                default:
-                    // Anything else treat as an expression.
-                    return false;
-            }
-        }
-
-        private parseName(): INameSyntax {
-            var shouldContinue = this.isIdentifier(this.currentToken());
-            var current: INameSyntax = this.eatIdentifierToken();
-
-            while (shouldContinue && this.currentToken().tokenKind === SyntaxKind.DotToken) {
-                var dotToken = this.eatToken(SyntaxKind.DotToken);
-
-                var currentToken = this.currentToken();
-                var identifierName: ISyntaxToken;
-
-                // Technically a keyword is valid here as all keywords are identifier names.
-                // However, often we'll encounter this in error situations when the keyword
-                // is actually starting another valid construct.
-
-                // So, we check for the following specific case:
-
-                //      name.
-                //      keyword identifierNameOrKeyword
-
-                // Note: the newlines are important here.  For example, if that above code 
-                // were rewritten into:
-
-                //      name.keyword
-                //      identifierNameOrKeyword
-
-                // Then we would consider it valid.  That's because ASI would take effect and
-                // the code would be implicitly: "name.keyword; identifierNameOrKeyword".  
-                // In the first case though, ASI will not take effect because there is not a
-                // line terminator after the dot.
-                if (SyntaxFacts.isAnyKeyword(currentToken.tokenKind) &&
-                    this.previousToken().hasTrailingNewLine() &&
-                    !currentToken.hasTrailingNewLine() &&
-                    SyntaxFacts.isIdentifierNameOrAnyKeyword(this.peekToken(1))) {
-
-                    identifierName = this.createMissingToken(SyntaxKind.IdentifierName, currentToken);
-                }
-                else {
-                    identifierName = this.eatIdentifierNameToken();
-                }
-
-                current = this.factory.qualifiedName(current, dotToken, identifierName);
-
-                shouldContinue = identifierName.fullWidth() > 0;
-            }
-
-            return current;
-        }
-
-        private isEnumDeclaration(modifierCount: number): boolean {
-            // If we have at least one modifier, and we see 'enum', then consider this an enum
-            // declaration.
-            if (modifierCount > 0 &&
-                this.peekToken(modifierCount).tokenKind === SyntaxKind.EnumKeyword) {
-                return true;
-            }
-
-            // 'enum' is not a javascript keyword.  So we need to use a bit of lookahead here to ensure
-            // that we're actually looking at a enum construct and not some javascript expression.
-            return this.currentToken().tokenKind === SyntaxKind.EnumKeyword &&
-                   this.isIdentifier(this.peekToken(1));
-        }
-
-        private parseEnumDeclaration(): EnumDeclarationSyntax {
-            // Debug.assert(this.isEnumDeclaration());
-
-            var modifiers = this.parseModifiers();
-            var enumKeyword = this.eatKeyword(SyntaxKind.EnumKeyword);
-            var identifier = this.eatIdentifierToken();
-
-            var openBraceToken = this.eatToken(SyntaxKind.OpenBraceToken);
-            var enumElements: ISeparatedSyntaxList = Syntax.emptySeparatedList;
-
-            if (openBraceToken.width() > 0) {
-                var result = this.parseSeparatedSyntaxList(ListParsingState.EnumDeclaration_EnumElements);
-                enumElements = result.list;
-                openBraceToken = this.addSkippedTokensAfterToken(openBraceToken, result.skippedTokens);
-            }
-
-            var closeBraceToken = this.eatToken(SyntaxKind.CloseBraceToken);
-
-            return this.factory.enumDeclaration(modifiers, enumKeyword, identifier,
-                openBraceToken, enumElements, closeBraceToken);
-        }
-
-        private isEnumElement(inErrorRecovery: boolean): boolean {
-            if (this.currentNode() !== null && this.currentNode().kind() === SyntaxKind.EnumElement) {
-                return true;
-            }
-
-            return this.isPropertyName(this.currentToken(), inErrorRecovery);
-        }
-
-        private parseEnumElement(): EnumElementSyntax {
-            // Debug.assert(this.isEnumElement());
-            if (this.currentNode() !== null && this.currentNode().kind() === SyntaxKind.EnumElement) {
-                return <EnumElementSyntax>this.eatNode();
-            }
-
-            var propertyName = this.eatPropertyName();
-            var equalsValueClause: EqualsValueClauseSyntax = null;
-            if (this.isEqualsValueClause(/*inParameter*/ false)) {
-                equalsValueClause = this.parseEqualsValueClause(/*allowIn:*/ true);
-            }
-
-            return this.factory.enumElement(propertyName, equalsValueClause);
-        }
-
-        private static isModifier(token: ISyntaxToken): boolean {
-            switch (token.tokenKind) {
-                case SyntaxKind.PublicKeyword:
-                case SyntaxKind.PrivateKeyword:
-                case SyntaxKind.StaticKeyword:
-                case SyntaxKind.ExportKeyword:
-                case SyntaxKind.DeclareKeyword:
-                    return true;
-
-                default:
-                    return false;
-            }
-        }
-
-        private modifierCount(): number {
-            var modifierCount = 0;
-            while (true) {
-                if (ParserImpl.isModifier(this.peekToken(modifierCount))) {
-                    modifierCount++;
-                    continue;
-                }
-
-                break;
-            }
-
-            return modifierCount;
-        }
-
-        private parseModifiers(): ISyntaxList {
-            var tokens: ISyntaxToken[] = this.getArray();
-
-            while (true) {
-                if (ParserImpl.isModifier(this.currentToken())) {
-                    tokens.push(this.eatAnyToken());
-                    continue;
-                }
-
-                break;
-            }
-
-            var result = Syntax.list(tokens);
-
-            // If the tokens array is greater than one, then we can't return it.  It will have been 
-            // copied directly into the syntax list.
-            this.returnZeroOrOneLengthArray(tokens);
-
-            return result;
-        }
-
-        private isClassDeclaration(modifierCount: number): boolean {
-            // If we have at least one modifier, and we see 'class', then consider this a class
-            // declaration.
-            if (modifierCount > 0 &&
-                this.peekToken(modifierCount).tokenKind === SyntaxKind.ClassKeyword) {
-                return true;
-            }
-
-            // 'class' is not a javascript keyword.  So we need to use a bit of lookahead here to ensure
-            // that we're actually looking at a class construct and not some javascript expression.
-            return this.currentToken().tokenKind === SyntaxKind.ClassKeyword &&
-                   this.isIdentifier(this.peekToken(1));
-        }
-
-        private parseHeritageClauses(): ISyntaxList {
-            var heritageClauses: ISyntaxList = Syntax.emptyList;
-            
-            if (this.isHeritageClause()) {
-                var result = this.parseSyntaxList(ListParsingState.ClassOrInterfaceDeclaration_HeritageClauses);
-                heritageClauses = result.list;
-                Debug.assert(result.skippedTokens.length === 0);
-            }
-
-            return heritageClauses;
-        }
-
-        private parseClassDeclaration(): ClassDeclarationSyntax {
-            // Debug.assert(this.isClassDeclaration());
-
-            var modifiers = this.parseModifiers();
-
-            var classKeyword = this.eatKeyword(SyntaxKind.ClassKeyword);
-            var identifier = this.eatIdentifierToken();
-            var typeParameterList = this.parseOptionalTypeParameterList(/*requireCompleteTypeParameterList:*/ false);
-            var heritageClauses = this.parseHeritageClauses();
-            var openBraceToken = this.eatToken(SyntaxKind.OpenBraceToken);
-            var classElements: ISyntaxList = Syntax.emptyList;
-
-            if (openBraceToken.width() > 0) {
-                var result = this.parseSyntaxList(ListParsingState.ClassDeclaration_ClassElements);
-
-                classElements = result.list;
-                openBraceToken = this.addSkippedTokensAfterToken(openBraceToken, result.skippedTokens);
-            }
-
-            var closeBraceToken = this.eatToken(SyntaxKind.CloseBraceToken);
-            return this.factory.classDeclaration(
-                modifiers, classKeyword, identifier, typeParameterList, heritageClauses, openBraceToken, classElements, closeBraceToken);
-        }
-
-        private static isPublicOrPrivateKeyword(token: ISyntaxToken): boolean {
-            return token.tokenKind === SyntaxKind.PublicKeyword || token.tokenKind === SyntaxKind.PrivateKeyword;
-        }
-
-        private isAccessor(inErrorRecovery: boolean): boolean {
-            var index = this.modifierCount();
-
-            if (this.peekToken(index).tokenKind !== SyntaxKind.GetKeyword &&
-                this.peekToken(index).tokenKind !== SyntaxKind.SetKeyword) {
-                return false;
-            }
-
-            index++;
-            return this.isPropertyName(this.peekToken(index), inErrorRecovery);
-        }
-
-        private parseAccessor(checkForStrictMode: boolean): SyntaxNode {
-            // Debug.assert(this.isMemberAccessorDeclaration());
-
-            var modifiers = this.parseModifiers();
-
-            if (this.currentToken().tokenKind === SyntaxKind.GetKeyword) {
-                return this.parseGetMemberAccessorDeclaration(modifiers, checkForStrictMode);
-            }
-            else if (this.currentToken().tokenKind === SyntaxKind.SetKeyword) {
-                return this.parseSetMemberAccessorDeclaration(modifiers, checkForStrictMode);
-            }
-            else {
-                throw Errors.invalidOperation();
-            }
-        }
-
-        private parseGetMemberAccessorDeclaration(modifiers: ISyntaxList, checkForStrictMode: boolean): GetAccessorSyntax {
-            // Debug.assert(this.currentToken().tokenKind === SyntaxKind.GetKeyword);
-
-            var getKeyword = this.eatKeyword(SyntaxKind.GetKeyword);
-            var propertyName = this.eatPropertyName();
-            var parameterList = this.parseParameterList();
-            var typeAnnotation = this.parseOptionalTypeAnnotation(/*allowStringLiteral:*/ false);
-            var block = this.parseBlock(/*parseStatementsEvenWithNoOpenBrace:*/ false, checkForStrictMode);
-
-            return this.factory.getAccessor(
-                modifiers, getKeyword, propertyName, parameterList, typeAnnotation, block);
-        }
-
-        private parseSetMemberAccessorDeclaration(modifiers: ISyntaxList, checkForStrictMode: boolean): SetAccessorSyntax {
-            // Debug.assert(this.currentToken().tokenKind === SyntaxKind.SetKeyword);
-
-            var setKeyword = this.eatKeyword(SyntaxKind.SetKeyword);
-            var propertyName = this.eatPropertyName();
-            var parameterList = this.parseParameterList();
-            var block = this.parseBlock(/*parseStatementsEvenWithNoOpenBrace:*/ false, checkForStrictMode);
-
-            return this.factory.setAccessor(
-                modifiers, setKeyword, propertyName, parameterList, block);
-        }
-
-        private isClassElement(inErrorRecovery: boolean): boolean {
-            if (this.currentNode() !== null && this.currentNode().isClassElement()) {
-                return true;
-            }
-
-            // Note: the order of these calls is important.  Specifically, isMemberVariableDeclaration
-            // checks for a subset of the conditions of the previous two calls.
-            return this.isConstructorDeclaration() ||
-                   this.isMemberFunctionDeclaration(inErrorRecovery) ||
-                   this.isAccessor(inErrorRecovery) ||
-                   this.isMemberVariableDeclaration(inErrorRecovery) ||
-                   this.isIndexMemberDeclaration();
-        }
-
-        private parseClassElement(inErrorRecovery: boolean): IClassElementSyntax {
-            // Debug.assert(this.isClassElement());
-
-            if (this.currentNode() !== null && this.currentNode().isClassElement()) {
-                return <IClassElementSyntax>this.eatNode();
-            }
-
-            if (this.isConstructorDeclaration()) {
-                return this.parseConstructorDeclaration();
-            }
-            else if (this.isMemberFunctionDeclaration(inErrorRecovery)) {
-                return this.parseMemberFunctionDeclaration();
-            }
-            else if (this.isAccessor(inErrorRecovery)) {
-                return this.parseAccessor(/*checkForStrictMode:*/ false);
-            }
-            else if (this.isMemberVariableDeclaration(inErrorRecovery)) {
-                return this.parseMemberVariableDeclaration();
-            }
-            else if (this.isIndexMemberDeclaration()) {
-                return this.parseIndexMemberDeclaration();
-            }
-            else {
-                throw Errors.invalidOperation();
-            }
-        }
-
-        private isConstructorDeclaration(): boolean {
-            // Note: we need to look for 'constructor(' because 'public constructor' is a legal
-            // variable name.
-            var index = this.modifierCount();
-            return this.peekToken(index).tokenKind === SyntaxKind.ConstructorKeyword &&
-                this.peekToken(index + 1).tokenKind === SyntaxKind.OpenParenToken;
-        }
-
-        private parseConstructorDeclaration(): ConstructorDeclarationSyntax {
-            // Debug.assert(this.isConstructorDeclaration());
-
-            var modifiers = this.parseModifiers();
-            var constructorKeyword = this.eatKeyword(SyntaxKind.ConstructorKeyword);
-            var parameterList = this.parseParameterList();
-
-            var semicolonToken: ISyntaxToken = null;
-            var block: BlockSyntax = null;
-
-            if (this.isBlock()) {
-                block = this.parseBlock(/*parseStatementsEvenWithNoOpenBrace:*/ false, /*checkForStrictMode:*/ true);
-            }
-            else {
-                semicolonToken = this.eatExplicitOrAutomaticSemicolon(/*allowWithoutNewline:*/ false);
-            }
-
-            return this.factory.constructorDeclaration(modifiers, constructorKeyword, parameterList, block, semicolonToken);
-        }
-
-        private isMemberFunctionDeclaration(inErrorRecovery: boolean): boolean {
-            var index = 0;
-
-            // Note: typescript is highly ambiguous here.  We may have things like:
-            //      public()
-            //      public public()
-            //      public static()
-            //      public static public()
-            //
-            // etc.
-            //
-            // This means we can't just blindly consume and move past modifier tokens.  Instead, we 
-            // need to see if we're at the function's name, and only skip it if we're not.
-            while (true) {
-                var token = this.peekToken(index);
-                if (this.isPropertyName(token, inErrorRecovery) &&
-                    this.isCallSignature(index + 1)) {
-                    return true;
-                }
-
-                // We weren't at the name of the function.  If we have a modifier token, then 
-                // consume it and try again.
-                if (ParserImpl.isModifier(token)) {
-                    index++;
-                    continue;
-                }
-
-                // Wasn't a member function.
-                return false;
-            }
-        }
-
-        private parseMemberFunctionDeclaration(): MemberFunctionDeclarationSyntax {
-            // Debug.assert(this.isMemberFunctionDeclaration());
-
-            var modifierArray: ISyntaxToken[] = this.getArray();
-
-            while (true) {
-                var currentToken = this.currentToken();
-                if (this.isPropertyName(currentToken, /*inErrorRecovery:*/ false) &&
-                    this.isCallSignature(1)) {
-                    break;
-                }
-
-                Debug.assert(ParserImpl.isModifier(currentToken));
-                modifierArray.push(this.eatAnyToken());
-            }
-
-            var modifiers = Syntax.list(modifierArray);
-            this.returnZeroOrOneLengthArray(modifierArray);
-            
-            var propertyName = this.eatPropertyName();
-            var callSignature = this.parseCallSignature(/*requireCompleteTypeParameterList:*/ false);
-
-            // If we got an errant => then we want to parse what's coming up without requiring an
-            // open brace.
-            var parseBlockEvenWithNoOpenBrace = false;
-            var newCallSignature = this.tryAddUnexpectedEqualsGreaterThanToken(callSignature);
-            if (newCallSignature !== callSignature) {
-                parseBlockEvenWithNoOpenBrace = true;
-                callSignature = newCallSignature;
-            }
-
-            var block: BlockSyntax = null;
-            var semicolon: ISyntaxToken = null;
-
-            if (parseBlockEvenWithNoOpenBrace || this.isBlock()) {
-                block = this.parseBlock(parseBlockEvenWithNoOpenBrace, /*checkForStrictMode:*/ true);
-            }
-            else {
-                semicolon = this.eatExplicitOrAutomaticSemicolon(/*allowWithoutNewline:*/ false);
-            }
-
-            return this.factory.memberFunctionDeclaration(modifiers, propertyName, callSignature, block, semicolon);
-        }
-        
-        private isDefinitelyMemberVariablePropertyName(index: number): boolean {
-            // keywords are also property names.  Only accept a keyword as a property 
-            // name if is of the form:
-            //      public;
-            //      public=
-            //      public:
-            //      public }
-            //      public <eof>
-            if (SyntaxFacts.isAnyKeyword(this.peekToken(index).tokenKind)) {
-                switch (this.peekToken(index + 1).tokenKind) {
-                    case SyntaxKind.SemicolonToken:
-                    case SyntaxKind.EqualsToken:
-                    case SyntaxKind.ColonToken:
-                    case SyntaxKind.CloseBraceToken:
-                    case SyntaxKind.EndOfFileToken:
-                       return true;
-                    default:
-                        return false;
-                }
-            }
-            else {
-                // If was a property name and not a keyword, then we're good to go.
-                return true;
-            }
-        }
-
-        private isMemberVariableDeclaration(inErrorRecovery: boolean): boolean {
-            var index = 0;
-
-            // Note: typescript is highly ambiguous here.  We may have things like:
-            //      public;
-            //      public public;
-            //      public static;
-            //      public static public;
-            //
-            // etc.
-            //
-            // This means we can't just blindly consume and move past modifier tokens.  Instead, we 
-            // need to see if we're at the function's name, and only skip it if we're not.
-            while (true) {
-                var token = this.peekToken(index);
-                if (this.isPropertyName(token, inErrorRecovery) &&
-                    this.isDefinitelyMemberVariablePropertyName(index)) {
-                        return true;
-                }
-
-                // We weren't at the name of the variable.  If we have a modifier token, then 
-                // consume it and try again.
-                if (ParserImpl.isModifier(this.peekToken(index))) {
-                    index++;
-                    continue;
-                }
-
-                // Wasn't a member variable.
-                return false;
-            }
-        }
-
-        private parseMemberVariableDeclaration(): MemberVariableDeclarationSyntax {
-            // Debug.assert(this.isMemberVariableDeclaration());
-
-            var modifierArray: ISyntaxToken[] = this.getArray();
-
-            while (true) {
-                var currentToken = this.currentToken();
-                if (this.isPropertyName(currentToken, /*inErrorRecovery:*/ false) &&
-                    this.isDefinitelyMemberVariablePropertyName(0)) {
-                    break;
-                }
-
-                Debug.assert(ParserImpl.isModifier(currentToken));
-                modifierArray.push(this.eatAnyToken());
-            }
-
-            var modifiers = Syntax.list(modifierArray);
-            this.returnZeroOrOneLengthArray(modifierArray);
-
-            var variableDeclarator = this.parseVariableDeclarator(/*allowIn:*/ true, /*allowPropertyName:*/ true);
-            var semicolon = this.eatExplicitOrAutomaticSemicolon(/*allowWithoutNewline:*/ false);
-
-            return this.factory.memberVariableDeclaration(modifiers, variableDeclarator, semicolon);
-        }
-
-        private isIndexMemberDeclaration(): boolean {
-            var index = this.modifierCount();
-            return this.isIndexSignature(index);
-        }
-
-        private parseIndexMemberDeclaration(): IndexMemberDeclarationSyntax {
-            // Debug.assert(this.isIndexMemberDeclaration()
-            var modifiers = this.parseModifiers();
-            var indexSignature = this.parseIndexSignature();
-            var semicolonToken = this.eatExplicitOrAutomaticSemicolon(/*allowWithoutNewLine:*/ false);
-
-            return this.factory.indexMemberDeclaration(modifiers, indexSignature, semicolonToken);
-        }
-
-        private tryAddUnexpectedEqualsGreaterThanToken(callSignature: CallSignatureSyntax): CallSignatureSyntax {
-            var token0 = this.currentToken();
-
-            var hasEqualsGreaterThanToken = token0.tokenKind === SyntaxKind.EqualsGreaterThanToken;
-            if (hasEqualsGreaterThanToken) {
-                // We can only do this if the call signature actually contains a final token that we 
-                // could add the => to.
-                if (callSignature.lastToken()) {
-                    // Previously the language allowed "function f() => expr;" as a shorthand for 
-                    // "function f() { return expr; }.
-                    // 
-                    // Detect if the user is typing this and attempt recovery.
-                    var diagnostic = new Diagnostic(this.fileName, this.lineMap,
-                        this.currentTokenStart(), token0.width(), DiagnosticCode.Unexpected_token_0_expected, [SyntaxFacts.getText(SyntaxKind.OpenBraceToken)]);
-                    this.addDiagnostic(diagnostic);
-
-                    var token = this.eatAnyToken();
-                    return <CallSignatureSyntax>this.addSkippedTokenAfterNode(callSignature, token0);
-                }
-            }
-
-            return callSignature;
-        }
-
-        private isFunctionDeclaration(): boolean {
-            var index = this.modifierCount();
-            return this.peekToken(index).tokenKind === SyntaxKind.FunctionKeyword;
-        }
-
-        private parseFunctionDeclaration(): FunctionDeclarationSyntax {
-            // Debug.assert(this.isFunctionDeclaration());
-
-            var modifiers = this.parseModifiers();
-            var functionKeyword = this.eatKeyword(SyntaxKind.FunctionKeyword);
-            var identifier = this.eatIdentifierToken();
-            var callSignature = this.parseCallSignature(/*requireCompleteTypeParameterList:*/ false);
-
-            // If we got an errant => then we want to parse what's coming up without requiring an
-            // open brace.
-            var parseBlockEvenWithNoOpenBrace = false;
-            var newCallSignature = this.tryAddUnexpectedEqualsGreaterThanToken(callSignature);
-            if (newCallSignature !== callSignature) {
-                parseBlockEvenWithNoOpenBrace = true;
-                callSignature = newCallSignature;
-            }
-
-            var semicolonToken: ISyntaxToken = null;
-            var block: BlockSyntax = null;
-
-            // Parse a block if we're on a bock, or if we saw a '=>'
-            if (parseBlockEvenWithNoOpenBrace || this.isBlock()) {
-                block = this.parseBlock(parseBlockEvenWithNoOpenBrace, /*checkForStrictMode:*/ true);
-            }
-            else {
-                semicolonToken = this.eatExplicitOrAutomaticSemicolon(/*allowWithoutNewline:*/ false);
-            }
-
-            return this.factory.functionDeclaration(modifiers, functionKeyword, identifier, callSignature, block, semicolonToken);
-        }
-
-        private isModuleDeclaration(modifierCount: number): boolean {
-            // If we have at least one modifier, and we see 'module', then consider this a module
-            // declaration.
-            if (modifierCount > 0 &&
-                this.peekToken(modifierCount).tokenKind === SyntaxKind.ModuleKeyword) {
-                return true;
-            }
-
-            // 'module' is not a javascript keyword.  So we need to use a bit of lookahead here to ensure
-            // that we're actually looking at a module construct and not some javascript expression.
-            if (this.currentToken().tokenKind === SyntaxKind.ModuleKeyword) {
-                var token1 = this.peekToken(1);
-                return this.isIdentifier(token1) || token1.tokenKind === SyntaxKind.StringLiteral;
-            }
-
-            return false;
-        }
-
-        private parseModuleDeclaration(): ModuleDeclarationSyntax {
-            // Debug.assert(this.isModuleDeclaration());
-
-            var modifiers = this.parseModifiers();
-            var moduleKeyword = this.eatKeyword(SyntaxKind.ModuleKeyword);
-
-            var moduleName: INameSyntax = null;
-            var stringLiteral: ISyntaxToken = null;
-
-            if (this.currentToken().tokenKind === SyntaxKind.StringLiteral) {
-                stringLiteral = this.eatToken(SyntaxKind.StringLiteral);
-            }
-            else {
-                moduleName = this.parseName();
-            }
-
-            var openBraceToken = this.eatToken(SyntaxKind.OpenBraceToken);
-
-            var moduleElements: ISyntaxList = Syntax.emptyList;
-            if (openBraceToken.width() > 0) {
-                var result = this.parseSyntaxList(ListParsingState.ModuleDeclaration_ModuleElements);
-                moduleElements = result.list;
-                openBraceToken = this.addSkippedTokensAfterToken(openBraceToken, result.skippedTokens);
-            }
-
-            var closeBraceToken = this.eatToken(SyntaxKind.CloseBraceToken);
-
-            return this.factory.moduleDeclaration(
-                modifiers, moduleKeyword, moduleName, stringLiteral,
-                openBraceToken, moduleElements, closeBraceToken);
-        }
-
-        private isInterfaceDeclaration(modifierCount: number): boolean {
-            // If we have at least one modifier, and we see 'interface', then consider this an interface
-            // declaration.
-            if (modifierCount > 0 &&
-                this.peekToken(modifierCount).tokenKind === SyntaxKind.InterfaceKeyword) {
-                    return true;
-            }
-
-            // 'interface' is not a javascript keyword.  So we need to use a bit of lookahead here to ensure
-            // that we're actually looking at a interface construct and not some javascript expression.
-            return this.currentToken().tokenKind === SyntaxKind.InterfaceKeyword &&
-                   this.isIdentifier(this.peekToken(1));
-        }
-
-        private parseInterfaceDeclaration(): InterfaceDeclarationSyntax {
-            // Debug.assert(this.isInterfaceDeclaration());
-
-            var modifiers = this.parseModifiers();
-            var interfaceKeyword = this.eatKeyword(SyntaxKind.InterfaceKeyword);
-            var identifier = this.eatIdentifierToken();
-            var typeParameterList = this.parseOptionalTypeParameterList(/*requireCompleteTypeParameterList:*/ false);
-            var heritageClauses = this.parseHeritageClauses();
-
-            var objectType = this.parseObjectType();
-            return this.factory.interfaceDeclaration(
-                modifiers, interfaceKeyword, identifier, typeParameterList, heritageClauses, objectType);
-        }
-
-        private parseObjectType(): ObjectTypeSyntax {
-            var openBraceToken = this.eatToken(SyntaxKind.OpenBraceToken);
-
-            var typeMembers: ISeparatedSyntaxList = Syntax.emptySeparatedList;
-            if (openBraceToken.width() > 0) {
-                var result = this.parseSeparatedSyntaxList(ListParsingState.ObjectType_TypeMembers);
-                typeMembers = result.list;
-                openBraceToken = this.addSkippedTokensAfterToken(openBraceToken, result.skippedTokens);
-            }
-
-            var closeBraceToken = this.eatToken(SyntaxKind.CloseBraceToken);
-            return this.factory.objectType(openBraceToken, typeMembers, closeBraceToken);
-        }
-
-        private isTypeMember(inErrorRecovery: boolean): boolean {
-            if (this.currentNode() !== null && this.currentNode().isTypeMember()) {
-                return true;
-            }
-
-            return this.isCallSignature(/*tokenIndex:*/ 0) ||
-                   this.isConstructSignature() ||
-                   this.isIndexSignature(/*tokenIndex:*/ 0) ||
-                   this.isMethodSignature(inErrorRecovery) ||
-                   this.isPropertySignature(inErrorRecovery);
-        }
-
-        private parseTypeMember(inErrorRecovery: boolean): ITypeMemberSyntax {
-            if (this.currentNode() !== null && this.currentNode().isTypeMember()) {
-                return <ITypeMemberSyntax>this.eatNode();
-            }
-
-            if (this.isCallSignature(/*tokenIndex:*/ 0)) {
-                return this.parseCallSignature(/*requireCompleteTypeParameterList:*/ false);
-            }
-            else if (this.isConstructSignature()) {
-                return this.parseConstructSignature();
-            }
-            else if (this.isIndexSignature(/*tokenIndex:*/ 0)) {
-                return this.parseIndexSignature();
-            }
-            else if (this.isMethodSignature(inErrorRecovery)) {
-                // Note: it is important that isFunctionSignature is called before isPropertySignature.
-                // isPropertySignature checks for a subset of isFunctionSignature.
-                return this.parseMethodSignature();
-            }
-            else if (this.isPropertySignature(inErrorRecovery)) {
-                return this.parsePropertySignature();
-            }
-            else {
-                throw Errors.invalidOperation();
-            }
-        }
-
-        private parseConstructSignature(): ConstructSignatureSyntax {
-            // Debug.assert(this.isConstructSignature());
-
-            var newKeyword = this.eatKeyword(SyntaxKind.NewKeyword);
-            var callSignature = this.parseCallSignature(/*requireCompleteTypeParameterList:*/ false);
-
-            return this.factory.constructSignature(newKeyword, callSignature);
-        }
-
-        private parseIndexSignature(): IndexSignatureSyntax {
-            // Debug.assert(this.isIndexSignature());
-
-            var openBracketToken = this.eatToken(SyntaxKind.OpenBracketToken);
-            var parameter = this.parseParameter();
-            var closeBracketToken = this.eatToken(SyntaxKind.CloseBracketToken);
-            var typeAnnotation = this.parseOptionalTypeAnnotation(/*allowStringLiteral:*/ false);
-
-            return this.factory.indexSignature(openBracketToken, parameter, closeBracketToken, typeAnnotation);
-        }
-
-        private parseMethodSignature(): MethodSignatureSyntax {
-            // Debug.assert(this.isMethodSignature());
-
-            var propertyName = this.eatPropertyName();
-            var questionToken = this.tryEatToken(SyntaxKind.QuestionToken);
-            var callSignature = this.parseCallSignature(/*requireCompleteTypeParameterList:*/ false);
-
-            return this.factory.methodSignature(propertyName, questionToken, callSignature);
-        }
-
-        private parsePropertySignature(): PropertySignatureSyntax {
-            // Debug.assert(this.isPropertySignature());
-
-            var propertyName = this.eatPropertyName();
-            var questionToken = this.tryEatToken(SyntaxKind.QuestionToken);
-            var typeAnnotation = this.parseOptionalTypeAnnotation(/*allowStringLiteral:*/ false);
-
-            return this.factory.propertySignature(propertyName, questionToken, typeAnnotation);
-        }
-
-        private isCallSignature(tokenIndex: number): boolean {
-            var tokenKind = this.peekToken(tokenIndex).tokenKind;
-            return tokenKind === SyntaxKind.OpenParenToken || tokenKind === SyntaxKind.LessThanToken;
-        }
-
-        private isConstructSignature(): boolean {
-            if (this.currentToken().tokenKind !== SyntaxKind.NewKeyword) {
-                return false;
-            }
-
-            var token1 = this.peekToken(1);
-            return token1.tokenKind === SyntaxKind.LessThanToken || token1.tokenKind === SyntaxKind.OpenParenToken;
-        }
-
-        private isIndexSignature(tokenIndex: number): boolean {
-            return this.peekToken(tokenIndex).tokenKind === SyntaxKind.OpenBracketToken;
-        }
-
-        private isMethodSignature(inErrorRecovery: boolean): boolean {
-            if (this.isPropertyName(this.currentToken(), inErrorRecovery)) {
-                // id(
-                if (this.isCallSignature(1)) {
-                    return true;
-                }
-
-                // id?(
-                if (this.peekToken(1).tokenKind === SyntaxKind.QuestionToken &&
-                    this.isCallSignature(2)) {
-                    return true;
-                }
-            }
-
-            return false;
-        }
-
-        private isPropertySignature(inErrorRecovery: boolean): boolean {
-            var currentToken = this.currentToken();
-
-            // Keywords can start properties.  However, they're often intended to start something
-            // else.  If we see a modifier before something that can be a property, then don't
-            // try parse it out as a property.  For example, if we have:
-            //
-            //      public foo
-            //
-            // Then don't parse 'public' as a property name.  Note: if you have:
-            //
-            //      public
-            //      foo
-            //
-            // Then we *should* parse it as a property name, as ASI takes effect here.
-            if (ParserImpl.isModifier(currentToken) &&
-                !currentToken.hasTrailingNewLine() &&
-                this.isPropertyName(this.peekToken(1), inErrorRecovery))
-            {
-                return false;
-            }
-
-            // Note: property names also start function signatures.  So it's important that we call this
-            // after we calll isFunctionSignature.
-            return this.isPropertyName(currentToken, inErrorRecovery);
-        }
-
-        private isHeritageClause(): boolean {
-            var token0 = this.currentToken();
-            return token0.tokenKind === SyntaxKind.ExtendsKeyword || token0.tokenKind === SyntaxKind.ImplementsKeyword;
-        }
-
-        private isNotHeritageClauseTypeName(): boolean {
-            if (this.currentToken().tokenKind === SyntaxKind.ImplementsKeyword ||
-                this.currentToken().tokenKind === SyntaxKind.ExtendsKeyword) {
-
-                return this.isIdentifier(this.peekToken(1));
-            }
-
-            return false;
-        }
-
-        private isHeritageClauseTypeName(): boolean {
-            if (this.isIdentifier(this.currentToken())) {
-                // We want to make sure that the "extends" in "extends foo" or the "implements" in
-                // "implements foo" is not considered a type name.
-                return !this.isNotHeritageClauseTypeName();
-            }
-            
-            return false;
-        }
-
-        private parseHeritageClause(): HeritageClauseSyntax {
-            // Debug.assert(this.isHeritageClause());
-
-            var extendsOrImplementsKeyword = this.eatAnyToken();
-            Debug.assert(extendsOrImplementsKeyword.tokenKind === SyntaxKind.ExtendsKeyword || extendsOrImplementsKeyword.tokenKind === SyntaxKind.ImplementsKeyword);
-
-            var result = this.parseSeparatedSyntaxList(ListParsingState.HeritageClause_TypeNameList);
-            var typeNames = result.list;
-            extendsOrImplementsKeyword = this.addSkippedTokensAfterToken(extendsOrImplementsKeyword, result.skippedTokens);
-
-            return this.factory.heritageClause(
-                extendsOrImplementsKeyword.tokenKind === SyntaxKind.ExtendsKeyword ? SyntaxKind.ExtendsHeritageClause : SyntaxKind.ImplementsHeritageClause,
-                extendsOrImplementsKeyword, typeNames);
-        }
-
-        private isStatement(inErrorRecovery: boolean): boolean {
-            if (this.currentNode() !== null && this.currentNode().isStatement()) {
-                return true;
-            }
-
-            var currentToken = this.currentToken();
-            var currentTokenKind = currentToken.tokenKind;
-            switch (currentTokenKind) {
-                // ERROR RECOVERY
-                case SyntaxKind.PublicKeyword:
-                case SyntaxKind.PrivateKeyword:
-                case SyntaxKind.StaticKeyword:
-                    // None of hte above are actually keywords.  And they might show up in a real
-                    // statement (i.e. "public();").  However, if we see 'public <identifier>' then 
-                    // that can't possibly be a statement (and instead will be a class element), 
-                    // and we should not parse it out here.
-                    var token1 = this.peekToken(1);
-                    if (SyntaxFacts.isIdentifierNameOrAnyKeyword(token1)) {
-                        // Definitely not a statement.
-                        return false;
-                    }
-
-                    // Handle this below in 'isExpressionStatement()'
-                    break;
-
-                // Common cases that we can immediately assume are statements.
-                case SyntaxKind.IfKeyword:
-                case SyntaxKind.OpenBraceToken:
-                case SyntaxKind.ReturnKeyword:
-                case SyntaxKind.SwitchKeyword:
-                case SyntaxKind.ThrowKeyword:
-                case SyntaxKind.BreakKeyword:
-                case SyntaxKind.ContinueKeyword:
-                case SyntaxKind.ForKeyword:
-                case SyntaxKind.WhileKeyword:
-                case SyntaxKind.WithKeyword:
-                case SyntaxKind.DoKeyword:
-                case SyntaxKind.TryKeyword:
-                case SyntaxKind.DebuggerKeyword:
-                    return true;
-            }
-
-            // More complicated cases.
-            return this.isLabeledStatement(currentToken) ||
-                this.isVariableStatement() ||
-                this.isFunctionDeclaration() ||
-                this.isEmptyStatement(currentToken, inErrorRecovery) ||
-                this.isExpressionStatement(currentToken);
-        }
-
-        private parseStatement(inErrorRecovery: boolean): IStatementSyntax {
-            if (this.currentNode() !== null && this.currentNode().isStatement()) {
-                return <IStatementSyntax>this.eatNode();
-            }
-
-            var currentToken = this.currentToken();
-            var currentTokenKind = currentToken.tokenKind;
-
-            switch (currentTokenKind) {
-                case SyntaxKind.IfKeyword: return this.parseIfStatement();
-                case SyntaxKind.OpenBraceToken: return this.parseBlock(/*parseStatementsEvenWithNoOpenBrace:*/ false, /*checkForStrictMode:*/ false);
-                case SyntaxKind.ReturnKeyword: return this.parseReturnStatement();
-                case SyntaxKind.SwitchKeyword: return this.parseSwitchStatement();
-                case SyntaxKind.ThrowKeyword: return this.parseThrowStatement();
-                case SyntaxKind.BreakKeyword: return this.parseBreakStatement();
-                case SyntaxKind.ContinueKeyword: return this.parseContinueStatement();
-                case SyntaxKind.ForKeyword: return this.parseForOrForInStatement();
-                case SyntaxKind.WhileKeyword: return this.parseWhileStatement();
-                case SyntaxKind.WithKeyword: return this.parseWithStatement();
-                case SyntaxKind.DoKeyword: return this.parseDoStatement();
-                case SyntaxKind.TryKeyword: return this.parseTryStatement();
-                case SyntaxKind.DebuggerKeyword: return this.parseDebuggerStatement();
-            }
-
-            if (this.isVariableStatement()) {
-                return this.parseVariableStatement();
-            }
-            else if (this.isLabeledStatement(currentToken)) {
-                return this.parseLabeledStatement();
-            }
-            else if (this.isFunctionDeclaration()) {
-                return this.parseFunctionDeclaration();
-            }
-            else if (this.isEmptyStatement(currentToken, inErrorRecovery)) {
-                return this.parseEmptyStatement();
-            }
-            else {
-                // Fall back to parsing this as expression statement.
-                return this.parseExpressionStatement();
-            }
-        }
-
-        private parseDebuggerStatement(): DebuggerStatementSyntax {
-            // Debug.assert(this.isDebuggerStatement());
-
-            var debuggerKeyword = this.eatKeyword(SyntaxKind.DebuggerKeyword);
-            var semicolonToken = this.eatExplicitOrAutomaticSemicolon(/*allowWithoutNewline:*/ false);
-
-            return this.factory.debuggerStatement(debuggerKeyword, semicolonToken);
-        }
-
-        private parseDoStatement(): DoStatementSyntax {
-            // Debug.assert(this.isDoStatement());
-
-            var doKeyword = this.eatKeyword(SyntaxKind.DoKeyword);
-            var statement = this.parseStatement(/*inErrorRecovery:*/ false);
-            var whileKeyword = this.eatKeyword(SyntaxKind.WhileKeyword);
-            var openParenToken = this.eatToken(SyntaxKind.OpenParenToken);
-            var condition = this.parseExpression(/*allowIn:*/ true);
-            var closeParenToken = this.eatToken(SyntaxKind.CloseParenToken);
-
-            // From: https://mail.mozilla.org/pipermail/es-discuss/2011-August/016188.html
-            // 157 min --- All allen at wirfs-brock.com CONF --- "do{;}while(false)false" prohibited in 
-            // spec but allowed in consensus reality. Approved -- this is the de-facto standard whereby
-            //  do;while(0)x will have a semicolon inserted before x.
-            var semicolonToken = this.eatExplicitOrAutomaticSemicolon(/*allowWithoutNewline:*/ true);
-
-            return this.factory.doStatement(doKeyword, statement, whileKeyword, openParenToken, condition, closeParenToken, semicolonToken);
-        }
-
-        private isLabeledStatement(currentToken: ISyntaxToken): boolean {
-            return this.isIdentifier(currentToken) && this.peekToken(1).tokenKind === SyntaxKind.ColonToken;
-        }
-
-        private parseLabeledStatement(): LabeledStatementSyntax {
-            // Debug.assert(this.isLabeledStatement());
-
-            var identifier = this.eatIdentifierToken();
-            var colonToken = this.eatToken(SyntaxKind.ColonToken);
-            var statement = this.parseStatement(/*inErrorRecovery:*/ false);
-
-            return this.factory.labeledStatement(identifier, colonToken, statement);
-        }
-
-        private parseTryStatement(): TryStatementSyntax {
-            // Debug.assert(this.isTryStatement());
-
-            var tryKeyword = this.eatKeyword(SyntaxKind.TryKeyword);
-
-            var savedListParsingState = this.listParsingState;
-            this.listParsingState |= ListParsingState.TryBlock_Statements;
-            var block = this.parseBlock(/*parseStatementsEvenWithNoOpenBrace:*/ false, /*checkForStrictMode:*/ false);
-            this.listParsingState = savedListParsingState;
-
-            var catchClause: CatchClauseSyntax = null;
-            if (this.isCatchClause()) {
-                catchClause = this.parseCatchClause();
-            }
-
-            // If we don't have a catch clause, then we must have a finally clause.  Try to parse
-            // one out no matter what.
-            var finallyClause: FinallyClauseSyntax = null;
-            if (catchClause === null || this.isFinallyClause()) {
-                finallyClause = this.parseFinallyClause();
-            }
-
-            return this.factory.tryStatement(tryKeyword, block, catchClause, finallyClause);
-        }
-
-        private isCatchClause(): boolean {
-            return this.currentToken().tokenKind === SyntaxKind.CatchKeyword;
-        }
-
-        private parseCatchClause(): CatchClauseSyntax {
-            // Debug.assert(this.isCatchClause());
-
-            var catchKeyword = this.eatKeyword(SyntaxKind.CatchKeyword);
-            var openParenToken = this.eatToken(SyntaxKind.OpenParenToken);
-            var identifier = this.eatIdentifierToken();
-            var typeAnnotation = this.parseOptionalTypeAnnotation(/*allowStringLiteral:*/ false);
-            var closeParenToken = this.eatToken(SyntaxKind.CloseParenToken);
-
-            var savedListParsingState = this.listParsingState;
-            this.listParsingState |= ListParsingState.CatchBlock_Statements;
-            var block = this.parseBlock(/*parseStatementsEvenWithNoOpenBrace:*/ false, /*checkForStrictMode:*/ false);
-            this.listParsingState = savedListParsingState;
-
-            return this.factory.catchClause(catchKeyword, openParenToken, identifier, typeAnnotation, closeParenToken, block);
-        }
-
-        private isFinallyClause(): boolean {
-            return this.currentToken().tokenKind === SyntaxKind.FinallyKeyword;
-        }
-
-        private parseFinallyClause(): FinallyClauseSyntax {
-            var finallyKeyword = this.eatKeyword(SyntaxKind.FinallyKeyword);
-            var block = this.parseBlock(/*parseStatementsEvenWithNoOpenBrace:*/ false, /*checkForStrictMode:*/ false);
-
-            return this.factory.finallyClause(finallyKeyword, block);
-        }
-
-        private parseWithStatement(): WithStatementSyntax {
-            // Debug.assert(this.isWithStatement());
-
-            var withKeyword = this.eatKeyword(SyntaxKind.WithKeyword);
-            var openParenToken = this.eatToken(SyntaxKind.OpenParenToken);
-            var condition = this.parseExpression(/*allowIn:*/ true);
-            var closeParenToken = this.eatToken(SyntaxKind.CloseParenToken);
-            var statement = this.parseStatement(/*inErrorRecovery:*/ false);
-
-            return this.factory.withStatement(withKeyword, openParenToken, condition, closeParenToken, statement);
-        }
-
-        private parseWhileStatement(): WhileStatementSyntax {
-            // Debug.assert(this.isWhileStatement());
-
-            var whileKeyword = this.eatKeyword(SyntaxKind.WhileKeyword);
-            var openParenToken = this.eatToken(SyntaxKind.OpenParenToken);
-            var condition = this.parseExpression(/*allowIn:*/ true);
-            var closeParenToken = this.eatToken(SyntaxKind.CloseParenToken);
-            var statement = this.parseStatement(/*inErrorRecovery:*/ false);
-
-            return this.factory.whileStatement(whileKeyword, openParenToken, condition, closeParenToken, statement);
-        }
-
-        private isEmptyStatement(currentToken: ISyntaxToken, inErrorRecovery: boolean): boolean {
-            // If we're in error recovery, then we don't want to treat ';' as an empty statement.
-            // The problem is that ';' can show up in far too many contexts, and if we see one 
-            // and assume it's a statement, then we may bail out innapropriately from whatever 
-            // we're parsing.  For example, if we have a semicolon in the middle of a class, then
-            // we really don't want to assume the class is over and we're on a statement in the
-            // outer module.  We just want to consume and move on.
-            if (inErrorRecovery) {
-                return false;
-            }
-
-            return currentToken.tokenKind === SyntaxKind.SemicolonToken;
-        }
-
-        private parseEmptyStatement(): EmptyStatementSyntax {
-            // Debug.assert(this.isEmptyStatement());
-
-            var semicolonToken = this.eatToken(SyntaxKind.SemicolonToken);
-            return this.factory.emptyStatement(semicolonToken);
-        }
-
-        private parseForOrForInStatement(): IIterationStatementSyntax {
-            // Debug.assert(this.isForOrForInStatement());
-
-            var forKeyword = this.eatKeyword(SyntaxKind.ForKeyword);
-            var openParenToken = this.eatToken(SyntaxKind.OpenParenToken);
-
-            var currentToken = this.currentToken();
-            if (currentToken.tokenKind === SyntaxKind.VarKeyword) {
-                // for ( var VariableDeclarationListNoIn; Expressionopt ; Expressionopt ) Statement
-                // for ( var VariableDeclarationNoIn in Expression ) Statement
-                return this.parseForOrForInStatementWithVariableDeclaration(forKeyword, openParenToken);
-            }
-            else if (currentToken.tokenKind === SyntaxKind.SemicolonToken) {
-                // for ( ; Expressionopt ; Expressionopt ) Statement
-                return this.parseForStatementWithNoVariableDeclarationOrInitializer(forKeyword, openParenToken);
-            }
-            else {
-                // for ( ExpressionNoInopt; Expressionopt ; Expressionopt ) Statement
-                // for ( LeftHandSideExpression in Expression ) Statement
-                return this.parseForOrForInStatementWithInitializer(forKeyword, openParenToken);
-            }
-        }
-
-        private parseForOrForInStatementWithVariableDeclaration(forKeyword: ISyntaxToken, openParenToken: ISyntaxToken): IIterationStatementSyntax {
-            // Debug.assert(forKeyword.tokenKind === SyntaxKind.ForKeyword && openParenToken.tokenKind === SyntaxKind.OpenParenToken);
-            // Debug.assert(this.currentToken().tokenKind === SyntaxKind.VarKeyword);
-
-            // for ( var VariableDeclarationListNoIn; Expressionopt ; Expressionopt ) Statement
-            // for ( var VariableDeclarationNoIn in Expression ) Statement
-
-            var variableDeclaration = this.parseVariableDeclaration(/*allowIn:*/ false);
-
-            if (this.currentToken().tokenKind === SyntaxKind.InKeyword) {
-                return this.parseForInStatementWithVariableDeclarationOrInitializer(forKeyword, openParenToken, variableDeclaration, null);
-            }
-
-            return this.parseForStatementWithVariableDeclarationOrInitializer(forKeyword, openParenToken, variableDeclaration, null);
-        }
-
-        private parseForInStatementWithVariableDeclarationOrInitializer(
-                forKeyword: ISyntaxToken,
-                openParenToken: ISyntaxToken,
-                variableDeclaration: VariableDeclarationSyntax,
-                initializer: IExpressionSyntax): ForInStatementSyntax {
-            // Debug.assert(this.currentToken().tokenKind === SyntaxKind.InKeyword);
-
-            // for ( var VariableDeclarationNoIn in Expression ) Statement
-            var inKeyword = this.eatKeyword(SyntaxKind.InKeyword);
-            var expression = this.parseExpression(/*allowIn:*/ true);
-            var closeParenToken = this.eatToken(SyntaxKind.CloseParenToken);
-            var statement = this.parseStatement(/*inErrorRecovery:*/ false);
-
-            return this.factory.forInStatement(forKeyword, openParenToken, variableDeclaration,
-                initializer, inKeyword, expression, closeParenToken, statement);
-        }
-
-        private parseForOrForInStatementWithInitializer(forKeyword: ISyntaxToken, openParenToken: ISyntaxToken): IIterationStatementSyntax {
-            // Debug.assert(forKeyword.tokenKind === SyntaxKind.ForKeyword && openParenToken.tokenKind === SyntaxKind.OpenParenToken);
-
-            // for ( ExpressionNoInopt; Expressionopt ; Expressionopt ) Statement
-            // for ( LeftHandSideExpression in Expression ) Statement
-
-            var initializer = this.parseExpression(/*allowIn:*/ false);
-            if (this.currentToken().tokenKind === SyntaxKind.InKeyword) {
-                return this.parseForInStatementWithVariableDeclarationOrInitializer(forKeyword, openParenToken, null, initializer);
-            }
-            else {
-                return this.parseForStatementWithVariableDeclarationOrInitializer(forKeyword, openParenToken, null, initializer);
-            }
-        }
-
-        private parseForStatementWithNoVariableDeclarationOrInitializer(forKeyword: ISyntaxToken, openParenToken: ISyntaxToken): ForStatementSyntax {
-            // Debug.assert(forKeyword.tokenKind === SyntaxKind.ForKeyword && openParenToken.tokenKind === SyntaxKind.OpenParenToken);
-            // Debug.assert(this.currentToken().tokenKind === SyntaxKind.SemicolonToken);
-            // for ( ; Expressionopt ; Expressionopt ) Statement
-
-            return this.parseForStatementWithVariableDeclarationOrInitializer(forKeyword, openParenToken, /*variableDeclaration:*/ null, /*initializer:*/ null);
-        }
-
-        private parseForStatementWithVariableDeclarationOrInitializer(
-                    forKeyword: ISyntaxToken,
-                    openParenToken: ISyntaxToken,
-                    variableDeclaration: VariableDeclarationSyntax,
-                    initializer: IExpressionSyntax): ForStatementSyntax {
-
-            // NOTE: From the es5 section on Automatic Semicolon Insertion.
-            // a semicolon is never inserted automatically if the semicolon would then ... become 
-            // one of the two semicolons in the header of a for statement
-            var firstSemicolonToken = this.eatToken(SyntaxKind.SemicolonToken);
-
-            var condition: IExpressionSyntax = null;
-            if (this.currentToken().tokenKind !== SyntaxKind.SemicolonToken &&
-                this.currentToken().tokenKind !== SyntaxKind.CloseParenToken &&
-                this.currentToken().tokenKind !== SyntaxKind.EndOfFileToken) {
-                condition = this.parseExpression(/*allowIn:*/ true);
-            }
-
-            // NOTE: See above.  Semicolons in for statements don't participate in automatic 
-            // semicolon insertion.
-            var secondSemicolonToken = this.eatToken(SyntaxKind.SemicolonToken);
-
-            var incrementor: IExpressionSyntax = null;
-            if (this.currentToken().tokenKind !== SyntaxKind.CloseParenToken &&
-                this.currentToken().tokenKind !== SyntaxKind.EndOfFileToken) {
-                incrementor = this.parseExpression(/*allowIn:*/ true);
-            }
-
-            var closeParenToken = this.eatToken(SyntaxKind.CloseParenToken);
-            var statement = this.parseStatement(/*inErrorRecovery:*/ false);
-
-            return this.factory.forStatement(forKeyword, openParenToken, variableDeclaration, initializer,
-                firstSemicolonToken, condition, secondSemicolonToken, incrementor, closeParenToken, statement);
-        }
-
-        private parseBreakStatement(): BreakStatementSyntax {
-            // Debug.assert(this.isBreakStatement());
-
-            var breakKeyword = this.eatKeyword(SyntaxKind.BreakKeyword);
-
-            // If there is no newline after the break keyword, then we can consume an optional 
-            // identifier.
-            var identifier: ISyntaxToken = null;
-            if (!this.canEatExplicitOrAutomaticSemicolon(/*allowWithoutNewline:*/ false)) {
-                if (this.isIdentifier(this.currentToken())) {
-                    identifier = this.eatIdentifierToken();
-                }
-            }
-
-            var semicolon = this.eatExplicitOrAutomaticSemicolon(/*allowWithoutNewline:*/ false);
-            return this.factory.breakStatement(breakKeyword, identifier, semicolon);
-        }
-
-        private parseContinueStatement(): ContinueStatementSyntax {
-            // Debug.assert(this.isContinueStatement());
-
-            var continueKeyword = this.eatKeyword(SyntaxKind.ContinueKeyword);
-
-            // If there is no newline after the break keyword, then we can consume an optional 
-            // identifier.
-            var identifier: ISyntaxToken = null;
-            if (!this.canEatExplicitOrAutomaticSemicolon(/*allowWithoutNewline:*/ false)) {
-                if (this.isIdentifier(this.currentToken())) {
-                    identifier = this.eatIdentifierToken();
-                }
-            }
-
-            var semicolon = this.eatExplicitOrAutomaticSemicolon(/*allowWithoutNewline:*/ false);
-            return this.factory.continueStatement(continueKeyword, identifier, semicolon);
-        }
-
-        private parseSwitchStatement() {
-            // Debug.assert(this.isSwitchStatement());
-
-            var switchKeyword = this.eatKeyword(SyntaxKind.SwitchKeyword);
-            var openParenToken = this.eatToken(SyntaxKind.OpenParenToken);
-            var expression = this.parseExpression(/*allowIn:*/ true);
-            var closeParenToken = this.eatToken(SyntaxKind.CloseParenToken);
-
-            var openBraceToken = this.eatToken(SyntaxKind.OpenBraceToken);
-
-            var switchClauses: ISyntaxList = Syntax.emptyList;
-            if (openBraceToken.width() > 0) {
-                var result = this.parseSyntaxList(ListParsingState.SwitchStatement_SwitchClauses);
-                switchClauses = result.list;
-                openBraceToken = this.addSkippedTokensAfterToken(openBraceToken, result.skippedTokens);
-            }
-
-            var closeBraceToken = this.eatToken(SyntaxKind.CloseBraceToken);
-            return this.factory.switchStatement(switchKeyword, openParenToken, expression,
-                closeParenToken, openBraceToken, switchClauses, closeBraceToken);
-        }
-
-        private isCaseSwitchClause(): boolean {
-            return this.currentToken().tokenKind === SyntaxKind.CaseKeyword;
-        }
-
-        private isDefaultSwitchClause(): boolean {
-            return this.currentToken().tokenKind === SyntaxKind.DefaultKeyword;
-        }
-
-        private isSwitchClause(): boolean {
-            if (this.currentNode() !== null && this.currentNode().isSwitchClause()) {
-                return true;
-            }
-
-            return this.isCaseSwitchClause() || this.isDefaultSwitchClause();
-        }
-
-        private parseSwitchClause(): ISwitchClauseSyntax {
-            // Debug.assert(this.isSwitchClause());
-            if (this.currentNode() !== null && this.currentNode().isSwitchClause()) {
-                return <ISwitchClauseSyntax><ISyntaxNode>this.eatNode();
-            }
-
-            if (this.isCaseSwitchClause()) {
-                return this.parseCaseSwitchClause();
-            }
-            else if (this.isDefaultSwitchClause()) {
-                return this.parseDefaultSwitchClause();
-            }
-            else {
-                throw Errors.invalidOperation();
-            }
-        }
-
-        private parseCaseSwitchClause(): CaseSwitchClauseSyntax {
-            // Debug.assert(this.isCaseSwitchClause());
-
-            var caseKeyword = this.eatKeyword(SyntaxKind.CaseKeyword);
-            var expression = this.parseExpression(/*allowIn:*/ true);
-            var colonToken = this.eatToken(SyntaxKind.ColonToken);
-            var statements = Syntax.emptyList;
-
-            // TODO: allow parsing of the list evne if there's no colon.  However, we have to make 
-            // sure we add any skipped tokens to the right previous node or token.
-            if (colonToken.fullWidth() > 0) {
-                var result = this.parseSyntaxList(ListParsingState.SwitchClause_Statements);
-                statements = result.list;
-                colonToken = this.addSkippedTokensAfterToken(colonToken, result.skippedTokens);
-            }
-
-            return this.factory.caseSwitchClause(caseKeyword, expression, colonToken, statements);
-        }
-
-        private parseDefaultSwitchClause(): DefaultSwitchClauseSyntax {
-            // Debug.assert(this.isDefaultSwitchClause());
-
-            var defaultKeyword = this.eatKeyword(SyntaxKind.DefaultKeyword);
-            var colonToken = this.eatToken(SyntaxKind.ColonToken);
-            var statements = Syntax.emptyList;
-
-            // TODO: Allow parsing witha colon here.  However, ensure that we attach any skipped 
-            // tokens to the defaultKeyword.
-            if (colonToken.fullWidth() > 0) {
-                var result = this.parseSyntaxList(ListParsingState.SwitchClause_Statements);
-                statements = result.list;
-                colonToken = this.addSkippedTokensAfterToken(colonToken, result.skippedTokens);
-            }
-
-            return this.factory.defaultSwitchClause(defaultKeyword, colonToken, statements);
-        }
-
-        private parseThrowStatement(): ThrowStatementSyntax {
-            // Debug.assert(this.isThrowStatement());
-
-            var throwKeyword = this.eatKeyword(SyntaxKind.ThrowKeyword);
-
-            var expression: IExpressionSyntax = null;
-            if (this.canEatExplicitOrAutomaticSemicolon(/*allowWithoutNewline:*/ false)) {
-                // Because of automatic semicolon insertion, we need to report error if this 
-                // throw could be terminated with a semicolon.  Note: we can't call 'parseExpression'
-                // directly as that might consume an expression on the following line.  
-                var token = this.createMissingToken(SyntaxKind.IdentifierName, null);
-                expression = token;
-            }
-            else {
-                expression = this.parseExpression(/*allowIn:*/ true);
-            }
-
-            var semicolonToken = this.eatExplicitOrAutomaticSemicolon(/*allowWithoutNewline:*/ false);
-
-            return this.factory.throwStatement(throwKeyword, expression, semicolonToken);
-        }
-
-        private parseReturnStatement(): ReturnStatementSyntax {
-            // Debug.assert(this.isReturnStatement());
-
-            var returnKeyword = this.eatKeyword(SyntaxKind.ReturnKeyword);
-
-            var expression: IExpressionSyntax = null;
-            if (!this.canEatExplicitOrAutomaticSemicolon(/*allowWithoutNewline:*/ false)) {
-                expression = this.parseExpression(/*allowIn:*/ true);
-            }
-
-            var semicolonToken = this.eatExplicitOrAutomaticSemicolon(/*allowWithoutNewline:*/ false);
-
-            return this.factory.returnStatement(returnKeyword, expression, semicolonToken);
-        }
-
-        private isExpressionStatement(currentToken: ISyntaxToken): boolean {
-            // As per the gramar, neither { nor 'function' can start an expression statement.
-            var kind = currentToken.tokenKind;
-            if (kind === SyntaxKind.OpenBraceToken || kind === SyntaxKind.FunctionKeyword) {
-                return false;
-            }
-
-            return this.isExpression(currentToken);
-        }
-
-        private isAssignmentOrOmittedExpression(): boolean {
-            var currentToken = this.currentToken();
-            if (currentToken.tokenKind === SyntaxKind.CommaToken) {
-                return true;
-            }
-
-            return this.isExpression(currentToken);
-        }
-
-        private parseAssignmentOrOmittedExpression(): IExpressionSyntax {
-            // Debug.assert(this.isAssignmentOrOmittedExpression());
-
-            if (this.currentToken().tokenKind === SyntaxKind.CommaToken) {
-                return this.factory.omittedExpression();
-            }
-
-            return this.parseAssignmentExpression(/*allowIn:*/ true);
-        }
-
-        private isExpression(currentToken: ISyntaxToken): boolean {
-            switch (currentToken.tokenKind) {
-                // Literals
-                case SyntaxKind.NumericLiteral:
-                case SyntaxKind.StringLiteral:
-                case SyntaxKind.RegularExpressionLiteral:
-
-                 // For array literals.
-                case SyntaxKind.OpenBracketToken:
-
-                // For parenthesized expressions
-                case SyntaxKind.OpenParenToken: 
-
-                // For cast expressions.
-                case SyntaxKind.LessThanToken:
-
-                // Prefix unary expressions.
-                case SyntaxKind.PlusPlusToken:
-                case SyntaxKind.MinusMinusToken:
-                case SyntaxKind.PlusToken:
-                case SyntaxKind.MinusToken:
-                case SyntaxKind.TildeToken:
-                case SyntaxKind.ExclamationToken:
-
-                // For object type literal expressions.
-                case SyntaxKind.OpenBraceToken: 
-
-                // ERROR TOLERANCE:
-                // If we see a => then we know the user was probably trying to type in an arrow 
-                // function.  So allow this as the start of an expression, knowing that when we 
-                // actually try to parse it we'll report the missing identifier.
-                case SyntaxKind.EqualsGreaterThanToken:
-
-                case SyntaxKind.SlashToken:
-                case SyntaxKind.SlashEqualsToken:
-                    // Note: if we see a / or /= token then we always consider this an expression.  Why?
-                    // Well, either that / or /= is actually a regular expression, in which case we're 
-                    // definitely an expression.  Or, it's actually a divide.  In which case, we *still*
-                    // want to think of ourself as an expression.  "But wait", you say.  '/' doesn't
-                    // start an expression.  That's true.  BUt like the above check for =>, for error
-                    // tolerance, we will consider ourselves in an expression.  We'll then parse out an
-                    // missing identifier and then will consume the / token naturally as a binary 
-                    // expression.
-
-                // Simple epxressions.
-                case SyntaxKind.SuperKeyword:
-                case SyntaxKind.ThisKeyword:
-                case SyntaxKind.TrueKeyword:
-                case SyntaxKind.FalseKeyword:
-                case SyntaxKind.NullKeyword:
-
-                // For object creation expressions.
-                case SyntaxKind.NewKeyword: 
-
-                // Prefix unary expressions
-                case SyntaxKind.DeleteKeyword:
-                case SyntaxKind.VoidKeyword:
-                case SyntaxKind.TypeOfKeyword:
-
-                // For function expressions.
-                case SyntaxKind.FunctionKeyword:
-                    return true;
-            }
-
-            return this.isIdentifier(currentToken);
-        }
-
-        private parseExpressionStatement(): ExpressionStatementSyntax {
-            var expression = this.parseExpression(/*allowIn:*/ true);
-
-            var semicolon = this.eatExplicitOrAutomaticSemicolon(/*allowWithoutNewline:*/ false);
-
-            return this.factory.expressionStatement(expression, semicolon);
-        }
-
-        private parseIfStatement(): IfStatementSyntax {
-            // Debug.assert(this.isIfStatement());
-
-            var ifKeyword = this.eatKeyword(SyntaxKind.IfKeyword);
-            var openParenToken = this.eatToken(SyntaxKind.OpenParenToken);
-            var condition = this.parseExpression(/*allowIn:*/ true);
-            var closeParenToken = this.eatToken(SyntaxKind.CloseParenToken);
-            var statement = this.parseStatement(/*inErrorRecovery:*/ false);
-
-            var elseClause: ElseClauseSyntax = null;
-            if (this.isElseClause()) {
-                elseClause = this.parseElseClause();
-            }
-
-            return this.factory.ifStatement(ifKeyword, openParenToken, condition, closeParenToken, statement, elseClause);
-        }
-
-        private isElseClause(): boolean {
-            return this.currentToken().tokenKind === SyntaxKind.ElseKeyword;
-        }
-
-        private parseElseClause(): ElseClauseSyntax {
-            // Debug.assert(this.isElseClause());
-
-            var elseKeyword = this.eatKeyword(SyntaxKind.ElseKeyword);
-            var statement = this.parseStatement(/*inErrorRecovery:*/ false);
-
-            return this.factory.elseClause(elseKeyword, statement);
-        }
-
-        private isVariableStatement(): boolean {
-            var index = this.modifierCount();
-            return this.peekToken(index).tokenKind === SyntaxKind.VarKeyword;
-        }
-
-        private parseVariableStatement(): VariableStatementSyntax {
-            // Debug.assert(this.isVariableStatement());
-
-            var modifiers = this.parseModifiers();
-            var variableDeclaration = this.parseVariableDeclaration(/*allowIn:*/ true);
-            var semicolonToken = this.eatExplicitOrAutomaticSemicolon(/*allowWithoutNewline:*/ false);
-
-            return this.factory.variableStatement(modifiers, variableDeclaration, semicolonToken);
-        }
-
-        private parseVariableDeclaration(allowIn: boolean): VariableDeclarationSyntax {
-            // Debug.assert(this.currentToken().tokenKind === SyntaxKind.VarKeyword);
-
-            var varKeyword = this.eatKeyword(SyntaxKind.VarKeyword);
-            // Debug.assert(varKeyword.fullWidth() > 0);
-
-            var listParsingState = allowIn
-                ? ListParsingState.VariableDeclaration_VariableDeclarators_AllowIn
-                : ListParsingState.VariableDeclaration_VariableDeclarators_DisallowIn;
-
-            var result = this.parseSeparatedSyntaxList(listParsingState);
-            var variableDeclarators = result.list;
-            varKeyword = this.addSkippedTokensAfterToken(varKeyword, result.skippedTokens);
-
-            return this.factory.variableDeclaration(varKeyword, variableDeclarators);
-        }
-
-        private isVariableDeclarator(): boolean {
-            if (this.currentNode() !== null && this.currentNode().kind() === SyntaxKind.VariableDeclarator) {
-                return true;
-            }
-
-            return this.isIdentifier(this.currentToken());
-        }
-
-        private canReuseVariableDeclaratorNode(node: ISyntaxNode) {
-            if (node === null || node.kind() !== SyntaxKind.VariableDeclarator) {
-                return false;
-            }
-
-            // Very subtle incremental parsing bug.  Consider the following code:
-            //
-            //      var v = new List < A, B
-            //
-            // This is actually legal code.  It's a list of variable declarators "v = new List<A" 
-            // on one side and "B" on the other. If you then change that to:
-            //
-            //      var v = new List < A, B >()
-            // 
-            // then we have a problem.  "v = new List<A" doesn't intersect the change range, so we
-            // start reparsing at "B" and we completely fail to handle this properly.
-            //
-            // In order to prevent this, we do not allow a variable declarator to be reused if it
-            // has an initializer.
-            var variableDeclarator = <VariableDeclaratorSyntax>node;
-            return variableDeclarator.equalsValueClause === null;
-        }
-
-        private parseVariableDeclarator(allowIn: boolean, allowPropertyName: boolean): VariableDeclaratorSyntax {
-            // TODO(cyrusn): What if the 'allowIn' context has changed between when we last parsed 
-            // and now?  We could end up with an incorrect tree.  For example, say we had in the old 
-            // tree "var i = a in b".  Then, in the new tree the declarator portion moved into:
-            // "for (var i = a in b".  We would not want to reuse the declarator as the "in b" portion 
-            // would need to be consumed by the for declaration instead.  Need to see if it is possible
-            // to hit this case.
-            if (this.canReuseVariableDeclaratorNode(this.currentNode())) {
-                return <VariableDeclaratorSyntax>this.eatNode();
-            }
-
-            var propertyName = allowPropertyName ? this.eatPropertyName() : this.eatIdentifierToken();
-            var equalsValueClause: EqualsValueClauseSyntax = null;
-            var typeAnnotation: TypeAnnotationSyntax = null;
-
-            if (propertyName.width() > 0) {
-                typeAnnotation = this.parseOptionalTypeAnnotation(/*allowStringLiteral:*/ false);
-
-                if (this.isEqualsValueClause(/*inParameter*/ false)) {
-                    equalsValueClause = this.parseEqualsValueClause(allowIn);
-                }
-            }
-
-            return this.factory.variableDeclarator(propertyName, typeAnnotation, equalsValueClause);
-        }
-
-        private isColonValueClause(): boolean {
-            return this.currentToken().tokenKind === SyntaxKind.ColonToken;
-        }
-
-        private isEqualsValueClause(inParameter: boolean): boolean {
-            var token0 = this.currentToken();
-            if (token0.tokenKind === SyntaxKind.EqualsToken) {
-                return true;
-            }
-
-            // It's not uncommon during typing for the user to miss writing the '=' token.  Check if
-            // there is no newline after the last token and if we're on an expression.  If so, parse
-            // this as an equals-value clause with a missing equals.
-            if (!this.previousToken().hasTrailingNewLine()) {
-
-                // The 'isExpression' call below returns true for "=>".  That's because it smartly
-                // assumes that there is just a missing identifier and the user wanted a lambda.  
-                // While this is sensible, we don't want to allow that here as that would mean we're
-                // glossing over multiple erorrs and we're probably making things worse.  So don't
-                // treat this as an equals value clause and let higher up code handle things.
-                if (token0.tokenKind === SyntaxKind.EqualsGreaterThanToken) {
-                    return false;
-                }
-
-                // There are two places where we allow equals-value clauses.  The first is in a 
-                // variable declarator.  The second is with a parameter.  For variable declarators
-                // it's more likely that a { would be a allowed (as an object literal).  While this
-                // is also allowed for parameters, the risk is that we consume the { as an object
-                // literal when it really will be for the block following the parameter.
-                if (token0.tokenKind === SyntaxKind.OpenBraceToken &&
-                    inParameter) {
-                    return false;
-                }
-
-                return this.isExpression(token0);
-            }
-
-            return false;
-        }
-
-        private parseEqualsValueClause(allowIn: boolean): EqualsValueClauseSyntax {
-            // Debug.assert(this.isEqualsValueClause());
-
-            var equalsToken = this.eatToken(SyntaxKind.EqualsToken);
-            var value = this.parseAssignmentExpression(allowIn);
-
-            return this.factory.equalsValueClause(equalsToken, value);
-        }
-
-        private parseExpression(allowIn: boolean): IExpressionSyntax {
-            return this.parseSubExpression(0, allowIn);
-        }
-
-        // Called when you need to parse an expression, but you do not want to allow 'CommaExpressions'.
-        // i.e. if you have "var a = 1, b = 2" then when we parse '1' we want to parse with higher 
-        // precedence than 'comma'.  Otherwise we'll get: "var a = (1, (b = 2))", instead of
-        // "var a = (1), b = (2)");
-        private parseAssignmentExpression(allowIn: boolean): IExpressionSyntax {
-            return this.parseSubExpression(ExpressionPrecedence.AssignmentExpressionPrecedence, allowIn);
-        }
-
-        private parseUnaryExpressionOrLower(): IUnaryExpressionSyntax {
-            var currentTokenKind = this.currentToken().tokenKind; 
-            if (SyntaxFacts.isPrefixUnaryExpressionOperatorToken(currentTokenKind)) {
-                var operatorKind = SyntaxFacts.getPrefixUnaryExpressionFromOperatorToken(currentTokenKind);
-
-                var operatorToken = this.eatAnyToken();
-
-                var operand = this.parseUnaryExpressionOrLower();
-                return this.factory.prefixUnaryExpression(operatorKind, operatorToken, operand);
-            }
-            else if (currentTokenKind === SyntaxKind.TypeOfKeyword) {
-                return this.parseTypeOfExpression();
-            }
-            else if (currentTokenKind === SyntaxKind.VoidKeyword) {
-                return this.parseVoidExpression();
-            }
-            else if (currentTokenKind === SyntaxKind.DeleteKeyword) {
-                return this.parseDeleteExpression();
-            }
-            else if (currentTokenKind === SyntaxKind.LessThanToken) {
-                return this.parseCastExpression();
-            }
-            else {
-                return this.parsePostfixExpressionOrLower();
-            }
-        }
-
-        private parseSubExpression(precedence: ExpressionPrecedence, allowIn: boolean): IExpressionSyntax {
-            if (precedence <= ExpressionPrecedence.AssignmentExpressionPrecedence) {
-                if (this.isSimpleArrowFunctionExpression()) {
-                    return this.parseSimpleArrowFunctionExpression();
-                }
-
-                var parethesizedArrowFunction = this.tryParseParenthesizedArrowFunctionExpression();
-                if (parethesizedArrowFunction !== null) {
-                    return parethesizedArrowFunction;
-                }
-           }
-
-            // Parse out an expression that has higher precedence than all binary and ternary operators.
-            var leftOperand = this.parseUnaryExpressionOrLower();
-            return this.parseBinaryOrConditionalExpressions(precedence, allowIn, leftOperand);
-        }
-
-        private parseBinaryOrConditionalExpressions(precedence: number, allowIn: boolean, leftOperand: IExpressionSyntax): IExpressionSyntax {
-            while (true) {
-                // We either have a binary operator here, or we're finished.
-                var token0 = this.currentToken();
-                var token0Kind = token0.tokenKind;
-                
-                // Check for binary expressions.
-                if (SyntaxFacts.isBinaryExpressionOperatorToken(token0Kind)) {
-                    // also, if it's the 'in' operator, only allow if our caller allows it.
-                    if (token0Kind === SyntaxKind.InKeyword && !allowIn) {
-                        break;
-                    }
-
-                    // check for >= or >> or >>= or >>> or >>>=.
-                    //
-                    // These are not created by the scanner since we want the individual > tokens for
-                    // generics.
-                    var mergedToken = this.tryMergeBinaryExpressionTokens();
-                    var tokenKind = mergedToken === null ? token0Kind : mergedToken.syntaxKind;
-
-                    var binaryExpressionKind = SyntaxFacts.getBinaryExpressionFromOperatorToken(tokenKind);
-                    var newPrecedence = ParserImpl.getPrecedence(binaryExpressionKind);
-
-                    // All binary operators must have precedence > 0!
-                    // Debug.assert(newPrecedence > 0);
-
-                    // Check the precedence to see if we should "take" this operator
-                    if (newPrecedence < precedence) {
-                        break;
-                    }
-
-                    // Same precedence, but not right-associative -- deal with this higher up in our stack "later"
-                    if (newPrecedence === precedence && !this.isRightAssociative(binaryExpressionKind)) {
-                        break;
-                    }
-
-                    // Precedence is okay, so we'll "take" this operator.  If we have a merged token, 
-                    // then create a new synthesized token with all the operators combined.  In that 
-                    // case make sure it has the right trivia associated with it.
-                    var operatorToken = token0;
-                    if (mergedToken !== null) {
-                        operatorToken = Syntax.token(mergedToken.syntaxKind)
-                            .withLeadingTrivia(token0.leadingTrivia())
-                            .withTrailingTrivia(this.peekToken(mergedToken.tokenCount - 1).trailingTrivia());
-
-                        // We're synthesizing a new operator token.  We need to ensure it starts at 
-                        // the right position.
-                        operatorToken.setFullStartAndText(token0.fullStart(), this.text);
-                    }
-
-                    // Now skip the operator token we're on, or the tokens we merged.
-                    var skipCount = mergedToken === null ? 1 : mergedToken.tokenCount;
-                    for (var i = 0; i < skipCount; i++) {
-                        this.eatAnyToken();
-                    }
-
-                    leftOperand = this.factory.binaryExpression(
-                        binaryExpressionKind, leftOperand, operatorToken, this.parseSubExpression(newPrecedence, allowIn));
-                    continue;
-                }
-
-                // Now check for conditional expression.
-                // Only consume this as a ternary expression if our precedence is higher than the ternary 
-                // level.  i.e. if we have "!f ? a : b" then we would not want to 
-                // consume the "?" as part of "f" because the precedence of "!" is far too high.  However,
-                // if we have: "x = f ? a : b", then we would want to consume the "?" as part of "f".
-                //
-                // Note: if we have "m = f ? x ? y : z : b, then we do want the second "?" to go with 'x'.
-                if (token0Kind === SyntaxKind.QuestionToken && precedence <= ExpressionPrecedence.ConditionalExpressionPrecedence) {
-                    var questionToken = this.eatToken(SyntaxKind.QuestionToken);
-
-                    var whenTrueExpression = this.parseAssignmentExpression(allowIn);
-                    var colon = this.eatToken(SyntaxKind.ColonToken);
-
-                    var whenFalseExpression = this.parseAssignmentExpression(allowIn);
-                    leftOperand = this.factory.conditionalExpression(
-                        leftOperand, questionToken, whenTrueExpression, colon, whenFalseExpression);
-                    continue;
-                }
-
-                // Not binary or ternary.  Nothing more to consume here.
-                break;
-            }
-
-            return leftOperand;
-        }
-
-        private mergeTokensStorage: SyntaxKind[] = [];
-
-        private tryMergeBinaryExpressionTokens(): { tokenCount: number; syntaxKind: SyntaxKind; } {
-            var token0 = this.currentToken();
-
-            // Only merge if we have a '>' token with no trailing trivia.
-            if (token0.tokenKind === SyntaxKind.GreaterThanToken && !token0.hasTrailingTrivia()) {
-                var storage = this.mergeTokensStorage;
-                storage[0] = SyntaxKind.None;
-                storage[1] = SyntaxKind.None;
-                storage[2] = SyntaxKind.None;
-
-                for (var i = 0; i < storage.length; i++) {
-                    var nextToken = this.peekToken(i + 1);
-
-                    // We can merge with the next token if it doesn't have any leading trivia.
-                    if (!nextToken.hasLeadingTrivia()) {
-                        storage[i] = nextToken.tokenKind;
-                    }
-
-                    // Stop merging additional tokens if this token has any trailing trivia.
-                    if (nextToken.hasTrailingTrivia()) {
-                        break;
-                    }
-                }
-
-                if (storage[0] === SyntaxKind.GreaterThanToken) {
-                    if (storage[1] === SyntaxKind.GreaterThanToken) {
-                        if (storage[2] === SyntaxKind.EqualsToken) {
-                            // >>>=
-                            return { tokenCount: 4, syntaxKind: SyntaxKind.GreaterThanGreaterThanGreaterThanEqualsToken };
-                        }
-                        else {
-                            // >>>
-                            return { tokenCount: 3, syntaxKind: SyntaxKind.GreaterThanGreaterThanGreaterThanToken };
-                        }
-                    }
-                    else if (storage[1] === SyntaxKind.EqualsToken) {
-                        // >>=
-                        return { tokenCount: 3, syntaxKind: SyntaxKind.GreaterThanGreaterThanEqualsToken };
-                    }
-                    else {
-                        // >>
-                        return { tokenCount: 2, syntaxKind: SyntaxKind.GreaterThanGreaterThanToken };
-                    }
-                }
-                else if (storage[0] === SyntaxKind.EqualsToken) {
-                    // >=
-                    return { tokenCount: 2, syntaxKind: SyntaxKind.GreaterThanEqualsToken };
-                }
-            }
-
-            // Just use the normal logic as we're not merging the '>' with anything.
-            return null;
-        }
-
-        private isRightAssociative(expressionKind: SyntaxKind): boolean {
-            switch (expressionKind) {
-                case SyntaxKind.AssignmentExpression:
-                case SyntaxKind.AddAssignmentExpression:
-                case SyntaxKind.SubtractAssignmentExpression:
-                case SyntaxKind.MultiplyAssignmentExpression:
-                case SyntaxKind.DivideAssignmentExpression:
-                case SyntaxKind.ModuloAssignmentExpression:
-                case SyntaxKind.AndAssignmentExpression:
-                case SyntaxKind.ExclusiveOrAssignmentExpression:
-                case SyntaxKind.OrAssignmentExpression:
-                case SyntaxKind.LeftShiftAssignmentExpression:
-                case SyntaxKind.SignedRightShiftAssignmentExpression:
-                case SyntaxKind.UnsignedRightShiftAssignmentExpression:
-                    return true;
-                default:
-                    return false;
-            }
-        }
-
-        private parseMemberExpressionOrLower(inObjectCreation: boolean): IMemberExpressionSyntax {
-            if (this.currentToken().tokenKind === SyntaxKind.NewKeyword) {
-                return this.parseObjectCreationExpression();
-            }
-
-            var expression = this.parsePrimaryExpression();
-            if (expression === null) {
-                // Nothing else worked, just try to consume an identifier so we report an error.
-                return this.eatIdentifierToken();
-            }
-
-            return this.parseMemberExpressionRest(expression, /*allowArguments:*/ false, /*inObjectCreation:*/ inObjectCreation);
-        }
-
-        private parseCallExpressionOrLower(): IMemberExpressionSyntax {
-            var expression: IMemberExpressionSyntax;
-            if (this.currentToken().tokenKind === SyntaxKind.SuperKeyword) {
-                expression = this.eatKeyword(SyntaxKind.SuperKeyword);
-
-                // If we have seen "super" it must be followed by '(' or '.'.
-                // If it wasn't then just try to parse out a '.' and report an error.
-                var currentTokenKind = this.currentToken().tokenKind;
-                if (currentTokenKind !== SyntaxKind.OpenParenToken && currentTokenKind !== SyntaxKind.DotToken) {
-                    expression = this.factory.memberAccessExpression(
-                        expression, this.eatToken(SyntaxKind.DotToken), this.eatIdentifierNameToken());
-                }
-            }
-            else {
-                expression = this.parseMemberExpressionOrLower(/*inObjectCreation:*/ false);
-            }
-
-            return this.parseMemberExpressionRest(expression, /*allowArguments:*/ true, /*inObjectCreation:*/ false);
-        }
-
-        private parseMemberExpressionRest(expression: IMemberExpressionSyntax, allowArguments: boolean, inObjectCreation: boolean): IMemberExpressionSyntax  {
-            while (true) {
-                var currentTokenKind = this.currentToken().tokenKind;
-
-                switch (currentTokenKind) {
-                    case SyntaxKind.OpenParenToken:
-                        if (!allowArguments) {
-                            return expression;
-                        }
-
-                        expression = this.factory.invocationExpression(expression, this.parseArgumentList(/*typeArgumentList:*/ null));
-                        continue;
-
-                    case SyntaxKind.LessThanToken:
-                        if (!allowArguments) {
-                            return expression;
-                        }
-
-                        // See if this is the start of a generic invocation.  If so, consume it and
-                        // keep checking for postfix expressions.  Otherwise, it's just a '<' that's 
-                        // part of an arithmetic expression.  Break out so we consume it higher in the
-                        // stack.
-                        var argumentList = this.tryParseArgumentList();
-                        if (argumentList !== null) {
-                            expression = this.factory.invocationExpression(expression, argumentList);
-                            continue;
-                        }
-
-                        break;
-
-                    case SyntaxKind.OpenBracketToken:
-                        expression = this.parseElementAccessExpression(expression, inObjectCreation);
-                        continue;
-
-                    case SyntaxKind.DotToken:
-                        expression = this.factory.memberAccessExpression(
-                            expression, this.eatToken(SyntaxKind.DotToken), this.eatIdentifierNameToken());
-                        continue;
-                }
-
-                return expression;
-            }
-        }
-
-        private parseLeftHandSideExpressionOrLower(): IMemberExpressionSyntax {
-            if (this.currentToken().tokenKind === SyntaxKind.NewKeyword) {
-                return this.parseObjectCreationExpression();
-            }
-            else {
-                return this.parseCallExpressionOrLower();
-            }
-        }
-
-        private parsePostfixExpressionOrLower(): IPostfixExpressionSyntax {
-            var expression = this.parseLeftHandSideExpressionOrLower();
-            if (expression === null) {
-                // Nothing else worked, just try to consume an identifier so we report an error.
-                return this.eatIdentifierToken();
-            }
-
-            var currentTokenKind = this.currentToken().tokenKind;
-
-            switch (currentTokenKind) {
-                case SyntaxKind.PlusPlusToken:
-                case SyntaxKind.MinusMinusToken:
-                    // Because of automatic semicolon insertion, we should only consume the ++ or -- 
-                    // if it is on the same line as the previous token.
-                    if (this.previousToken() !== null && this.previousToken().hasTrailingNewLine()) {
-                        break;
-                    }
-
-                    return this.factory.postfixUnaryExpression(
-                        SyntaxFacts.getPostfixUnaryExpressionFromOperatorToken(currentTokenKind), expression, this.eatAnyToken());
-            }
-
-            return expression;
-        }
-
-        private tryParseGenericArgumentList(): ArgumentListSyntax {
-            // Debug.assert(this.currentToken().tokenKind === SyntaxKind.LessThanToken);
-            // If we have a '<', then only parse this as a arugment list if the type arguments
-            // are complete and we have an open paren.  if we don't, rewind and return nothing.
-            var rewindPoint = this.getRewindPoint();
-
-            var typeArgumentList = this.tryParseTypeArgumentList(/*inExpression:*/ true);
-            var token0 = this.currentToken();
-
-            var isOpenParen = token0.tokenKind === SyntaxKind.OpenParenToken;
-            var isDot = token0.tokenKind === SyntaxKind.DotToken;
-            var isOpenParenOrDot = isOpenParen || isDot;
-
-            var argumentList: ArgumentListSyntax = null;
-            if (typeArgumentList === null || !isOpenParenOrDot) {
-                // Wasn't generic.  Rewind to where we started so this can be parsed as an 
-                // arithmetic expression.
-                this.rewind(rewindPoint);
-                this.releaseRewindPoint(rewindPoint);
-                return null;
-            }
-            else {
-                this.releaseRewindPoint(rewindPoint);
-                // It's not uncommon for a user to type: "Foo<T>."
-                //
-                // This is not legal in typescript (as an parameter list must follow the type
-                // arguments).  We want to give a good error message for this as otherwise
-                // we'll bail out here and give a poor error message when we try to parse this
-                // as an arithmetic expression.
-                if (isDot) {
-                    // A parameter list must follow a generic type argument list.
-                    var diagnostic = new Diagnostic(this.fileName, this.lineMap, this.currentTokenStart(), token0.width(),
-                        DiagnosticCode.A_parameter_list_must_follow_a_generic_type_argument_list_expected, null);
-                    this.addDiagnostic(diagnostic);
-
-                    return this.factory.argumentList(typeArgumentList,
-                        Syntax.emptyToken(SyntaxKind.OpenParenToken), Syntax.emptySeparatedList, Syntax.emptyToken(SyntaxKind.CloseParenToken));
-                }
-                else {
-                    return this.parseArgumentList(typeArgumentList);
-                }
-            }
-        }
-
-        private tryParseArgumentList(): ArgumentListSyntax {
-            if (this.currentToken().tokenKind === SyntaxKind.LessThanToken) {
-                return this.tryParseGenericArgumentList();
-            }
-
-            if (this.currentToken().tokenKind === SyntaxKind.OpenParenToken) {
-                return this.parseArgumentList(null);
-            }
-
-            return null;
-        }
-
-        private parseArgumentList(typeArgumentList: TypeArgumentListSyntax): ArgumentListSyntax {
-            var openParenToken = this.eatToken(SyntaxKind.OpenParenToken);
-
-            // Don't use the name 'arguments' it prevents V8 from optimizing this method.
-            var _arguments = Syntax.emptySeparatedList;
-
-            if (openParenToken.fullWidth() > 0) {
-                var result = this.parseSeparatedSyntaxList(ListParsingState.ArgumentList_AssignmentExpressions);
-                _arguments = result.list;
-                openParenToken = this.addSkippedTokensAfterToken(openParenToken, result.skippedTokens);
-            }
-
-            var closeParenToken = this.eatToken(SyntaxKind.CloseParenToken);
-
-            return this.factory.argumentList(typeArgumentList, openParenToken, _arguments, closeParenToken);
-        }
-
-        private parseElementAccessExpression(expression: IExpressionSyntax, inObjectCreation: boolean): ElementAccessExpressionSyntax {
-            // Debug.assert(this.currentToken().tokenKind === SyntaxKind.OpenBracketToken);
-
-            var start = this.currentTokenStart();
-            var openBracketToken = this.eatToken(SyntaxKind.OpenBracketToken);
-            var argumentExpression: IExpressionSyntax;
-
-            // It's not uncommon for a user to write: "new Type[]".  Check for that common pattern
-            // and report a better error message.
-            if (this.currentToken().tokenKind === SyntaxKind.CloseBracketToken &&
-                inObjectCreation) {
-
-                var end = this.currentTokenStart() + this.currentToken().width();
-                var diagnostic = new Diagnostic(this.fileName, this.lineMap,start, end - start,
-                    DiagnosticCode.new_T_cannot_be_used_to_create_an_array_Use_new_Array_T_instead, null);
-                this.addDiagnostic(diagnostic);
-
-                argumentExpression = Syntax.emptyToken(SyntaxKind.IdentifierName);
-            }
-            else {
-                argumentExpression = this.parseExpression(/*allowIn:*/ true);
-            }
-
-            var closeBracketToken = this.eatToken(SyntaxKind.CloseBracketToken);
-
-            return this.factory.elementAccessExpression(expression, openBracketToken, argumentExpression, closeBracketToken);
-        }
-
-        private parsePrimaryExpression(): IPrimaryExpressionSyntax {
-            var currentToken = this.currentToken();
-
-            if (this.isIdentifier(currentToken)) {
-                return this.eatIdentifierToken();
-            }
-
-            var currentTokenKind = currentToken.tokenKind;
-            switch (currentTokenKind) {
-                case SyntaxKind.ThisKeyword:
-                    return this.parseThisExpression();
-
-                case SyntaxKind.TrueKeyword:
-                case SyntaxKind.FalseKeyword:
-                    return this.parseLiteralExpression();
-
-                case SyntaxKind.NullKeyword:
-                    return this.parseLiteralExpression();
-
-                case SyntaxKind.FunctionKeyword:
-                    return this.parseFunctionExpression();
-
-                case SyntaxKind.NumericLiteral:
-                    return this.parseLiteralExpression();
-
-                case SyntaxKind.RegularExpressionLiteral:
-                    return this.parseLiteralExpression();
-
-                case SyntaxKind.StringLiteral:
-                    return this.parseLiteralExpression();
-
-                case SyntaxKind.OpenBracketToken:
-                    return this.parseArrayLiteralExpression();
-
-                case SyntaxKind.OpenBraceToken:
-                    return this.parseObjectLiteralExpression();
-
-                case SyntaxKind.OpenParenToken:
-                    return this.parseParenthesizedExpression();
-
-                case SyntaxKind.SlashToken:
-                case SyntaxKind.SlashEqualsToken:
-                    // If we see a standalone / or /= and we're expecting a term, then try to reparse
-                    // it as a regular expression.  If we succeed, then return that.  Otherwise, fall
-                    // back and just return a missing identifier as usual.  We'll then form a binary
-                    // expression out of of the / as usual.
-                    var result = this.tryReparseDivideAsRegularExpression();
-                    if (result !== null) {
-                        return result;
-                    }
-                    break;
-            }
-
-            // Wasn't able to parse this as a term. 
-            return null;
-        }
-
-        private tryReparseDivideAsRegularExpression(): IPrimaryExpressionSyntax {
-            // If we see a / or /= token, then that may actually be the start of a regex in certain 
-            // contexts.
-
-            var currentToken = this.currentToken();
-            // Debug.assert(SyntaxFacts.isAnyDivideToken(currentToken.tokenKind));
-
-            // There are several contexts where we could never see a regex.  Don't even bother 
-            // reinterpretting the / in these contexts.
-            if (this.previousToken() !== null) {
-                var previousTokenKind = this.previousToken().tokenKind;
-                switch (previousTokenKind) {
-                    case SyntaxKind.IdentifierName:
-                        // Regular expressions can't follow identifiers.
-                        return null;
-
-                    // Regexs also can't follow certain keywords:
-                    case SyntaxKind.ThisKeyword:
-                    case SyntaxKind.TrueKeyword:
-                    case SyntaxKind.FalseKeyword:
-                        return null;
-
-                    // A regular expression could follow other keywords.  i.e. "return /blah/;"
-                    // TODO: be more specific about the keywords that a regex could follow.
-
-                    case SyntaxKind.StringLiteral:
-                    case SyntaxKind.NumericLiteral:
-                    case SyntaxKind.RegularExpressionLiteral:
-                    case SyntaxKind.PlusPlusToken:
-                    case SyntaxKind.MinusMinusToken:
-                    case SyntaxKind.CloseBracketToken:
-                        // A regular expression can't follow any of these.  It must be a divide. Note: this
-                        // list *may* be incorrect (especially in the context of typescript).  We need to
-                        // carefully review it.
-                        return null;
-
-                    // case SyntaxKind.CloseBraceToken:
-                    // A regex can easily follow a close brace. Consider the simple case of:
-                    //
-                    // {
-                    // }
-                    // /regex/
-
-                    // case SyntaxKind.CloseParenToken:
-                    // It is tempting to say that if we have a slash after a close paren that it can't be 
-                    // a regular expression.  after all, the normal case where we see that is "(1 + 2) / 3".
-                    // However, it can appear in legal code.  Specifically:
-                    //
-                    //      for (...)
-                    //          /regex/.Stuff...
-                    //
-                    // So we have to see if we can get a regular expression in that case.
-                }
-            }
-
-            // Ok, from our quick lexical check, this could be a place where a regular expression could
-            // go.  Now we have to do a bunch of work.  Ask the source to retrive the token at the 
-            // current position again.  But this time allow it to retrieve it as a regular expression.
-            currentToken = this.currentTokenAllowingRegularExpression();
-
-            // Note: we *must* have gotten a /, /= or regular expression.  Or else something went *very*
-            // wrong with our logic above.
-            // Debug.assert(SyntaxFacts.isAnyDivideOrRegularExpressionToken(currentToken.tokenKind));
-
-            if (currentToken.tokenKind === SyntaxKind.SlashToken || currentToken.tokenKind === SyntaxKind.SlashEqualsToken) {
-                // Still came back as a / or /=.   This is not a regular expression literal.
-                return null;
-            }
-            else if (currentToken.tokenKind === SyntaxKind.RegularExpressionLiteral) {
-                return this.parseLiteralExpression();
-            }
-            else {
-                // Something *very* wrong happened.  This is an internal parser fault that we need 
-                // to figure out and fix.
-                throw Errors.invalidOperation();
-            }
-        }
-
-        private parseTypeOfExpression(): TypeOfExpressionSyntax {
-            // Debug.assert(this.currentToken().tokenKind === SyntaxKind.TypeOfKeyword);
-
-            var typeOfKeyword = this.eatKeyword(SyntaxKind.TypeOfKeyword);
-            var expression = this.parseUnaryExpressionOrLower();
-
-            return this.factory.typeOfExpression(typeOfKeyword, expression);
-        }
-
-        private parseDeleteExpression(): DeleteExpressionSyntax {
-            // Debug.assert(this.currentToken().tokenKind === SyntaxKind.DeleteKeyword);
-
-            var deleteKeyword = this.eatKeyword(SyntaxKind.DeleteKeyword);
-            var expression = this.parseUnaryExpressionOrLower();
-
-            return this.factory.deleteExpression(deleteKeyword, expression);
-        }
-
-        private parseVoidExpression(): VoidExpressionSyntax {
-            // Debug.assert(this.currentToken().tokenKind === SyntaxKind.VoidKeyword);
-
-            var voidKeyword = this.eatKeyword(SyntaxKind.VoidKeyword);
-            var expression = this.parseUnaryExpressionOrLower();
-
-            return this.factory.voidExpression(voidKeyword, expression);
-        }
-
-        private parseFunctionExpression(): FunctionExpressionSyntax {
-            // Debug.assert(this.currentToken().tokenKind === SyntaxKind.FunctionKeyword);
-
-            var functionKeyword = this.eatKeyword(SyntaxKind.FunctionKeyword);
-            var identifier: ISyntaxToken = null;
-
-            if (this.isIdentifier(this.currentToken())) {
-                identifier = this.eatIdentifierToken();
-            }
-
-            var callSignature = this.parseCallSignature(/*requireCompleteTypeParameterList:*/ false);
-            var block = this.parseBlock(/*parseStatementsEvenWithNoOpenBrace:*/ false, /*checkForStrictMode:*/ true);
-
-            return this.factory.functionExpression(functionKeyword, identifier, callSignature, block);
-        }
-
-        private parseObjectCreationExpression(): IMemberExpressionSyntax {
-            // Debug.assert(this.currentToken().tokenKind === SyntaxKind.NewKeyword);
-            var newKeyword = this.eatKeyword(SyntaxKind.NewKeyword);
-
-            // While parsing the sub term we don't want to allow invocations to be parsed.  that's because
-            // we want "new Foo()" to parse as "new Foo()" (one node), not "new (Foo())".
-            var expression = this.parseObjectCreationExpressionOrLower(/*inObjectCreation:*/ true);
-            var argumentList = this.tryParseArgumentList();
-
-            var result = this.factory.objectCreationExpression(newKeyword, expression, argumentList);
-            return this.parseMemberExpressionRest(result, /*allowArguments:*/ true, /*inObjectCreation:*/ false); 
-        }
-
-        private parseObjectCreationExpressionOrLower(inObjectCreation: boolean): IMemberExpressionSyntax {
-            if (this.currentToken().tokenKind === SyntaxKind.NewKeyword) {
-                return this.parseObjectCreationExpression();
-            }
-            else {
-                return this.parseMemberExpressionOrLower(inObjectCreation);
-            }
-        }
-
-        private parseCastExpression(): CastExpressionSyntax {
-            // Debug.assert(this.currentToken().tokenKind === SyntaxKind.LessThanToken);
-
-            var lessThanToken = this.eatToken(SyntaxKind.LessThanToken);
-            var type = this.parseType();
-            var greaterThanToken = this.eatToken(SyntaxKind.GreaterThanToken);
-            var expression = this.parseUnaryExpressionOrLower();
-
-            return this.factory.castExpression(lessThanToken, type, greaterThanToken, expression);
-        }
-
-        private parseParenthesizedExpression(): ParenthesizedExpressionSyntax {
-            var openParenToken = this.eatToken(SyntaxKind.OpenParenToken);
-            var expression = this.parseExpression(/*allowIn:*/ true);
-            var closeParenToken = this.eatToken(SyntaxKind.CloseParenToken);
-
-            return this.factory.parenthesizedExpression(openParenToken, expression, closeParenToken);
-        }
-
-        private tryParseParenthesizedArrowFunctionExpression(): ParenthesizedArrowFunctionExpressionSyntax {
-            var tokenKind = this.currentToken().tokenKind;
-            if (tokenKind !== SyntaxKind.OpenParenToken && tokenKind !== SyntaxKind.LessThanToken) {
-                return null;
-            }
-
-            // Because arrow functions and parenthesized expressions look similar, we have to check far
-            // enough ahead to be sure we've actually got an arrow function. For example, both nodes can
-            // start with:
-            //    (a = b, c = d, ..., e = f).
-            //So we effectively need infinite lookahead to decide which node we're in.
-            //
-            // First, check for things that definitely have enough information to let us know it's an
-            // arrow function.
-
-            if (this.isDefinitelyArrowFunctionExpression()) {
-                // We have something like "() =>" or "(a) =>".  Definitely a lambda, so parse it
-                // unilaterally as such.
-                return this.parseParenthesizedArrowFunctionExpression(/*requiresArrow:*/ false);
-            }
-
-            // Now, look for cases where we're sure it's not an arrow function.  This will help save us
-            // a costly parse.
-            if (!this.isPossiblyArrowFunctionExpression()) {
-                return null;
-            }
-
-            // Then, try to actually parse it as a arrow function, and only return if we see an => 
-            var rewindPoint = this.getRewindPoint();
-
-            var arrowFunction = this.parseParenthesizedArrowFunctionExpression(/*requiresArrow:*/ true);
-            if (arrowFunction === null) {
-                this.rewind(rewindPoint);
-            }
-
-            this.releaseRewindPoint(rewindPoint);
-            return arrowFunction;
-        }
-
-        private parseParenthesizedArrowFunctionExpression(requireArrow: boolean): ParenthesizedArrowFunctionExpressionSyntax {
-            var currentToken = this.currentToken();
-            // Debug.assert(currentToken.tokenKind === SyntaxKind.OpenParenToken || currentToken.tokenKind === SyntaxKind.LessThanToken);
-
-            var callSignature = this.parseCallSignature(/*requireCompleteTypeParameterList:*/ true);
-
-            if (requireArrow && this.currentToken().tokenKind !== SyntaxKind.EqualsGreaterThanToken) {
-                return null;
-            }
-
-            var equalsGreaterThanToken = this.eatToken(SyntaxKind.EqualsGreaterThanToken);
-
-            var block = this.tryParseArrowFunctionBlock();
-            var expression: IExpressionSyntax = null;
-            if (block === null) {
-                expression = this.parseAssignmentExpression(/*allowIn:*/ true);
-            }
-
-            return this.factory.parenthesizedArrowFunctionExpression(callSignature, equalsGreaterThanToken, block, expression);
-        }
-
-        private tryParseArrowFunctionBlock(): BlockSyntax {
-            if (this.isBlock()) {
-                return this.parseBlock(/*parseStatementsEvenWithNoOpenBrace:*/ false, /*checkForStrictMode:*/ false);
-            }
-            else {
-                // We didn't have a block.  However, we may be in an error situation.  For example,
-                // if the user wrote:
-                //
-                //  a => 
-                //      var v = 0;
-                //  }
-                //
-                // (i.e. they're missing the open brace).  See if that's the case so we can try to 
-                // recover better.  If we don't do this, then the next close curly we see may end
-                // up preemptively closing the containing construct.
-                if (this.isStatement(/*inErrorRecovery:*/ false) &&
-                    !this.isExpressionStatement(this.currentToken()) &&
-                    !this.isFunctionDeclaration()) {
-                    // We've seen a statement (and it isn't an expressionStatement like 'foo()'), 
-                    // so treat this like a block with a missing open brace.
-                    return this.parseBlock(/*parseStatementsEvenWithNoOpenBrace:*/ true, /*checkForStrictMode:*/ false);
-                }
-                else {
-                    return null;
-                }
-            }
-        }
-
-        private isSimpleArrowFunctionExpression(): boolean {
-            // ERROR RECOVERY TWEAK:
-            // If we see a standalone => try to parse it as an arrow function as that's likely what
-            // the user intended to write.
-            if (this.currentToken().tokenKind === SyntaxKind.EqualsGreaterThanToken) {
-                return true;
-            }
-
-            return this.isIdentifier(this.currentToken()) &&
-                   this.peekToken(1).tokenKind === SyntaxKind.EqualsGreaterThanToken;
-        }
-
-        private parseSimpleArrowFunctionExpression(): SimpleArrowFunctionExpressionSyntax {
-            // Debug.assert(this.isSimpleArrowFunctionExpression());
-
-            var identifier = this.eatIdentifierToken();
-            var equalsGreaterThanToken = this.eatToken(SyntaxKind.EqualsGreaterThanToken);
-
-            var block = this.tryParseArrowFunctionBlock();
-            var expression: IExpressionSyntax = null;
-            if (block === null) {
-                expression = this.parseAssignmentExpression(/*allowIn:*/ true);
-            }
-
-            return this.factory.simpleArrowFunctionExpression(identifier, equalsGreaterThanToken, block, expression);
-        }
-
-        private isBlock(): boolean {
-            return this.currentToken().tokenKind === SyntaxKind.OpenBraceToken;
-        }
-
-        private isDefinitelyArrowFunctionExpression(): boolean {
-            var token0 = this.currentToken();
-            if (token0.tokenKind !== SyntaxKind.OpenParenToken) {
-                // If it didn't start with an (, then it could be generic.  That's too complicated 
-                // and we can't say it's 'definitely' an arrow function.             
-                return false;
-            }
-
-            var token1 = this.peekToken(1);
-            var token2: ISyntaxToken;
-
-            if (token1.tokenKind === SyntaxKind.CloseParenToken) {
-                // ()
-                // Definitely an arrow function.  Could never be a parenthesized expression.  
-                // *However*, because of error situations, we could end up with things like "().foo".
-                // In this case, we don't want to think of this as the start of an arrow function.
-                // To prevent this, we are a little stricter, and we require that we at least see:
-                //      "():"  or  "() =>"  or "() {}".  Note: the last one is illegal.  However it
-                // most likely is a missing => and not a parenthesized expression.
-                token2 = this.peekToken(2);
-                return token2.tokenKind === SyntaxKind.ColonToken ||
-                       token2.tokenKind === SyntaxKind.EqualsGreaterThanToken ||
-                       token2.tokenKind === SyntaxKind.OpenBraceToken;
-            }
-
-            if (token1.tokenKind === SyntaxKind.DotDotDotToken) {
-                // (...
-                // Definitely an arrow function.  Could never be a parenthesized expression.
-                return true;
-            }
-
-            token2 = this.peekToken(2);
-            if (token1.tokenKind === SyntaxKind.PublicKeyword || token1.tokenKind === SyntaxKind.PrivateKeyword) {
-                if (this.isIdentifier(token2)) {
-                    // "(public id" or "(private id".  Definitely an arrow function.  Could never 
-                    // be a parenthesized expression.  Note: this will be an *illegal* arrow 
-                    // function (as accessibility modifiers are not allowed in it).  However, that
-                    // will be reported by the grammar checker walker.
-                    return true;
-                }
-            }
-
-            if (!this.isIdentifier(token1)) {
-                // All other arrow functions must start with (id
-                // so this is definitely not an arrow function.
-                return false;
-            }
-
-            // (id
-            //
-            // Lots of options here.  Check for things that make us certain it's an
-            // arrow function.
-            if (token2.tokenKind === SyntaxKind.ColonToken) {
-                // (id:
-                // Definitely an arrow function.  Could never be a parenthesized expression.
-                return true;
-            }
-
-            var token3 = this.peekToken(3);
-            if (token2.tokenKind === SyntaxKind.QuestionToken) {
-                // (id?
-                // Could be an arrow function, or a parenthesized conditional expression.
-
-                // Check for the things that could only be arrow functions.
-                if (token3.tokenKind === SyntaxKind.ColonToken ||
-                    token3.tokenKind === SyntaxKind.CloseParenToken ||
-                    token3.tokenKind === SyntaxKind.CommaToken) {
-                    // (id?:
-                    // (id?)
-                    // (id?,
-                    // These are the only cases where this could be an arrow function.
-                    // And none of them can be parenthesized expression.
-                    return true;
-                }
-            }
-
-            if (token2.tokenKind === SyntaxKind.CloseParenToken) {
-                // (id)
-                // Could be an arrow function, or a parenthesized conditional expression.
-
-                if (token3.tokenKind === SyntaxKind.EqualsGreaterThanToken) {
-                    // (id) =>
-                    // Definitely an arrow function.  Could not be a parenthesized expression.
-                    return true;
-                }
-
-                // Note: "(id):" *looks* like it could be an arrow function.  However, it could
-                // show up in:  "foo ? (id): 
-                // So we can't return true here for that case.
-            }
-
-            // TODO: Add more cases if you're sure that there is enough information to know to 
-            // parse this as an arrow function.  Note: be very careful here.
-
-            // Anything else wasn't clear enough.  Try to parse the expression as an arrow function and bail out
-            // if we fail.
-            return false;
-        }
-
-        private isPossiblyArrowFunctionExpression(): boolean {
-            var token0 = this.currentToken();
-            if (token0.tokenKind !== SyntaxKind.OpenParenToken) {
-                // If it didn't start with an (, then it could be generic.  That's too complicated 
-                // and we have to say it's possibly an arrow function.
-                return true;
-            }
-
-            var token1 = this.peekToken(1);
-
-            if (!this.isIdentifier(token1)) {
-                // All other arrow functions must start with (id
-                // so this is definitely not an arrow function.
-                return false;
-            }
-
-            var token2 = this.peekToken(2);
-            if (token2.tokenKind === SyntaxKind.EqualsToken) {
-                // (id =
-                //
-                // This *could* be an arrow function.  i.e. (id = 0) => { }
-                // Or it could be a parenthesized expression.  So we'll have to actually
-                // try to parse it.
-                return true;
-            }
-
-            if (token2.tokenKind === SyntaxKind.CommaToken) {
-                // (id,
-
-                // This *could* be an arrow function.  i.e. (id, id2) => { }
-                // Or it could be a parenthesized expression (as javascript supports
-                // the comma operator).  So we'll have to actually try to parse it.
-                return true;
-            }
-
-            if (token2.tokenKind === SyntaxKind.CloseParenToken) {
-                // (id)
-
-                var token3 = this.peekToken(3);
-                if (token3.tokenKind === SyntaxKind.ColonToken) {
-                    // (id):
-                    //
-                    // This could be an arrow function. i.e. (id): number => { }
-                    // Or it could be parenthesized exprssion: foo ? (id) :
-                    // So we'll have to actually try to parse it.
-                    return true;
-                }
-            }
-
-            // Nothing else could be an arrow function.
-            return false;
-        }
-
-        private parseObjectLiteralExpression(): ObjectLiteralExpressionSyntax {
-            // Debug.assert(this.currentToken().tokenKind === SyntaxKind.OpenBraceToken);
-
-            var openBraceToken = this.eatToken(SyntaxKind.OpenBraceToken);
-            // Debug.assert(openBraceToken.fullWidth() > 0);
-
-            var result = this.parseSeparatedSyntaxList(ListParsingState.ObjectLiteralExpression_PropertyAssignments);
-            var propertyAssignments = result.list;
-            openBraceToken = this.addSkippedTokensAfterToken(openBraceToken, result.skippedTokens);
-
-            var closeBraceToken = this.eatToken(SyntaxKind.CloseBraceToken);
-
-            return this.factory.objectLiteralExpression(
-                openBraceToken, propertyAssignments, closeBraceToken);
-        }
-
-        private parsePropertyAssignment(inErrorRecovery: boolean): IPropertyAssignmentSyntax {
-            // Debug.assert(this.isPropertyAssignment(/*inErrorRecovery:*/ false));
-
-            if (this.isAccessor(inErrorRecovery)) {
-                return this.parseAccessor(/*checkForStrictMode:*/ true);
-            }
-            else if (this.isFunctionPropertyAssignment(inErrorRecovery)) {
-                return this.parseFunctionPropertyAssignment();
-            }
-            else if (this.isSimplePropertyAssignment(inErrorRecovery)) {
-                return this.parseSimplePropertyAssignment();
-            }
-            else {
-                throw Errors.invalidOperation();
-            }
-        }
-
-        private isPropertyAssignment(inErrorRecovery: boolean): boolean {
-            return this.isAccessor(inErrorRecovery) ||
-                   this.isFunctionPropertyAssignment(inErrorRecovery) ||
-                   this.isSimplePropertyAssignment(inErrorRecovery);
-        }
-
-        private eatPropertyName(): ISyntaxToken {
-            return SyntaxFacts.isIdentifierNameOrAnyKeyword(this.currentToken())
-                ? this.eatIdentifierNameToken()
-                : this.eatAnyToken();
-        }
-
-        private isFunctionPropertyAssignment(inErrorRecovery: boolean): boolean {
-            return this.isPropertyName(this.currentToken(), inErrorRecovery) &&
-                   this.isCallSignature(/*index:*/ 1);
-        }
-
-        private parseFunctionPropertyAssignment(): FunctionPropertyAssignmentSyntax {
-            // Debug.assert(this.isFunctionPropertyAssignment(/*inErrorRecovery:*/ false));
-
-            var propertyName = this.eatPropertyName();
-            var callSignature = this.parseCallSignature(/*requireCompleteTypeParameterList:*/ false);
-            var block = this.parseBlock(/*parseBlockEvenWithNoOpenBrace:*/ false, /*checkForStrictMode:*/ true);
-
-            return this.factory.functionPropertyAssignment(propertyName, callSignature, block);
-        }
-
-        private isSimplePropertyAssignment(inErrorRecovery: boolean): boolean {
-            return this.isPropertyName(this.currentToken(), inErrorRecovery);
-        }
-
-        private parseSimplePropertyAssignment(): SimplePropertyAssignmentSyntax {
-            // Debug.assert(this.isSimplePropertyAssignment(/*inErrorRecovery:*/ false));
-
-            var propertyName = this.eatPropertyName();
-            var colonToken = this.eatToken(SyntaxKind.ColonToken);
-            var expression = this.parseAssignmentExpression(/*allowIn:*/ true);
-
-            return this.factory.simplePropertyAssignment(propertyName, colonToken, expression);
-        }
-
-        private isPropertyName(token: ISyntaxToken, inErrorRecovery: boolean): boolean {
-            // NOTE: we do *not* want to check "this.isIdentifier" here.  Any IdentifierName is 
-            // allowed here, even reserved words like keywords.
-            if (SyntaxFacts.isIdentifierNameOrAnyKeyword(token)) {
-                // Except: if we're in error recovery, then we don't want to consider keywords. 
-                // After all, if we have:
-                //
-                //      { a: 1
-                //      return
-                //
-                // we don't want consider 'return' to be the next property in the object literal.
-                if (inErrorRecovery) {
-                    return this.isIdentifier(token);
-                }
-                else {
-                    return true;
-                }
-            }
-
-            switch (token.tokenKind) {
-                case SyntaxKind.StringLiteral:
-                case SyntaxKind.NumericLiteral:
-                    return true;
-
-                default:
-                    return false;
-            }
-        }
-
-        private parseArrayLiteralExpression(): ArrayLiteralExpressionSyntax {
-            // Debug.assert(this.currentToken().tokenKind === SyntaxKind.OpenBracketToken);
-
-            var openBracketToken = this.eatToken(SyntaxKind.OpenBracketToken);
-            // Debug.assert(openBracketToken.fullWidth() > 0);
-
-            var result = this.parseSeparatedSyntaxList(ListParsingState.ArrayLiteralExpression_AssignmentExpressions);
-            var expressions = result.list;
-            openBracketToken = this.addSkippedTokensAfterToken(openBracketToken, result.skippedTokens);
-
-            var closeBracketToken = this.eatToken(SyntaxKind.CloseBracketToken);
-
-            return this.factory.arrayLiteralExpression(openBracketToken, expressions, closeBracketToken);
-        }
-
-        private parseLiteralExpression(): IPrimaryExpressionSyntax {
-            // TODO: add appropriate asserts here.
-            return this.eatAnyToken();
-        }
-
-        private parseThisExpression(): IPrimaryExpressionSyntax {
-            // Debug.assert(this.currentToken().tokenKind === SyntaxKind.ThisKeyword);
-            return this.eatKeyword(SyntaxKind.ThisKeyword);
-        }
-
-        private parseBlock(parseBlockEvenWithNoOpenBrace: boolean, checkForStrictMode: boolean): BlockSyntax {
-            var openBraceToken = this.eatToken(SyntaxKind.OpenBraceToken);
-
-            var statements: ISyntaxList = Syntax.emptyList;
-
-            if (parseBlockEvenWithNoOpenBrace || openBraceToken.width() > 0) {
-                var savedIsInStrictMode = this.isInStrictMode;
-                
-                var processItems = checkForStrictMode ? ParserImpl.updateStrictModeState : null;
-                var result = this.parseSyntaxList(ListParsingState.Block_Statements, processItems);
-                statements = result.list;
-                openBraceToken = this.addSkippedTokensAfterToken(openBraceToken, result.skippedTokens);
-
-                this.setStrictMode(savedIsInStrictMode);
-            }
-
-            var closeBraceToken = this.eatToken(SyntaxKind.CloseBraceToken);
-
-            return this.factory.block(openBraceToken, statements, closeBraceToken);
-        }
-
-        private parseCallSignature(requireCompleteTypeParameterList: boolean): CallSignatureSyntax {
-            var typeParameterList = this.parseOptionalTypeParameterList(requireCompleteTypeParameterList);
-            var parameterList = this.parseParameterList();
-            var typeAnnotation = this.parseOptionalTypeAnnotation(/*allowStringLiteral:*/ false);
-
-            return this.factory.callSignature(typeParameterList, parameterList, typeAnnotation);
-        }
-
-        private parseOptionalTypeParameterList(requireCompleteTypeParameterList: boolean): TypeParameterListSyntax {
-            if (this.currentToken().tokenKind !== SyntaxKind.LessThanToken) {
-                return null;
-            }
-
-            var rewindPoint = this.getRewindPoint();
-
-            var lessThanToken = this.eatToken(SyntaxKind.LessThanToken);
-            // Debug.assert(lessThanToken.fullWidth() > 0);
-
-            var result = this.parseSeparatedSyntaxList(ListParsingState.TypeParameterList_TypeParameters);
-            var typeParameters = result.list;
-            lessThanToken = this.addSkippedTokensAfterToken(lessThanToken, result.skippedTokens);
-
-            var greaterThanToken = this.eatToken(SyntaxKind.GreaterThanToken);
-
-            // return null if we were required to have a '>' token and we did not  have one.
-            if (requireCompleteTypeParameterList && greaterThanToken.fullWidth() === 0) {
-                this.rewind(rewindPoint);
-                this.releaseRewindPoint(rewindPoint);
-                return null;
-            }
-            else {
-                this.releaseRewindPoint(rewindPoint);
-                var typeParameterList = this.factory.typeParameterList(lessThanToken, typeParameters, greaterThanToken);
-
-                return typeParameterList;
-            }
-        }
-
-        private isTypeParameter(): boolean {
-            return this.isIdentifier(this.currentToken());
-        }
-        
-        private parseTypeParameter(): TypeParameterSyntax {
-            // Debug.assert(this.isTypeParameter());
-            var identifier = this.eatIdentifierToken();
-            var constraint = this.parseOptionalConstraint();
-
-            return this.factory.typeParameter(identifier, constraint);
-        }
-
-        private parseOptionalConstraint(): ConstraintSyntax {
-            if (this.currentToken().kind() !== SyntaxKind.ExtendsKeyword) {
-                return null;
-            }
-
-            var extendsKeyword = this.eatKeyword(SyntaxKind.ExtendsKeyword);
-            var type = this.parseType();
-
-            return this.factory.constraint(extendsKeyword, type);
-        }
-
-        private parseParameterList(): ParameterListSyntax {
-            var openParenToken = this.eatToken(SyntaxKind.OpenParenToken);
-            var parameters: ISeparatedSyntaxList = Syntax.emptySeparatedList;
-
-            if (openParenToken.width() > 0) {
-                var result = this.parseSeparatedSyntaxList(ListParsingState.ParameterList_Parameters);
-                parameters = result.list;
-                openParenToken = this.addSkippedTokensAfterToken(openParenToken, result.skippedTokens);
-            }
-
-            var closeParenToken = this.eatToken(SyntaxKind.CloseParenToken);
-            return this.factory.parameterList(openParenToken, parameters, closeParenToken);
-        }
-
-        private isTypeAnnotation(): boolean {
-            return this.currentToken().tokenKind === SyntaxKind.ColonToken;
-        }
-
-        private parseOptionalTypeAnnotation(allowStringLiteral: boolean): TypeAnnotationSyntax {
-            return this.isTypeAnnotation()
-                ? this.parseTypeAnnotation(allowStringLiteral)
-                : null;
-        }
-
-        private parseTypeAnnotation(allowStringLiteral: boolean): TypeAnnotationSyntax {
-            // Debug.assert(this.isTypeAnnotation());
-
-            var colonToken = this.eatToken(SyntaxKind.ColonToken);
-            var type = allowStringLiteral && this.currentToken().tokenKind === SyntaxKind.StringLiteral
-                ? this.eatToken(SyntaxKind.StringLiteral)
-                : this.parseType();
-
-            return this.factory.typeAnnotation(colonToken, type);
-        }
-
-        private isType(): boolean {
-            var currentToken = this.currentToken();
-            var currentTokenKind = currentToken.tokenKind;
-
-            switch (currentTokenKind) {
-                // TypeQuery
-                case SyntaxKind.TypeOfKeyword:
-
-                // Pedefined types:
-                case SyntaxKind.AnyKeyword:
-                case SyntaxKind.NumberKeyword:
-                case SyntaxKind.BooleanKeyword:
-                case SyntaxKind.StringKeyword:
-                case SyntaxKind.VoidKeyword:
-
-                // Object type
-                case SyntaxKind.OpenBraceToken:
-
-                // Function type:
-                case SyntaxKind.OpenParenToken:
-                case SyntaxKind.LessThanToken:
-
-                // Constructor type:
-                case SyntaxKind.NewKeyword:
-                    return true;
-            }
-
-            // Name
-            return this.isIdentifier(currentToken);
-        }
-
-        private parseType(): ITypeSyntax {
-            var currentToken = this.currentToken();
-            var currentTokenKind = currentToken.tokenKind;
-
-            if (currentTokenKind === SyntaxKind.TypeOfKeyword) {
-                return this.parseTypeQuery();
-            }
-
-            var type = this.parseNonArrayType(currentToken);
-
-            while (this.currentToken().tokenKind === SyntaxKind.OpenBracketToken) {
-                var openBracketToken = this.eatToken(SyntaxKind.OpenBracketToken);
-                var closeBracketToken = this.eatToken(SyntaxKind.CloseBracketToken);
-
-                type = this.factory.arrayType(type, openBracketToken, closeBracketToken);
-            }
-
-            return type;
-        }
-
-        private isTypeQuery(): boolean {
-            return this.currentToken().tokenKind === SyntaxKind.TypeOfKeyword;
-        }
-
-        private parseTypeQuery(): TypeQuerySyntax {
-            // Debug.assert(this.isTypeQuery());
-            var typeOfKeyword = this.eatToken(SyntaxKind.TypeOfKeyword);
-            var name = this.parseName();
-
-            return this.factory.typeQuery(typeOfKeyword, name);
-        }
-
-        private parseNonArrayType(currentToken: ISyntaxToken): ITypeSyntax {
-            var currentTokenKind = currentToken.tokenKind;
-            switch (currentTokenKind) {
-                // Pedefined types:
-                case SyntaxKind.AnyKeyword:
-                case SyntaxKind.NumberKeyword:
-                case SyntaxKind.BooleanKeyword:
-                case SyntaxKind.StringKeyword:
-                case SyntaxKind.VoidKeyword:
-                    return this.eatAnyToken();
-
-                // Object type
-                case SyntaxKind.OpenBraceToken:
-                    return this.parseObjectType();
-
-                // Function type:
-                case SyntaxKind.OpenParenToken:
-                case SyntaxKind.LessThanToken:
-                    return this.parseFunctionType();
-
-                // Constructor type:
-                case SyntaxKind.NewKeyword:
-                    return this.parseConstructorType();
-            }
-
-            return this.parseNameOrGenericType();
-        }
-
-        private parseNameOrGenericType(): ITypeSyntax {
-            var name = this.parseName();
-            var typeArgumentList = this.tryParseTypeArgumentList(/*inExpression:*/ false);
-
-            return typeArgumentList === null
-                ? name
-                : this.factory.genericType(name, typeArgumentList);
-        }
-
-        private parseFunctionType(): FunctionTypeSyntax {
-            // Debug.assert(this.isFunctionType());
-
-            var typeParameterList = this.parseOptionalTypeParameterList(/*requireCompleteTypeParameterList:*/ false);
-            var parameterList = this.parseParameterList();
-            var equalsGreaterThanToken = this.eatToken(SyntaxKind.EqualsGreaterThanToken);
-            var returnType = this.parseType();
-
-            return this.factory.functionType(typeParameterList, parameterList, equalsGreaterThanToken, returnType);
-        }
-
-        private parseConstructorType(): ConstructorTypeSyntax {
-            // Debug.assert(this.isConstructorType());
-
-            var newKeyword = this.eatKeyword(SyntaxKind.NewKeyword);
-            var typeParameterList = this.parseOptionalTypeParameterList(/*requireCompleteTypeParameterList:*/ false);
-            var parameterList = this.parseParameterList();
-            var equalsGreaterThanToken = this.eatToken(SyntaxKind.EqualsGreaterThanToken);
-            var type = this.parseType();
-
-            return this.factory.constructorType(newKeyword, typeParameterList, parameterList, equalsGreaterThanToken, type);
-        }
-
-        private isParameter(): boolean {
-            if (this.currentNode() !== null && this.currentNode().kind() === SyntaxKind.Parameter) {
-                return true;
-            }
-
-            var token = this.currentToken();
-            var tokenKind = token.tokenKind;
-            if (tokenKind === SyntaxKind.DotDotDotToken) {
-                return true;
-            }
-
-            if (ParserImpl.isModifier(token) && !this.isModifierUsedAsParameterIdentifier(token)) {
-                return true;
-            }
-
-            return this.isIdentifier(token);
-        }
-
-        // Modifiers are perfectly legal names for parameters.  i.e.  you can have: foo(public: number) { }
-        // Most of the time we want to treat the modifier as a modifier.  However, if we're certain 
-        // it's a parameter identifier, then don't consider it as a modifier.
-        private isModifierUsedAsParameterIdentifier(token: ISyntaxToken): boolean {
-            if (this.isIdentifier(token)) {
-                // Check for:
-                // foo(public)
-                // foo(public: ...
-                // foo(public= ...
-                // foo(public, ...
-                // foo(public? ...
-                //
-                // In all these cases, it's not actually a modifier, but is instead the identifier.
-                // In any other case treat it as the modifier.
-                var nextTokenKind = this.peekToken(1).tokenKind;
-                switch (nextTokenKind) {
-                    case SyntaxKind.CloseParenToken:
-                    case SyntaxKind.ColonToken:
-                    case SyntaxKind.EqualsToken:
-                    case SyntaxKind.CommaToken:
-                    case SyntaxKind.QuestionToken:
-                        return true;
-                }
-            }
-
-            return false;
-        }
-
-        private parseParameter(): ParameterSyntax {
-            if (this.currentNode() !== null && this.currentNode().kind() === SyntaxKind.Parameter) {
-                return <ParameterSyntax>this.eatNode();
-            }
-
-            var dotDotDotToken = this.tryEatToken(SyntaxKind.DotDotDotToken);
-
-            var modifierArray: ISyntaxToken[] = this.getArray();
-
-            while (true) {
-                var currentToken = this.currentToken();
-                if (ParserImpl.isModifier(currentToken) && !this.isModifierUsedAsParameterIdentifier(currentToken)) {
-                    modifierArray.push(this.eatAnyToken());
-                    continue;
-                }
-
-                break;
-            }
-
-            var modifiers = Syntax.list(modifierArray);
-            this.returnZeroOrOneLengthArray(modifierArray);
-
-            var identifier = this.eatIdentifierToken();
-            var questionToken = this.tryEatToken(SyntaxKind.QuestionToken);
-            var typeAnnotation = this.parseOptionalTypeAnnotation(/*allowStringLiteral:*/ true);
-
-            var equalsValueClause: EqualsValueClauseSyntax = null;
-            if (this.isEqualsValueClause(/*inParameter*/ true)) {
-                equalsValueClause = this.parseEqualsValueClause(/*allowIn:*/ true);
-            }
-
-            return this.factory.parameter(
-                dotDotDotToken, modifiers, identifier, questionToken, typeAnnotation, equalsValueClause);
-        }
-
-        private parseSyntaxList(currentListType: ListParsingState,
-                                processItems: (parser: ParserImpl, items: any[]) => void = null): { skippedTokens: ISyntaxToken[]; list: ISyntaxList; } {
-            var savedListParsingState = this.listParsingState;
-            this.listParsingState |= currentListType;
-
-            var result = this.parseSyntaxListWorker(currentListType, processItems);
-
-            this.listParsingState = savedListParsingState;
-
-            return result;
-        }
-
-        private parseSeparatedSyntaxList(currentListType: ListParsingState): { skippedTokens: ISyntaxToken[]; list: ISeparatedSyntaxList; } {
-            var savedListParsingState = this.listParsingState;
-            this.listParsingState |= currentListType;
-
-            var result = this.parseSeparatedSyntaxListWorker(currentListType);
-
-            this.listParsingState = savedListParsingState;
-
-            return result;
-        }
-
-        // Returns true if we should abort parsing.
-        private abortParsingListOrMoveToNextToken(currentListType: ListParsingState,
-                                                  items: ISyntaxNodeOrToken[],
-                                                  skippedTokens: ISyntaxToken[]): boolean {
-            // Ok.  We're at a token that is not a terminator for the list and wasn't the start of 
-            // an item in the list. Definitely report an error for this token.
-            this.reportUnexpectedTokenDiagnostic(currentListType);
-
-            // Now, check if the token is a terminator for one our parent lists, or the start of an
-            // item in one of our parent lists.  If so, we won't want to consume the token.  We've 
-            // already reported the error, so just return to our caller so that a higher up 
-            // production can consume it.
-            for (var state = ListParsingState.LastListParsingState;
-                 state >= ListParsingState.FirstListParsingState;
-                 state >>= 1) {
-
-                if ((this.listParsingState & state) !== 0) {
-                    if (this.isExpectedListTerminator(state) || this.isExpectedListItem(state, /*inErrorRecovery:*/ true)) {
-                        // Abort parsing this list.
-                        return true;
-                    }
-                }
-            }
-
-            // Otherwise, if none of the lists we're in can capture this token, then we need to 
-            // unilaterally skip it.  Note: we've already reported an error above.
-            var skippedToken = this.currentToken();
-
-            // Consume this token and move onto the next item in the list.
-            this.moveToNextToken();
-
-            this.addSkippedTokenToList(items, skippedTokens, skippedToken);
-
-            // Continue parsing this list.  Attach this token to whatever we've seen already.
-            return false;
-        }
-        
-        private addSkippedTokenToList(items: ISyntaxNodeOrToken[], skippedTokens: ISyntaxToken[], skippedToken: ISyntaxToken): void {
-            // Now, add this skipped token to the last item we successfully parsed in the list.  Or
-            // add it to the list of skipped tokens if we haven't parsed anything.  Our caller will
-            // have to deal with them.
-            for (var i = items.length - 1; i >= 0; i--) {
-                var item = items[i];
-                var lastToken = item.lastToken();
-                if (lastToken.fullWidth() > 0) {
-                    items[i] = this.addSkippedTokenAfterNodeOrToken(item, skippedToken);
-                    return;
-                }
-            }
-            
-            // Didn't have anything in the list we could add to.  Add to the skipped items array
-            // for our caller to handle.
-            skippedTokens.push(skippedToken);
-        }
-
-        private tryParseExpectedListItem(currentListType: ListParsingState,
-                                         inErrorRecovery: boolean,
-                                         items: ISyntaxElement[],
-                                         processItems: (parser: ParserImpl, items: any[]) => void ): void {
-            if (this.isExpectedListItem(currentListType, inErrorRecovery)) {
-                var item = this.parseExpectedListItem(currentListType, inErrorRecovery);
-                // Debug.assert(item !== null);
-
-                items.push(item);
-
-                if (processItems !== null) {
-                    processItems(this, items);
-                }
-            }
-        }
-
-        private listIsTerminated(currentListType: ListParsingState): boolean {
-            return this.isExpectedListTerminator(currentListType) ||
-                   this.currentToken().tokenKind === SyntaxKind.EndOfFileToken;
-        }
-
-        private arrayPool: any[][] = [];
-        private getArray(): any[] {
-            if (this.arrayPool.length > 0) {
-                return this.arrayPool.pop();
-            }
-
-            return [];
-        }
-
-        private returnZeroOrOneLengthArray(array: any[]) {
-            if (array.length <= 1) {
-                this.returnArray(array);
-            }
-        }
-
-        private returnArray(array: any[]) {
-            array.length = 0;
-            this.arrayPool.push(array);
-        }
-
-        private parseSyntaxListWorker(currentListType: ListParsingState,
-                                      processItems: (parser: ParserImpl, items: any[]) => void ): { skippedTokens: ISyntaxToken[]; list: ISyntaxList; } {
-            var items: SyntaxNode[] = this.getArray();
-            var skippedTokens: ISyntaxToken[] = this.getArray();
-
-            while (true) {
-                // Try to parse an item of the list.  If we fail then decide if we need to abort or 
-                // continue parsing.
-                var oldItemsCount = items.length;
-                this.tryParseExpectedListItem(currentListType, /*inErrorRecovery:*/ false, items, processItems);
-
-                var newItemsCount = items.length;
-                if (newItemsCount === oldItemsCount) {
-                    // We weren't able to parse out a list element.
-
-                    // That may have been because the list is complete.  In that case, break out 
-                    // and return the items we were able parse.
-                    if (this.listIsTerminated(currentListType)) {
-                        break;
-                    }
-
-                    // List wasn't complete and we didn't get an item.  Figure out if we should bail out
-                    // or skip a token and continue.
-                    var abort = this.abortParsingListOrMoveToNextToken(currentListType, items, skippedTokens);
-                    if (abort) {
-                        break;
-                    }
-                }
-
-                // We either parsed an element.  Or we failed to, but weren't at the end of the list
-                // and didn't want to abort. Continue parsing elements.
-            }
-
-            var result = Syntax.list(items);
-
-            // Can't return if it has more then 1 element.  In that case, the list will have been
-            // copied into the SyntaxList.
-            this.returnZeroOrOneLengthArray(items);
-
-            return { skippedTokens: skippedTokens, list: result };
-        }
-
-        private parseSeparatedSyntaxListWorker(currentListType: ListParsingState): { skippedTokens: ISyntaxToken[]; list: ISeparatedSyntaxList; } {
-            var items: ISyntaxNodeOrToken[] = this.getArray();
-            var skippedTokens: ISyntaxToken[] = this.getArray();
-            Debug.assert(items.length === 0);
-            Debug.assert(skippedTokens.length === 0);
-            Debug.assert(skippedTokens !== items);
-
-            var separatorKind = this.separatorKind(currentListType);
-            var allowAutomaticSemicolonInsertion = separatorKind === SyntaxKind.SemicolonToken;
-
-            var inErrorRecovery = false;
-            var listWasTerminated = false;
-            while (true) {
-                // Try to parse an item of the list.  If we fail then decide if we need to abort or 
-                // continue parsing.
-                var oldItemsCount = items.length;
-                // Debug.assert(oldItemsCount % 2 === 0);
-                this.tryParseExpectedListItem(currentListType, inErrorRecovery, items, null);
-                
-                var newItemsCount = items.length;
-                if (newItemsCount === oldItemsCount) {
-                    // We weren't able to parse out a list element.
-                    // Debug.assert(items === null || items.length % 2 === 0);
-                    
-                    // That may have been because the list is complete.  In that case, break out 
-                    // and return the items we were able parse.
-                    if (this.listIsTerminated(currentListType)) {
-                        listWasTerminated = true;
-                        break;
-                    }
-                    
-                    // List wasn't complete and we didn't get an item.  Figure out if we should bail out
-                    // or skip a token and continue.
-                    var abort = this.abortParsingListOrMoveToNextToken(currentListType, items, skippedTokens);
-                    if (abort) {
-                        break;
-                    }
-                    else {
-                        // We just skipped a token.  We're now in error recovery mode.
-                        inErrorRecovery = true;
-                        continue;
-                    }
-                }
-
-                // Debug.assert(newItemsCount % 2 === 1);
-
-                // We were able to successfully parse out a list item.  So we're no longer in error
-                // recovery.
-                inErrorRecovery = false;
-
-                // Now, we have to see if we have a separator or not.  If we do have a separator
-                // we've got to consume it and continue trying to parse list items.  Note: we always
-                // allow 'comma' as a separator (for error tolerance).  We will later do a post pass
-                // to report when a comma was used improperly in a list that needed semicolons.
-                var currentToken = this.currentToken();
-                if (currentToken.tokenKind === separatorKind || currentToken.tokenKind === SyntaxKind.CommaToken) {
-                    // Consume the last separator and continue parsing list elements.
-                    items.push(this.eatAnyToken());
-                    continue;
-                }
-
-                // We didn't see the expected separator.  There are two reasons this might happen.
-                // First, we may actually be at the end of the list.  If we are, then we're done
-                // parsing list elements.  
-                if (this.listIsTerminated(currentListType)) {
-                    listWasTerminated = true;
-                    break;
-                }
-
-                // Otherwise, it might be a case where we can parse out an implicit semicolon.
-
-                // Note: it's important that we check this *after* the check above for
-                // 'listIsTerminated'.  Consider the following case:
-                //
-                //      {
-                //          a       // <-- just finished parsing 'a'
-                //      }
-                //
-                // Automatic semicolon insertion rules state: "When, as the program is parsed from
-                // left to right, a token (called the offending token) is encountered that is not 
-                // allowed by any production of the grammar".  So we should only ever insert a 
-                // semicolon if we couldn't consume something normally.  in the above case, we can
-                // consume the '}' just fine.  So ASI doesn't apply.
-
-                if (allowAutomaticSemicolonInsertion && this.canEatAutomaticSemicolon(/*allowWithoutNewline:*/ false)) {
-                    items.push(this.eatExplicitOrAutomaticSemicolon(/*allowWithoutNewline:*/ false));
-                    // Debug.assert(items.length % 2 === 0);
-                    continue;
-                }
-
-                // We weren't at the end of the list.  And thre was no separator we could parse out.
-                // Try parse the separator we expected, and continue parsing more list elements.
-                // This time mark that we're in error recovery mode though.
-                //
-                // Note: trying to eat this token will emit the appropriate diagnostic.
-                items.push(this.eatToken(separatorKind));
-
-                // Now that we're in 'error recovery' mode we cantweak some parsing rules as 
-                // appropriate.  For example, if we have:
-                //
-                //      var v = { a
-                //      return
-                //
-                // Then we'll be missing the comma.  As such, we want to parse 'return' in a less
-                // tolerant manner.  Normally 'return' could be a property in an object literal.
-                // However, in error recovery mode, we do *not* want it to be.
-                //
-                // Continue trying to parse out list elements.
-                inErrorRecovery = true;
-            }
-
-            var result = Syntax.separatedList(items);
-
-            // Can't return if it has more then 1 element.  In that case, the list will have been
-            // copied into the SyntaxList.
-            this.returnZeroOrOneLengthArray(items);
-
-            return { skippedTokens: skippedTokens, list: result };
-        }
-
-        private separatorKind(currentListType: ListParsingState): SyntaxKind {
-            switch (currentListType) {
-                case ListParsingState.HeritageClause_TypeNameList:
-                case ListParsingState.ArgumentList_AssignmentExpressions:
-                case ListParsingState.EnumDeclaration_EnumElements:
-                case ListParsingState.VariableDeclaration_VariableDeclarators_AllowIn:
-                case ListParsingState.VariableDeclaration_VariableDeclarators_DisallowIn:
-                case ListParsingState.ObjectLiteralExpression_PropertyAssignments:
-                case ListParsingState.ParameterList_Parameters:
-                case ListParsingState.ArrayLiteralExpression_AssignmentExpressions:
-                case ListParsingState.TypeArgumentList_Types:
-                case ListParsingState.TypeParameterList_TypeParameters:
-                    return SyntaxKind.CommaToken;
-
-                case ListParsingState.ObjectType_TypeMembers:
-                    return SyntaxKind.SemicolonToken;
-
-                case ListParsingState.SourceUnit_ModuleElements:
-                case ListParsingState.ClassOrInterfaceDeclaration_HeritageClauses:
-                case ListParsingState.ClassDeclaration_ClassElements:
-                case ListParsingState.ModuleDeclaration_ModuleElements:
-                case ListParsingState.SwitchStatement_SwitchClauses:
-                case ListParsingState.SwitchClause_Statements:
-                case ListParsingState.Block_Statements:
-                default:
-                    throw Errors.notYetImplemented();
-            }
-        }
-
-        private reportUnexpectedTokenDiagnostic(listType: ListParsingState): void {
-            var token = this.currentToken();
-
-            var diagnostic = new Diagnostic(this.fileName, this.lineMap,
-                this.currentTokenStart(), token.width(), DiagnosticCode.Unexpected_token_0_expected, [this.getExpectedListElementType(listType)]);
-            this.addDiagnostic(diagnostic);
-        }
-
-        private addDiagnostic(diagnostic: Diagnostic): void {
-            // Except: if we already have a diagnostic for this position, don't report another one.
-            if (this.diagnostics.length > 0 &&
-                this.diagnostics[this.diagnostics.length - 1].start() === diagnostic.start()) {
-                return;
-            }
-
-            this.diagnostics.push(diagnostic);
-        }
-
-        private isExpectedListTerminator(currentListType: ListParsingState): boolean {
-            switch (currentListType) {
-                case ListParsingState.SourceUnit_ModuleElements:
-                    return this.isExpectedSourceUnit_ModuleElementsTerminator();
-
-                case ListParsingState.ClassOrInterfaceDeclaration_HeritageClauses:
-                    return this.isExpectedClassOrInterfaceDeclaration_HeritageClausesTerminator();
-
-                case ListParsingState.ClassDeclaration_ClassElements:
-                    return this.isExpectedClassDeclaration_ClassElementsTerminator();
-
-                case ListParsingState.ModuleDeclaration_ModuleElements:
-                    return this.isExpectedModuleDeclaration_ModuleElementsTerminator();
-
-                case ListParsingState.SwitchStatement_SwitchClauses:
-                    return this.isExpectedSwitchStatement_SwitchClausesTerminator();
-
-                case ListParsingState.SwitchClause_Statements:
-                    return this.isExpectedSwitchClause_StatementsTerminator();
-
-                case ListParsingState.Block_Statements:
-                    return this.isExpectedBlock_StatementsTerminator();
-
-                case ListParsingState.TryBlock_Statements:
-                    return this.isExpectedTryBlock_StatementsTerminator();
-
-                case ListParsingState.CatchBlock_Statements:
-                    return this.isExpectedCatchBlock_StatementsTerminator();
-
-                case ListParsingState.EnumDeclaration_EnumElements:
-                    return this.isExpectedEnumDeclaration_EnumElementsTerminator();
-
-                case ListParsingState.ObjectType_TypeMembers:
-                    return this.isExpectedObjectType_TypeMembersTerminator();
-
-                case ListParsingState.ArgumentList_AssignmentExpressions:
-                    return this.isExpectedArgumentList_AssignmentExpressionsTerminator();
-
-                case ListParsingState.HeritageClause_TypeNameList:
-                    return this.isExpectedHeritageClause_TypeNameListTerminator();
-
-                case ListParsingState.VariableDeclaration_VariableDeclarators_AllowIn:
-                    return this.isExpectedVariableDeclaration_VariableDeclarators_AllowInTerminator();
-
-                case ListParsingState.VariableDeclaration_VariableDeclarators_DisallowIn:
-                    return this.isExpectedVariableDeclaration_VariableDeclarators_DisallowInTerminator();
-
-                case ListParsingState.ObjectLiteralExpression_PropertyAssignments:
-                    return this.isExpectedObjectLiteralExpression_PropertyAssignmentsTerminator();
-
-                case ListParsingState.ParameterList_Parameters:
-                    return this.isExpectedParameterList_ParametersTerminator();
-
-                case ListParsingState.TypeArgumentList_Types:
-                    return this.isExpectedTypeArgumentList_TypesTerminator();
-
-                case ListParsingState.TypeParameterList_TypeParameters:
-                    return this.isExpectedTypeParameterList_TypeParametersTerminator();
-
-                case ListParsingState.ArrayLiteralExpression_AssignmentExpressions:
-                    return this.isExpectedLiteralExpression_AssignmentExpressionsTerminator();
-
-                default:
-                    throw Errors.invalidOperation();
-            }
-        }
-
-        private isExpectedSourceUnit_ModuleElementsTerminator(): boolean {
-            return this.currentToken().tokenKind === SyntaxKind.EndOfFileToken;
-        }
-
-        private isExpectedEnumDeclaration_EnumElementsTerminator(): boolean {
-            return this.currentToken().tokenKind === SyntaxKind.CloseBraceToken;
-        }
-
-        private isExpectedModuleDeclaration_ModuleElementsTerminator(): boolean {
-            return this.currentToken().tokenKind === SyntaxKind.CloseBraceToken;
-        }
-
-        private isExpectedObjectType_TypeMembersTerminator(): boolean {
-            return this.currentToken().tokenKind === SyntaxKind.CloseBraceToken;
-        }
-
-        private isExpectedObjectLiteralExpression_PropertyAssignmentsTerminator(): boolean {
-            return this.currentToken().tokenKind === SyntaxKind.CloseBraceToken;
-        }
-
-        private isExpectedLiteralExpression_AssignmentExpressionsTerminator(): boolean {
-            return this.currentToken().tokenKind === SyntaxKind.CloseBracketToken;
-        }
-
-        private isExpectedTypeArgumentList_TypesTerminator(): boolean {
-            var token = this.currentToken();
-            if (token.tokenKind === SyntaxKind.GreaterThanToken) {
-                return true;
-            }
-
-            // If we're at a token that can follow the type argument list, then we'll also consider
-            // the list terminated.
-            if (this.canFollowTypeArgumentListInExpression(token.tokenKind)) {
-                return true;
-            }
-
-            // TODO: add more cases as necessary for error tolerance.
-            return false;
-        }
-
-        private isExpectedTypeParameterList_TypeParametersTerminator(): boolean {
-            var token = this.currentToken();
-            if (token.tokenKind === SyntaxKind.GreaterThanToken) {
-                return true;
-            }
-
-            // These commonly follow type parameter lists.
-            if (token.tokenKind === SyntaxKind.OpenParenToken ||
-                token.tokenKind === SyntaxKind.OpenBraceToken ||
-                token.tokenKind === SyntaxKind.ExtendsKeyword ||
-                token.tokenKind === SyntaxKind.ImplementsKeyword) {
-                return true;
-            }
-
-            // TODO: add more cases as necessary for error tolerance.
-            return false;
-        }
-
-        private isExpectedParameterList_ParametersTerminator(): boolean {
-            var token = this.currentToken();
-            if (token.tokenKind === SyntaxKind.CloseParenToken) {
-                return true;
-            }
-
-            // We may also see a { in an error case.  i.e.:
-            // function (a, b, c  {
-            if (token.tokenKind === SyntaxKind.OpenBraceToken) {
-                return true;
-            }
-
-            // We may also see a => in an error case.  i.e.:
-            // (f: number => { ... }
-            if (token.tokenKind === SyntaxKind.EqualsGreaterThanToken) {
-                return true;
-            }
-
-            return false;
-        }
-
-        private isExpectedVariableDeclaration_VariableDeclarators_DisallowInTerminator(): boolean {
-            // This is the case when we're parsing variable declarations in a for/for-in statement.
-            if (this.currentToken().tokenKind === SyntaxKind.SemicolonToken ||
-                this.currentToken().tokenKind === SyntaxKind.CloseParenToken) {
-                return true;
-            }
-
-            if (this.currentToken().tokenKind === SyntaxKind.InKeyword) {
-                return true;
-            }
-
-            return false;
-        }
-
-        private isExpectedVariableDeclaration_VariableDeclarators_AllowInTerminator(): boolean {
-            //// This is the case when we're parsing variable declarations in a variable statement.
-
-            // If we just parsed a comma, then we can't terminate this list.  i.e.:
-            //      var a = bar, // <-- just consumed the comma
-            //          b = baz;
-            if (this.previousToken().tokenKind === SyntaxKind.CommaToken) {
-                return false;
-            }
-
-            // ERROR RECOVERY TWEAK:
-            // For better error recovery, if we see a => then we just stop immediately.  We've got an
-            // arrow function here and it's going to be veyr unlikely that we'll resynchronize and get
-            // another variable declaration.
-            if (this.currentToken().tokenKind === SyntaxKind.EqualsGreaterThanToken) {
-                return true;
-            }
-
-            // We're done when we can eat a semicolon and we've parsed at least one item.
-            return this.canEatExplicitOrAutomaticSemicolon(/*allowWithoutNewline:*/ false);
-        }
-
-        private isExpectedClassOrInterfaceDeclaration_HeritageClausesTerminator(): boolean {
-            var token0 = this.currentToken();
-            if (token0.tokenKind === SyntaxKind.OpenBraceToken ||
-                token0.tokenKind === SyntaxKind.CloseBraceToken) {
-                return true;
-            }
-
-            return false;
-        }
-
-        private isExpectedHeritageClause_TypeNameListTerminator(): boolean {
-            var token0 = this.currentToken();
-            if (token0.tokenKind === SyntaxKind.ExtendsKeyword ||
-                token0.tokenKind === SyntaxKind.ImplementsKeyword) {
-                return true;
-            }
-
-            if (this.isExpectedClassOrInterfaceDeclaration_HeritageClausesTerminator()) {
-                return true;
-            }
-
-            return false;
-        }
-
-        private isExpectedArgumentList_AssignmentExpressionsTerminator(): boolean {
-            var token0 = this.currentToken();
-            return token0.tokenKind === SyntaxKind.CloseParenToken ||
-                   token0.tokenKind === SyntaxKind.SemicolonToken;
-        }
-
-        private isExpectedClassDeclaration_ClassElementsTerminator(): boolean {
-            return this.currentToken().tokenKind === SyntaxKind.CloseBraceToken;
-        }
-
-        private isExpectedSwitchStatement_SwitchClausesTerminator(): boolean {
-            return this.currentToken().tokenKind === SyntaxKind.CloseBraceToken;
-        }
-
-        private isExpectedSwitchClause_StatementsTerminator(): boolean {
-            return this.currentToken().tokenKind === SyntaxKind.CloseBraceToken ||
-                   this.isSwitchClause();
-        }
-
-        private isExpectedBlock_StatementsTerminator(): boolean {
-            return this.currentToken().tokenKind === SyntaxKind.CloseBraceToken;
-        }
-
-        private isExpectedTryBlock_StatementsTerminator(): boolean {
-            return this.currentToken().tokenKind === SyntaxKind.CatchKeyword ||
-                   this.currentToken().tokenKind === SyntaxKind.FinallyKeyword;
-        }
-
-        private isExpectedCatchBlock_StatementsTerminator(): boolean {
-            return this.currentToken().tokenKind === SyntaxKind.FinallyKeyword;
-        }
-
-        private isExpectedListItem(currentListType: ListParsingState, inErrorRecovery: boolean): any {
-            switch (currentListType) {
-                case ListParsingState.SourceUnit_ModuleElements:
-                    return this.isModuleElement(inErrorRecovery);
-
-                case ListParsingState.ClassOrInterfaceDeclaration_HeritageClauses:
-                    return this.isHeritageClause();
-
-                case ListParsingState.ClassDeclaration_ClassElements:
-                    return this.isClassElement(inErrorRecovery);
-
-                case ListParsingState.ModuleDeclaration_ModuleElements:
-                    return this.isModuleElement(inErrorRecovery);
-
-                case ListParsingState.SwitchStatement_SwitchClauses:
-                    return this.isSwitchClause();
-
-                case ListParsingState.SwitchClause_Statements:
-                    return this.isStatement(inErrorRecovery);
-
-                case ListParsingState.Block_Statements:
-                    return this.isStatement(inErrorRecovery);
-
-                case ListParsingState.TryBlock_Statements:
-                case ListParsingState.CatchBlock_Statements:
-                    // These two are special.  They're just augmentations of "Block_Statements" 
-                    // used so we can abort out of the try block if we see a 'catch' or 'finally'
-                    // keyword.  There are no additional list items that they add, so we just
-                    // return 'false' here.
-                    return false;
-
-                case ListParsingState.EnumDeclaration_EnumElements:
-                    return this.isEnumElement(inErrorRecovery);
-                
-                case ListParsingState.VariableDeclaration_VariableDeclarators_AllowIn:
-                case ListParsingState.VariableDeclaration_VariableDeclarators_DisallowIn:
-                    return this.isVariableDeclarator();
-
-                case ListParsingState.ObjectType_TypeMembers:
-                    return this.isTypeMember(inErrorRecovery);
-
-                case ListParsingState.ArgumentList_AssignmentExpressions:
-                    return this.isExpectedArgumentList_AssignmentExpression();
-
-                case ListParsingState.HeritageClause_TypeNameList:
-                    return this.isHeritageClauseTypeName();
-
-                case ListParsingState.ObjectLiteralExpression_PropertyAssignments:
-                    return this.isPropertyAssignment(inErrorRecovery);
-
-                case ListParsingState.ParameterList_Parameters:
-                    return this.isParameter();
-
-                case ListParsingState.TypeArgumentList_Types:
-                    return this.isType();
-
-                case ListParsingState.TypeParameterList_TypeParameters:
-                    return this.isTypeParameter();
-
-                case ListParsingState.ArrayLiteralExpression_AssignmentExpressions:
-                    return this.isAssignmentOrOmittedExpression();
-
-                default:
-                    throw Errors.invalidOperation();
-            }
-        }
-
-        private isExpectedArgumentList_AssignmentExpression(): boolean {
-            var currentToken = this.currentToken();
-            if (this.isExpression(currentToken)) {
-                return true;
-            }
-
-            // If we're on a comma then the user has written something like "Foo(a,," or "Foo(,".
-            // Instead of skipping the comma, create an empty expression to go before the comma 
-            // so that the tree is more well formed and doesn't have skipped tokens.
-            if (currentToken.tokenKind === SyntaxKind.CommaToken) {
-                return true;
-            }
-
-            return false;
-        }
-
-        private parseExpectedListItem(currentListType: ListParsingState, inErrorRecovery: boolean): ISyntaxNodeOrToken {
-            switch (currentListType) {
-                case ListParsingState.SourceUnit_ModuleElements:
-                    return this.parseModuleElement(inErrorRecovery);
-
-                case ListParsingState.ClassOrInterfaceDeclaration_HeritageClauses:
-                    return this.parseHeritageClause();
-
-                case ListParsingState.ClassDeclaration_ClassElements:
-                    return this.parseClassElement(inErrorRecovery);
-
-                case ListParsingState.ModuleDeclaration_ModuleElements:
-                    return this.parseModuleElement(inErrorRecovery);
-
-                case ListParsingState.SwitchStatement_SwitchClauses:
-                    return this.parseSwitchClause();
-
-                case ListParsingState.SwitchClause_Statements:
-                    return this.parseStatement(inErrorRecovery);
-
-                case ListParsingState.Block_Statements:
-                    return this.parseStatement(inErrorRecovery);
-
-                case ListParsingState.EnumDeclaration_EnumElements:
-                    return this.parseEnumElement();
-
-                case ListParsingState.ObjectType_TypeMembers:
-                    return this.parseTypeMember(inErrorRecovery);
-
-                case ListParsingState.ArgumentList_AssignmentExpressions:
-                    return this.parseAssignmentExpression(/*allowIn:*/ true);
-
-                case ListParsingState.HeritageClause_TypeNameList:
-                    return this.parseNameOrGenericType();
-
-                case ListParsingState.VariableDeclaration_VariableDeclarators_AllowIn:
-                    return this.parseVariableDeclarator(/*allowIn:*/ true, /*allowIdentifierName:*/ false);
-
-                case ListParsingState.VariableDeclaration_VariableDeclarators_DisallowIn:
-                    return this.parseVariableDeclarator(/*allowIn:*/ false, /*allowIdentifierName:*/ false);
-
-                case ListParsingState.ObjectLiteralExpression_PropertyAssignments:
-                    return this.parsePropertyAssignment(inErrorRecovery);
-
-                case ListParsingState.ArrayLiteralExpression_AssignmentExpressions:
-                    return this.parseAssignmentOrOmittedExpression();
-
-                case ListParsingState.ParameterList_Parameters:
-                    return this.parseParameter();
-
-                case ListParsingState.TypeArgumentList_Types:
-                    return this.parseType();
-
-                case ListParsingState.TypeParameterList_TypeParameters:
-                    return this.parseTypeParameter();
-
-                default:
-                    throw Errors.invalidOperation();
-            }
-        }
-
-        private getExpectedListElementType(currentListType: ListParsingState): string {
-            switch (currentListType) {
-                case ListParsingState.SourceUnit_ModuleElements:
-                    return getLocalizedText(DiagnosticCode.module_class_interface_enum_import_or_statement, null);
-
-                case ListParsingState.ClassOrInterfaceDeclaration_HeritageClauses:
-                    return '{';
-
-                case ListParsingState.ClassDeclaration_ClassElements:
-                    return getLocalizedText(DiagnosticCode.constructor_function_accessor_or_variable, null);
-
-                case ListParsingState.ModuleDeclaration_ModuleElements:
-                    return getLocalizedText(DiagnosticCode.module_class_interface_enum_import_or_statement, null);
-
-                case ListParsingState.SwitchStatement_SwitchClauses:
-                    return getLocalizedText(DiagnosticCode.case_or_default_clause, null);
-
-                case ListParsingState.SwitchClause_Statements:
-                    return getLocalizedText(DiagnosticCode.statement, null);
-
-                case ListParsingState.Block_Statements:
-                    return getLocalizedText(DiagnosticCode.statement, null);
-
-                case ListParsingState.VariableDeclaration_VariableDeclarators_AllowIn:
-                case ListParsingState.VariableDeclaration_VariableDeclarators_DisallowIn:
-                    return getLocalizedText(DiagnosticCode.identifier, null);
-
-                case ListParsingState.EnumDeclaration_EnumElements:
-                    return getLocalizedText(DiagnosticCode.identifier, null);
-
-                case ListParsingState.ObjectType_TypeMembers:
-                    return getLocalizedText(DiagnosticCode.call_construct_index_property_or_function_signature, null);
-
-                case ListParsingState.ArgumentList_AssignmentExpressions:
-                    return getLocalizedText(DiagnosticCode.expression, null);
-
-                case ListParsingState.HeritageClause_TypeNameList:
-                    return getLocalizedText(DiagnosticCode.type_name, null);
-
-                case ListParsingState.ObjectLiteralExpression_PropertyAssignments:
-                    return getLocalizedText(DiagnosticCode.property_or_accessor, null);
-
-                case ListParsingState.ParameterList_Parameters:
-                    return getLocalizedText(DiagnosticCode.parameter, null);
-
-                case ListParsingState.TypeArgumentList_Types:
-                    return getLocalizedText(DiagnosticCode.type, null);
-
-                case ListParsingState.TypeParameterList_TypeParameters:
-                    return getLocalizedText(DiagnosticCode.type_parameter, null);
-
-                case ListParsingState.ArrayLiteralExpression_AssignmentExpressions:
-                    return getLocalizedText(DiagnosticCode.expression, null);
-
-                default:
-                    throw Errors.invalidOperation();
-            }
-        }
-    }
-
-    export function parse(fileName: string,
-                          text: ISimpleText,
-                          isDeclaration: boolean,
-                          options: ParseOptions): SyntaxTree {
-        var source = new NormalParserSource(fileName, text, options.languageVersion());
-
-        return new ParserImpl(fileName, text.lineMap(), source, options, text).parseSyntaxTree(isDeclaration);
-    }
-
-    export function incrementalParse(oldSyntaxTree: SyntaxTree,
-                                     textChangeRange: TextChangeRange,
-                                     newText: ISimpleText): SyntaxTree {
-        if (textChangeRange.isUnchanged()) {
-            return oldSyntaxTree;
-        }
-
-        var source = new IncrementalParserSource(oldSyntaxTree, textChangeRange, newText);
-
-        return new ParserImpl(oldSyntaxTree.fileName(), newText.lineMap(), source, oldSyntaxTree.parseOptions(), newText).parseSyntaxTree(oldSyntaxTree.isDeclaration());
-    }
+///<reference path='references.ts' />
+
+module TypeScript.Parser {
+    // Information the parser needs to effectively rewind.
+    interface IParserRewindPoint {
+        // Information used by normal parser source.
+        previousToken: ISyntaxToken;
+        absolutePosition: number;
+        slidingWindowIndex: number;
+
+        // Information used by the incremental parser source.
+        oldSourceUnitCursorIndex: number;
+        changeDelta: number;
+        changeRange: TextChangeRange;
+
+        // Information used by the parser itself.
+
+        // As we speculatively parse, we may build up diagnostics.  When we rewind we want to 
+        // 'forget' that information.In order to do that we store the count of diagnostics and 
+        // when we start speculating, and we reset to that count when we're done.  That way the
+        // speculative parse does not affect any further results.
+        diagnosticsCount: number;
+
+        // For debug purposes only, we also track the following information. They help us assert 
+        // that we're not doing anything unexpected.
+
+        // Rewind points should work like a stack.  The first rewind point given out should be the
+        // last one released.  By keeping track of the count of points out when this was created, 
+        // we can ensure that invariant was preserved.
+        pinCount: number;
+
+        // isInStrictMode and listParsingState should not have to be tracked by a rewind point.
+        // Because they are naturally mutated and restored based on the normal stack movement of 
+        // the parser, they should automatically return to whatever value they had to begin with
+        // if the parser decides to rewind or not.  However, to ensure that this is true, we track
+        // these variables and check if they have the same value when we're rewinding/releasing.
+        isInStrictMode: boolean;
+        listParsingState: ListParsingState;
+    }
+
+    // The precedence of expressions in typescript.  While we're parsing an expression, we will 
+    // continue to consume and form new trees if the precedence is greater than our current
+    // precedence.  For example, if we have: a + b * c, we will first parse 'a' with precedence 0. 
+    // We will then see the + with precedence 13.  13 is greater than 0 so we will decide to create
+    // a binary expression with the result of parsing the sub expression "b * c".  We'll then parse
+    // the term 'b' (passing in precedence 13).  We will then see the * with precedence 14.  14 is
+    // greater than 13, so we will create a binary expression from "b" and "c", return that, and 
+    // join it with "a" producing:
+    //
+    //      +
+    //     / \
+    //    a   *
+    //       / \
+    //      b   c
+    //
+    // If we instead had: "a * b + c", we would first parser 'a' with precedence 0.  We would then see 
+    // the * with precedence 14.  14 is greater than 0 so we will decide to create a binary expression
+    // with the result of parsing the sub expression "b + c".  We'll then parse the term 'b' (passing in
+    // precedence 14).  We will then see the + with precedence 13.  13 is less than 14, so we won't 
+    // continue parsing subexpressions and will just return the expression 'b'.  The caller will join 
+    // that into "a * b" (and will be back at precedence 0). It will then see the + with precedence 11.
+    // 11 is greater than 0 so it will parse the sub expression and make a binary expression out of it
+    // producing:
+    //
+    //        +
+    //       / \
+    //      *   c
+    //     / \
+    //    a   b
+    enum ExpressionPrecedence {
+        // Intuitively, commas have the lowest precedence.  "a || b, c" is "(a || b), c", not
+        // "a || (b, c)"
+        CommaExpressionPrecedence = 1,
+
+        AssignmentExpressionPrecedence = 2,
+
+        ConditionalExpressionPrecedence = 3,
+
+        // REVIEW: Should ArrowFunctions have higher, lower, or the same precedence as ternary?
+        ArrowFunctionPrecedence = 4,
+
+        LogicalOrExpressionPrecedence = 5,
+        LogicalAndExpressionPrecedence = 6,
+        BitwiseOrExpressionPrecedence = 7,
+        BitwiseExclusiveOrExpressionPrecedence = 8,
+        BitwiseAndExpressionPrecedence = 9,
+        EqualityExpressionPrecedence = 10,
+        RelationalExpressionPrecedence = 11,
+        ShiftExpressionPrecdence = 12,
+        AdditiveExpressionPrecedence = 13,
+        MultiplicativeExpressionPrecedence = 14,
+
+        // Intuitively, unary expressions have the highest precedence.  After all, if you have:
+        //   !foo || bar
+        //
+        // Then you have "(!foo) || bar", not "!(foo || bar)"
+        UnaryExpressionPrecedence = 15,
+    }
+
+    // The current state of the parser wrt to list parsing.  The way to read these is as:
+    // CurrentProduction_SubList.  i.e. "Block_Statements" means "we're parsing a Block, and we're 
+    // currently parsing list of statements within it".  This is used by the list parsing mechanism
+    // to parse the elements of the lists, and recover from errors we encounter when we run into 
+    // unexpected code.
+    // 
+    // For example, when we are in ArgumentList_Arguments, we will continue trying to consume code 
+    // as long as "isArgument" is true.  If we run into a token for which "isArgument" is not true 
+    // we will do the following:
+    //
+    // If the token is a StopToken for ArgumentList_Arguments (like ")" ) then we will stop parsing
+    // the list of arguments with no error.
+    //
+    // Otherwise, we *do* report an error for this unexpected token, and then enter error recovery 
+    // mode to decide how to try to recover from this unexpected token.
+    //
+    // Error recovery will walk up the list of states we're in seeing if the token is a stop token
+    // for that construct *or* could start another element within what construct.  For example, if
+    // the unexpected token was '}' then that would be a stop token for Block_Statements. 
+    // Alternatively, if the unexpected token was 'return', then that would be a start token for 
+    // the next statment in Block_Statements.
+    // 
+    // If either of those cases are true, We will then return *without* consuming  that token. 
+    // (Remember, we've already reported an error).  Now we're just letting the higher up parse 
+    // constructs eventually try to consume that token.
+    //
+    // If none of the higher up states consider this a stop or start token, then we will simply 
+    // consume the token and add it to our list of 'skipped tokens'.  We will then repeat the 
+    // above algorithm until we resynchronize at some point.
+    enum ListParsingState {
+        SourceUnit_ModuleElements = 1 << 0,
+        ClassDeclaration_ClassElements = 1 << 1,
+        ModuleDeclaration_ModuleElements = 1 << 2,
+        SwitchStatement_SwitchClauses = 1 << 3,
+        SwitchClause_Statements = 1 << 4,
+        Block_Statements = 1 << 5,
+        TryBlock_Statements = 1 << 6,
+        CatchBlock_Statements = 1 << 7,
+        EnumDeclaration_EnumElements = 1 << 8,
+        ObjectType_TypeMembers = 1 << 9,
+        ClassOrInterfaceDeclaration_HeritageClauses = 1 << 10,
+        HeritageClause_TypeNameList = 1 << 11,
+        VariableDeclaration_VariableDeclarators_AllowIn = 1 << 12,
+        VariableDeclaration_VariableDeclarators_DisallowIn = 1 << 13,
+        ArgumentList_AssignmentExpressions = 1 << 14,
+        ObjectLiteralExpression_PropertyAssignments = 1 << 15,
+        ArrayLiteralExpression_AssignmentExpressions = 1 << 16,
+        ParameterList_Parameters = 1 << 17,
+        TypeArgumentList_Types = 1 << 18,
+        TypeParameterList_TypeParameters = 1 << 19,
+
+        FirstListParsingState = SourceUnit_ModuleElements,
+        LastListParsingState = TypeArgumentList_Types,
+    }
+
+    // Allows one to easily move over a syntax tree.  Used during incremental parsing to move over
+    // the previously parsed tree to provide nodes and tokens that can be reused when parsing the
+    // updated text.
+    class SyntaxCursor {
+        private _elements: ISyntaxElement[] = [];
+        private _index: number = 0;
+        private _pinCount: number = 0;
+
+        constructor(sourceUnit: SourceUnitSyntax) {
+            sourceUnit.insertChildrenInto(this._elements, 0);
+        }
+
+        public isFinished(): boolean {
+            return this._index === this._elements.length;
+        }
+
+        public currentElement(): ISyntaxElement {
+            if (this.isFinished()) {
+                return null;
+            }
+
+            return this._elements[this._index];
+        }
+
+        public currentNode(): SyntaxNode {
+            var element = this.currentElement();
+            return element !== null && element.isNode() ? <SyntaxNode>element : null;
+        }
+
+        public moveToFirstChild() {
+            if (this.isFinished()) {
+                return;
+            }
+
+            var element = this._elements[this._index];
+            if (element.isToken()) {
+                // If we're already on a token, there's nothing to do.
+                return;
+            }
+
+            // Otherwise, break the node we're pointing at into its children.  We'll then be 
+            // pointing at the first child
+            var node = <SyntaxNode>element;
+
+            // Remove the item that we're pointing at.
+            this._elements.splice(this._index, 1);
+
+            // And add its children into the position it was at.
+            node.insertChildrenInto(this._elements, this._index);
+        }
+
+        public moveToNextSibling() {
+            if (this.isFinished()) {
+                return;
+            }
+
+            if (this._pinCount > 0) {
+                // If we're currently pinned, then just move our index forward.  We'll then be 
+                // pointing at the next sibling.
+                this._index++;
+                return;
+            }
+
+            // if we're not pinned, we better be pointed at the first item in the list.
+            // Debug.assert(this._index === 0);
+
+            // Just shift ourselves over so we forget the current element we're pointing at and 
+            // we're pointing at the next slibing.
+            this._elements.shift();
+        }
+
+        public getAndPinCursorIndex(): number {
+            this._pinCount++;
+            return this._index;
+        }
+
+        public releaseAndUnpinCursorIndex(index: number) {
+            // this._index = index;
+
+            // Debug.assert(this._pinCount > 0);
+            this._pinCount--;
+            if (this._pinCount === 0) {
+                // The first pin was given out at index 0.  So we better be back at index 0.
+                // Debug.assert(this._index === 0);
+            }
+        }
+
+        public rewindToPinnedCursorIndex(index: number): void {
+            // Debug.assert(index >= 0 && index <= this._elements.length);
+            // Debug.assert(this._pinCount > 0);
+            this._index = index;
+        }
+
+        public pinCount(): number {
+            return this._pinCount;
+        }
+
+        private moveToFirstToken(): void {
+            var element: ISyntaxElement;
+
+            while (!this.isFinished()) {
+                element = this.currentElement();
+                if (element.isNode()) {
+                    this.moveToFirstChild();
+                    continue;
+                }
+
+                // Debug.assert(element.isToken());
+                return;
+            }
+        }
+
+        public currentToken(): ISyntaxToken {
+            this.moveToFirstToken();
+            if (this.isFinished()) {
+                return null;
+            }
+
+            var element = this.currentElement();
+
+            // Debug.assert(element.isToken());
+            return <ISyntaxToken>element;
+        }
+
+        public peekToken(n: number): ISyntaxToken {
+            this.moveToFirstToken();
+            var pin = this.getAndPinCursorIndex();
+
+            for (var i = 0; i < n; i++) {
+                this.moveToNextSibling();
+                this.moveToFirstToken();
+            }
+
+            var result = this.currentToken();
+            this.rewindToPinnedCursorIndex(pin);
+            this.releaseAndUnpinCursorIndex(pin);
+
+            return result;
+        }
+    }
+    
+    // Interface that represents the source that the parser pulls tokens from.  Essentially, this 
+    // is the interface that the parser needs an underlying scanner to provide.  This allows us to
+    // separate out "what" the parser does with the tokens it retrieves versus "how" it obtains
+    // the tokens.  i.e. all the logic for parsing language constructs sits in ParserImpl, while 
+    // all the logic for retrieving tokens sits in individual IParserSources.
+    //
+    // By separating out this interface, we also make incremental parsing much easier.  Instead of
+    // having the parser directly sit on top of the scanner, we sit it on this abstraction.  Then
+    // in incremental scenarios, we can use the IncrementalParserSource to pull tokens (or even 
+    // full nodes) from the previous tree when possible.  Of course, we'll still end up using a 
+    // scanner for new text.  But that can all happen inside the source, with none of the logic in
+    // the parser having to be aware of it.
+    //
+    // In general terms, a parser source represents a position within a text.  At that position, 
+    // one can ask for the 'currentToken' that the source is pointing at.  The 'previousToken' that
+    // precedes this token (generally used for automatic semicolon insertion, and other minor 
+    // parsing decisions).  Then, once the parser consumes that token it can ask the source to
+    // 'moveToNextToken'.
+    //
+    // Additional special abilities include:
+    //  1) Being able to peek an arbitrary number of tokens ahead efficiently.
+    //  2) Being able to retrieve fully parsed nodes from the source, not just tokens. This happens
+    //     in incremental scenarios when the source is certain that the node is completley safe to
+    //     reuse.
+    //  3) Being able to get a 'rewind point' to the current location.  This allows the parser to
+    //     speculatively parse as much as it wants, and then reset itself back to that point, 
+    //     ensuring that no state changes that occurred after getting the 'rewing point' are 
+    //     observable.
+    //  4) Being able to reinterpret the current token being pointed at as a regular expression 
+    //     token.  This is necessary as the scanner does not have enough information to correctly
+    //     distinguish "/" or "/=" as divide tokens, versus "/..../" as a regex token.  If the 
+    //     parser sees a "/" in a place where a divide is not allowed, but a regex would be, then
+    //     it can call into the source and ask if a regex token could be returned instead.  The 
+    //     sources are smart enough to do that and not be affected by any additional work they may
+    //     have done when they originally scanned that token.
+    interface IParserSource {
+        // The absolute index that the current token starts at.  'currentToken' and 'currentNode'
+        // have their fullStart at this position.  previousToken has it's fullEnd at this position.
+        absolutePosition(): number;
+
+        // The token that comes before the 'currentToken' that hte source is pointing at. Initially
+        // null. 
+        previousToken(): ISyntaxToken;
+
+        // The current syntax node the source is pointing at.  Only available in incremental settings.
+        // The source can point at a node if that node doesn't intersect any of the text changes in
+        // the file, and doesn't contain certain unacceptable constructs.  For example, if the node
+        // contains skipped text, then it will not be reused.
+        currentNode(): SyntaxNode;
+
+        // The current token the source is pointing at.
+        currentToken(): ISyntaxToken;
+
+        // The current token reinterpretted as a regex token.  This must only be called when the 
+        // source is pointing at a "/" or "/=" token. 
+        currentTokenAllowingRegularExpression(): ISyntaxToken;
+
+        // Peek any number of tokens ahead from the current location in source.  peekToken(0) is
+        // equivalent to 'currentToken', peekToken(1) is the next token, peekToken(2) the token
+        // after that, etc.  If the caller peeks past the end of the text, then EndOfFile tokens
+        // will be returned.
+        peekToken(n: number): ISyntaxToken;
+
+        // Called to move the source to the next node or token once the parser has consumed the 
+        // current one.
+        moveToNextNode(): void;
+        moveToNextToken(): void;
+
+        // Gets a rewind point that the parser can use to move back to after it speculatively 
+        // parses something.  The source guarantees that if the parser calls 'rewind' with that 
+        // point that it will be mostly in the same state that it was in when 'getRewindPoint'
+        // was called.  i.e. calling currentToken, peekToken, tokenDiagnostics, etc. will result
+        // in the same values.  One allowed exemption to this is 'currentNode'.  If a rewind point
+        // is requested and rewound, then getting the currentNode may not be possible.  However,
+        // as this is purely a performance optimization, it will not affect correctness.
+        //
+        // Note: that rewind points are not free (but they should also not be too expensive).  So
+        // they should be used judiciously.  While a rewind point is held by the parser, the source
+        // is not free to do things that it would normally do.  For example, it cannot throw away
+        // tokens that it has scanned on or after the rewind point as it must keep them alive for
+        // the parser to move back to.
+        //
+        // Rewind points also work in a stack fashion.  The first rewind point given out must be
+        // the last rewind point released.  Do not release them out of order, or bad things can 
+        // happen.
+        //
+        // Do *NOT* forget to release a rewind point.  Always put them in a finally block to ensure
+        // that they are released.  If they are not released, things will still work, you will just
+        // consume far more memory than necessary.
+        getRewindPoint(): IParserRewindPoint;
+
+        // Rewinds the source to the position and state it was at when this rewind point was created.
+        // This does not need to be called if the parser decides it does not need to rewind.  For 
+        // example, the parser may speculatively parse out a lambda expression when it sees something
+        // ambiguous like "(a = b, c = ...".  If it succeeds parsing that as a lambda, then it will
+        // just return that result.  However, if it fails *then* it will rewind and try it again as
+        // a parenthesized expression.  
+        rewind(rewindPoint: IParserRewindPoint): void;
+
+        // Called when the parser is done speculative parsing and no longer needs the rewind point.
+        // Must be called for every rewing point retrived.
+        releaseRewindPoint(rewindPoint: IParserRewindPoint): void;
+
+        // Retrieves the diagnostics generated while the source was producing nodes or tokens. 
+        // Should generally only be called after the document has been completely parsed.
+        tokenDiagnostics(): Diagnostic[];
+    }
+
+    // Parser source used in batch scenarios.  Directly calls into an underlying text scanner and
+    // supports none of the functionality to reuse nodes.  Good for when you just want want to do
+    // a single parse of a file.
+    class NormalParserSource implements IParserSource {
+        // The sliding window that we store tokens in.
+        private slidingWindow: SlidingWindow;
+
+        // The scanner we're pulling tokens from.
+        private scanner: Scanner;
+
+        // The previous token to the current token.  Set when we advance to the next token.
+        private _previousToken: ISyntaxToken = null;
+
+        // The absolute position we're at in the text we're reading from.
+        private _absolutePosition: number = 0;
+
+        // The diagnostics we get while scanning.  Note: this never gets rewound when we do a normal
+        // rewind.  That's because rewinding doesn't affect the tokens created.  It only affects where
+        // in the token stream we're pointing at.  However, it will get modified if we we decide to
+        // reparse a / or /= as a regular expression.
+        private _tokenDiagnostics: Diagnostic[] = [];
+
+        // Pool of rewind points we give out if the parser needs one.
+        private rewindPointPool: IParserRewindPoint[] = [];
+        private rewindPointPoolCount = 0;
+
+        constructor(fileName: string,
+                    text: ISimpleText,
+                    languageVersion: LanguageVersion) {
+            this.slidingWindow = new SlidingWindow(this, ArrayUtilities.createArray(/*defaultWindowSize:*/ 32, null), null);
+            this.scanner = new Scanner(fileName, text, languageVersion);
+        }
+
+        public currentNode(): SyntaxNode {
+            // The normal parser source never returns nodes.  They're only returned by the 
+            // incremental parser source.
+            return null;
+        }
+
+        public moveToNextNode(): void {
+            // Should never get called.
+            throw Errors.invalidOperation();
+        }
+
+        public absolutePosition() {
+            return this._absolutePosition;
+        }
+
+        public previousToken(): ISyntaxToken {
+            return this._previousToken;
+        }
+
+        public tokenDiagnostics(): Diagnostic[] {
+            return this._tokenDiagnostics;
+        }
+
+        private getOrCreateRewindPoint(): IParserRewindPoint {
+            if (this.rewindPointPoolCount === 0) {
+                return <IParserRewindPoint>{};
+            }
+
+            this.rewindPointPoolCount--;
+            var result = this.rewindPointPool[this.rewindPointPoolCount];
+            this.rewindPointPool[this.rewindPointPoolCount] = null;
+            return result;
+        }
+
+        public getRewindPoint(): IParserRewindPoint {
+            var slidingWindowIndex = this.slidingWindow.getAndPinAbsoluteIndex();
+
+            var rewindPoint = this.getOrCreateRewindPoint();
+
+            rewindPoint.slidingWindowIndex = slidingWindowIndex;
+            rewindPoint.previousToken = this._previousToken;
+            rewindPoint.absolutePosition = this._absolutePosition;
+
+            rewindPoint.pinCount = this.slidingWindow.pinCount();
+
+            return rewindPoint;
+        }
+
+        public isPinned(): boolean {
+            return this.slidingWindow.pinCount() > 0;
+        }
+
+        public rewind(rewindPoint: IParserRewindPoint): void {
+            this.slidingWindow.rewindToPinnedIndex(rewindPoint.slidingWindowIndex);
+
+            this._previousToken = rewindPoint.previousToken;
+            this._absolutePosition = rewindPoint.absolutePosition;
+        }
+
+        public releaseRewindPoint(rewindPoint: IParserRewindPoint): void {
+            // Debug.assert(this.slidingWindow.pinCount() === rewindPoint.pinCount);
+            this.slidingWindow.releaseAndUnpinAbsoluteIndex((<any>rewindPoint).absoluteIndex);
+
+            this.rewindPointPool[this.rewindPointPoolCount] = rewindPoint;
+            this.rewindPointPoolCount++;
+        }
+
+        public fetchMoreItems(allowRegularExpression: boolean, sourceIndex: number, window: any[], destinationIndex: number, spaceAvailable: number): number {
+            // Assert disabled because it is actually expensive enugh to affect perf.
+            // Debug.assert(spaceAvailable > 0);
+            window[destinationIndex] = this.scanner.scan(this._tokenDiagnostics, allowRegularExpression);
+            return 1;
+        }
+
+        public peekToken(n: number): ISyntaxToken {
+            return this.slidingWindow.peekItemN(n);
+        }
+
+        public moveToNextToken(): void {
+            var currentToken = this.currentToken();
+            this._absolutePosition += currentToken.fullWidth();
+            this._previousToken = currentToken;
+
+            this.slidingWindow.moveToNextItem();
+        }
+
+        public currentToken(): ISyntaxToken {
+            return this.slidingWindow.currentItem(/*allowRegularExpression:*/ false);
+        }
+
+        private removeDiagnosticsOnOrAfterPosition(position: number): void {
+            // walk backwards, removing any diagnostics that came after the the current token's
+            // full start position.
+            var tokenDiagnosticsLength = this._tokenDiagnostics.length;
+            while (tokenDiagnosticsLength > 0) {
+                var diagnostic = this._tokenDiagnostics[tokenDiagnosticsLength - 1];
+                if (diagnostic.start() >= position) {
+                    tokenDiagnosticsLength--;
+                }
+                else {
+                    break;
+                }
+            }
+
+            this._tokenDiagnostics.length = tokenDiagnosticsLength;
+        }
+
+        public resetToPosition(absolutePosition: number, previousToken: ISyntaxToken): void {
+            this._absolutePosition = absolutePosition;
+            this._previousToken = previousToken;
+
+            // First, remove any diagnostics that came after this position.
+            this.removeDiagnosticsOnOrAfterPosition(absolutePosition);
+
+            // Now, tell our sliding window to throw away all tokens after this position as well.
+            this.slidingWindow.disgardAllItemsFromCurrentIndexOnwards();
+
+            // Now tell the scanner to reset its position to this position as well.  That way
+            // when we try to scan the next item, we'll be at the right location.
+            this.scanner.setAbsoluteIndex(absolutePosition);
+        }
+
+        public currentTokenAllowingRegularExpression(): ISyntaxToken {
+            // We better be on a divide token right now.
+            // Debug.assert(SyntaxFacts.isAnyDivideToken(this.currentToken().tokenKind));
+
+            // First, we're going to rewind all our data to the point where this / or /= token started.
+            // That's because if it does turn out to be a regular expression, then any tokens or token 
+            // diagnostics we produced after the original / may no longer be valid.  This would actually
+            // be a  fairly expected case.  For example, if you had:  / ... gibberish ... /, we may have 
+            // produced several diagnostics in the process of scanning the tokens after the first / as
+            // they may not have been legal javascript okens.
+            //
+            // We also need to remove all the tokens we've gotten from the slash and onwards.  They may
+            // not have been what the scanner would have produced if it decides that this is actually
+            // a regular expresion.
+            this.resetToPosition(this._absolutePosition, this._previousToken);
+
+            // Now actually fetch the token again from the scanner. This time let it know that it
+            // can scan it as a regex token if it wants to.
+            var token = this.slidingWindow.currentItem(/*allowRegularExpression:*/ true);
+
+            // We have better gotten some sort of regex token.  Otherwise, something *very* wrong has
+            // occurred.
+            // Debug.assert(SyntaxFacts.isAnyDivideOrRegularExpressionToken(token.tokenKind));
+
+            return token;
+        }
+    }
+
+    // Parser source used in incremental scenarios. This parser source wraps an old tree, text 
+    // change and new text, and uses all three to provide nodes and tokens to the parser.  In
+    // general, nodes from the old tree are returned as long as they do not intersect with the text 
+    // change.  Then, once the text change is reached, tokens from the old tree are returned as 
+    // long as they do not intersect with the text change.  Then, the text that is actually changed
+    // will be scanned using a normal scanner.  Then, once the new text is scanned, the source will
+    // attempt to sync back up with nodes or tokens that started where the new tokens end. Once it
+    // can do that, then all subsequent data will come from the original tree.
+    //
+    // This allows for an enormous amount of tree reuse in common scenarios.  Situations that 
+    // prevent this level of reuse include substantially destructive operations like introducing
+    // "/*" without a "*/" nearby to terminate the comment.
+    class IncrementalParserSource implements IParserSource {
+        private _newText: ISimpleText;
+
+        // The underlying parser source that we will use to scan tokens from any new text, or any 
+        // tokens from the old tree that we decide we can't use for any reason.  We will also 
+        // continue scanning tokens from this source until we've decided that we're resynchronized
+        // and can read in subsequent data from the old tree.
+        //
+        // This parser source also keeps track of the absolute position in the text that we're in,
+        // the previous token, and any token diagnostics produced.  That way we dont' have to track
+        // that ourselves.
+        private _normalParserSource: NormalParserSource;
+
+        // The range of text in the *original* text that was changed, and the new length of it after
+        // the change.
+        private _changeRange: TextChangeRange;
+
+        // This number represents how our position in the old tree relates to the position we're 
+        // pointing at in the new text.  If it is 0 then our positions are in sync and we can read
+        // nodes or tokens from the old tree.  If it is non-zero, then our positions are not in 
+        // sync and we cannot use nodes or tokens from the old tree.
+        //
+        // Now, changeDelta could be negative or positive.  Negative means 'the position we're at
+        // in the original tree is behind the position we're at in the text'.  In this case we 
+        // keep throwing out old nodes or tokens (and thus move forward in the original tree) until
+        // changeDelta becomes 0 again or positive.  If it becomes 0 then we are resynched and can
+        // read nodes or tokesn from the tree.
+        //
+        // If changeDelta is positive, that means the current node or token we're pointing at in 
+        // the old tree is at a further ahead position than the position we're pointing at in the
+        // new text.  In this case we have no choice but to scan tokens from teh new text.  We will
+        // continue to do so until, again, changeDelta becomes 0 and we've resynced, or change delta
+        // becomes negative and we need to skip nodes or tokes in the original tree.
+        private _changeDelta: number = 0;
+
+        // The cursor we use to navigate through and retrieve nodes and tokens from the old tree.
+        private _oldSourceUnitCursor: SyntaxCursor;
+
+        constructor(oldSyntaxTree: SyntaxTree, textChangeRange: TextChangeRange, newText: ISimpleText) {
+            this._newText = newText;
+            var oldSourceUnit = oldSyntaxTree.sourceUnit();
+            this._oldSourceUnitCursor = new SyntaxCursor(oldSourceUnit);
+
+            // In general supporting multiple individual edits is just not that important.  So we 
+            // just collapse this all down to a single range to make the code here easier.  The only
+            // time this could be problematic would be if the user made a ton of discontinuous edits.
+            // For example, doing a column select on a *large* section of a code.  If this is a 
+            // problem, we can always update this code to handle multiple changes.
+            this._changeRange = IncrementalParserSource.extendToAffectedRange(textChangeRange, oldSourceUnit);
+
+            // The old tree's length, plus whatever length change was caused by the edit
+            // Had better equal the new text's length!
+            if (Debug.shouldAssert(AssertionLevel.Aggressive)) {
+                Debug.assert((oldSourceUnit.fullWidth() - this._changeRange.span().length() + this._changeRange.newLength()) === newText.length());
+            }
+
+            // Set up a scanner so that we can scan tokens out of the new text.
+            this._normalParserSource = new NormalParserSource(oldSyntaxTree.fileName(), newText, oldSyntaxTree.parseOptions().languageVersion());
+        }
+
+        private static extendToAffectedRange(changeRange:TextChangeRange,
+                                             sourceUnit: SourceUnitSyntax): TextChangeRange {
+            // Consider the following code:
+            //      void foo() { /; }
+            //
+            // If the text changes with an insertion of / just before the semicolon then we end up with:
+            //      void foo() { //; }
+            //
+            // If we were to just use the changeRange a is, then we would not rescan the { token 
+            // (as it does not intersect hte actual original change range).  Because an edit may
+            // change the token touching it, we actually need to look back *at least* one token so
+            // that the prior token sees that change.  
+            //
+            // Note: i believe (outside of regex tokens) max lookahead is just one token for 
+            // TypeScript.  However, if this turns out to be wrong, we may have to increase how much
+            // futher we look back. 
+            //
+            // Note: lookahead handling for regex characters is handled specially in during 
+            // incremental parsing, and does not need to be handled here.
+
+            var maxLookahead = 1;
+
+            var start = changeRange.span().start();
+
+            // the first iteration aligns us with the change start. subsequent iteration move us to
+            // the left by maxLookahead tokens.  We only need to do this as long as we're not at the
+            // start of the tree.
+            for (var i = 0; start > 0 && i <= maxLookahead; i++) {
+                var token = sourceUnit.findToken(start);
+
+                // Debug.assert(token.kind() !== SyntaxKind.None);
+                // Debug.assert(token.kind() === SyntaxKind.EndOfFileToken || token.fullWidth() > 0);
+
+                var position = token.fullStart();
+
+                start = MathPrototype.max(0, position - 1);
+            }
+
+            var finalSpan = TextSpan.fromBounds(start, changeRange.span().end());
+            var finalLength = changeRange.newLength() + (changeRange.span().start() - start);
+
+            return new TextChangeRange(finalSpan, finalLength);
+        }
+
+        public absolutePosition() {
+            return this._normalParserSource.absolutePosition();
+        }
+
+        public previousToken() {
+            return this._normalParserSource.previousToken();
+        }
+
+        public tokenDiagnostics(): Diagnostic[] {
+            return this._normalParserSource.tokenDiagnostics();
+        }
+
+        public getRewindPoint(): IParserRewindPoint {
+            // Get a rewind point for our new text reader and for our old source unit cursor.
+            var rewindPoint = this._normalParserSource.getRewindPoint();
+            var oldSourceUnitCursorIndex = this._oldSourceUnitCursor.getAndPinCursorIndex();
+
+            // Store where we were when the rewind point was created.
+            rewindPoint.changeDelta = this._changeDelta;
+            rewindPoint.changeRange = this._changeRange;
+            rewindPoint.oldSourceUnitCursorIndex = oldSourceUnitCursorIndex;
+
+            // Debug.assert(rewindPoint.pinCount === this._oldSourceUnitCursor.pinCount());
+
+            return rewindPoint;
+        }
+
+        public rewind(rewindPoint: IParserRewindPoint): void {
+            // Restore our state to the values when the rewind point was created.
+            this._changeRange = rewindPoint.changeRange;
+            this._changeDelta = rewindPoint.changeDelta;
+            this._oldSourceUnitCursor.rewindToPinnedCursorIndex(rewindPoint.oldSourceUnitCursorIndex);
+
+            this._normalParserSource.rewind(rewindPoint);
+        }
+
+        public releaseRewindPoint(rewindPoint: IParserRewindPoint): void {
+            // Release both the new text reader and the old text cursor.
+            this._oldSourceUnitCursor.releaseAndUnpinCursorIndex(rewindPoint.oldSourceUnitCursorIndex);
+            this._normalParserSource.releaseRewindPoint(rewindPoint);
+        }
+
+        private canReadFromOldSourceUnit() {
+            // If we're currently pinned, then do not want to touch the cursor.  If we end up 
+            // reading from the old source unit, we'll try to then set the position of the normal
+            // parser source to an absolute position (in moveToNextToken).  Doing is unsupported
+            // while the underlying source is pinned.
+            if (this._normalParserSource.isPinned()) {
+                return false;
+            }
+
+            // If our current absolute position is in the middle of the changed range in the new text
+            // then we definitely can't read from the old source unit right now.
+            if (this._changeRange !== null && this._changeRange.newSpan().intersectsWithPosition(this.absolutePosition())) {
+                return false;
+            }
+
+            // First, try to sync up with the new text if we're behind.
+            this.syncCursorToNewTextIfBehind();
+
+            // Now, if we're synced up *and* we're not currently pinned in the new text scanner,
+            // then we can read a node from the cursor.  If we're pinned in the scanner then we
+            // can't read a node from the cursor because we will mess up the pinned scanner when
+            // we try to move it forward past this node.
+            return this._changeDelta === 0 &&
+                   !this._oldSourceUnitCursor.isFinished();
+        }
+
+        private setTokenPositionWalker = new SetTokenPositionWalker();
+
+        private updateTokenPositions(nodeOrToken: ISyntaxNodeOrToken): void {
+            // If we got a node or token, and we're past the range of edited text, then walk its
+            // constituent tokens, making sure all their positions are correct.  We don't need to
+            // do this for the tokens before the edited range (since their positions couldn't have 
+            // been affected by the edit), and we don't need to do this for the tokens in the 
+            // edited range, as their positions will be correct when the underlying parser source 
+            // creates them.
+
+            var position = this.absolutePosition();
+            if (this.isPastChangeRange() && nodeOrToken.fullStart() !== position) {
+                this.setTokenPositionWalker.position = position;
+                this.setTokenPositionWalker.text = this._newText;
+
+                nodeOrToken.accept(this.setTokenPositionWalker);
+            }
+        }
+
+        public currentNode(): SyntaxNode {
+            if (this.canReadFromOldSourceUnit()) {
+                // Try to read a node.  If we can't then our caller will call back in and just try
+                // to get a token.
+                var node = this.tryGetNodeFromOldSourceUnit();
+                if (node !== null) {
+                    // Make sure the positions for the tokens in this node are correct.
+                    this.updateTokenPositions(node);
+                    return node;
+                }
+            }
+
+            // Either we were ahead of the old text, or we were pinned.  No node can be read here.
+            return null;
+        }
+
+        public currentToken(): ISyntaxToken {
+            if (this.canReadFromOldSourceUnit()) {
+                var token = this.tryGetTokenFromOldSourceUnit();
+                if (token !== null) {
+                    // Make sure the token's position/text is correct.
+                    this.updateTokenPositions(token);
+                    return token;
+                }
+            }
+
+            // Either we couldn't read from the old source unit, or we weren't able to successfully
+            // get a token from it.  In this case we need to read a token from the underlying text.
+            return this._normalParserSource.currentToken();
+        }
+
+        public currentTokenAllowingRegularExpression(): ISyntaxToken {
+            // Just delegate to the underlying source to handle this.
+            return this._normalParserSource.currentTokenAllowingRegularExpression();
+        }
+
+        private syncCursorToNewTextIfBehind() {
+            while (true) {
+                if (this._oldSourceUnitCursor.isFinished()) {
+                    // Can't sync up if the cursor is finished.
+                    break;
+                }
+
+                if (this._changeDelta >= 0) {
+                    // Nothing to do if we're synced up or ahead of the text.
+                    break;
+                }
+
+                // We're behind in the original tree.  Throw out a node or token in an attempt to 
+                // catch up to the position we're at in the new text.
+
+                var currentElement = this._oldSourceUnitCursor.currentElement();
+
+                // If we're pointing at a node, and that node's width is less than our delta,
+                // then we can just skip that node.  Otherwise, if we're pointing at a node
+                // whose width is greater than the delta, then crumble it and try again.
+                // Otherwise, we must be pointing at a token.  Just skip it and try again.
+                    
+                if (currentElement.isNode() && (currentElement.fullWidth() > Math.abs(this._changeDelta))) {
+                    // We were pointing at a node whose width was more than changeDelta.  Crumble the 
+                    // node and try again.  Note: we haven't changed changeDelta.  So the callers loop
+                    // will just repeat this until we get to a node or token that we can skip over.
+                    this._oldSourceUnitCursor.moveToFirstChild();
+                }
+                else {
+                    this._oldSourceUnitCursor.moveToNextSibling();
+
+                    // Get our change delta closer to 0 as we skip past this item.
+                    this._changeDelta += currentElement.fullWidth();
+
+                    // If this was a node, then our changeDelta is 0 or negative.  If this was a 
+                    // token, then we could still be negative (and we have to read another token),
+                    // we could be zero (we're done), or we could be positive (we've moved ahead
+                    // of the new text).  Only if we're negative will we continue looping.
+                }
+            }
+
+            // At this point, we must be either:
+            //   a) done with the cursor
+            //   b) (ideally) caught up to the new text position.
+            //   c) ahead of the new text position.
+            // In case 'b' we can try to reuse a node from teh old tree.
+            // Debug.assert(this._oldSourceUnitCursor.isFinished() || this._changeDelta >= 0);
+        }
+
+        private intersectsWithChangeRangeSpanInOriginalText(start: number, length: number) {
+            return !this.isPastChangeRange() && this._changeRange.span().intersectsWith(start, length);
+        }
+
+        private tryGetNodeFromOldSourceUnit(): SyntaxNode {
+            // Debug.assert(this.canReadFromOldSourceUnit());
+
+            // Keep moving the cursor down to the first node that is safe to return.  A node is 
+            // safe to return if:
+            //  a) it does not intersect the changed text.
+            //  b) it does not contain skipped text.
+            //  c) it does not have any zero width tokens in it.
+            //  d) it does not have a regex token in it.
+            //  e) we are still in the same strict or non-strict state that the node was originally parsed in.
+            while (true) {
+                var node = this._oldSourceUnitCursor.currentNode();
+                if (node === null) {
+                    // Couldn't even read a node, nothing to return.
+                    return null;
+                }
+
+                if (!this.intersectsWithChangeRangeSpanInOriginalText(this.absolutePosition(), node.fullWidth())) {
+                    // Didn't intersect with the change range.
+                    if (!node.isIncrementallyUnusable()) {
+
+                        // Didn't contain anything that would make it unusable.  Awesome.  This is
+                        // a node we can reuse.
+                        return node;
+                    }
+                }
+
+                // We couldn't use currentNode. Try to move to its first child (in case that's a 
+                // node).  If it is we can try using that.  Otherwise we'll just bail out in the
+                // next iteration of the loop.
+                this._oldSourceUnitCursor.moveToFirstChild();
+            }
+        }
+
+        private canReuseTokenFromOldSourceUnit(position: number, token: ISyntaxToken): boolean {
+            // A token is safe to return if:
+            //  a) it does not intersect the changed text.
+            //  b) it does not contain skipped text.
+            //  c) it is not zero width.
+            //  d) it is not a regex token.
+            //  e) it is not a parser generated token.
+            //
+            // NOTE: It is safe to get a token regardless of what our strict context was/is.  That's 
+            // because the strict context doesn't change what tokens are scanned, only how the 
+            // parser reacts to them.
+
+            if (token !== null) {
+                if (!this.intersectsWithChangeRangeSpanInOriginalText(position, token.fullWidth())) {
+                    // Didn't intersect with the change range.
+                    if (!token.isIncrementallyUnusable()) {
+
+                        // Didn't contain anything that would make it unusable.  Awesome.  This is
+                        // a token we can reuse.
+                        return true;
+                    }
+                }
+            }
+
+            return false;
+        }
+
+        private tryGetTokenFromOldSourceUnit(): ISyntaxToken {
+            // Debug.assert(this.canReadFromOldSourceUnit());
+
+            // get the current token that the cursor is pointing at.
+            var token = this._oldSourceUnitCursor.currentToken();
+
+            return this.canReuseTokenFromOldSourceUnit(this.absolutePosition(), token) 
+                ? token : null;
+        }
+
+        public peekToken(n: number): ISyntaxToken {
+            if (this.canReadFromOldSourceUnit()) {
+                var token = this.tryPeekTokenFromOldSourceUnit(n);
+                if (token !== null) {
+                    return token;
+                }
+            }
+
+            // Couldn't peek this far in the old tree.  Get the token from the new text.
+            return this._normalParserSource.peekToken(n);
+        }
+
+        private tryPeekTokenFromOldSourceUnit(n: number): ISyntaxToken {
+            // Debug.assert(this.canReadFromOldSourceUnit());
+
+            // In order to peek the 'nth' token we need all the tokens up to that point.  That way
+            // we know we know position that the nth token is at.  The position is necessary so 
+            // that we can test if this token (or any that precede it cross the change range).
+            var currentPosition = this.absolutePosition();
+            for (var i = 0; i < n; i++) {
+                var interimToken = this._oldSourceUnitCursor.peekToken(i);
+                if (!this.canReuseTokenFromOldSourceUnit(currentPosition, interimToken)) {
+                    return null;
+                }
+
+                currentPosition += interimToken.fullWidth();
+            }
+
+            var token = this._oldSourceUnitCursor.peekToken(n);
+            return this.canReuseTokenFromOldSourceUnit(currentPosition, token) 
+                ? token : null;
+        }
+
+        public moveToNextNode(): void {
+            // A node could have only come from the old source unit cursor.  Update it and our 
+            // current state.
+            // Debug.assert(this._changeDelta === 0);
+
+            // Get the current node we were pointing at, and move to the next element.
+            var currentElement = this._oldSourceUnitCursor.currentElement();
+            var currentNode = this._oldSourceUnitCursor.currentNode();
+
+            // We better still be pointing at the node.
+            // Debug.assert(currentElement === currentNode);
+            this._oldSourceUnitCursor.moveToNextSibling();
+
+            // Update the underlying source with where it should now be currently pointing, and 
+            // what the previous token is before that position.
+            var absolutePosition = this.absolutePosition() + currentNode.fullWidth();
+            var previousToken = currentNode.lastToken();
+            this._normalParserSource.resetToPosition(absolutePosition, previousToken);
+
+            // Debug.assert(previousToken !== null);
+            // Debug.assert(previousToken.width() > 0);
+
+            if (!this.isPastChangeRange()) {
+                // If we still have a change range, then this node must have ended before the 
+                // change range starts.  Thus, we don't need to call 'skipPastChanges'.
+                // Debug.assert(this.absolutePosition() < this._changeRange.span().start());
+            }
+        }
+
+        public moveToNextToken(): void {
+            // This token may have come from the old source unit, or from the new text.  Handle
+            // both accordingly.
+            var currentToken = this.currentToken();
+
+            if (this._oldSourceUnitCursor.currentToken() === currentToken) {
+                // The token came from the old source unit.  So our tree and text must be in sync.
+                // Debug.assert(this._changeDelta === 0);
+
+                // Move the cursor past this token.
+                this._oldSourceUnitCursor.moveToNextSibling();
+
+                // Debug.assert(!this._normalParserSource.isPinned());
+                
+                // Update the underlying source with where it should now be currently pointing, and 
+                // what the previous token is before that position.  We don't need to do this when
+                // the token came from the new text as the source will automatically be placed in
+                // the right position.
+                var absolutePosition = this.absolutePosition() + currentToken.fullWidth();
+                var previousToken = currentToken;
+                this._normalParserSource.resetToPosition(absolutePosition, previousToken);
+
+                // Debug.assert(previousToken !== null);
+                // Debug.assert(previousToken.width() > 0);
+
+                if (!this.isPastChangeRange()) {
+                    // If we still have a change range, then this token must have ended before the 
+                    // change range starts.  Thus, we don't need to call 'skipPastChanges'.
+                    // Debug.assert(this.absolutePosition() < this._changeRange.span().start());
+                }
+            }
+            else {
+                // the token came from the new text.  We have to update our delta appropriately.
+                this._changeDelta -= currentToken.fullWidth();
+
+                // Move our underlying source forward.
+                this._normalParserSource.moveToNextToken();
+
+                // Because we read a token from the new text, we may have moved ourselves past the
+                // change range.  If we did, then we may also have to update our change delta to
+                // compensate for the length change between the old and new text.
+                if (!this.isPastChangeRange()) {
+                    // var changeEndInNewText = this._changeRange.span().start() + this._changeRange.newLength();
+                    var changeRangeSpanInNewText = this._changeRange.newSpan();
+                    if (this.absolutePosition() >= changeRangeSpanInNewText.end()) {
+                        this._changeDelta += this._changeRange.newLength() - this._changeRange.span().length();
+
+                        // Once we're past the change range, we no longer need it.  Null it out.
+                        // From now on we can check if we're past the change range just by seeing
+                        // if this is null.
+                        this._changeRange = null;
+                    }
+                }
+            }
+        }
+
+        private isPastChangeRange(): boolean {
+            return this._changeRange === null;
+        }
+    }
+
+    // A simple walker we use to hit all the tokens of a node and update their positions when they
+    // are reused in a different location because of an incremental parse.
+    class SetTokenPositionWalker extends SyntaxWalker {
+        public position: number;
+        public text: ISimpleText;
+
+        public visitToken(token: ISyntaxToken): void {
+            var position = this.position;
+            token.setFullStartAndText(position, this.text);
+
+            this.position += token.fullWidth();
+        }
+    }
+
+    // Contains the actual logic to parse typescript/javascript.  This is the code that generally
+    // represents the logic necessary to handle all the language grammar constructs.  When the 
+    // language changes, this should generally only be the place necessary to fix up.
+    class ParserImpl {
+        // Underlying source where we pull nodes and tokens from.
+        private source: IParserSource;
+        private fileName: string;
+        private lineMap: LineMap;
+
+        private parseOptions: ParseOptions;
+
+        // TODO: do we need to store/restore this when speculative parsing?  I don't think so.  The
+        // parsing logic already handles storing/restoring this and should work properly even if we're
+        // speculative parsing.
+        private listParsingState: ListParsingState = 0;
+
+        // Whether or not we are in strict parsing mode.  All that changes in strict parsing mode is
+        // that some tokens that would be considered identifiers may be considered keywords.  When 
+        // rewinding, we need to store and restore this as the mode may have changed.
+        //
+        // TODO: do we need to store/restore this when speculative parsing?  I don't think so.  The
+        // parsing logic already handles storing/restoring this and should work properly even if we're
+        // speculative parsing.
+        private isInStrictMode: boolean = false;
+
+        // Current state of the parser.  If we need to rewind we will store and reset these values as
+        // appropriate.
+
+        // Diagnostics created when parsing invalid code.  Any diagnosics created when speculative 
+        // parsing need to removed when rewinding.  To do this we store the count of diagnostics when 
+        // we start speculative parsing.  And if we rewind, we restore this to the same count that we 
+        // started at.
+        private diagnostics: Diagnostic[] = [];
+
+        private factory: Syntax.IFactory = Syntax.normalModeFactory;
+
+        constructor(fileName: string, lineMap: LineMap, source: IParserSource, parseOptions: ParseOptions, private text: ISimpleText) {
+            this.fileName = fileName;
+            this.lineMap = lineMap;
+            this.source = source;
+            this.parseOptions = parseOptions;
+        }
+
+        private getRewindPoint(): IParserRewindPoint {
+            var rewindPoint = this.source.getRewindPoint();
+
+            rewindPoint.diagnosticsCount = this.diagnostics.length;
+
+            // Values we keep around for debug asserting purposes.
+            rewindPoint.isInStrictMode = this.isInStrictMode;
+            rewindPoint.listParsingState = this.listParsingState;
+
+            return rewindPoint;
+        }
+
+        public rewind(rewindPoint: IParserRewindPoint): void {
+            this.source.rewind(rewindPoint);
+
+            this.diagnostics.length = rewindPoint.diagnosticsCount;
+        }
+
+        public releaseRewindPoint(rewindPoint: IParserRewindPoint): void {
+            // Debug.assert(this.listParsingState === rewindPoint.listParsingState);
+            // Debug.assert(this.isInStrictMode === rewindPoint.isInStrictMode);
+
+            this.source.releaseRewindPoint(rewindPoint);
+        }
+
+        public currentTokenStart(): number {
+            return this.source.absolutePosition() + this.currentToken().leadingTriviaWidth();
+        }
+
+        public previousTokenStart(): number {
+            if (this.previousToken() === null) {
+                return 0;
+            }
+            
+            return this.source.absolutePosition() -
+                   this.previousToken().fullWidth() +
+                   this.previousToken().leadingTriviaWidth();
+        }
+
+        private previousTokenEnd(): number {
+            if (this.previousToken() === null) {
+                return 0;
+            }
+
+            return this.previousTokenStart() + this.previousToken().width();
+        }
+
+        private currentNode(): SyntaxNode {
+            var node = this.source.currentNode();
+
+            // We can only reuse a node if it was parsed under the same strict mode that we're 
+            // currently in.  i.e. if we originally parsed a node in non-strict mode, but then
+            // the user added 'using strict' at hte top of the file, then we can't use that node
+            // again as the presense of strict mode may cause us to parse the tokens in the file
+            // differetly.
+            //
+            // Note: we *can* reuse tokens when the strict mode changes.  That's because tokens
+            // are unaffected by strict mode.  It's just the parser will decide what to do with it
+            // differently depending on what mode it is in.
+            if (node === null || node.parsedInStrictMode() !== this.isInStrictMode) {
+                return null;
+            }
+
+            return node;
+        }
+
+        private currentToken(): ISyntaxToken {
+            return this.source.currentToken();
+        }
+
+        private currentTokenAllowingRegularExpression(): ISyntaxToken {
+            return this.source.currentTokenAllowingRegularExpression();
+        }
+
+        private peekToken(n: number): ISyntaxToken {
+            return this.source.peekToken(n);
+        }
+
+        private eatAnyToken(): ISyntaxToken {
+            var token = this.currentToken();
+            this.moveToNextToken();
+            return token;
+        }
+
+        private moveToNextToken(): void {
+            this.source.moveToNextToken();
+        }
+
+        private previousToken(): ISyntaxToken {
+            return this.source.previousToken();
+        }
+
+        private eatNode(): SyntaxNode {
+            var node = this.source.currentNode();
+            this.source.moveToNextNode();
+            return node;
+        }
+
+        //this method is called very frequently
+        //we should keep it simple so that it can be inlined.
+        private eatToken(kind: SyntaxKind): ISyntaxToken {
+            // Assert disabled because it is actually expensive enugh to affect perf.
+            // Debug.assert(SyntaxFacts.isTokenKind(kind))
+
+            var token = this.currentToken();
+            if (token.tokenKind === kind) {
+                this.moveToNextToken();
+                return token;
+            }
+
+            //slow part of EatToken(SyntaxKind kind)
+            return this.createMissingToken(kind, token);
+        }
+
+        // Eats the token if it is there.  Otherwise does nothing.  Will not report errors.
+        private tryEatToken(kind: SyntaxKind): ISyntaxToken {
+            if (this.currentToken().tokenKind === kind) {
+                return this.eatToken(kind);
+            }
+
+            return null;
+        }
+
+        private eatKeyword(kind: SyntaxKind): ISyntaxToken {
+            // Debug.assert(SyntaxFacts.isTokenKind(kind))
+
+            var token = this.currentToken();
+            if (token.tokenKind === kind) {
+                this.moveToNextToken();
+                return token;
+            }
+
+            //slow part of EatToken(SyntaxKind kind)
+            return this.createMissingToken(kind, token);
+        }
+
+        // An identifier is basically any word, unless it is a reserved keyword.  so 'foo' is an 
+        // identifier and 'return' is not.  Note: a word may or may not be an identifier depending 
+        // on the state of the parser.  For example, 'yield' is an identifier *unless* the parser 
+        // is in strict mode.
+        private isIdentifier(token: ISyntaxToken): boolean {
+            var tokenKind = token.tokenKind;
+
+            if (tokenKind === SyntaxKind.IdentifierName) {
+                return true;
+            }
+
+            // Keywords are only identifiers if they're FutureReservedStrictWords and we're in 
+            // strict mode.  *Or* if it's a typescript 'keyword'. 
+            if (tokenKind >= SyntaxKind.FirstFutureReservedStrictKeyword) {
+                if (tokenKind <= SyntaxKind.LastFutureReservedStrictKeyword) {
+                    // Could be a keyword or identifier.  It's an identifier if we're not in strict
+                    // mode.
+                    return !this.isInStrictMode;
+                }
+                
+                // If it's typescript keyword, then it's actually a javascript identifier.
+                return tokenKind <= SyntaxKind.LastTypeScriptKeyword;
+            }
+
+            // Anything else is not an identifier.
+            return false;
+        }
+
+        // This method should be called when the grammar calls for an *IdentifierName* and not an
+        // *Identifier*.
+        private eatIdentifierNameToken(): ISyntaxToken {
+            var token = this.currentToken();
+
+            // If we have an identifier name, then consume and return it.
+            if (token.tokenKind === SyntaxKind.IdentifierName) {
+                this.moveToNextToken();
+                return token;
+            }
+
+            // If we have a keyword, then it cna be used as an identifier name.  However, we need 
+            // to convert it to an identifier so that no later parts of the systems see it as a 
+            // keyword.
+            if (SyntaxFacts.isAnyKeyword(token.tokenKind)) {
+                this.moveToNextToken();
+                return Syntax.convertToIdentifierName(token);
+            }
+
+            return this.createMissingToken(SyntaxKind.IdentifierName, token);
+        }
+
+        // This method should be called when the grammar calls for an *Identifier* and not an
+        // *IdentifierName*.
+        private eatIdentifierToken(): ISyntaxToken {
+            var token = this.currentToken();
+            if (this.isIdentifier(token)) {
+                this.moveToNextToken();
+
+                if (token.tokenKind === SyntaxKind.IdentifierName) {
+                    return token;
+                }
+
+                return Syntax.convertToIdentifierName(token);
+            }
+
+            return this.createMissingToken(SyntaxKind.IdentifierName, token);
+        }
+
+        private canEatAutomaticSemicolon(allowWithoutNewLine: boolean): boolean {
+            var token = this.currentToken();
+
+            // An automatic semicolon is always allowed if we're at the end of the file.
+            if (token.tokenKind === SyntaxKind.EndOfFileToken) {
+                return true;
+            }
+
+            // Or if the next token is a close brace (regardless of which line it is on).
+            if (token.tokenKind === SyntaxKind.CloseBraceToken) {
+                return true;
+            }
+
+            if (allowWithoutNewLine) {
+                return true;
+            }
+
+            // It is also allowed if there is a newline between the last token seen and the next one.
+            if (this.previousToken() !== null && this.previousToken().hasTrailingNewLine()) {
+                return true;
+            }
+
+            return false;
+        }
+
+        private canEatExplicitOrAutomaticSemicolon(allowWithoutNewline: boolean): boolean {
+            var token = this.currentToken();
+
+            if (token.tokenKind === SyntaxKind.SemicolonToken) {
+                return true;
+            }
+
+            return this.canEatAutomaticSemicolon(allowWithoutNewline);
+        }
+
+        private eatExplicitOrAutomaticSemicolon(allowWithoutNewline: boolean): ISyntaxToken {
+            var token = this.currentToken();
+
+            // If we see a semicolon, then we can definitely eat it.
+            if (token.tokenKind === SyntaxKind.SemicolonToken) {
+                return this.eatToken(SyntaxKind.SemicolonToken);
+            }
+
+            // Check if an automatic semicolon could go here.  If so, synthesize one.  However, if the
+            // user has the option set to error on automatic semicolons, then add an error to that
+            // token as well.
+            if (this.canEatAutomaticSemicolon(allowWithoutNewline)) {
+                // Note: the missing token needs to go between real tokens.  So we place it at the 
+                // fullstart of the current token.
+                var semicolonToken = Syntax.emptyToken(SyntaxKind.SemicolonToken);
+
+                if (!this.parseOptions.allowAutomaticSemicolonInsertion()) {
+                    // Report the missing semicolon at the end of the *previous* token.
+
+                    this.addDiagnostic(
+                        new Diagnostic(this.fileName, this.lineMap, this.previousTokenEnd(), 0, DiagnosticCode.Automatic_semicolon_insertion_not_allowed, null));
+                }
+
+                return semicolonToken;
+            }
+
+            // No semicolon could be consumed here at all.  Just call the standard eating function
+            // so we get the token and the error for it.
+            return this.eatToken(SyntaxKind.SemicolonToken);
+        }
+
+        private isKeyword(kind: SyntaxKind): boolean {
+            if (kind >= SyntaxKind.FirstKeyword) {
+                if (kind <= SyntaxKind.LastFutureReservedKeyword) {
+                    return true;
+                }
+
+                if (this.isInStrictMode) {
+                    return kind <= SyntaxKind.LastFutureReservedStrictKeyword;
+                }
+            }
+
+            return false;
+        }
+
+        private createMissingToken(expectedKind: SyntaxKind, actual: ISyntaxToken): ISyntaxToken {
+            var diagnostic = this.getExpectedTokenDiagnostic(expectedKind, actual);
+            this.addDiagnostic(diagnostic);
+
+            // The missing token will be at the full start of the current token.  That way empty tokens
+            // will always be between real tokens and not inside an actual token.
+            return Syntax.emptyToken(expectedKind);
+        }
+
+        private getExpectedTokenDiagnostic(expectedKind: SyntaxKind, actual: ISyntaxToken): Diagnostic {
+            var token = this.currentToken();
+
+            // They wanted something specific, just report that that token was missing.
+            if (SyntaxFacts.isAnyKeyword(expectedKind) || SyntaxFacts.isAnyPunctuation(expectedKind)) {
+                return new Diagnostic(this.fileName, this.lineMap, this.currentTokenStart(), token.width(), DiagnosticCode._0_expected, [SyntaxFacts.getText(expectedKind)]);
+            }
+            else {
+                // They wanted an identifier.
+
+                // If the user supplied a keyword, give them a specialized message.
+                if (actual !== null && SyntaxFacts.isAnyKeyword(actual.tokenKind)) {
+                    return new Diagnostic(this.fileName, this.lineMap, this.currentTokenStart(), token.width(), DiagnosticCode.Identifier_expected_0_is_a_keyword, [SyntaxFacts.getText(actual.tokenKind)]);
+                }
+                else {
+                    // Otherwise just report that an identifier was expected.
+                    return new Diagnostic(this.fileName, this.lineMap,this.currentTokenStart(), token.width(), DiagnosticCode.Identifier_expected, null);
+                }
+            }
+
+            // throw Errors.notYetImplemented();
+        }
+
+        private static getPrecedence(expressionKind: SyntaxKind): ExpressionPrecedence {
+            switch (expressionKind) {
+                case SyntaxKind.CommaExpression:
+                    return ExpressionPrecedence.CommaExpressionPrecedence;
+
+                case SyntaxKind.AssignmentExpression:
+                case SyntaxKind.AddAssignmentExpression:
+                case SyntaxKind.SubtractAssignmentExpression:
+                case SyntaxKind.MultiplyAssignmentExpression:
+                case SyntaxKind.DivideAssignmentExpression:
+                case SyntaxKind.ModuloAssignmentExpression:
+                case SyntaxKind.AndAssignmentExpression:
+                case SyntaxKind.ExclusiveOrAssignmentExpression:
+                case SyntaxKind.OrAssignmentExpression:
+                case SyntaxKind.LeftShiftAssignmentExpression:
+                case SyntaxKind.SignedRightShiftAssignmentExpression:
+                case SyntaxKind.UnsignedRightShiftAssignmentExpression:
+                    return ExpressionPrecedence.AssignmentExpressionPrecedence;
+
+                case SyntaxKind.ConditionalExpression:
+                    return ExpressionPrecedence.ConditionalExpressionPrecedence;
+
+                case SyntaxKind.LogicalOrExpression:
+                    return ExpressionPrecedence.LogicalOrExpressionPrecedence;
+
+                case SyntaxKind.LogicalAndExpression:
+                    return ExpressionPrecedence.LogicalAndExpressionPrecedence;
+
+                case SyntaxKind.BitwiseOrExpression:
+                    return ExpressionPrecedence.BitwiseOrExpressionPrecedence;
+
+                case SyntaxKind.BitwiseExclusiveOrExpression:
+                    return ExpressionPrecedence.BitwiseExclusiveOrExpressionPrecedence;
+
+                case SyntaxKind.BitwiseAndExpression:
+                    return ExpressionPrecedence.BitwiseAndExpressionPrecedence;
+
+                case SyntaxKind.EqualsWithTypeConversionExpression:
+                case SyntaxKind.NotEqualsWithTypeConversionExpression:
+                case SyntaxKind.EqualsExpression:
+                case SyntaxKind.NotEqualsExpression:
+                    return ExpressionPrecedence.EqualityExpressionPrecedence;
+
+                case SyntaxKind.LessThanExpression:
+                case SyntaxKind.GreaterThanExpression:
+                case SyntaxKind.LessThanOrEqualExpression:
+                case SyntaxKind.GreaterThanOrEqualExpression:
+                case SyntaxKind.InstanceOfExpression:
+                case SyntaxKind.InExpression:
+                    return ExpressionPrecedence.RelationalExpressionPrecedence;
+
+                case SyntaxKind.LeftShiftExpression:
+                case SyntaxKind.SignedRightShiftExpression:
+                case SyntaxKind.UnsignedRightShiftExpression:
+                    return ExpressionPrecedence.ShiftExpressionPrecdence;
+
+                case SyntaxKind.AddExpression:
+                case SyntaxKind.SubtractExpression:
+                    return ExpressionPrecedence.AdditiveExpressionPrecedence;
+
+                case SyntaxKind.MultiplyExpression:
+                case SyntaxKind.DivideExpression:
+                case SyntaxKind.ModuloExpression:
+                    return ExpressionPrecedence.MultiplicativeExpressionPrecedence;
+
+                case SyntaxKind.PlusExpression:
+                case SyntaxKind.NegateExpression:
+                case SyntaxKind.BitwiseNotExpression:
+                case SyntaxKind.LogicalNotExpression:
+                case SyntaxKind.DeleteExpression:
+                case SyntaxKind.TypeOfExpression:
+                case SyntaxKind.VoidExpression:
+                case SyntaxKind.PreIncrementExpression:
+                case SyntaxKind.PreDecrementExpression:
+                    return ExpressionPrecedence.UnaryExpressionPrecedence;
+            }
+
+            throw Errors.invalidOperation();
+        }
+        
+        private addSkippedTokenAfterNodeOrToken(nodeOrToken: ISyntaxNodeOrToken, skippedToken: ISyntaxToken): ISyntaxNodeOrToken {
+            if (nodeOrToken.isToken()) {
+                return this.addSkippedTokenAfterToken(<ISyntaxToken>nodeOrToken, skippedToken);
+            }
+            else if (nodeOrToken.isNode()) {
+                return this.addSkippedTokenAfterNode(<SyntaxNode>nodeOrToken, skippedToken);
+            }
+            else {
+                throw Errors.invalidOperation();
+            }
+        }
+
+        private addSkippedTokenAfterNode(node: SyntaxNode, skippedToken: ISyntaxToken): SyntaxNode {
+            var oldToken = node.lastToken();
+            var newToken = this.addSkippedTokenAfterToken(oldToken, skippedToken);
+
+            return node.replaceToken(oldToken, newToken);
+        }
+
+        private addSkippedTokensBeforeNode(node: SyntaxNode, skippedTokens: ISyntaxToken[]): SyntaxNode {
+            if (skippedTokens.length > 0) {
+                var oldToken = node.firstToken();
+                var newToken = this.addSkippedTokensBeforeToken(oldToken, skippedTokens);
+
+                return node.replaceToken(oldToken, newToken);
+            }
+
+            return node;
+        }
+
+        private addSkippedTokensBeforeToken(token: ISyntaxToken, skippedTokens: ISyntaxToken[]): ISyntaxToken {
+            // Debug.assert(token.fullWidth() > 0 || token.tokenKind === SyntaxKind.EndOfFileToken);
+            // Debug.assert(skippedTokens.length > 0);
+
+            var leadingTrivia: ISyntaxTrivia[] = [];
+            for (var i = 0, n = skippedTokens.length; i < n; i++) {
+                var skippedToken = skippedTokens[i];
+                this.addSkippedTokenToTriviaArray(leadingTrivia, skippedToken);
+            }
+
+            this.addTriviaTo(token.leadingTrivia(), leadingTrivia);
+
+            var updatedToken = token.withLeadingTrivia(Syntax.triviaList(leadingTrivia));
+
+            // We've prepending this token with new leading trivia.  This means the full start of
+            // the token is not where the scanner originally thought it was, but is instead at the
+            // start of the first skipped token.
+            updatedToken.setFullStartAndText(skippedTokens[0].fullStart(), this.text);
+
+            // Don't need this array anymore.  Give it back so we can reuse it.
+            this.returnArray(skippedTokens);
+
+            return updatedToken;
+        }
+
+        private addSkippedTokensAfterToken(token: ISyntaxToken, skippedTokens: ISyntaxToken[]): ISyntaxToken {
+            // Debug.assert(token.fullWidth() > 0);
+            if (skippedTokens.length === 0) {
+                this.returnArray(skippedTokens);
+                return token;
+            }
+
+            var trailingTrivia = token.trailingTrivia().toArray();
+
+            for (var i = 0, n = skippedTokens.length; i < n; i++) {
+                this.addSkippedTokenToTriviaArray(trailingTrivia, skippedTokens[i]);
+            }
+
+            // Don't need this array anymore.  Give it back so we can reuse it.
+            this.returnArray(skippedTokens);
+            return token.withTrailingTrivia(Syntax.triviaList(trailingTrivia));
+        }
+
+        private addSkippedTokenAfterToken(token: ISyntaxToken, skippedToken: ISyntaxToken): ISyntaxToken {
+            // Debug.assert(token.fullWidth() > 0);
+
+            var trailingTrivia = token.trailingTrivia().toArray();
+            this.addSkippedTokenToTriviaArray(trailingTrivia, skippedToken);
+
+            return token.withTrailingTrivia(Syntax.triviaList(trailingTrivia));
+        }
+
+        private addSkippedTokenToTriviaArray(array: ISyntaxTrivia[], skippedToken: ISyntaxToken): void {
+            // Debug.assert(skippedToken.text().length > 0);
+            
+            // first, add the leading trivia of the skipped token to the array
+            this.addTriviaTo(skippedToken.leadingTrivia(), array);
+
+            // now, add the text of the token as skipped text to the trivia array.
+            var trimmedToken = skippedToken.withLeadingTrivia(Syntax.emptyTriviaList).withTrailingTrivia(Syntax.emptyTriviaList);
+            array.push(Syntax.skippedTokenTrivia(trimmedToken));
+
+            // Finally, add the trailing trivia of the skipped token to the trivia array.
+            this.addTriviaTo(skippedToken.trailingTrivia(), array);
+        }
+
+        private addTriviaTo(list: ISyntaxTriviaList, array: ISyntaxTrivia[]): void {
+            for (var i = 0, n = list.count(); i < n; i++) {
+                array.push(list.syntaxTriviaAt(i));
+            }
+        }
+
+        public parseSyntaxTree(isDeclaration: boolean): SyntaxTree {
+            var sourceUnit = this.parseSourceUnit();
+
+            var allDiagnostics = this.source.tokenDiagnostics().concat(this.diagnostics);
+            allDiagnostics.sort((a: Diagnostic, b: Diagnostic) => a.start() - b.start());
+
+            return new SyntaxTree(sourceUnit, isDeclaration, allDiagnostics, this.fileName, this.lineMap, this.parseOptions);
+        }
+
+        private setStrictMode(isInStrictMode: boolean) {
+            this.isInStrictMode = isInStrictMode;
+            this.factory = isInStrictMode ? Syntax.strictModeFactory : Syntax.normalModeFactory;
+        }
+
+        private parseSourceUnit(): SourceUnitSyntax {
+            // Note: technically we don't need to save and restore this here.  After all, this the top
+            // level parsing entrypoint.  So it will always start as false and be reset to false when the
+            // loop ends.  However, for sake of symmetry and consistancy we do this.
+            var savedIsInStrictMode = this.isInStrictMode;
+
+            var result = this.parseSyntaxList(ListParsingState.SourceUnit_ModuleElements, ParserImpl.updateStrictModeState);
+            var moduleElements = result.list;
+
+            this.setStrictMode(savedIsInStrictMode);
+
+            var sourceUnit = this.factory.sourceUnit(moduleElements, this.currentToken());
+            sourceUnit = <SourceUnitSyntax>this.addSkippedTokensBeforeNode(sourceUnit, result.skippedTokens);
+
+            if (Debug.shouldAssert(AssertionLevel.Aggressive)) {
+                Debug.assert(sourceUnit.fullWidth() === this.text.length());
+
+                if (Debug.shouldAssert(AssertionLevel.VeryAggressive)) {
+                    Debug.assert(sourceUnit.fullText() === this.text.substr(0, this.text.length(), /*intern:*/ false));
+                }
+            }
+
+            return sourceUnit;
+        }
+
+        private static updateStrictModeState(parser: ParserImpl, items: any[]): void {
+            if (!parser.isInStrictMode) {
+                // Check if all the items are directive prologue elements.
+                for (var i = 0; i < items.length; i++) {
+                    var item = items[i];
+                    if (!SyntaxFacts.isDirectivePrologueElement(item)) {
+                        return;
+                    }
+                }
+
+                parser.setStrictMode(SyntaxFacts.isUseStrictDirective(items[items.length - 1]));
+            }
+        }
+
+        private isModuleElement(inErrorRecovery: boolean): boolean {
+            if (this.currentNode() !== null && this.currentNode().isModuleElement()) {
+                return true;
+            }
+
+            var modifierCount = this.modifierCount();
+            return this.isImportDeclaration(modifierCount) ||
+                   this.isExportAssignment() ||
+                   this.isModuleDeclaration(modifierCount) ||
+                   this.isInterfaceDeclaration(modifierCount) ||
+                   this.isClassDeclaration(modifierCount) ||
+                   this.isEnumDeclaration(modifierCount) ||
+                   this.isStatement(inErrorRecovery);
+        }
+        
+        private parseModuleElement(inErrorRecovery: boolean): IModuleElementSyntax {
+            if (this.currentNode() !== null && this.currentNode().isModuleElement()) {
+                return <IModuleElementSyntax>this.eatNode();
+            }
+
+            var modifierCount = this.modifierCount();
+            if (this.isImportDeclaration(modifierCount)) {
+                return this.parseImportDeclaration();
+            }
+            else if (this.isExportAssignment()) {
+                return this.parseExportAssignment();
+            }
+            else if (this.isModuleDeclaration(modifierCount)) {
+                return this.parseModuleDeclaration();
+            }
+            else if (this.isInterfaceDeclaration(modifierCount)) {
+                return this.parseInterfaceDeclaration();
+            }
+            else if (this.isClassDeclaration(modifierCount)) {
+                return this.parseClassDeclaration();
+            }
+            else if (this.isEnumDeclaration(modifierCount)) {
+                return this.parseEnumDeclaration();
+            }
+            else if (this.isStatement(inErrorRecovery)) {
+                return this.parseStatement(inErrorRecovery);
+            }
+            else {
+                throw Errors.invalidOperation();
+            }
+        }
+
+        private isImportDeclaration(modifierCount: number): boolean {
+            // If we have at least one modifier, and we see 'import', then consider this an import
+            // declaration.
+            if (modifierCount > 0 &&
+                this.peekToken(modifierCount).tokenKind === SyntaxKind.ImportKeyword) {
+                return true;
+            }
+
+            // 'import' is not a javascript keyword.  So we need to use a bit of lookahead here to ensure
+            // that we're actually looking at a import construct and not some javascript expression.
+            return this.currentToken().tokenKind === SyntaxKind.ImportKeyword &&
+                this.isIdentifier(this.peekToken(1));
+        }
+
+        private parseImportDeclaration(): ImportDeclarationSyntax {
+            // Debug.assert(this.isImportDeclaration());
+
+            var modifiers = this.parseModifiers();
+            var importKeyword = this.eatKeyword(SyntaxKind.ImportKeyword);
+            var identifier = this.eatIdentifierToken();
+            var equalsToken = this.eatToken(SyntaxKind.EqualsToken);
+            var moduleReference = this.parseModuleReference();
+            var semicolonToken = this.eatExplicitOrAutomaticSemicolon(/*allowWithoutNewline:*/ false);
+
+            return this.factory.importDeclaration(modifiers, importKeyword, identifier, equalsToken, moduleReference, semicolonToken);
+        }
+
+        private isExportAssignment(): boolean {
+            return this.currentToken().tokenKind === SyntaxKind.ExportKeyword &&
+                   this.peekToken(1).tokenKind === SyntaxKind.EqualsToken;
+        }
+
+        private parseExportAssignment(): ExportAssignmentSyntax {
+            // Debug.assert(this.isExportAssignment());
+
+            var exportKeyword = this.eatKeyword(SyntaxKind.ExportKeyword);
+            var equalsToken = this.eatToken(SyntaxKind.EqualsToken);
+            var identifier = this.eatIdentifierToken();
+            var semicolonToken = this.eatExplicitOrAutomaticSemicolon(/*allowWithoutNewline:*/ false);
+
+            return this.factory.exportAssignment(exportKeyword, equalsToken, identifier, semicolonToken);
+        }
+
+        private parseModuleReference(): IModuleReferenceSyntax {
+            if (this.isExternalModuleReference()) {
+                return this.parseExternalModuleReference();
+            }
+            else {
+                return this.parseModuleNameModuleReference();
+            }
+        }
+
+        private isExternalModuleReference(): boolean {
+            var token0 = this.currentToken();
+            if (token0.tokenKind === SyntaxKind.RequireKeyword) {
+                return this.peekToken(1).tokenKind === SyntaxKind.OpenParenToken;
+            }
+
+            return false;
+        }
+
+        private parseExternalModuleReference(): ExternalModuleReferenceSyntax {
+            // Debug.assert(this.isExternalModuleReference());
+
+            var requireKeyword = this.eatKeyword(SyntaxKind.RequireKeyword);
+            var openParenToken = this.eatToken(SyntaxKind.OpenParenToken);
+            var stringLiteral = this.eatToken(SyntaxKind.StringLiteral);
+            var closeParenToken = this.eatToken(SyntaxKind.CloseParenToken);
+
+            return this.factory.externalModuleReference(requireKeyword, openParenToken, stringLiteral, closeParenToken);
+        }
+
+        private parseModuleNameModuleReference(): ModuleNameModuleReferenceSyntax {
+            var name = this.parseName();
+            return this.factory.moduleNameModuleReference(name);
+        }
+
+        // NOTE: This will allow all identifier names.  Even the ones that are keywords.
+        private parseIdentifierName(): INameSyntax {
+            var identifierName = this.eatIdentifierNameToken();
+            return identifierName;
+        }
+
+        private tryParseTypeArgumentList(inExpression: boolean): TypeArgumentListSyntax {
+            if (this.currentToken().kind() !== SyntaxKind.LessThanToken) {
+                return null;
+            }
+
+            var lessThanToken: ISyntaxToken;
+            var greaterThanToken: ISyntaxToken;
+            var result: { skippedTokens: ISyntaxToken[]; list: ISeparatedSyntaxList; };
+            var typeArguments: ISeparatedSyntaxList;
+
+            if (!inExpression) {
+                // if we're not in an expression, this must be a type argument list.  Just parse
+                // it out as such.
+                lessThanToken = this.eatToken(SyntaxKind.LessThanToken);
+                // Debug.assert(lessThanToken.fullWidth() > 0);
+
+                result = this.parseSeparatedSyntaxList(ListParsingState.TypeArgumentList_Types);
+                typeArguments = result.list;
+                lessThanToken = this.addSkippedTokensAfterToken(lessThanToken, result.skippedTokens);
+
+                greaterThanToken = this.eatToken(SyntaxKind.GreaterThanToken);
+
+                return this.factory.typeArgumentList(lessThanToken, typeArguments, greaterThanToken);
+            }
+
+            // If we're in an expression, then we only want to consume this as a type argument list
+            // if we're sure that it's a type arg list and not an arithmetic expression.
+
+            var rewindPoint = this.getRewindPoint();
+
+            // We've seen a '<'.  Try to parse it out as a type argument list.
+            lessThanToken = this.eatToken(SyntaxKind.LessThanToken);
+            // Debug.assert(lessThanToken.fullWidth() > 0);
+
+            result = this.parseSeparatedSyntaxList(ListParsingState.TypeArgumentList_Types);
+            typeArguments = result.list;
+            lessThanToken = this.addSkippedTokensAfterToken(lessThanToken, result.skippedTokens);
+
+            greaterThanToken = this.eatToken(SyntaxKind.GreaterThanToken);
+
+            // We're in a context where '<' could be the start of a type argument list, or part
+            // of an arithmetic expression.  We'll presume it's the latter unless we see the '>'
+            // and a following token that guarantees that it's supposed to be a type argument list.
+            if (greaterThanToken.fullWidth() === 0 || !this.canFollowTypeArgumentListInExpression(this.currentToken().kind())) {
+                this.rewind(rewindPoint);
+
+                this.releaseRewindPoint(rewindPoint);
+                return null;
+            }
+            else {
+                this.releaseRewindPoint(rewindPoint);
+                var typeArgumentList = this.factory.typeArgumentList(lessThanToken, typeArguments, greaterThanToken);
+
+                return typeArgumentList;
+            }
+        }
+
+        private canFollowTypeArgumentListInExpression(kind: SyntaxKind): boolean {
+            switch (kind) {
+                case SyntaxKind.OpenParenToken:                 // foo<x>(   
+                case SyntaxKind.DotToken:                       // foo<x>.
+                    // These two cases are the only cases where this token can legally follow a
+                    // type argument list.  So we definitely want to treat this as a type arg list.
+
+                case SyntaxKind.CloseParenToken:                // foo<x>)
+                case SyntaxKind.CloseBracketToken:              // foo<x>]
+                case SyntaxKind.ColonToken:                     // foo<x>:
+                case SyntaxKind.SemicolonToken:                 // foo<x>;
+                case SyntaxKind.CommaToken:                     // foo<x>,
+                case SyntaxKind.QuestionToken:                  // foo<x>?
+                case SyntaxKind.EqualsEqualsToken:              // foo<x> ==
+                case SyntaxKind.EqualsEqualsEqualsToken:        // foo<x> ===
+                case SyntaxKind.ExclamationEqualsToken:         // foo<x> !=
+                case SyntaxKind.ExclamationEqualsEqualsToken:   // foo<x> !==
+                case SyntaxKind.AmpersandAmpersandToken:        // foo<x> &&
+                case SyntaxKind.BarBarToken:                    // foo<x> ||
+                case SyntaxKind.CaretToken:                     // foo<x> ^
+                case SyntaxKind.AmpersandToken:                 // foo<x> &
+                case SyntaxKind.BarToken:                       // foo<x> |
+                case SyntaxKind.CloseBraceToken:                // foo<x> }
+                case SyntaxKind.EndOfFileToken:                 // foo<x>
+                    // these cases can't legally follow a type arg list.  However, they're not legal 
+                    // expressions either.  The user is probably in the middle of a generic type. So
+                    // treat it as such.
+                    return true;
+
+                default:
+                    // Anything else treat as an expression.
+                    return false;
+            }
+        }
+
+        private parseName(): INameSyntax {
+            var shouldContinue = this.isIdentifier(this.currentToken());
+            var current: INameSyntax = this.eatIdentifierToken();
+
+            while (shouldContinue && this.currentToken().tokenKind === SyntaxKind.DotToken) {
+                var dotToken = this.eatToken(SyntaxKind.DotToken);
+
+                var currentToken = this.currentToken();
+                var identifierName: ISyntaxToken;
+
+                // Technically a keyword is valid here as all keywords are identifier names.
+                // However, often we'll encounter this in error situations when the keyword
+                // is actually starting another valid construct.
+
+                // So, we check for the following specific case:
+
+                //      name.
+                //      keyword identifierNameOrKeyword
+
+                // Note: the newlines are important here.  For example, if that above code 
+                // were rewritten into:
+
+                //      name.keyword
+                //      identifierNameOrKeyword
+
+                // Then we would consider it valid.  That's because ASI would take effect and
+                // the code would be implicitly: "name.keyword; identifierNameOrKeyword".  
+                // In the first case though, ASI will not take effect because there is not a
+                // line terminator after the dot.
+                if (SyntaxFacts.isAnyKeyword(currentToken.tokenKind) &&
+                    this.previousToken().hasTrailingNewLine() &&
+                    !currentToken.hasTrailingNewLine() &&
+                    SyntaxFacts.isIdentifierNameOrAnyKeyword(this.peekToken(1))) {
+
+                    identifierName = this.createMissingToken(SyntaxKind.IdentifierName, currentToken);
+                }
+                else {
+                    identifierName = this.eatIdentifierNameToken();
+                }
+
+                current = this.factory.qualifiedName(current, dotToken, identifierName);
+
+                shouldContinue = identifierName.fullWidth() > 0;
+            }
+
+            return current;
+        }
+
+        private isEnumDeclaration(modifierCount: number): boolean {
+            // If we have at least one modifier, and we see 'enum', then consider this an enum
+            // declaration.
+            if (modifierCount > 0 &&
+                this.peekToken(modifierCount).tokenKind === SyntaxKind.EnumKeyword) {
+                return true;
+            }
+
+            // 'enum' is not a javascript keyword.  So we need to use a bit of lookahead here to ensure
+            // that we're actually looking at a enum construct and not some javascript expression.
+            return this.currentToken().tokenKind === SyntaxKind.EnumKeyword &&
+                   this.isIdentifier(this.peekToken(1));
+        }
+
+        private parseEnumDeclaration(): EnumDeclarationSyntax {
+            // Debug.assert(this.isEnumDeclaration());
+
+            var modifiers = this.parseModifiers();
+            var enumKeyword = this.eatKeyword(SyntaxKind.EnumKeyword);
+            var identifier = this.eatIdentifierToken();
+
+            var openBraceToken = this.eatToken(SyntaxKind.OpenBraceToken);
+            var enumElements: ISeparatedSyntaxList = Syntax.emptySeparatedList;
+
+            if (openBraceToken.width() > 0) {
+                var result = this.parseSeparatedSyntaxList(ListParsingState.EnumDeclaration_EnumElements);
+                enumElements = result.list;
+                openBraceToken = this.addSkippedTokensAfterToken(openBraceToken, result.skippedTokens);
+            }
+
+            var closeBraceToken = this.eatToken(SyntaxKind.CloseBraceToken);
+
+            return this.factory.enumDeclaration(modifiers, enumKeyword, identifier,
+                openBraceToken, enumElements, closeBraceToken);
+        }
+
+        private isEnumElement(inErrorRecovery: boolean): boolean {
+            if (this.currentNode() !== null && this.currentNode().kind() === SyntaxKind.EnumElement) {
+                return true;
+            }
+
+            return this.isPropertyName(this.currentToken(), inErrorRecovery);
+        }
+
+        private parseEnumElement(): EnumElementSyntax {
+            // Debug.assert(this.isEnumElement());
+            if (this.currentNode() !== null && this.currentNode().kind() === SyntaxKind.EnumElement) {
+                return <EnumElementSyntax>this.eatNode();
+            }
+
+            var propertyName = this.eatPropertyName();
+            var equalsValueClause: EqualsValueClauseSyntax = null;
+            if (this.isEqualsValueClause(/*inParameter*/ false)) {
+                equalsValueClause = this.parseEqualsValueClause(/*allowIn:*/ true);
+            }
+
+            return this.factory.enumElement(propertyName, equalsValueClause);
+        }
+
+        private static isModifier(token: ISyntaxToken): boolean {
+            switch (token.tokenKind) {
+                case SyntaxKind.PublicKeyword:
+                case SyntaxKind.PrivateKeyword:
+                case SyntaxKind.StaticKeyword:
+                case SyntaxKind.ExportKeyword:
+                case SyntaxKind.DeclareKeyword:
+                    return true;
+
+                default:
+                    return false;
+            }
+        }
+
+        private modifierCount(): number {
+            var modifierCount = 0;
+            while (true) {
+                if (ParserImpl.isModifier(this.peekToken(modifierCount))) {
+                    modifierCount++;
+                    continue;
+                }
+
+                break;
+            }
+
+            return modifierCount;
+        }
+
+        private parseModifiers(): ISyntaxList {
+            var tokens: ISyntaxToken[] = this.getArray();
+
+            while (true) {
+                if (ParserImpl.isModifier(this.currentToken())) {
+                    tokens.push(this.eatAnyToken());
+                    continue;
+                }
+
+                break;
+            }
+
+            var result = Syntax.list(tokens);
+
+            // If the tokens array is greater than one, then we can't return it.  It will have been 
+            // copied directly into the syntax list.
+            this.returnZeroOrOneLengthArray(tokens);
+
+            return result;
+        }
+
+        private isClassDeclaration(modifierCount: number): boolean {
+            // If we have at least one modifier, and we see 'class', then consider this a class
+            // declaration.
+            if (modifierCount > 0 &&
+                this.peekToken(modifierCount).tokenKind === SyntaxKind.ClassKeyword) {
+                return true;
+            }
+
+            // 'class' is not a javascript keyword.  So we need to use a bit of lookahead here to ensure
+            // that we're actually looking at a class construct and not some javascript expression.
+            return this.currentToken().tokenKind === SyntaxKind.ClassKeyword &&
+                   this.isIdentifier(this.peekToken(1));
+        }
+
+        private parseHeritageClauses(): ISyntaxList {
+            var heritageClauses: ISyntaxList = Syntax.emptyList;
+            
+            if (this.isHeritageClause()) {
+                var result = this.parseSyntaxList(ListParsingState.ClassOrInterfaceDeclaration_HeritageClauses);
+                heritageClauses = result.list;
+                Debug.assert(result.skippedTokens.length === 0);
+            }
+
+            return heritageClauses;
+        }
+
+        private parseClassDeclaration(): ClassDeclarationSyntax {
+            // Debug.assert(this.isClassDeclaration());
+
+            var modifiers = this.parseModifiers();
+
+            var classKeyword = this.eatKeyword(SyntaxKind.ClassKeyword);
+            var identifier = this.eatIdentifierToken();
+            var typeParameterList = this.parseOptionalTypeParameterList(/*requireCompleteTypeParameterList:*/ false);
+            var heritageClauses = this.parseHeritageClauses();
+            var openBraceToken = this.eatToken(SyntaxKind.OpenBraceToken);
+            var classElements: ISyntaxList = Syntax.emptyList;
+
+            if (openBraceToken.width() > 0) {
+                var result = this.parseSyntaxList(ListParsingState.ClassDeclaration_ClassElements);
+
+                classElements = result.list;
+                openBraceToken = this.addSkippedTokensAfterToken(openBraceToken, result.skippedTokens);
+            }
+
+            var closeBraceToken = this.eatToken(SyntaxKind.CloseBraceToken);
+            return this.factory.classDeclaration(
+                modifiers, classKeyword, identifier, typeParameterList, heritageClauses, openBraceToken, classElements, closeBraceToken);
+        }
+
+        private static isPublicOrPrivateKeyword(token: ISyntaxToken): boolean {
+            return token.tokenKind === SyntaxKind.PublicKeyword || token.tokenKind === SyntaxKind.PrivateKeyword;
+        }
+
+        private isAccessor(inErrorRecovery: boolean): boolean {
+            var index = this.modifierCount();
+
+            if (this.peekToken(index).tokenKind !== SyntaxKind.GetKeyword &&
+                this.peekToken(index).tokenKind !== SyntaxKind.SetKeyword) {
+                return false;
+            }
+
+            index++;
+            return this.isPropertyName(this.peekToken(index), inErrorRecovery);
+        }
+
+        private parseAccessor(checkForStrictMode: boolean): SyntaxNode {
+            // Debug.assert(this.isMemberAccessorDeclaration());
+
+            var modifiers = this.parseModifiers();
+
+            if (this.currentToken().tokenKind === SyntaxKind.GetKeyword) {
+                return this.parseGetMemberAccessorDeclaration(modifiers, checkForStrictMode);
+            }
+            else if (this.currentToken().tokenKind === SyntaxKind.SetKeyword) {
+                return this.parseSetMemberAccessorDeclaration(modifiers, checkForStrictMode);
+            }
+            else {
+                throw Errors.invalidOperation();
+            }
+        }
+
+        private parseGetMemberAccessorDeclaration(modifiers: ISyntaxList, checkForStrictMode: boolean): GetAccessorSyntax {
+            // Debug.assert(this.currentToken().tokenKind === SyntaxKind.GetKeyword);
+
+            var getKeyword = this.eatKeyword(SyntaxKind.GetKeyword);
+            var propertyName = this.eatPropertyName();
+            var parameterList = this.parseParameterList();
+            var typeAnnotation = this.parseOptionalTypeAnnotation(/*allowStringLiteral:*/ false);
+            var block = this.parseBlock(/*parseStatementsEvenWithNoOpenBrace:*/ false, checkForStrictMode);
+
+            return this.factory.getAccessor(
+                modifiers, getKeyword, propertyName, parameterList, typeAnnotation, block);
+        }
+
+        private parseSetMemberAccessorDeclaration(modifiers: ISyntaxList, checkForStrictMode: boolean): SetAccessorSyntax {
+            // Debug.assert(this.currentToken().tokenKind === SyntaxKind.SetKeyword);
+
+            var setKeyword = this.eatKeyword(SyntaxKind.SetKeyword);
+            var propertyName = this.eatPropertyName();
+            var parameterList = this.parseParameterList();
+            var block = this.parseBlock(/*parseStatementsEvenWithNoOpenBrace:*/ false, checkForStrictMode);
+
+            return this.factory.setAccessor(
+                modifiers, setKeyword, propertyName, parameterList, block);
+        }
+
+        private isClassElement(inErrorRecovery: boolean): boolean {
+            if (this.currentNode() !== null && this.currentNode().isClassElement()) {
+                return true;
+            }
+
+            // Note: the order of these calls is important.  Specifically, isMemberVariableDeclaration
+            // checks for a subset of the conditions of the previous two calls.
+            return this.isConstructorDeclaration() ||
+                   this.isMemberFunctionDeclaration(inErrorRecovery) ||
+                   this.isAccessor(inErrorRecovery) ||
+                   this.isMemberVariableDeclaration(inErrorRecovery) ||
+                   this.isIndexMemberDeclaration();
+        }
+
+        private parseClassElement(inErrorRecovery: boolean): IClassElementSyntax {
+            // Debug.assert(this.isClassElement());
+
+            if (this.currentNode() !== null && this.currentNode().isClassElement()) {
+                return <IClassElementSyntax>this.eatNode();
+            }
+
+            if (this.isConstructorDeclaration()) {
+                return this.parseConstructorDeclaration();
+            }
+            else if (this.isMemberFunctionDeclaration(inErrorRecovery)) {
+                return this.parseMemberFunctionDeclaration();
+            }
+            else if (this.isAccessor(inErrorRecovery)) {
+                return this.parseAccessor(/*checkForStrictMode:*/ false);
+            }
+            else if (this.isMemberVariableDeclaration(inErrorRecovery)) {
+                return this.parseMemberVariableDeclaration();
+            }
+            else if (this.isIndexMemberDeclaration()) {
+                return this.parseIndexMemberDeclaration();
+            }
+            else {
+                throw Errors.invalidOperation();
+            }
+        }
+
+        private isConstructorDeclaration(): boolean {
+            // Note: we need to look for 'constructor(' because 'public constructor' is a legal
+            // variable name.
+            var index = this.modifierCount();
+            return this.peekToken(index).tokenKind === SyntaxKind.ConstructorKeyword &&
+                this.peekToken(index + 1).tokenKind === SyntaxKind.OpenParenToken;
+        }
+
+        private parseConstructorDeclaration(): ConstructorDeclarationSyntax {
+            // Debug.assert(this.isConstructorDeclaration());
+
+            var modifiers = this.parseModifiers();
+            var constructorKeyword = this.eatKeyword(SyntaxKind.ConstructorKeyword);
+            var parameterList = this.parseParameterList();
+
+            var semicolonToken: ISyntaxToken = null;
+            var block: BlockSyntax = null;
+
+            if (this.isBlock()) {
+                block = this.parseBlock(/*parseStatementsEvenWithNoOpenBrace:*/ false, /*checkForStrictMode:*/ true);
+            }
+            else {
+                semicolonToken = this.eatExplicitOrAutomaticSemicolon(/*allowWithoutNewline:*/ false);
+            }
+
+            return this.factory.constructorDeclaration(modifiers, constructorKeyword, parameterList, block, semicolonToken);
+        }
+
+        private isMemberFunctionDeclaration(inErrorRecovery: boolean): boolean {
+            var index = 0;
+
+            // Note: typescript is highly ambiguous here.  We may have things like:
+            //      public()
+            //      public public()
+            //      public static()
+            //      public static public()
+            //
+            // etc.
+            //
+            // This means we can't just blindly consume and move past modifier tokens.  Instead, we 
+            // need to see if we're at the function's name, and only skip it if we're not.
+            while (true) {
+                var token = this.peekToken(index);
+                if (this.isPropertyName(token, inErrorRecovery) &&
+                    this.isCallSignature(index + 1)) {
+                    return true;
+                }
+
+                // We weren't at the name of the function.  If we have a modifier token, then 
+                // consume it and try again.
+                if (ParserImpl.isModifier(token)) {
+                    index++;
+                    continue;
+                }
+
+                // Wasn't a member function.
+                return false;
+            }
+        }
+
+        private parseMemberFunctionDeclaration(): MemberFunctionDeclarationSyntax {
+            // Debug.assert(this.isMemberFunctionDeclaration());
+
+            var modifierArray: ISyntaxToken[] = this.getArray();
+
+            while (true) {
+                var currentToken = this.currentToken();
+                if (this.isPropertyName(currentToken, /*inErrorRecovery:*/ false) &&
+                    this.isCallSignature(1)) {
+                    break;
+                }
+
+                Debug.assert(ParserImpl.isModifier(currentToken));
+                modifierArray.push(this.eatAnyToken());
+            }
+
+            var modifiers = Syntax.list(modifierArray);
+            this.returnZeroOrOneLengthArray(modifierArray);
+            
+            var propertyName = this.eatPropertyName();
+            var callSignature = this.parseCallSignature(/*requireCompleteTypeParameterList:*/ false);
+
+            // If we got an errant => then we want to parse what's coming up without requiring an
+            // open brace.
+            var parseBlockEvenWithNoOpenBrace = false;
+            var newCallSignature = this.tryAddUnexpectedEqualsGreaterThanToken(callSignature);
+            if (newCallSignature !== callSignature) {
+                parseBlockEvenWithNoOpenBrace = true;
+                callSignature = newCallSignature;
+            }
+
+            var block: BlockSyntax = null;
+            var semicolon: ISyntaxToken = null;
+
+            if (parseBlockEvenWithNoOpenBrace || this.isBlock()) {
+                block = this.parseBlock(parseBlockEvenWithNoOpenBrace, /*checkForStrictMode:*/ true);
+            }
+            else {
+                semicolon = this.eatExplicitOrAutomaticSemicolon(/*allowWithoutNewline:*/ false);
+            }
+
+            return this.factory.memberFunctionDeclaration(modifiers, propertyName, callSignature, block, semicolon);
+        }
+        
+        private isDefinitelyMemberVariablePropertyName(index: number): boolean {
+            // keywords are also property names.  Only accept a keyword as a property 
+            // name if is of the form:
+            //      public;
+            //      public=
+            //      public:
+            //      public }
+            //      public <eof>
+            if (SyntaxFacts.isAnyKeyword(this.peekToken(index).tokenKind)) {
+                switch (this.peekToken(index + 1).tokenKind) {
+                    case SyntaxKind.SemicolonToken:
+                    case SyntaxKind.EqualsToken:
+                    case SyntaxKind.ColonToken:
+                    case SyntaxKind.CloseBraceToken:
+                    case SyntaxKind.EndOfFileToken:
+                       return true;
+                    default:
+                        return false;
+                }
+            }
+            else {
+                // If was a property name and not a keyword, then we're good to go.
+                return true;
+            }
+        }
+
+        private isMemberVariableDeclaration(inErrorRecovery: boolean): boolean {
+            var index = 0;
+
+            // Note: typescript is highly ambiguous here.  We may have things like:
+            //      public;
+            //      public public;
+            //      public static;
+            //      public static public;
+            //
+            // etc.
+            //
+            // This means we can't just blindly consume and move past modifier tokens.  Instead, we 
+            // need to see if we're at the function's name, and only skip it if we're not.
+            while (true) {
+                var token = this.peekToken(index);
+                if (this.isPropertyName(token, inErrorRecovery) &&
+                    this.isDefinitelyMemberVariablePropertyName(index)) {
+                        return true;
+                }
+
+                // We weren't at the name of the variable.  If we have a modifier token, then 
+                // consume it and try again.
+                if (ParserImpl.isModifier(this.peekToken(index))) {
+                    index++;
+                    continue;
+                }
+
+                // Wasn't a member variable.
+                return false;
+            }
+        }
+
+        private parseMemberVariableDeclaration(): MemberVariableDeclarationSyntax {
+            // Debug.assert(this.isMemberVariableDeclaration());
+
+            var modifierArray: ISyntaxToken[] = this.getArray();
+
+            while (true) {
+                var currentToken = this.currentToken();
+                if (this.isPropertyName(currentToken, /*inErrorRecovery:*/ false) &&
+                    this.isDefinitelyMemberVariablePropertyName(0)) {
+                    break;
+                }
+
+                Debug.assert(ParserImpl.isModifier(currentToken));
+                modifierArray.push(this.eatAnyToken());
+            }
+
+            var modifiers = Syntax.list(modifierArray);
+            this.returnZeroOrOneLengthArray(modifierArray);
+
+            var variableDeclarator = this.parseVariableDeclarator(/*allowIn:*/ true, /*allowPropertyName:*/ true);
+            var semicolon = this.eatExplicitOrAutomaticSemicolon(/*allowWithoutNewline:*/ false);
+
+            return this.factory.memberVariableDeclaration(modifiers, variableDeclarator, semicolon);
+        }
+
+        private isIndexMemberDeclaration(): boolean {
+            var index = this.modifierCount();
+            return this.isIndexSignature(index);
+        }
+
+        private parseIndexMemberDeclaration(): IndexMemberDeclarationSyntax {
+            // Debug.assert(this.isIndexMemberDeclaration()
+            var modifiers = this.parseModifiers();
+            var indexSignature = this.parseIndexSignature();
+            var semicolonToken = this.eatExplicitOrAutomaticSemicolon(/*allowWithoutNewLine:*/ false);
+
+            return this.factory.indexMemberDeclaration(modifiers, indexSignature, semicolonToken);
+        }
+
+        private tryAddUnexpectedEqualsGreaterThanToken(callSignature: CallSignatureSyntax): CallSignatureSyntax {
+            var token0 = this.currentToken();
+
+            var hasEqualsGreaterThanToken = token0.tokenKind === SyntaxKind.EqualsGreaterThanToken;
+            if (hasEqualsGreaterThanToken) {
+                // We can only do this if the call signature actually contains a final token that we 
+                // could add the => to.
+                if (callSignature.lastToken()) {
+                    // Previously the language allowed "function f() => expr;" as a shorthand for 
+                    // "function f() { return expr; }.
+                    // 
+                    // Detect if the user is typing this and attempt recovery.
+                    var diagnostic = new Diagnostic(this.fileName, this.lineMap,
+                        this.currentTokenStart(), token0.width(), DiagnosticCode.Unexpected_token_0_expected, [SyntaxFacts.getText(SyntaxKind.OpenBraceToken)]);
+                    this.addDiagnostic(diagnostic);
+
+                    var token = this.eatAnyToken();
+                    return <CallSignatureSyntax>this.addSkippedTokenAfterNode(callSignature, token0);
+                }
+            }
+
+            return callSignature;
+        }
+
+        private isFunctionDeclaration(): boolean {
+            var index = this.modifierCount();
+            return this.peekToken(index).tokenKind === SyntaxKind.FunctionKeyword;
+        }
+
+        private parseFunctionDeclaration(): FunctionDeclarationSyntax {
+            // Debug.assert(this.isFunctionDeclaration());
+
+            var modifiers = this.parseModifiers();
+            var functionKeyword = this.eatKeyword(SyntaxKind.FunctionKeyword);
+            var identifier = this.eatIdentifierToken();
+            var callSignature = this.parseCallSignature(/*requireCompleteTypeParameterList:*/ false);
+
+            // If we got an errant => then we want to parse what's coming up without requiring an
+            // open brace.
+            var parseBlockEvenWithNoOpenBrace = false;
+            var newCallSignature = this.tryAddUnexpectedEqualsGreaterThanToken(callSignature);
+            if (newCallSignature !== callSignature) {
+                parseBlockEvenWithNoOpenBrace = true;
+                callSignature = newCallSignature;
+            }
+
+            var semicolonToken: ISyntaxToken = null;
+            var block: BlockSyntax = null;
+
+            // Parse a block if we're on a bock, or if we saw a '=>'
+            if (parseBlockEvenWithNoOpenBrace || this.isBlock()) {
+                block = this.parseBlock(parseBlockEvenWithNoOpenBrace, /*checkForStrictMode:*/ true);
+            }
+            else {
+                semicolonToken = this.eatExplicitOrAutomaticSemicolon(/*allowWithoutNewline:*/ false);
+            }
+
+            return this.factory.functionDeclaration(modifiers, functionKeyword, identifier, callSignature, block, semicolonToken);
+        }
+
+        private isModuleDeclaration(modifierCount: number): boolean {
+            // If we have at least one modifier, and we see 'module', then consider this a module
+            // declaration.
+            if (modifierCount > 0 &&
+                this.peekToken(modifierCount).tokenKind === SyntaxKind.ModuleKeyword) {
+                return true;
+            }
+
+            // 'module' is not a javascript keyword.  So we need to use a bit of lookahead here to ensure
+            // that we're actually looking at a module construct and not some javascript expression.
+            if (this.currentToken().tokenKind === SyntaxKind.ModuleKeyword) {
+                var token1 = this.peekToken(1);
+                return this.isIdentifier(token1) || token1.tokenKind === SyntaxKind.StringLiteral;
+            }
+
+            return false;
+        }
+
+        private parseModuleDeclaration(): ModuleDeclarationSyntax {
+            // Debug.assert(this.isModuleDeclaration());
+
+            var modifiers = this.parseModifiers();
+            var moduleKeyword = this.eatKeyword(SyntaxKind.ModuleKeyword);
+
+            var moduleName: INameSyntax = null;
+            var stringLiteral: ISyntaxToken = null;
+
+            if (this.currentToken().tokenKind === SyntaxKind.StringLiteral) {
+                stringLiteral = this.eatToken(SyntaxKind.StringLiteral);
+            }
+            else {
+                moduleName = this.parseName();
+            }
+
+            var openBraceToken = this.eatToken(SyntaxKind.OpenBraceToken);
+
+            var moduleElements: ISyntaxList = Syntax.emptyList;
+            if (openBraceToken.width() > 0) {
+                var result = this.parseSyntaxList(ListParsingState.ModuleDeclaration_ModuleElements);
+                moduleElements = result.list;
+                openBraceToken = this.addSkippedTokensAfterToken(openBraceToken, result.skippedTokens);
+            }
+
+            var closeBraceToken = this.eatToken(SyntaxKind.CloseBraceToken);
+
+            return this.factory.moduleDeclaration(
+                modifiers, moduleKeyword, moduleName, stringLiteral,
+                openBraceToken, moduleElements, closeBraceToken);
+        }
+
+        private isInterfaceDeclaration(modifierCount: number): boolean {
+            // If we have at least one modifier, and we see 'interface', then consider this an interface
+            // declaration.
+            if (modifierCount > 0 &&
+                this.peekToken(modifierCount).tokenKind === SyntaxKind.InterfaceKeyword) {
+                    return true;
+            }
+
+            // 'interface' is not a javascript keyword.  So we need to use a bit of lookahead here to ensure
+            // that we're actually looking at a interface construct and not some javascript expression.
+            return this.currentToken().tokenKind === SyntaxKind.InterfaceKeyword &&
+                   this.isIdentifier(this.peekToken(1));
+        }
+
+        private parseInterfaceDeclaration(): InterfaceDeclarationSyntax {
+            // Debug.assert(this.isInterfaceDeclaration());
+
+            var modifiers = this.parseModifiers();
+            var interfaceKeyword = this.eatKeyword(SyntaxKind.InterfaceKeyword);
+            var identifier = this.eatIdentifierToken();
+            var typeParameterList = this.parseOptionalTypeParameterList(/*requireCompleteTypeParameterList:*/ false);
+            var heritageClauses = this.parseHeritageClauses();
+
+            var objectType = this.parseObjectType();
+            return this.factory.interfaceDeclaration(
+                modifiers, interfaceKeyword, identifier, typeParameterList, heritageClauses, objectType);
+        }
+
+        private parseObjectType(): ObjectTypeSyntax {
+            var openBraceToken = this.eatToken(SyntaxKind.OpenBraceToken);
+
+            var typeMembers: ISeparatedSyntaxList = Syntax.emptySeparatedList;
+            if (openBraceToken.width() > 0) {
+                var result = this.parseSeparatedSyntaxList(ListParsingState.ObjectType_TypeMembers);
+                typeMembers = result.list;
+                openBraceToken = this.addSkippedTokensAfterToken(openBraceToken, result.skippedTokens);
+            }
+
+            var closeBraceToken = this.eatToken(SyntaxKind.CloseBraceToken);
+            return this.factory.objectType(openBraceToken, typeMembers, closeBraceToken);
+        }
+
+        private isTypeMember(inErrorRecovery: boolean): boolean {
+            if (this.currentNode() !== null && this.currentNode().isTypeMember()) {
+                return true;
+            }
+
+            return this.isCallSignature(/*tokenIndex:*/ 0) ||
+                   this.isConstructSignature() ||
+                   this.isIndexSignature(/*tokenIndex:*/ 0) ||
+                   this.isMethodSignature(inErrorRecovery) ||
+                   this.isPropertySignature(inErrorRecovery);
+        }
+
+        private parseTypeMember(inErrorRecovery: boolean): ITypeMemberSyntax {
+            if (this.currentNode() !== null && this.currentNode().isTypeMember()) {
+                return <ITypeMemberSyntax>this.eatNode();
+            }
+
+            if (this.isCallSignature(/*tokenIndex:*/ 0)) {
+                return this.parseCallSignature(/*requireCompleteTypeParameterList:*/ false);
+            }
+            else if (this.isConstructSignature()) {
+                return this.parseConstructSignature();
+            }
+            else if (this.isIndexSignature(/*tokenIndex:*/ 0)) {
+                return this.parseIndexSignature();
+            }
+            else if (this.isMethodSignature(inErrorRecovery)) {
+                // Note: it is important that isFunctionSignature is called before isPropertySignature.
+                // isPropertySignature checks for a subset of isFunctionSignature.
+                return this.parseMethodSignature();
+            }
+            else if (this.isPropertySignature(inErrorRecovery)) {
+                return this.parsePropertySignature();
+            }
+            else {
+                throw Errors.invalidOperation();
+            }
+        }
+
+        private parseConstructSignature(): ConstructSignatureSyntax {
+            // Debug.assert(this.isConstructSignature());
+
+            var newKeyword = this.eatKeyword(SyntaxKind.NewKeyword);
+            var callSignature = this.parseCallSignature(/*requireCompleteTypeParameterList:*/ false);
+
+            return this.factory.constructSignature(newKeyword, callSignature);
+        }
+
+        private parseIndexSignature(): IndexSignatureSyntax {
+            // Debug.assert(this.isIndexSignature());
+
+            var openBracketToken = this.eatToken(SyntaxKind.OpenBracketToken);
+            var parameter = this.parseParameter();
+            var closeBracketToken = this.eatToken(SyntaxKind.CloseBracketToken);
+            var typeAnnotation = this.parseOptionalTypeAnnotation(/*allowStringLiteral:*/ false);
+
+            return this.factory.indexSignature(openBracketToken, parameter, closeBracketToken, typeAnnotation);
+        }
+
+        private parseMethodSignature(): MethodSignatureSyntax {
+            // Debug.assert(this.isMethodSignature());
+
+            var propertyName = this.eatPropertyName();
+            var questionToken = this.tryEatToken(SyntaxKind.QuestionToken);
+            var callSignature = this.parseCallSignature(/*requireCompleteTypeParameterList:*/ false);
+
+            return this.factory.methodSignature(propertyName, questionToken, callSignature);
+        }
+
+        private parsePropertySignature(): PropertySignatureSyntax {
+            // Debug.assert(this.isPropertySignature());
+
+            var propertyName = this.eatPropertyName();
+            var questionToken = this.tryEatToken(SyntaxKind.QuestionToken);
+            var typeAnnotation = this.parseOptionalTypeAnnotation(/*allowStringLiteral:*/ false);
+
+            return this.factory.propertySignature(propertyName, questionToken, typeAnnotation);
+        }
+
+        private isCallSignature(tokenIndex: number): boolean {
+            var tokenKind = this.peekToken(tokenIndex).tokenKind;
+            return tokenKind === SyntaxKind.OpenParenToken || tokenKind === SyntaxKind.LessThanToken;
+        }
+
+        private isConstructSignature(): boolean {
+            if (this.currentToken().tokenKind !== SyntaxKind.NewKeyword) {
+                return false;
+            }
+
+            var token1 = this.peekToken(1);
+            return token1.tokenKind === SyntaxKind.LessThanToken || token1.tokenKind === SyntaxKind.OpenParenToken;
+        }
+
+        private isIndexSignature(tokenIndex: number): boolean {
+            return this.peekToken(tokenIndex).tokenKind === SyntaxKind.OpenBracketToken;
+        }
+
+        private isMethodSignature(inErrorRecovery: boolean): boolean {
+            if (this.isPropertyName(this.currentToken(), inErrorRecovery)) {
+                // id(
+                if (this.isCallSignature(1)) {
+                    return true;
+                }
+
+                // id?(
+                if (this.peekToken(1).tokenKind === SyntaxKind.QuestionToken &&
+                    this.isCallSignature(2)) {
+                    return true;
+                }
+            }
+
+            return false;
+        }
+
+        private isPropertySignature(inErrorRecovery: boolean): boolean {
+            var currentToken = this.currentToken();
+
+            // Keywords can start properties.  However, they're often intended to start something
+            // else.  If we see a modifier before something that can be a property, then don't
+            // try parse it out as a property.  For example, if we have:
+            //
+            //      public foo
+            //
+            // Then don't parse 'public' as a property name.  Note: if you have:
+            //
+            //      public
+            //      foo
+            //
+            // Then we *should* parse it as a property name, as ASI takes effect here.
+            if (ParserImpl.isModifier(currentToken) &&
+                !currentToken.hasTrailingNewLine() &&
+                this.isPropertyName(this.peekToken(1), inErrorRecovery))
+            {
+                return false;
+            }
+
+            // Note: property names also start function signatures.  So it's important that we call this
+            // after we calll isFunctionSignature.
+            return this.isPropertyName(currentToken, inErrorRecovery);
+        }
+
+        private isHeritageClause(): boolean {
+            var token0 = this.currentToken();
+            return token0.tokenKind === SyntaxKind.ExtendsKeyword || token0.tokenKind === SyntaxKind.ImplementsKeyword;
+        }
+
+        private isNotHeritageClauseTypeName(): boolean {
+            if (this.currentToken().tokenKind === SyntaxKind.ImplementsKeyword ||
+                this.currentToken().tokenKind === SyntaxKind.ExtendsKeyword) {
+
+                return this.isIdentifier(this.peekToken(1));
+            }
+
+            return false;
+        }
+
+        private isHeritageClauseTypeName(): boolean {
+            if (this.isIdentifier(this.currentToken())) {
+                // We want to make sure that the "extends" in "extends foo" or the "implements" in
+                // "implements foo" is not considered a type name.
+                return !this.isNotHeritageClauseTypeName();
+            }
+            
+            return false;
+        }
+
+        private parseHeritageClause(): HeritageClauseSyntax {
+            // Debug.assert(this.isHeritageClause());
+
+            var extendsOrImplementsKeyword = this.eatAnyToken();
+            Debug.assert(extendsOrImplementsKeyword.tokenKind === SyntaxKind.ExtendsKeyword || extendsOrImplementsKeyword.tokenKind === SyntaxKind.ImplementsKeyword);
+
+            var result = this.parseSeparatedSyntaxList(ListParsingState.HeritageClause_TypeNameList);
+            var typeNames = result.list;
+            extendsOrImplementsKeyword = this.addSkippedTokensAfterToken(extendsOrImplementsKeyword, result.skippedTokens);
+
+            return this.factory.heritageClause(
+                extendsOrImplementsKeyword.tokenKind === SyntaxKind.ExtendsKeyword ? SyntaxKind.ExtendsHeritageClause : SyntaxKind.ImplementsHeritageClause,
+                extendsOrImplementsKeyword, typeNames);
+        }
+
+        private isStatement(inErrorRecovery: boolean): boolean {
+            if (this.currentNode() !== null && this.currentNode().isStatement()) {
+                return true;
+            }
+
+            var currentToken = this.currentToken();
+            var currentTokenKind = currentToken.tokenKind;
+            switch (currentTokenKind) {
+                // ERROR RECOVERY
+                case SyntaxKind.PublicKeyword:
+                case SyntaxKind.PrivateKeyword:
+                case SyntaxKind.StaticKeyword:
+                    // None of hte above are actually keywords.  And they might show up in a real
+                    // statement (i.e. "public();").  However, if we see 'public <identifier>' then 
+                    // that can't possibly be a statement (and instead will be a class element), 
+                    // and we should not parse it out here.
+                    var token1 = this.peekToken(1);
+                    if (SyntaxFacts.isIdentifierNameOrAnyKeyword(token1)) {
+                        // Definitely not a statement.
+                        return false;
+                    }
+
+                    // Handle this below in 'isExpressionStatement()'
+                    break;
+
+                // Common cases that we can immediately assume are statements.
+                case SyntaxKind.IfKeyword:
+                case SyntaxKind.OpenBraceToken:
+                case SyntaxKind.ReturnKeyword:
+                case SyntaxKind.SwitchKeyword:
+                case SyntaxKind.ThrowKeyword:
+                case SyntaxKind.BreakKeyword:
+                case SyntaxKind.ContinueKeyword:
+                case SyntaxKind.ForKeyword:
+                case SyntaxKind.WhileKeyword:
+                case SyntaxKind.WithKeyword:
+                case SyntaxKind.DoKeyword:
+                case SyntaxKind.TryKeyword:
+                case SyntaxKind.DebuggerKeyword:
+                    return true;
+            }
+
+            // More complicated cases.
+            return this.isLabeledStatement(currentToken) ||
+                this.isVariableStatement() ||
+                this.isFunctionDeclaration() ||
+                this.isEmptyStatement(currentToken, inErrorRecovery) ||
+                this.isExpressionStatement(currentToken);
+        }
+
+        private parseStatement(inErrorRecovery: boolean): IStatementSyntax {
+            if (this.currentNode() !== null && this.currentNode().isStatement()) {
+                return <IStatementSyntax>this.eatNode();
+            }
+
+            var currentToken = this.currentToken();
+            var currentTokenKind = currentToken.tokenKind;
+
+            switch (currentTokenKind) {
+                case SyntaxKind.IfKeyword: return this.parseIfStatement();
+                case SyntaxKind.OpenBraceToken: return this.parseBlock(/*parseStatementsEvenWithNoOpenBrace:*/ false, /*checkForStrictMode:*/ false);
+                case SyntaxKind.ReturnKeyword: return this.parseReturnStatement();
+                case SyntaxKind.SwitchKeyword: return this.parseSwitchStatement();
+                case SyntaxKind.ThrowKeyword: return this.parseThrowStatement();
+                case SyntaxKind.BreakKeyword: return this.parseBreakStatement();
+                case SyntaxKind.ContinueKeyword: return this.parseContinueStatement();
+                case SyntaxKind.ForKeyword: return this.parseForOrForInStatement();
+                case SyntaxKind.WhileKeyword: return this.parseWhileStatement();
+                case SyntaxKind.WithKeyword: return this.parseWithStatement();
+                case SyntaxKind.DoKeyword: return this.parseDoStatement();
+                case SyntaxKind.TryKeyword: return this.parseTryStatement();
+                case SyntaxKind.DebuggerKeyword: return this.parseDebuggerStatement();
+            }
+
+            if (this.isVariableStatement()) {
+                return this.parseVariableStatement();
+            }
+            else if (this.isLabeledStatement(currentToken)) {
+                return this.parseLabeledStatement();
+            }
+            else if (this.isFunctionDeclaration()) {
+                return this.parseFunctionDeclaration();
+            }
+            else if (this.isEmptyStatement(currentToken, inErrorRecovery)) {
+                return this.parseEmptyStatement();
+            }
+            else {
+                // Fall back to parsing this as expression statement.
+                return this.parseExpressionStatement();
+            }
+        }
+
+        private parseDebuggerStatement(): DebuggerStatementSyntax {
+            // Debug.assert(this.isDebuggerStatement());
+
+            var debuggerKeyword = this.eatKeyword(SyntaxKind.DebuggerKeyword);
+            var semicolonToken = this.eatExplicitOrAutomaticSemicolon(/*allowWithoutNewline:*/ false);
+
+            return this.factory.debuggerStatement(debuggerKeyword, semicolonToken);
+        }
+
+        private parseDoStatement(): DoStatementSyntax {
+            // Debug.assert(this.isDoStatement());
+
+            var doKeyword = this.eatKeyword(SyntaxKind.DoKeyword);
+            var statement = this.parseStatement(/*inErrorRecovery:*/ false);
+            var whileKeyword = this.eatKeyword(SyntaxKind.WhileKeyword);
+            var openParenToken = this.eatToken(SyntaxKind.OpenParenToken);
+            var condition = this.parseExpression(/*allowIn:*/ true);
+            var closeParenToken = this.eatToken(SyntaxKind.CloseParenToken);
+
+            // From: https://mail.mozilla.org/pipermail/es-discuss/2011-August/016188.html
+            // 157 min --- All allen at wirfs-brock.com CONF --- "do{;}while(false)false" prohibited in 
+            // spec but allowed in consensus reality. Approved -- this is the de-facto standard whereby
+            //  do;while(0)x will have a semicolon inserted before x.
+            var semicolonToken = this.eatExplicitOrAutomaticSemicolon(/*allowWithoutNewline:*/ true);
+
+            return this.factory.doStatement(doKeyword, statement, whileKeyword, openParenToken, condition, closeParenToken, semicolonToken);
+        }
+
+        private isLabeledStatement(currentToken: ISyntaxToken): boolean {
+            return this.isIdentifier(currentToken) && this.peekToken(1).tokenKind === SyntaxKind.ColonToken;
+        }
+
+        private parseLabeledStatement(): LabeledStatementSyntax {
+            // Debug.assert(this.isLabeledStatement());
+
+            var identifier = this.eatIdentifierToken();
+            var colonToken = this.eatToken(SyntaxKind.ColonToken);
+            var statement = this.parseStatement(/*inErrorRecovery:*/ false);
+
+            return this.factory.labeledStatement(identifier, colonToken, statement);
+        }
+
+        private parseTryStatement(): TryStatementSyntax {
+            // Debug.assert(this.isTryStatement());
+
+            var tryKeyword = this.eatKeyword(SyntaxKind.TryKeyword);
+
+            var savedListParsingState = this.listParsingState;
+            this.listParsingState |= ListParsingState.TryBlock_Statements;
+            var block = this.parseBlock(/*parseStatementsEvenWithNoOpenBrace:*/ false, /*checkForStrictMode:*/ false);
+            this.listParsingState = savedListParsingState;
+
+            var catchClause: CatchClauseSyntax = null;
+            if (this.isCatchClause()) {
+                catchClause = this.parseCatchClause();
+            }
+
+            // If we don't have a catch clause, then we must have a finally clause.  Try to parse
+            // one out no matter what.
+            var finallyClause: FinallyClauseSyntax = null;
+            if (catchClause === null || this.isFinallyClause()) {
+                finallyClause = this.parseFinallyClause();
+            }
+
+            return this.factory.tryStatement(tryKeyword, block, catchClause, finallyClause);
+        }
+
+        private isCatchClause(): boolean {
+            return this.currentToken().tokenKind === SyntaxKind.CatchKeyword;
+        }
+
+        private parseCatchClause(): CatchClauseSyntax {
+            // Debug.assert(this.isCatchClause());
+
+            var catchKeyword = this.eatKeyword(SyntaxKind.CatchKeyword);
+            var openParenToken = this.eatToken(SyntaxKind.OpenParenToken);
+            var identifier = this.eatIdentifierToken();
+            var typeAnnotation = this.parseOptionalTypeAnnotation(/*allowStringLiteral:*/ false);
+            var closeParenToken = this.eatToken(SyntaxKind.CloseParenToken);
+
+            var savedListParsingState = this.listParsingState;
+            this.listParsingState |= ListParsingState.CatchBlock_Statements;
+            var block = this.parseBlock(/*parseStatementsEvenWithNoOpenBrace:*/ false, /*checkForStrictMode:*/ false);
+            this.listParsingState = savedListParsingState;
+
+            return this.factory.catchClause(catchKeyword, openParenToken, identifier, typeAnnotation, closeParenToken, block);
+        }
+
+        private isFinallyClause(): boolean {
+            return this.currentToken().tokenKind === SyntaxKind.FinallyKeyword;
+        }
+
+        private parseFinallyClause(): FinallyClauseSyntax {
+            var finallyKeyword = this.eatKeyword(SyntaxKind.FinallyKeyword);
+            var block = this.parseBlock(/*parseStatementsEvenWithNoOpenBrace:*/ false, /*checkForStrictMode:*/ false);
+
+            return this.factory.finallyClause(finallyKeyword, block);
+        }
+
+        private parseWithStatement(): WithStatementSyntax {
+            // Debug.assert(this.isWithStatement());
+
+            var withKeyword = this.eatKeyword(SyntaxKind.WithKeyword);
+            var openParenToken = this.eatToken(SyntaxKind.OpenParenToken);
+            var condition = this.parseExpression(/*allowIn:*/ true);
+            var closeParenToken = this.eatToken(SyntaxKind.CloseParenToken);
+            var statement = this.parseStatement(/*inErrorRecovery:*/ false);
+
+            return this.factory.withStatement(withKeyword, openParenToken, condition, closeParenToken, statement);
+        }
+
+        private parseWhileStatement(): WhileStatementSyntax {
+            // Debug.assert(this.isWhileStatement());
+
+            var whileKeyword = this.eatKeyword(SyntaxKind.WhileKeyword);
+            var openParenToken = this.eatToken(SyntaxKind.OpenParenToken);
+            var condition = this.parseExpression(/*allowIn:*/ true);
+            var closeParenToken = this.eatToken(SyntaxKind.CloseParenToken);
+            var statement = this.parseStatement(/*inErrorRecovery:*/ false);
+
+            return this.factory.whileStatement(whileKeyword, openParenToken, condition, closeParenToken, statement);
+        }
+
+        private isEmptyStatement(currentToken: ISyntaxToken, inErrorRecovery: boolean): boolean {
+            // If we're in error recovery, then we don't want to treat ';' as an empty statement.
+            // The problem is that ';' can show up in far too many contexts, and if we see one 
+            // and assume it's a statement, then we may bail out innapropriately from whatever 
+            // we're parsing.  For example, if we have a semicolon in the middle of a class, then
+            // we really don't want to assume the class is over and we're on a statement in the
+            // outer module.  We just want to consume and move on.
+            if (inErrorRecovery) {
+                return false;
+            }
+
+            return currentToken.tokenKind === SyntaxKind.SemicolonToken;
+        }
+
+        private parseEmptyStatement(): EmptyStatementSyntax {
+            // Debug.assert(this.isEmptyStatement());
+
+            var semicolonToken = this.eatToken(SyntaxKind.SemicolonToken);
+            return this.factory.emptyStatement(semicolonToken);
+        }
+
+        private parseForOrForInStatement(): IIterationStatementSyntax {
+            // Debug.assert(this.isForOrForInStatement());
+
+            var forKeyword = this.eatKeyword(SyntaxKind.ForKeyword);
+            var openParenToken = this.eatToken(SyntaxKind.OpenParenToken);
+
+            var currentToken = this.currentToken();
+            if (currentToken.tokenKind === SyntaxKind.VarKeyword) {
+                // for ( var VariableDeclarationListNoIn; Expressionopt ; Expressionopt ) Statement
+                // for ( var VariableDeclarationNoIn in Expression ) Statement
+                return this.parseForOrForInStatementWithVariableDeclaration(forKeyword, openParenToken);
+            }
+            else if (currentToken.tokenKind === SyntaxKind.SemicolonToken) {
+                // for ( ; Expressionopt ; Expressionopt ) Statement
+                return this.parseForStatementWithNoVariableDeclarationOrInitializer(forKeyword, openParenToken);
+            }
+            else {
+                // for ( ExpressionNoInopt; Expressionopt ; Expressionopt ) Statement
+                // for ( LeftHandSideExpression in Expression ) Statement
+                return this.parseForOrForInStatementWithInitializer(forKeyword, openParenToken);
+            }
+        }
+
+        private parseForOrForInStatementWithVariableDeclaration(forKeyword: ISyntaxToken, openParenToken: ISyntaxToken): IIterationStatementSyntax {
+            // Debug.assert(forKeyword.tokenKind === SyntaxKind.ForKeyword && openParenToken.tokenKind === SyntaxKind.OpenParenToken);
+            // Debug.assert(this.currentToken().tokenKind === SyntaxKind.VarKeyword);
+
+            // for ( var VariableDeclarationListNoIn; Expressionopt ; Expressionopt ) Statement
+            // for ( var VariableDeclarationNoIn in Expression ) Statement
+
+            var variableDeclaration = this.parseVariableDeclaration(/*allowIn:*/ false);
+
+            if (this.currentToken().tokenKind === SyntaxKind.InKeyword) {
+                return this.parseForInStatementWithVariableDeclarationOrInitializer(forKeyword, openParenToken, variableDeclaration, null);
+            }
+
+            return this.parseForStatementWithVariableDeclarationOrInitializer(forKeyword, openParenToken, variableDeclaration, null);
+        }
+
+        private parseForInStatementWithVariableDeclarationOrInitializer(
+                forKeyword: ISyntaxToken,
+                openParenToken: ISyntaxToken,
+                variableDeclaration: VariableDeclarationSyntax,
+                initializer: IExpressionSyntax): ForInStatementSyntax {
+            // Debug.assert(this.currentToken().tokenKind === SyntaxKind.InKeyword);
+
+            // for ( var VariableDeclarationNoIn in Expression ) Statement
+            var inKeyword = this.eatKeyword(SyntaxKind.InKeyword);
+            var expression = this.parseExpression(/*allowIn:*/ true);
+            var closeParenToken = this.eatToken(SyntaxKind.CloseParenToken);
+            var statement = this.parseStatement(/*inErrorRecovery:*/ false);
+
+            return this.factory.forInStatement(forKeyword, openParenToken, variableDeclaration,
+                initializer, inKeyword, expression, closeParenToken, statement);
+        }
+
+        private parseForOrForInStatementWithInitializer(forKeyword: ISyntaxToken, openParenToken: ISyntaxToken): IIterationStatementSyntax {
+            // Debug.assert(forKeyword.tokenKind === SyntaxKind.ForKeyword && openParenToken.tokenKind === SyntaxKind.OpenParenToken);
+
+            // for ( ExpressionNoInopt; Expressionopt ; Expressionopt ) Statement
+            // for ( LeftHandSideExpression in Expression ) Statement
+
+            var initializer = this.parseExpression(/*allowIn:*/ false);
+            if (this.currentToken().tokenKind === SyntaxKind.InKeyword) {
+                return this.parseForInStatementWithVariableDeclarationOrInitializer(forKeyword, openParenToken, null, initializer);
+            }
+            else {
+                return this.parseForStatementWithVariableDeclarationOrInitializer(forKeyword, openParenToken, null, initializer);
+            }
+        }
+
+        private parseForStatementWithNoVariableDeclarationOrInitializer(forKeyword: ISyntaxToken, openParenToken: ISyntaxToken): ForStatementSyntax {
+            // Debug.assert(forKeyword.tokenKind === SyntaxKind.ForKeyword && openParenToken.tokenKind === SyntaxKind.OpenParenToken);
+            // Debug.assert(this.currentToken().tokenKind === SyntaxKind.SemicolonToken);
+            // for ( ; Expressionopt ; Expressionopt ) Statement
+
+            return this.parseForStatementWithVariableDeclarationOrInitializer(forKeyword, openParenToken, /*variableDeclaration:*/ null, /*initializer:*/ null);
+        }
+
+        private parseForStatementWithVariableDeclarationOrInitializer(
+                    forKeyword: ISyntaxToken,
+                    openParenToken: ISyntaxToken,
+                    variableDeclaration: VariableDeclarationSyntax,
+                    initializer: IExpressionSyntax): ForStatementSyntax {
+
+            // NOTE: From the es5 section on Automatic Semicolon Insertion.
+            // a semicolon is never inserted automatically if the semicolon would then ... become 
+            // one of the two semicolons in the header of a for statement
+            var firstSemicolonToken = this.eatToken(SyntaxKind.SemicolonToken);
+
+            var condition: IExpressionSyntax = null;
+            if (this.currentToken().tokenKind !== SyntaxKind.SemicolonToken &&
+                this.currentToken().tokenKind !== SyntaxKind.CloseParenToken &&
+                this.currentToken().tokenKind !== SyntaxKind.EndOfFileToken) {
+                condition = this.parseExpression(/*allowIn:*/ true);
+            }
+
+            // NOTE: See above.  Semicolons in for statements don't participate in automatic 
+            // semicolon insertion.
+            var secondSemicolonToken = this.eatToken(SyntaxKind.SemicolonToken);
+
+            var incrementor: IExpressionSyntax = null;
+            if (this.currentToken().tokenKind !== SyntaxKind.CloseParenToken &&
+                this.currentToken().tokenKind !== SyntaxKind.EndOfFileToken) {
+                incrementor = this.parseExpression(/*allowIn:*/ true);
+            }
+
+            var closeParenToken = this.eatToken(SyntaxKind.CloseParenToken);
+            var statement = this.parseStatement(/*inErrorRecovery:*/ false);
+
+            return this.factory.forStatement(forKeyword, openParenToken, variableDeclaration, initializer,
+                firstSemicolonToken, condition, secondSemicolonToken, incrementor, closeParenToken, statement);
+        }
+
+        private parseBreakStatement(): BreakStatementSyntax {
+            // Debug.assert(this.isBreakStatement());
+
+            var breakKeyword = this.eatKeyword(SyntaxKind.BreakKeyword);
+
+            // If there is no newline after the break keyword, then we can consume an optional 
+            // identifier.
+            var identifier: ISyntaxToken = null;
+            if (!this.canEatExplicitOrAutomaticSemicolon(/*allowWithoutNewline:*/ false)) {
+                if (this.isIdentifier(this.currentToken())) {
+                    identifier = this.eatIdentifierToken();
+                }
+            }
+
+            var semicolon = this.eatExplicitOrAutomaticSemicolon(/*allowWithoutNewline:*/ false);
+            return this.factory.breakStatement(breakKeyword, identifier, semicolon);
+        }
+
+        private parseContinueStatement(): ContinueStatementSyntax {
+            // Debug.assert(this.isContinueStatement());
+
+            var continueKeyword = this.eatKeyword(SyntaxKind.ContinueKeyword);
+
+            // If there is no newline after the break keyword, then we can consume an optional 
+            // identifier.
+            var identifier: ISyntaxToken = null;
+            if (!this.canEatExplicitOrAutomaticSemicolon(/*allowWithoutNewline:*/ false)) {
+                if (this.isIdentifier(this.currentToken())) {
+                    identifier = this.eatIdentifierToken();
+                }
+            }
+
+            var semicolon = this.eatExplicitOrAutomaticSemicolon(/*allowWithoutNewline:*/ false);
+            return this.factory.continueStatement(continueKeyword, identifier, semicolon);
+        }
+
+        private parseSwitchStatement() {
+            // Debug.assert(this.isSwitchStatement());
+
+            var switchKeyword = this.eatKeyword(SyntaxKind.SwitchKeyword);
+            var openParenToken = this.eatToken(SyntaxKind.OpenParenToken);
+            var expression = this.parseExpression(/*allowIn:*/ true);
+            var closeParenToken = this.eatToken(SyntaxKind.CloseParenToken);
+
+            var openBraceToken = this.eatToken(SyntaxKind.OpenBraceToken);
+
+            var switchClauses: ISyntaxList = Syntax.emptyList;
+            if (openBraceToken.width() > 0) {
+                var result = this.parseSyntaxList(ListParsingState.SwitchStatement_SwitchClauses);
+                switchClauses = result.list;
+                openBraceToken = this.addSkippedTokensAfterToken(openBraceToken, result.skippedTokens);
+            }
+
+            var closeBraceToken = this.eatToken(SyntaxKind.CloseBraceToken);
+            return this.factory.switchStatement(switchKeyword, openParenToken, expression,
+                closeParenToken, openBraceToken, switchClauses, closeBraceToken);
+        }
+
+        private isCaseSwitchClause(): boolean {
+            return this.currentToken().tokenKind === SyntaxKind.CaseKeyword;
+        }
+
+        private isDefaultSwitchClause(): boolean {
+            return this.currentToken().tokenKind === SyntaxKind.DefaultKeyword;
+        }
+
+        private isSwitchClause(): boolean {
+            if (this.currentNode() !== null && this.currentNode().isSwitchClause()) {
+                return true;
+            }
+
+            return this.isCaseSwitchClause() || this.isDefaultSwitchClause();
+        }
+
+        private parseSwitchClause(): ISwitchClauseSyntax {
+            // Debug.assert(this.isSwitchClause());
+            if (this.currentNode() !== null && this.currentNode().isSwitchClause()) {
+                return <ISwitchClauseSyntax><ISyntaxNode>this.eatNode();
+            }
+
+            if (this.isCaseSwitchClause()) {
+                return this.parseCaseSwitchClause();
+            }
+            else if (this.isDefaultSwitchClause()) {
+                return this.parseDefaultSwitchClause();
+            }
+            else {
+                throw Errors.invalidOperation();
+            }
+        }
+
+        private parseCaseSwitchClause(): CaseSwitchClauseSyntax {
+            // Debug.assert(this.isCaseSwitchClause());
+
+            var caseKeyword = this.eatKeyword(SyntaxKind.CaseKeyword);
+            var expression = this.parseExpression(/*allowIn:*/ true);
+            var colonToken = this.eatToken(SyntaxKind.ColonToken);
+            var statements = Syntax.emptyList;
+
+            // TODO: allow parsing of the list evne if there's no colon.  However, we have to make 
+            // sure we add any skipped tokens to the right previous node or token.
+            if (colonToken.fullWidth() > 0) {
+                var result = this.parseSyntaxList(ListParsingState.SwitchClause_Statements);
+                statements = result.list;
+                colonToken = this.addSkippedTokensAfterToken(colonToken, result.skippedTokens);
+            }
+
+            return this.factory.caseSwitchClause(caseKeyword, expression, colonToken, statements);
+        }
+
+        private parseDefaultSwitchClause(): DefaultSwitchClauseSyntax {
+            // Debug.assert(this.isDefaultSwitchClause());
+
+            var defaultKeyword = this.eatKeyword(SyntaxKind.DefaultKeyword);
+            var colonToken = this.eatToken(SyntaxKind.ColonToken);
+            var statements = Syntax.emptyList;
+
+            // TODO: Allow parsing witha colon here.  However, ensure that we attach any skipped 
+            // tokens to the defaultKeyword.
+            if (colonToken.fullWidth() > 0) {
+                var result = this.parseSyntaxList(ListParsingState.SwitchClause_Statements);
+                statements = result.list;
+                colonToken = this.addSkippedTokensAfterToken(colonToken, result.skippedTokens);
+            }
+
+            return this.factory.defaultSwitchClause(defaultKeyword, colonToken, statements);
+        }
+
+        private parseThrowStatement(): ThrowStatementSyntax {
+            // Debug.assert(this.isThrowStatement());
+
+            var throwKeyword = this.eatKeyword(SyntaxKind.ThrowKeyword);
+
+            var expression: IExpressionSyntax = null;
+            if (this.canEatExplicitOrAutomaticSemicolon(/*allowWithoutNewline:*/ false)) {
+                // Because of automatic semicolon insertion, we need to report error if this 
+                // throw could be terminated with a semicolon.  Note: we can't call 'parseExpression'
+                // directly as that might consume an expression on the following line.  
+                var token = this.createMissingToken(SyntaxKind.IdentifierName, null);
+                expression = token;
+            }
+            else {
+                expression = this.parseExpression(/*allowIn:*/ true);
+            }
+
+            var semicolonToken = this.eatExplicitOrAutomaticSemicolon(/*allowWithoutNewline:*/ false);
+
+            return this.factory.throwStatement(throwKeyword, expression, semicolonToken);
+        }
+
+        private parseReturnStatement(): ReturnStatementSyntax {
+            // Debug.assert(this.isReturnStatement());
+
+            var returnKeyword = this.eatKeyword(SyntaxKind.ReturnKeyword);
+
+            var expression: IExpressionSyntax = null;
+            if (!this.canEatExplicitOrAutomaticSemicolon(/*allowWithoutNewline:*/ false)) {
+                expression = this.parseExpression(/*allowIn:*/ true);
+            }
+
+            var semicolonToken = this.eatExplicitOrAutomaticSemicolon(/*allowWithoutNewline:*/ false);
+
+            return this.factory.returnStatement(returnKeyword, expression, semicolonToken);
+        }
+
+        private isExpressionStatement(currentToken: ISyntaxToken): boolean {
+            // As per the gramar, neither { nor 'function' can start an expression statement.
+            var kind = currentToken.tokenKind;
+            if (kind === SyntaxKind.OpenBraceToken || kind === SyntaxKind.FunctionKeyword) {
+                return false;
+            }
+
+            return this.isExpression(currentToken);
+        }
+
+        private isAssignmentOrOmittedExpression(): boolean {
+            var currentToken = this.currentToken();
+            if (currentToken.tokenKind === SyntaxKind.CommaToken) {
+                return true;
+            }
+
+            return this.isExpression(currentToken);
+        }
+
+        private parseAssignmentOrOmittedExpression(): IExpressionSyntax {
+            // Debug.assert(this.isAssignmentOrOmittedExpression());
+
+            if (this.currentToken().tokenKind === SyntaxKind.CommaToken) {
+                return this.factory.omittedExpression();
+            }
+
+            return this.parseAssignmentExpression(/*allowIn:*/ true);
+        }
+
+        private isExpression(currentToken: ISyntaxToken): boolean {
+            switch (currentToken.tokenKind) {
+                // Literals
+                case SyntaxKind.NumericLiteral:
+                case SyntaxKind.StringLiteral:
+                case SyntaxKind.RegularExpressionLiteral:
+
+                 // For array literals.
+                case SyntaxKind.OpenBracketToken:
+
+                // For parenthesized expressions
+                case SyntaxKind.OpenParenToken: 
+
+                // For cast expressions.
+                case SyntaxKind.LessThanToken:
+
+                // Prefix unary expressions.
+                case SyntaxKind.PlusPlusToken:
+                case SyntaxKind.MinusMinusToken:
+                case SyntaxKind.PlusToken:
+                case SyntaxKind.MinusToken:
+                case SyntaxKind.TildeToken:
+                case SyntaxKind.ExclamationToken:
+
+                // For object type literal expressions.
+                case SyntaxKind.OpenBraceToken: 
+
+                // ERROR TOLERANCE:
+                // If we see a => then we know the user was probably trying to type in an arrow 
+                // function.  So allow this as the start of an expression, knowing that when we 
+                // actually try to parse it we'll report the missing identifier.
+                case SyntaxKind.EqualsGreaterThanToken:
+
+                case SyntaxKind.SlashToken:
+                case SyntaxKind.SlashEqualsToken:
+                    // Note: if we see a / or /= token then we always consider this an expression.  Why?
+                    // Well, either that / or /= is actually a regular expression, in which case we're 
+                    // definitely an expression.  Or, it's actually a divide.  In which case, we *still*
+                    // want to think of ourself as an expression.  "But wait", you say.  '/' doesn't
+                    // start an expression.  That's true.  BUt like the above check for =>, for error
+                    // tolerance, we will consider ourselves in an expression.  We'll then parse out an
+                    // missing identifier and then will consume the / token naturally as a binary 
+                    // expression.
+
+                // Simple epxressions.
+                case SyntaxKind.SuperKeyword:
+                case SyntaxKind.ThisKeyword:
+                case SyntaxKind.TrueKeyword:
+                case SyntaxKind.FalseKeyword:
+                case SyntaxKind.NullKeyword:
+
+                // For object creation expressions.
+                case SyntaxKind.NewKeyword: 
+
+                // Prefix unary expressions
+                case SyntaxKind.DeleteKeyword:
+                case SyntaxKind.VoidKeyword:
+                case SyntaxKind.TypeOfKeyword:
+
+                // For function expressions.
+                case SyntaxKind.FunctionKeyword:
+                    return true;
+            }
+
+            return this.isIdentifier(currentToken);
+        }
+
+        private parseExpressionStatement(): ExpressionStatementSyntax {
+            var expression = this.parseExpression(/*allowIn:*/ true);
+
+            var semicolon = this.eatExplicitOrAutomaticSemicolon(/*allowWithoutNewline:*/ false);
+
+            return this.factory.expressionStatement(expression, semicolon);
+        }
+
+        private parseIfStatement(): IfStatementSyntax {
+            // Debug.assert(this.isIfStatement());
+
+            var ifKeyword = this.eatKeyword(SyntaxKind.IfKeyword);
+            var openParenToken = this.eatToken(SyntaxKind.OpenParenToken);
+            var condition = this.parseExpression(/*allowIn:*/ true);
+            var closeParenToken = this.eatToken(SyntaxKind.CloseParenToken);
+            var statement = this.parseStatement(/*inErrorRecovery:*/ false);
+
+            var elseClause: ElseClauseSyntax = null;
+            if (this.isElseClause()) {
+                elseClause = this.parseElseClause();
+            }
+
+            return this.factory.ifStatement(ifKeyword, openParenToken, condition, closeParenToken, statement, elseClause);
+        }
+
+        private isElseClause(): boolean {
+            return this.currentToken().tokenKind === SyntaxKind.ElseKeyword;
+        }
+
+        private parseElseClause(): ElseClauseSyntax {
+            // Debug.assert(this.isElseClause());
+
+            var elseKeyword = this.eatKeyword(SyntaxKind.ElseKeyword);
+            var statement = this.parseStatement(/*inErrorRecovery:*/ false);
+
+            return this.factory.elseClause(elseKeyword, statement);
+        }
+
+        private isVariableStatement(): boolean {
+            var index = this.modifierCount();
+            return this.peekToken(index).tokenKind === SyntaxKind.VarKeyword;
+        }
+
+        private parseVariableStatement(): VariableStatementSyntax {
+            // Debug.assert(this.isVariableStatement());
+
+            var modifiers = this.parseModifiers();
+            var variableDeclaration = this.parseVariableDeclaration(/*allowIn:*/ true);
+            var semicolonToken = this.eatExplicitOrAutomaticSemicolon(/*allowWithoutNewline:*/ false);
+
+            return this.factory.variableStatement(modifiers, variableDeclaration, semicolonToken);
+        }
+
+        private parseVariableDeclaration(allowIn: boolean): VariableDeclarationSyntax {
+            // Debug.assert(this.currentToken().tokenKind === SyntaxKind.VarKeyword);
+
+            var varKeyword = this.eatKeyword(SyntaxKind.VarKeyword);
+            // Debug.assert(varKeyword.fullWidth() > 0);
+
+            var listParsingState = allowIn
+                ? ListParsingState.VariableDeclaration_VariableDeclarators_AllowIn
+                : ListParsingState.VariableDeclaration_VariableDeclarators_DisallowIn;
+
+            var result = this.parseSeparatedSyntaxList(listParsingState);
+            var variableDeclarators = result.list;
+            varKeyword = this.addSkippedTokensAfterToken(varKeyword, result.skippedTokens);
+
+            return this.factory.variableDeclaration(varKeyword, variableDeclarators);
+        }
+
+        private isVariableDeclarator(): boolean {
+            if (this.currentNode() !== null && this.currentNode().kind() === SyntaxKind.VariableDeclarator) {
+                return true;
+            }
+
+            return this.isIdentifier(this.currentToken());
+        }
+
+        private canReuseVariableDeclaratorNode(node: ISyntaxNode) {
+            if (node === null || node.kind() !== SyntaxKind.VariableDeclarator) {
+                return false;
+            }
+
+            // Very subtle incremental parsing bug.  Consider the following code:
+            //
+            //      var v = new List < A, B
+            //
+            // This is actually legal code.  It's a list of variable declarators "v = new List<A" 
+            // on one side and "B" on the other. If you then change that to:
+            //
+            //      var v = new List < A, B >()
+            // 
+            // then we have a problem.  "v = new List<A" doesn't intersect the change range, so we
+            // start reparsing at "B" and we completely fail to handle this properly.
+            //
+            // In order to prevent this, we do not allow a variable declarator to be reused if it
+            // has an initializer.
+            var variableDeclarator = <VariableDeclaratorSyntax>node;
+            return variableDeclarator.equalsValueClause === null;
+        }
+
+        private parseVariableDeclarator(allowIn: boolean, allowPropertyName: boolean): VariableDeclaratorSyntax {
+            // TODO(cyrusn): What if the 'allowIn' context has changed between when we last parsed 
+            // and now?  We could end up with an incorrect tree.  For example, say we had in the old 
+            // tree "var i = a in b".  Then, in the new tree the declarator portion moved into:
+            // "for (var i = a in b".  We would not want to reuse the declarator as the "in b" portion 
+            // would need to be consumed by the for declaration instead.  Need to see if it is possible
+            // to hit this case.
+            if (this.canReuseVariableDeclaratorNode(this.currentNode())) {
+                return <VariableDeclaratorSyntax>this.eatNode();
+            }
+
+            var propertyName = allowPropertyName ? this.eatPropertyName() : this.eatIdentifierToken();
+            var equalsValueClause: EqualsValueClauseSyntax = null;
+            var typeAnnotation: TypeAnnotationSyntax = null;
+
+            if (propertyName.width() > 0) {
+                typeAnnotation = this.parseOptionalTypeAnnotation(/*allowStringLiteral:*/ false);
+
+                if (this.isEqualsValueClause(/*inParameter*/ false)) {
+                    equalsValueClause = this.parseEqualsValueClause(allowIn);
+                }
+            }
+
+            return this.factory.variableDeclarator(propertyName, typeAnnotation, equalsValueClause);
+        }
+
+        private isColonValueClause(): boolean {
+            return this.currentToken().tokenKind === SyntaxKind.ColonToken;
+        }
+
+        private isEqualsValueClause(inParameter: boolean): boolean {
+            var token0 = this.currentToken();
+            if (token0.tokenKind === SyntaxKind.EqualsToken) {
+                return true;
+            }
+
+            // It's not uncommon during typing for the user to miss writing the '=' token.  Check if
+            // there is no newline after the last token and if we're on an expression.  If so, parse
+            // this as an equals-value clause with a missing equals.
+            if (!this.previousToken().hasTrailingNewLine()) {
+
+                // The 'isExpression' call below returns true for "=>".  That's because it smartly
+                // assumes that there is just a missing identifier and the user wanted a lambda.  
+                // While this is sensible, we don't want to allow that here as that would mean we're
+                // glossing over multiple erorrs and we're probably making things worse.  So don't
+                // treat this as an equals value clause and let higher up code handle things.
+                if (token0.tokenKind === SyntaxKind.EqualsGreaterThanToken) {
+                    return false;
+                }
+
+                // There are two places where we allow equals-value clauses.  The first is in a 
+                // variable declarator.  The second is with a parameter.  For variable declarators
+                // it's more likely that a { would be a allowed (as an object literal).  While this
+                // is also allowed for parameters, the risk is that we consume the { as an object
+                // literal when it really will be for the block following the parameter.
+                if (token0.tokenKind === SyntaxKind.OpenBraceToken &&
+                    inParameter) {
+                    return false;
+                }
+
+                return this.isExpression(token0);
+            }
+
+            return false;
+        }
+
+        private parseEqualsValueClause(allowIn: boolean): EqualsValueClauseSyntax {
+            // Debug.assert(this.isEqualsValueClause());
+
+            var equalsToken = this.eatToken(SyntaxKind.EqualsToken);
+            var value = this.parseAssignmentExpression(allowIn);
+
+            return this.factory.equalsValueClause(equalsToken, value);
+        }
+
+        private parseExpression(allowIn: boolean): IExpressionSyntax {
+            return this.parseSubExpression(0, allowIn);
+        }
+
+        // Called when you need to parse an expression, but you do not want to allow 'CommaExpressions'.
+        // i.e. if you have "var a = 1, b = 2" then when we parse '1' we want to parse with higher 
+        // precedence than 'comma'.  Otherwise we'll get: "var a = (1, (b = 2))", instead of
+        // "var a = (1), b = (2)");
+        private parseAssignmentExpression(allowIn: boolean): IExpressionSyntax {
+            return this.parseSubExpression(ExpressionPrecedence.AssignmentExpressionPrecedence, allowIn);
+        }
+
+        private parseUnaryExpressionOrLower(): IUnaryExpressionSyntax {
+            var currentTokenKind = this.currentToken().tokenKind; 
+            if (SyntaxFacts.isPrefixUnaryExpressionOperatorToken(currentTokenKind)) {
+                var operatorKind = SyntaxFacts.getPrefixUnaryExpressionFromOperatorToken(currentTokenKind);
+
+                var operatorToken = this.eatAnyToken();
+
+                var operand = this.parseUnaryExpressionOrLower();
+                return this.factory.prefixUnaryExpression(operatorKind, operatorToken, operand);
+            }
+            else if (currentTokenKind === SyntaxKind.TypeOfKeyword) {
+                return this.parseTypeOfExpression();
+            }
+            else if (currentTokenKind === SyntaxKind.VoidKeyword) {
+                return this.parseVoidExpression();
+            }
+            else if (currentTokenKind === SyntaxKind.DeleteKeyword) {
+                return this.parseDeleteExpression();
+            }
+            else if (currentTokenKind === SyntaxKind.LessThanToken) {
+                return this.parseCastExpression();
+            }
+            else {
+                return this.parsePostfixExpressionOrLower();
+            }
+        }
+
+        private parseSubExpression(precedence: ExpressionPrecedence, allowIn: boolean): IExpressionSyntax {
+            if (precedence <= ExpressionPrecedence.AssignmentExpressionPrecedence) {
+                if (this.isSimpleArrowFunctionExpression()) {
+                    return this.parseSimpleArrowFunctionExpression();
+                }
+
+                var parethesizedArrowFunction = this.tryParseParenthesizedArrowFunctionExpression();
+                if (parethesizedArrowFunction !== null) {
+                    return parethesizedArrowFunction;
+                }
+           }
+
+            // Parse out an expression that has higher precedence than all binary and ternary operators.
+            var leftOperand = this.parseUnaryExpressionOrLower();
+            return this.parseBinaryOrConditionalExpressions(precedence, allowIn, leftOperand);
+        }
+
+        private parseBinaryOrConditionalExpressions(precedence: number, allowIn: boolean, leftOperand: IExpressionSyntax): IExpressionSyntax {
+            while (true) {
+                // We either have a binary operator here, or we're finished.
+                var token0 = this.currentToken();
+                var token0Kind = token0.tokenKind;
+                
+                // Check for binary expressions.
+                if (SyntaxFacts.isBinaryExpressionOperatorToken(token0Kind)) {
+                    // also, if it's the 'in' operator, only allow if our caller allows it.
+                    if (token0Kind === SyntaxKind.InKeyword && !allowIn) {
+                        break;
+                    }
+
+                    // check for >= or >> or >>= or >>> or >>>=.
+                    //
+                    // These are not created by the scanner since we want the individual > tokens for
+                    // generics.
+                    var mergedToken = this.tryMergeBinaryExpressionTokens();
+                    var tokenKind = mergedToken === null ? token0Kind : mergedToken.syntaxKind;
+
+                    var binaryExpressionKind = SyntaxFacts.getBinaryExpressionFromOperatorToken(tokenKind);
+                    var newPrecedence = ParserImpl.getPrecedence(binaryExpressionKind);
+
+                    // All binary operators must have precedence > 0!
+                    // Debug.assert(newPrecedence > 0);
+
+                    // Check the precedence to see if we should "take" this operator
+                    if (newPrecedence < precedence) {
+                        break;
+                    }
+
+                    // Same precedence, but not right-associative -- deal with this higher up in our stack "later"
+                    if (newPrecedence === precedence && !this.isRightAssociative(binaryExpressionKind)) {
+                        break;
+                    }
+
+                    // Precedence is okay, so we'll "take" this operator.  If we have a merged token, 
+                    // then create a new synthesized token with all the operators combined.  In that 
+                    // case make sure it has the right trivia associated with it.
+                    var operatorToken = token0;
+                    if (mergedToken !== null) {
+                        operatorToken = Syntax.token(mergedToken.syntaxKind)
+                            .withLeadingTrivia(token0.leadingTrivia())
+                            .withTrailingTrivia(this.peekToken(mergedToken.tokenCount - 1).trailingTrivia());
+
+                        // We're synthesizing a new operator token.  We need to ensure it starts at 
+                        // the right position.
+                        operatorToken.setFullStartAndText(token0.fullStart(), this.text);
+                    }
+
+                    // Now skip the operator token we're on, or the tokens we merged.
+                    var skipCount = mergedToken === null ? 1 : mergedToken.tokenCount;
+                    for (var i = 0; i < skipCount; i++) {
+                        this.eatAnyToken();
+                    }
+
+                    leftOperand = this.factory.binaryExpression(
+                        binaryExpressionKind, leftOperand, operatorToken, this.parseSubExpression(newPrecedence, allowIn));
+                    continue;
+                }
+
+                // Now check for conditional expression.
+                // Only consume this as a ternary expression if our precedence is higher than the ternary 
+                // level.  i.e. if we have "!f ? a : b" then we would not want to 
+                // consume the "?" as part of "f" because the precedence of "!" is far too high.  However,
+                // if we have: "x = f ? a : b", then we would want to consume the "?" as part of "f".
+                //
+                // Note: if we have "m = f ? x ? y : z : b, then we do want the second "?" to go with 'x'.
+                if (token0Kind === SyntaxKind.QuestionToken && precedence <= ExpressionPrecedence.ConditionalExpressionPrecedence) {
+                    var questionToken = this.eatToken(SyntaxKind.QuestionToken);
+
+                    var whenTrueExpression = this.parseAssignmentExpression(allowIn);
+                    var colon = this.eatToken(SyntaxKind.ColonToken);
+
+                    var whenFalseExpression = this.parseAssignmentExpression(allowIn);
+                    leftOperand = this.factory.conditionalExpression(
+                        leftOperand, questionToken, whenTrueExpression, colon, whenFalseExpression);
+                    continue;
+                }
+
+                // Not binary or ternary.  Nothing more to consume here.
+                break;
+            }
+
+            return leftOperand;
+        }
+
+        private mergeTokensStorage: SyntaxKind[] = [];
+
+        private tryMergeBinaryExpressionTokens(): { tokenCount: number; syntaxKind: SyntaxKind; } {
+            var token0 = this.currentToken();
+
+            // Only merge if we have a '>' token with no trailing trivia.
+            if (token0.tokenKind === SyntaxKind.GreaterThanToken && !token0.hasTrailingTrivia()) {
+                var storage = this.mergeTokensStorage;
+                storage[0] = SyntaxKind.None;
+                storage[1] = SyntaxKind.None;
+                storage[2] = SyntaxKind.None;
+
+                for (var i = 0; i < storage.length; i++) {
+                    var nextToken = this.peekToken(i + 1);
+
+                    // We can merge with the next token if it doesn't have any leading trivia.
+                    if (!nextToken.hasLeadingTrivia()) {
+                        storage[i] = nextToken.tokenKind;
+                    }
+
+                    // Stop merging additional tokens if this token has any trailing trivia.
+                    if (nextToken.hasTrailingTrivia()) {
+                        break;
+                    }
+                }
+
+                if (storage[0] === SyntaxKind.GreaterThanToken) {
+                    if (storage[1] === SyntaxKind.GreaterThanToken) {
+                        if (storage[2] === SyntaxKind.EqualsToken) {
+                            // >>>=
+                            return { tokenCount: 4, syntaxKind: SyntaxKind.GreaterThanGreaterThanGreaterThanEqualsToken };
+                        }
+                        else {
+                            // >>>
+                            return { tokenCount: 3, syntaxKind: SyntaxKind.GreaterThanGreaterThanGreaterThanToken };
+                        }
+                    }
+                    else if (storage[1] === SyntaxKind.EqualsToken) {
+                        // >>=
+                        return { tokenCount: 3, syntaxKind: SyntaxKind.GreaterThanGreaterThanEqualsToken };
+                    }
+                    else {
+                        // >>
+                        return { tokenCount: 2, syntaxKind: SyntaxKind.GreaterThanGreaterThanToken };
+                    }
+                }
+                else if (storage[0] === SyntaxKind.EqualsToken) {
+                    // >=
+                    return { tokenCount: 2, syntaxKind: SyntaxKind.GreaterThanEqualsToken };
+                }
+            }
+
+            // Just use the normal logic as we're not merging the '>' with anything.
+            return null;
+        }
+
+        private isRightAssociative(expressionKind: SyntaxKind): boolean {
+            switch (expressionKind) {
+                case SyntaxKind.AssignmentExpression:
+                case SyntaxKind.AddAssignmentExpression:
+                case SyntaxKind.SubtractAssignmentExpression:
+                case SyntaxKind.MultiplyAssignmentExpression:
+                case SyntaxKind.DivideAssignmentExpression:
+                case SyntaxKind.ModuloAssignmentExpression:
+                case SyntaxKind.AndAssignmentExpression:
+                case SyntaxKind.ExclusiveOrAssignmentExpression:
+                case SyntaxKind.OrAssignmentExpression:
+                case SyntaxKind.LeftShiftAssignmentExpression:
+                case SyntaxKind.SignedRightShiftAssignmentExpression:
+                case SyntaxKind.UnsignedRightShiftAssignmentExpression:
+                    return true;
+                default:
+                    return false;
+            }
+        }
+
+        private parseMemberExpressionOrLower(inObjectCreation: boolean): IMemberExpressionSyntax {
+            if (this.currentToken().tokenKind === SyntaxKind.NewKeyword) {
+                return this.parseObjectCreationExpression();
+            }
+
+            var expression = this.parsePrimaryExpression();
+            if (expression === null) {
+                // Nothing else worked, just try to consume an identifier so we report an error.
+                return this.eatIdentifierToken();
+            }
+
+            return this.parseMemberExpressionRest(expression, /*allowArguments:*/ false, /*inObjectCreation:*/ inObjectCreation);
+        }
+
+        private parseCallExpressionOrLower(): IMemberExpressionSyntax {
+            var expression: IMemberExpressionSyntax;
+            if (this.currentToken().tokenKind === SyntaxKind.SuperKeyword) {
+                expression = this.eatKeyword(SyntaxKind.SuperKeyword);
+
+                // If we have seen "super" it must be followed by '(' or '.'.
+                // If it wasn't then just try to parse out a '.' and report an error.
+                var currentTokenKind = this.currentToken().tokenKind;
+                if (currentTokenKind !== SyntaxKind.OpenParenToken && currentTokenKind !== SyntaxKind.DotToken) {
+                    expression = this.factory.memberAccessExpression(
+                        expression, this.eatToken(SyntaxKind.DotToken), this.eatIdentifierNameToken());
+                }
+            }
+            else {
+                expression = this.parseMemberExpressionOrLower(/*inObjectCreation:*/ false);
+            }
+
+            return this.parseMemberExpressionRest(expression, /*allowArguments:*/ true, /*inObjectCreation:*/ false);
+        }
+
+        private parseMemberExpressionRest(expression: IMemberExpressionSyntax, allowArguments: boolean, inObjectCreation: boolean): IMemberExpressionSyntax  {
+            while (true) {
+                var currentTokenKind = this.currentToken().tokenKind;
+
+                switch (currentTokenKind) {
+                    case SyntaxKind.OpenParenToken:
+                        if (!allowArguments) {
+                            return expression;
+                        }
+
+                        expression = this.factory.invocationExpression(expression, this.parseArgumentList(/*typeArgumentList:*/ null));
+                        continue;
+
+                    case SyntaxKind.LessThanToken:
+                        if (!allowArguments) {
+                            return expression;
+                        }
+
+                        // See if this is the start of a generic invocation.  If so, consume it and
+                        // keep checking for postfix expressions.  Otherwise, it's just a '<' that's 
+                        // part of an arithmetic expression.  Break out so we consume it higher in the
+                        // stack.
+                        var argumentList = this.tryParseArgumentList();
+                        if (argumentList !== null) {
+                            expression = this.factory.invocationExpression(expression, argumentList);
+                            continue;
+                        }
+
+                        break;
+
+                    case SyntaxKind.OpenBracketToken:
+                        expression = this.parseElementAccessExpression(expression, inObjectCreation);
+                        continue;
+
+                    case SyntaxKind.DotToken:
+                        expression = this.factory.memberAccessExpression(
+                            expression, this.eatToken(SyntaxKind.DotToken), this.eatIdentifierNameToken());
+                        continue;
+                }
+
+                return expression;
+            }
+        }
+
+        private parseLeftHandSideExpressionOrLower(): IMemberExpressionSyntax {
+            if (this.currentToken().tokenKind === SyntaxKind.NewKeyword) {
+                return this.parseObjectCreationExpression();
+            }
+            else {
+                return this.parseCallExpressionOrLower();
+            }
+        }
+
+        private parsePostfixExpressionOrLower(): IPostfixExpressionSyntax {
+            var expression = this.parseLeftHandSideExpressionOrLower();
+            if (expression === null) {
+                // Nothing else worked, just try to consume an identifier so we report an error.
+                return this.eatIdentifierToken();
+            }
+
+            var currentTokenKind = this.currentToken().tokenKind;
+
+            switch (currentTokenKind) {
+                case SyntaxKind.PlusPlusToken:
+                case SyntaxKind.MinusMinusToken:
+                    // Because of automatic semicolon insertion, we should only consume the ++ or -- 
+                    // if it is on the same line as the previous token.
+                    if (this.previousToken() !== null && this.previousToken().hasTrailingNewLine()) {
+                        break;
+                    }
+
+                    return this.factory.postfixUnaryExpression(
+                        SyntaxFacts.getPostfixUnaryExpressionFromOperatorToken(currentTokenKind), expression, this.eatAnyToken());
+            }
+
+            return expression;
+        }
+
+        private tryParseGenericArgumentList(): ArgumentListSyntax {
+            // Debug.assert(this.currentToken().tokenKind === SyntaxKind.LessThanToken);
+            // If we have a '<', then only parse this as a arugment list if the type arguments
+            // are complete and we have an open paren.  if we don't, rewind and return nothing.
+            var rewindPoint = this.getRewindPoint();
+
+            var typeArgumentList = this.tryParseTypeArgumentList(/*inExpression:*/ true);
+            var token0 = this.currentToken();
+
+            var isOpenParen = token0.tokenKind === SyntaxKind.OpenParenToken;
+            var isDot = token0.tokenKind === SyntaxKind.DotToken;
+            var isOpenParenOrDot = isOpenParen || isDot;
+
+            var argumentList: ArgumentListSyntax = null;
+            if (typeArgumentList === null || !isOpenParenOrDot) {
+                // Wasn't generic.  Rewind to where we started so this can be parsed as an 
+                // arithmetic expression.
+                this.rewind(rewindPoint);
+                this.releaseRewindPoint(rewindPoint);
+                return null;
+            }
+            else {
+                this.releaseRewindPoint(rewindPoint);
+                // It's not uncommon for a user to type: "Foo<T>."
+                //
+                // This is not legal in typescript (as an parameter list must follow the type
+                // arguments).  We want to give a good error message for this as otherwise
+                // we'll bail out here and give a poor error message when we try to parse this
+                // as an arithmetic expression.
+                if (isDot) {
+                    // A parameter list must follow a generic type argument list.
+                    var diagnostic = new Diagnostic(this.fileName, this.lineMap, this.currentTokenStart(), token0.width(),
+                        DiagnosticCode.A_parameter_list_must_follow_a_generic_type_argument_list_expected, null);
+                    this.addDiagnostic(diagnostic);
+
+                    return this.factory.argumentList(typeArgumentList,
+                        Syntax.emptyToken(SyntaxKind.OpenParenToken), Syntax.emptySeparatedList, Syntax.emptyToken(SyntaxKind.CloseParenToken));
+                }
+                else {
+                    return this.parseArgumentList(typeArgumentList);
+                }
+            }
+        }
+
+        private tryParseArgumentList(): ArgumentListSyntax {
+            if (this.currentToken().tokenKind === SyntaxKind.LessThanToken) {
+                return this.tryParseGenericArgumentList();
+            }
+
+            if (this.currentToken().tokenKind === SyntaxKind.OpenParenToken) {
+                return this.parseArgumentList(null);
+            }
+
+            return null;
+        }
+
+        private parseArgumentList(typeArgumentList: TypeArgumentListSyntax): ArgumentListSyntax {
+            var openParenToken = this.eatToken(SyntaxKind.OpenParenToken);
+
+            // Don't use the name 'arguments' it prevents V8 from optimizing this method.
+            var _arguments = Syntax.emptySeparatedList;
+
+            if (openParenToken.fullWidth() > 0) {
+                var result = this.parseSeparatedSyntaxList(ListParsingState.ArgumentList_AssignmentExpressions);
+                _arguments = result.list;
+                openParenToken = this.addSkippedTokensAfterToken(openParenToken, result.skippedTokens);
+            }
+
+            var closeParenToken = this.eatToken(SyntaxKind.CloseParenToken);
+
+            return this.factory.argumentList(typeArgumentList, openParenToken, _arguments, closeParenToken);
+        }
+
+        private parseElementAccessExpression(expression: IExpressionSyntax, inObjectCreation: boolean): ElementAccessExpressionSyntax {
+            // Debug.assert(this.currentToken().tokenKind === SyntaxKind.OpenBracketToken);
+
+            var start = this.currentTokenStart();
+            var openBracketToken = this.eatToken(SyntaxKind.OpenBracketToken);
+            var argumentExpression: IExpressionSyntax;
+
+            // It's not uncommon for a user to write: "new Type[]".  Check for that common pattern
+            // and report a better error message.
+            if (this.currentToken().tokenKind === SyntaxKind.CloseBracketToken &&
+                inObjectCreation) {
+
+                var end = this.currentTokenStart() + this.currentToken().width();
+                var diagnostic = new Diagnostic(this.fileName, this.lineMap,start, end - start,
+                    DiagnosticCode.new_T_cannot_be_used_to_create_an_array_Use_new_Array_T_instead, null);
+                this.addDiagnostic(diagnostic);
+
+                argumentExpression = Syntax.emptyToken(SyntaxKind.IdentifierName);
+            }
+            else {
+                argumentExpression = this.parseExpression(/*allowIn:*/ true);
+            }
+
+            var closeBracketToken = this.eatToken(SyntaxKind.CloseBracketToken);
+
+            return this.factory.elementAccessExpression(expression, openBracketToken, argumentExpression, closeBracketToken);
+        }
+
+        private parsePrimaryExpression(): IPrimaryExpressionSyntax {
+            var currentToken = this.currentToken();
+
+            if (this.isIdentifier(currentToken)) {
+                return this.eatIdentifierToken();
+            }
+
+            var currentTokenKind = currentToken.tokenKind;
+            switch (currentTokenKind) {
+                case SyntaxKind.ThisKeyword:
+                    return this.parseThisExpression();
+
+                case SyntaxKind.TrueKeyword:
+                case SyntaxKind.FalseKeyword:
+                    return this.parseLiteralExpression();
+
+                case SyntaxKind.NullKeyword:
+                    return this.parseLiteralExpression();
+
+                case SyntaxKind.FunctionKeyword:
+                    return this.parseFunctionExpression();
+
+                case SyntaxKind.NumericLiteral:
+                    return this.parseLiteralExpression();
+
+                case SyntaxKind.RegularExpressionLiteral:
+                    return this.parseLiteralExpression();
+
+                case SyntaxKind.StringLiteral:
+                    return this.parseLiteralExpression();
+
+                case SyntaxKind.OpenBracketToken:
+                    return this.parseArrayLiteralExpression();
+
+                case SyntaxKind.OpenBraceToken:
+                    return this.parseObjectLiteralExpression();
+
+                case SyntaxKind.OpenParenToken:
+                    return this.parseParenthesizedExpression();
+
+                case SyntaxKind.SlashToken:
+                case SyntaxKind.SlashEqualsToken:
+                    // If we see a standalone / or /= and we're expecting a term, then try to reparse
+                    // it as a regular expression.  If we succeed, then return that.  Otherwise, fall
+                    // back and just return a missing identifier as usual.  We'll then form a binary
+                    // expression out of of the / as usual.
+                    var result = this.tryReparseDivideAsRegularExpression();
+                    if (result !== null) {
+                        return result;
+                    }
+                    break;
+            }
+
+            // Wasn't able to parse this as a term. 
+            return null;
+        }
+
+        private tryReparseDivideAsRegularExpression(): IPrimaryExpressionSyntax {
+            // If we see a / or /= token, then that may actually be the start of a regex in certain 
+            // contexts.
+
+            var currentToken = this.currentToken();
+            // Debug.assert(SyntaxFacts.isAnyDivideToken(currentToken.tokenKind));
+
+            // There are several contexts where we could never see a regex.  Don't even bother 
+            // reinterpretting the / in these contexts.
+            if (this.previousToken() !== null) {
+                var previousTokenKind = this.previousToken().tokenKind;
+                switch (previousTokenKind) {
+                    case SyntaxKind.IdentifierName:
+                        // Regular expressions can't follow identifiers.
+                        return null;
+
+                    // Regexs also can't follow certain keywords:
+                    case SyntaxKind.ThisKeyword:
+                    case SyntaxKind.TrueKeyword:
+                    case SyntaxKind.FalseKeyword:
+                        return null;
+
+                    // A regular expression could follow other keywords.  i.e. "return /blah/;"
+                    // TODO: be more specific about the keywords that a regex could follow.
+
+                    case SyntaxKind.StringLiteral:
+                    case SyntaxKind.NumericLiteral:
+                    case SyntaxKind.RegularExpressionLiteral:
+                    case SyntaxKind.PlusPlusToken:
+                    case SyntaxKind.MinusMinusToken:
+                    case SyntaxKind.CloseBracketToken:
+                        // A regular expression can't follow any of these.  It must be a divide. Note: this
+                        // list *may* be incorrect (especially in the context of typescript).  We need to
+                        // carefully review it.
+                        return null;
+
+                    // case SyntaxKind.CloseBraceToken:
+                    // A regex can easily follow a close brace. Consider the simple case of:
+                    //
+                    // {
+                    // }
+                    // /regex/
+
+                    // case SyntaxKind.CloseParenToken:
+                    // It is tempting to say that if we have a slash after a close paren that it can't be 
+                    // a regular expression.  after all, the normal case where we see that is "(1 + 2) / 3".
+                    // However, it can appear in legal code.  Specifically:
+                    //
+                    //      for (...)
+                    //          /regex/.Stuff...
+                    //
+                    // So we have to see if we can get a regular expression in that case.
+                }
+            }
+
+            // Ok, from our quick lexical check, this could be a place where a regular expression could
+            // go.  Now we have to do a bunch of work.  Ask the source to retrive the token at the 
+            // current position again.  But this time allow it to retrieve it as a regular expression.
+            currentToken = this.currentTokenAllowingRegularExpression();
+
+            // Note: we *must* have gotten a /, /= or regular expression.  Or else something went *very*
+            // wrong with our logic above.
+            // Debug.assert(SyntaxFacts.isAnyDivideOrRegularExpressionToken(currentToken.tokenKind));
+
+            if (currentToken.tokenKind === SyntaxKind.SlashToken || currentToken.tokenKind === SyntaxKind.SlashEqualsToken) {
+                // Still came back as a / or /=.   This is not a regular expression literal.
+                return null;
+            }
+            else if (currentToken.tokenKind === SyntaxKind.RegularExpressionLiteral) {
+                return this.parseLiteralExpression();
+            }
+            else {
+                // Something *very* wrong happened.  This is an internal parser fault that we need 
+                // to figure out and fix.
+                throw Errors.invalidOperation();
+            }
+        }
+
+        private parseTypeOfExpression(): TypeOfExpressionSyntax {
+            // Debug.assert(this.currentToken().tokenKind === SyntaxKind.TypeOfKeyword);
+
+            var typeOfKeyword = this.eatKeyword(SyntaxKind.TypeOfKeyword);
+            var expression = this.parseUnaryExpressionOrLower();
+
+            return this.factory.typeOfExpression(typeOfKeyword, expression);
+        }
+
+        private parseDeleteExpression(): DeleteExpressionSyntax {
+            // Debug.assert(this.currentToken().tokenKind === SyntaxKind.DeleteKeyword);
+
+            var deleteKeyword = this.eatKeyword(SyntaxKind.DeleteKeyword);
+            var expression = this.parseUnaryExpressionOrLower();
+
+            return this.factory.deleteExpression(deleteKeyword, expression);
+        }
+
+        private parseVoidExpression(): VoidExpressionSyntax {
+            // Debug.assert(this.currentToken().tokenKind === SyntaxKind.VoidKeyword);
+
+            var voidKeyword = this.eatKeyword(SyntaxKind.VoidKeyword);
+            var expression = this.parseUnaryExpressionOrLower();
+
+            return this.factory.voidExpression(voidKeyword, expression);
+        }
+
+        private parseFunctionExpression(): FunctionExpressionSyntax {
+            // Debug.assert(this.currentToken().tokenKind === SyntaxKind.FunctionKeyword);
+
+            var functionKeyword = this.eatKeyword(SyntaxKind.FunctionKeyword);
+            var identifier: ISyntaxToken = null;
+
+            if (this.isIdentifier(this.currentToken())) {
+                identifier = this.eatIdentifierToken();
+            }
+
+            var callSignature = this.parseCallSignature(/*requireCompleteTypeParameterList:*/ false);
+            var block = this.parseBlock(/*parseStatementsEvenWithNoOpenBrace:*/ false, /*checkForStrictMode:*/ true);
+
+            return this.factory.functionExpression(functionKeyword, identifier, callSignature, block);
+        }
+
+        private parseObjectCreationExpression(): IMemberExpressionSyntax {
+            // Debug.assert(this.currentToken().tokenKind === SyntaxKind.NewKeyword);
+            var newKeyword = this.eatKeyword(SyntaxKind.NewKeyword);
+
+            // While parsing the sub term we don't want to allow invocations to be parsed.  that's because
+            // we want "new Foo()" to parse as "new Foo()" (one node), not "new (Foo())".
+            var expression = this.parseObjectCreationExpressionOrLower(/*inObjectCreation:*/ true);
+            var argumentList = this.tryParseArgumentList();
+
+            var result = this.factory.objectCreationExpression(newKeyword, expression, argumentList);
+            return this.parseMemberExpressionRest(result, /*allowArguments:*/ true, /*inObjectCreation:*/ false); 
+        }
+
+        private parseObjectCreationExpressionOrLower(inObjectCreation: boolean): IMemberExpressionSyntax {
+            if (this.currentToken().tokenKind === SyntaxKind.NewKeyword) {
+                return this.parseObjectCreationExpression();
+            }
+            else {
+                return this.parseMemberExpressionOrLower(inObjectCreation);
+            }
+        }
+
+        private parseCastExpression(): CastExpressionSyntax {
+            // Debug.assert(this.currentToken().tokenKind === SyntaxKind.LessThanToken);
+
+            var lessThanToken = this.eatToken(SyntaxKind.LessThanToken);
+            var type = this.parseType();
+            var greaterThanToken = this.eatToken(SyntaxKind.GreaterThanToken);
+            var expression = this.parseUnaryExpressionOrLower();
+
+            return this.factory.castExpression(lessThanToken, type, greaterThanToken, expression);
+        }
+
+        private parseParenthesizedExpression(): ParenthesizedExpressionSyntax {
+            var openParenToken = this.eatToken(SyntaxKind.OpenParenToken);
+            var expression = this.parseExpression(/*allowIn:*/ true);
+            var closeParenToken = this.eatToken(SyntaxKind.CloseParenToken);
+
+            return this.factory.parenthesizedExpression(openParenToken, expression, closeParenToken);
+        }
+
+        private tryParseParenthesizedArrowFunctionExpression(): ParenthesizedArrowFunctionExpressionSyntax {
+            var tokenKind = this.currentToken().tokenKind;
+            if (tokenKind !== SyntaxKind.OpenParenToken && tokenKind !== SyntaxKind.LessThanToken) {
+                return null;
+            }
+
+            // Because arrow functions and parenthesized expressions look similar, we have to check far
+            // enough ahead to be sure we've actually got an arrow function. For example, both nodes can
+            // start with:
+            //    (a = b, c = d, ..., e = f).
+            //So we effectively need infinite lookahead to decide which node we're in.
+            //
+            // First, check for things that definitely have enough information to let us know it's an
+            // arrow function.
+
+            if (this.isDefinitelyArrowFunctionExpression()) {
+                // We have something like "() =>" or "(a) =>".  Definitely a lambda, so parse it
+                // unilaterally as such.
+                return this.parseParenthesizedArrowFunctionExpression(/*requiresArrow:*/ false);
+            }
+
+            // Now, look for cases where we're sure it's not an arrow function.  This will help save us
+            // a costly parse.
+            if (!this.isPossiblyArrowFunctionExpression()) {
+                return null;
+            }
+
+            // Then, try to actually parse it as a arrow function, and only return if we see an => 
+            var rewindPoint = this.getRewindPoint();
+
+            var arrowFunction = this.parseParenthesizedArrowFunctionExpression(/*requiresArrow:*/ true);
+            if (arrowFunction === null) {
+                this.rewind(rewindPoint);
+            }
+
+            this.releaseRewindPoint(rewindPoint);
+            return arrowFunction;
+        }
+
+        private parseParenthesizedArrowFunctionExpression(requireArrow: boolean): ParenthesizedArrowFunctionExpressionSyntax {
+            var currentToken = this.currentToken();
+            // Debug.assert(currentToken.tokenKind === SyntaxKind.OpenParenToken || currentToken.tokenKind === SyntaxKind.LessThanToken);
+
+            var callSignature = this.parseCallSignature(/*requireCompleteTypeParameterList:*/ true);
+
+            if (requireArrow && this.currentToken().tokenKind !== SyntaxKind.EqualsGreaterThanToken) {
+                return null;
+            }
+
+            var equalsGreaterThanToken = this.eatToken(SyntaxKind.EqualsGreaterThanToken);
+
+            var block = this.tryParseArrowFunctionBlock();
+            var expression: IExpressionSyntax = null;
+            if (block === null) {
+                expression = this.parseAssignmentExpression(/*allowIn:*/ true);
+            }
+
+            return this.factory.parenthesizedArrowFunctionExpression(callSignature, equalsGreaterThanToken, block, expression);
+        }
+
+        private tryParseArrowFunctionBlock(): BlockSyntax {
+            if (this.isBlock()) {
+                return this.parseBlock(/*parseStatementsEvenWithNoOpenBrace:*/ false, /*checkForStrictMode:*/ false);
+            }
+            else {
+                // We didn't have a block.  However, we may be in an error situation.  For example,
+                // if the user wrote:
+                //
+                //  a => 
+                //      var v = 0;
+                //  }
+                //
+                // (i.e. they're missing the open brace).  See if that's the case so we can try to 
+                // recover better.  If we don't do this, then the next close curly we see may end
+                // up preemptively closing the containing construct.
+                if (this.isStatement(/*inErrorRecovery:*/ false) &&
+                    !this.isExpressionStatement(this.currentToken()) &&
+                    !this.isFunctionDeclaration()) {
+                    // We've seen a statement (and it isn't an expressionStatement like 'foo()'), 
+                    // so treat this like a block with a missing open brace.
+                    return this.parseBlock(/*parseStatementsEvenWithNoOpenBrace:*/ true, /*checkForStrictMode:*/ false);
+                }
+                else {
+                    return null;
+                }
+            }
+        }
+
+        private isSimpleArrowFunctionExpression(): boolean {
+            // ERROR RECOVERY TWEAK:
+            // If we see a standalone => try to parse it as an arrow function as that's likely what
+            // the user intended to write.
+            if (this.currentToken().tokenKind === SyntaxKind.EqualsGreaterThanToken) {
+                return true;
+            }
+
+            return this.isIdentifier(this.currentToken()) &&
+                   this.peekToken(1).tokenKind === SyntaxKind.EqualsGreaterThanToken;
+        }
+
+        private parseSimpleArrowFunctionExpression(): SimpleArrowFunctionExpressionSyntax {
+            // Debug.assert(this.isSimpleArrowFunctionExpression());
+
+            var identifier = this.eatIdentifierToken();
+            var equalsGreaterThanToken = this.eatToken(SyntaxKind.EqualsGreaterThanToken);
+
+            var block = this.tryParseArrowFunctionBlock();
+            var expression: IExpressionSyntax = null;
+            if (block === null) {
+                expression = this.parseAssignmentExpression(/*allowIn:*/ true);
+            }
+
+            return this.factory.simpleArrowFunctionExpression(identifier, equalsGreaterThanToken, block, expression);
+        }
+
+        private isBlock(): boolean {
+            return this.currentToken().tokenKind === SyntaxKind.OpenBraceToken;
+        }
+
+        private isDefinitelyArrowFunctionExpression(): boolean {
+            var token0 = this.currentToken();
+            if (token0.tokenKind !== SyntaxKind.OpenParenToken) {
+                // If it didn't start with an (, then it could be generic.  That's too complicated 
+                // and we can't say it's 'definitely' an arrow function.             
+                return false;
+            }
+
+            var token1 = this.peekToken(1);
+            var token2: ISyntaxToken;
+
+            if (token1.tokenKind === SyntaxKind.CloseParenToken) {
+                // ()
+                // Definitely an arrow function.  Could never be a parenthesized expression.  
+                // *However*, because of error situations, we could end up with things like "().foo".
+                // In this case, we don't want to think of this as the start of an arrow function.
+                // To prevent this, we are a little stricter, and we require that we at least see:
+                //      "():"  or  "() =>"  or "() {}".  Note: the last one is illegal.  However it
+                // most likely is a missing => and not a parenthesized expression.
+                token2 = this.peekToken(2);
+                return token2.tokenKind === SyntaxKind.ColonToken ||
+                       token2.tokenKind === SyntaxKind.EqualsGreaterThanToken ||
+                       token2.tokenKind === SyntaxKind.OpenBraceToken;
+            }
+
+            if (token1.tokenKind === SyntaxKind.DotDotDotToken) {
+                // (...
+                // Definitely an arrow function.  Could never be a parenthesized expression.
+                return true;
+            }
+
+            token2 = this.peekToken(2);
+            if (token1.tokenKind === SyntaxKind.PublicKeyword || token1.tokenKind === SyntaxKind.PrivateKeyword) {
+                if (this.isIdentifier(token2)) {
+                    // "(public id" or "(private id".  Definitely an arrow function.  Could never 
+                    // be a parenthesized expression.  Note: this will be an *illegal* arrow 
+                    // function (as accessibility modifiers are not allowed in it).  However, that
+                    // will be reported by the grammar checker walker.
+                    return true;
+                }
+            }
+
+            if (!this.isIdentifier(token1)) {
+                // All other arrow functions must start with (id
+                // so this is definitely not an arrow function.
+                return false;
+            }
+
+            // (id
+            //
+            // Lots of options here.  Check for things that make us certain it's an
+            // arrow function.
+            if (token2.tokenKind === SyntaxKind.ColonToken) {
+                // (id:
+                // Definitely an arrow function.  Could never be a parenthesized expression.
+                return true;
+            }
+
+            var token3 = this.peekToken(3);
+            if (token2.tokenKind === SyntaxKind.QuestionToken) {
+                // (id?
+                // Could be an arrow function, or a parenthesized conditional expression.
+
+                // Check for the things that could only be arrow functions.
+                if (token3.tokenKind === SyntaxKind.ColonToken ||
+                    token3.tokenKind === SyntaxKind.CloseParenToken ||
+                    token3.tokenKind === SyntaxKind.CommaToken) {
+                    // (id?:
+                    // (id?)
+                    // (id?,
+                    // These are the only cases where this could be an arrow function.
+                    // And none of them can be parenthesized expression.
+                    return true;
+                }
+            }
+
+            if (token2.tokenKind === SyntaxKind.CloseParenToken) {
+                // (id)
+                // Could be an arrow function, or a parenthesized conditional expression.
+
+                if (token3.tokenKind === SyntaxKind.EqualsGreaterThanToken) {
+                    // (id) =>
+                    // Definitely an arrow function.  Could not be a parenthesized expression.
+                    return true;
+                }
+
+                // Note: "(id):" *looks* like it could be an arrow function.  However, it could
+                // show up in:  "foo ? (id): 
+                // So we can't return true here for that case.
+            }
+
+            // TODO: Add more cases if you're sure that there is enough information to know to 
+            // parse this as an arrow function.  Note: be very careful here.
+
+            // Anything else wasn't clear enough.  Try to parse the expression as an arrow function and bail out
+            // if we fail.
+            return false;
+        }
+
+        private isPossiblyArrowFunctionExpression(): boolean {
+            var token0 = this.currentToken();
+            if (token0.tokenKind !== SyntaxKind.OpenParenToken) {
+                // If it didn't start with an (, then it could be generic.  That's too complicated 
+                // and we have to say it's possibly an arrow function.
+                return true;
+            }
+
+            var token1 = this.peekToken(1);
+
+            if (!this.isIdentifier(token1)) {
+                // All other arrow functions must start with (id
+                // so this is definitely not an arrow function.
+                return false;
+            }
+
+            var token2 = this.peekToken(2);
+            if (token2.tokenKind === SyntaxKind.EqualsToken) {
+                // (id =
+                //
+                // This *could* be an arrow function.  i.e. (id = 0) => { }
+                // Or it could be a parenthesized expression.  So we'll have to actually
+                // try to parse it.
+                return true;
+            }
+
+            if (token2.tokenKind === SyntaxKind.CommaToken) {
+                // (id,
+
+                // This *could* be an arrow function.  i.e. (id, id2) => { }
+                // Or it could be a parenthesized expression (as javascript supports
+                // the comma operator).  So we'll have to actually try to parse it.
+                return true;
+            }
+
+            if (token2.tokenKind === SyntaxKind.CloseParenToken) {
+                // (id)
+
+                var token3 = this.peekToken(3);
+                if (token3.tokenKind === SyntaxKind.ColonToken) {
+                    // (id):
+                    //
+                    // This could be an arrow function. i.e. (id): number => { }
+                    // Or it could be parenthesized exprssion: foo ? (id) :
+                    // So we'll have to actually try to parse it.
+                    return true;
+                }
+            }
+
+            // Nothing else could be an arrow function.
+            return false;
+        }
+
+        private parseObjectLiteralExpression(): ObjectLiteralExpressionSyntax {
+            // Debug.assert(this.currentToken().tokenKind === SyntaxKind.OpenBraceToken);
+
+            var openBraceToken = this.eatToken(SyntaxKind.OpenBraceToken);
+            // Debug.assert(openBraceToken.fullWidth() > 0);
+
+            var result = this.parseSeparatedSyntaxList(ListParsingState.ObjectLiteralExpression_PropertyAssignments);
+            var propertyAssignments = result.list;
+            openBraceToken = this.addSkippedTokensAfterToken(openBraceToken, result.skippedTokens);
+
+            var closeBraceToken = this.eatToken(SyntaxKind.CloseBraceToken);
+
+            return this.factory.objectLiteralExpression(
+                openBraceToken, propertyAssignments, closeBraceToken);
+        }
+
+        private parsePropertyAssignment(inErrorRecovery: boolean): IPropertyAssignmentSyntax {
+            // Debug.assert(this.isPropertyAssignment(/*inErrorRecovery:*/ false));
+
+            if (this.isAccessor(inErrorRecovery)) {
+                return this.parseAccessor(/*checkForStrictMode:*/ true);
+            }
+            else if (this.isFunctionPropertyAssignment(inErrorRecovery)) {
+                return this.parseFunctionPropertyAssignment();
+            }
+            else if (this.isSimplePropertyAssignment(inErrorRecovery)) {
+                return this.parseSimplePropertyAssignment();
+            }
+            else {
+                throw Errors.invalidOperation();
+            }
+        }
+
+        private isPropertyAssignment(inErrorRecovery: boolean): boolean {
+            return this.isAccessor(inErrorRecovery) ||
+                   this.isFunctionPropertyAssignment(inErrorRecovery) ||
+                   this.isSimplePropertyAssignment(inErrorRecovery);
+        }
+
+        private eatPropertyName(): ISyntaxToken {
+            return SyntaxFacts.isIdentifierNameOrAnyKeyword(this.currentToken())
+                ? this.eatIdentifierNameToken()
+                : this.eatAnyToken();
+        }
+
+        private isFunctionPropertyAssignment(inErrorRecovery: boolean): boolean {
+            return this.isPropertyName(this.currentToken(), inErrorRecovery) &&
+                   this.isCallSignature(/*index:*/ 1);
+        }
+
+        private parseFunctionPropertyAssignment(): FunctionPropertyAssignmentSyntax {
+            // Debug.assert(this.isFunctionPropertyAssignment(/*inErrorRecovery:*/ false));
+
+            var propertyName = this.eatPropertyName();
+            var callSignature = this.parseCallSignature(/*requireCompleteTypeParameterList:*/ false);
+            var block = this.parseBlock(/*parseBlockEvenWithNoOpenBrace:*/ false, /*checkForStrictMode:*/ true);
+
+            return this.factory.functionPropertyAssignment(propertyName, callSignature, block);
+        }
+
+        private isSimplePropertyAssignment(inErrorRecovery: boolean): boolean {
+            return this.isPropertyName(this.currentToken(), inErrorRecovery);
+        }
+
+        private parseSimplePropertyAssignment(): SimplePropertyAssignmentSyntax {
+            // Debug.assert(this.isSimplePropertyAssignment(/*inErrorRecovery:*/ false));
+
+            var propertyName = this.eatPropertyName();
+            var colonToken = this.eatToken(SyntaxKind.ColonToken);
+            var expression = this.parseAssignmentExpression(/*allowIn:*/ true);
+
+            return this.factory.simplePropertyAssignment(propertyName, colonToken, expression);
+        }
+
+        private isPropertyName(token: ISyntaxToken, inErrorRecovery: boolean): boolean {
+            // NOTE: we do *not* want to check "this.isIdentifier" here.  Any IdentifierName is 
+            // allowed here, even reserved words like keywords.
+            if (SyntaxFacts.isIdentifierNameOrAnyKeyword(token)) {
+                // Except: if we're in error recovery, then we don't want to consider keywords. 
+                // After all, if we have:
+                //
+                //      { a: 1
+                //      return
+                //
+                // we don't want consider 'return' to be the next property in the object literal.
+                if (inErrorRecovery) {
+                    return this.isIdentifier(token);
+                }
+                else {
+                    return true;
+                }
+            }
+
+            switch (token.tokenKind) {
+                case SyntaxKind.StringLiteral:
+                case SyntaxKind.NumericLiteral:
+                    return true;
+
+                default:
+                    return false;
+            }
+        }
+
+        private parseArrayLiteralExpression(): ArrayLiteralExpressionSyntax {
+            // Debug.assert(this.currentToken().tokenKind === SyntaxKind.OpenBracketToken);
+
+            var openBracketToken = this.eatToken(SyntaxKind.OpenBracketToken);
+            // Debug.assert(openBracketToken.fullWidth() > 0);
+
+            var result = this.parseSeparatedSyntaxList(ListParsingState.ArrayLiteralExpression_AssignmentExpressions);
+            var expressions = result.list;
+            openBracketToken = this.addSkippedTokensAfterToken(openBracketToken, result.skippedTokens);
+
+            var closeBracketToken = this.eatToken(SyntaxKind.CloseBracketToken);
+
+            return this.factory.arrayLiteralExpression(openBracketToken, expressions, closeBracketToken);
+        }
+
+        private parseLiteralExpression(): IPrimaryExpressionSyntax {
+            // TODO: add appropriate asserts here.
+            return this.eatAnyToken();
+        }
+
+        private parseThisExpression(): IPrimaryExpressionSyntax {
+            // Debug.assert(this.currentToken().tokenKind === SyntaxKind.ThisKeyword);
+            return this.eatKeyword(SyntaxKind.ThisKeyword);
+        }
+
+        private parseBlock(parseBlockEvenWithNoOpenBrace: boolean, checkForStrictMode: boolean): BlockSyntax {
+            var openBraceToken = this.eatToken(SyntaxKind.OpenBraceToken);
+
+            var statements: ISyntaxList = Syntax.emptyList;
+
+            if (parseBlockEvenWithNoOpenBrace || openBraceToken.width() > 0) {
+                var savedIsInStrictMode = this.isInStrictMode;
+                
+                var processItems = checkForStrictMode ? ParserImpl.updateStrictModeState : null;
+                var result = this.parseSyntaxList(ListParsingState.Block_Statements, processItems);
+                statements = result.list;
+                openBraceToken = this.addSkippedTokensAfterToken(openBraceToken, result.skippedTokens);
+
+                this.setStrictMode(savedIsInStrictMode);
+            }
+
+            var closeBraceToken = this.eatToken(SyntaxKind.CloseBraceToken);
+
+            return this.factory.block(openBraceToken, statements, closeBraceToken);
+        }
+
+        private parseCallSignature(requireCompleteTypeParameterList: boolean): CallSignatureSyntax {
+            var typeParameterList = this.parseOptionalTypeParameterList(requireCompleteTypeParameterList);
+            var parameterList = this.parseParameterList();
+            var typeAnnotation = this.parseOptionalTypeAnnotation(/*allowStringLiteral:*/ false);
+
+            return this.factory.callSignature(typeParameterList, parameterList, typeAnnotation);
+        }
+
+        private parseOptionalTypeParameterList(requireCompleteTypeParameterList: boolean): TypeParameterListSyntax {
+            if (this.currentToken().tokenKind !== SyntaxKind.LessThanToken) {
+                return null;
+            }
+
+            var rewindPoint = this.getRewindPoint();
+
+            var lessThanToken = this.eatToken(SyntaxKind.LessThanToken);
+            // Debug.assert(lessThanToken.fullWidth() > 0);
+
+            var result = this.parseSeparatedSyntaxList(ListParsingState.TypeParameterList_TypeParameters);
+            var typeParameters = result.list;
+            lessThanToken = this.addSkippedTokensAfterToken(lessThanToken, result.skippedTokens);
+
+            var greaterThanToken = this.eatToken(SyntaxKind.GreaterThanToken);
+
+            // return null if we were required to have a '>' token and we did not  have one.
+            if (requireCompleteTypeParameterList && greaterThanToken.fullWidth() === 0) {
+                this.rewind(rewindPoint);
+                this.releaseRewindPoint(rewindPoint);
+                return null;
+            }
+            else {
+                this.releaseRewindPoint(rewindPoint);
+                var typeParameterList = this.factory.typeParameterList(lessThanToken, typeParameters, greaterThanToken);
+
+                return typeParameterList;
+            }
+        }
+
+        private isTypeParameter(): boolean {
+            return this.isIdentifier(this.currentToken());
+        }
+        
+        private parseTypeParameter(): TypeParameterSyntax {
+            // Debug.assert(this.isTypeParameter());
+            var identifier = this.eatIdentifierToken();
+            var constraint = this.parseOptionalConstraint();
+
+            return this.factory.typeParameter(identifier, constraint);
+        }
+
+        private parseOptionalConstraint(): ConstraintSyntax {
+            if (this.currentToken().kind() !== SyntaxKind.ExtendsKeyword) {
+                return null;
+            }
+
+            var extendsKeyword = this.eatKeyword(SyntaxKind.ExtendsKeyword);
+            var type = this.parseType();
+
+            return this.factory.constraint(extendsKeyword, type);
+        }
+
+        private parseParameterList(): ParameterListSyntax {
+            var openParenToken = this.eatToken(SyntaxKind.OpenParenToken);
+            var parameters: ISeparatedSyntaxList = Syntax.emptySeparatedList;
+
+            if (openParenToken.width() > 0) {
+                var result = this.parseSeparatedSyntaxList(ListParsingState.ParameterList_Parameters);
+                parameters = result.list;
+                openParenToken = this.addSkippedTokensAfterToken(openParenToken, result.skippedTokens);
+            }
+
+            var closeParenToken = this.eatToken(SyntaxKind.CloseParenToken);
+            return this.factory.parameterList(openParenToken, parameters, closeParenToken);
+        }
+
+        private isTypeAnnotation(): boolean {
+            return this.currentToken().tokenKind === SyntaxKind.ColonToken;
+        }
+
+        private parseOptionalTypeAnnotation(allowStringLiteral: boolean): TypeAnnotationSyntax {
+            return this.isTypeAnnotation()
+                ? this.parseTypeAnnotation(allowStringLiteral)
+                : null;
+        }
+
+        private parseTypeAnnotation(allowStringLiteral: boolean): TypeAnnotationSyntax {
+            // Debug.assert(this.isTypeAnnotation());
+
+            var colonToken = this.eatToken(SyntaxKind.ColonToken);
+            var type = allowStringLiteral && this.currentToken().tokenKind === SyntaxKind.StringLiteral
+                ? this.eatToken(SyntaxKind.StringLiteral)
+                : this.parseType();
+
+            return this.factory.typeAnnotation(colonToken, type);
+        }
+
+        private isType(): boolean {
+            var currentToken = this.currentToken();
+            var currentTokenKind = currentToken.tokenKind;
+
+            switch (currentTokenKind) {
+                // TypeQuery
+                case SyntaxKind.TypeOfKeyword:
+
+                // Pedefined types:
+                case SyntaxKind.AnyKeyword:
+                case SyntaxKind.NumberKeyword:
+                case SyntaxKind.BooleanKeyword:
+                case SyntaxKind.StringKeyword:
+                case SyntaxKind.VoidKeyword:
+
+                // Object type
+                case SyntaxKind.OpenBraceToken:
+
+                // Function type:
+                case SyntaxKind.OpenParenToken:
+                case SyntaxKind.LessThanToken:
+
+                // Constructor type:
+                case SyntaxKind.NewKeyword:
+                    return true;
+            }
+
+            // Name
+            return this.isIdentifier(currentToken);
+        }
+
+        private parseType(): ITypeSyntax {
+            var currentToken = this.currentToken();
+            var currentTokenKind = currentToken.tokenKind;
+
+            if (currentTokenKind === SyntaxKind.TypeOfKeyword) {
+                return this.parseTypeQuery();
+            }
+
+            var type = this.parseNonArrayType(currentToken);
+
+            while (this.currentToken().tokenKind === SyntaxKind.OpenBracketToken) {
+                var openBracketToken = this.eatToken(SyntaxKind.OpenBracketToken);
+                var closeBracketToken = this.eatToken(SyntaxKind.CloseBracketToken);
+
+                type = this.factory.arrayType(type, openBracketToken, closeBracketToken);
+            }
+
+            return type;
+        }
+
+        private isTypeQuery(): boolean {
+            return this.currentToken().tokenKind === SyntaxKind.TypeOfKeyword;
+        }
+
+        private parseTypeQuery(): TypeQuerySyntax {
+            // Debug.assert(this.isTypeQuery());
+            var typeOfKeyword = this.eatToken(SyntaxKind.TypeOfKeyword);
+            var name = this.parseName();
+
+            return this.factory.typeQuery(typeOfKeyword, name);
+        }
+
+        private parseNonArrayType(currentToken: ISyntaxToken): ITypeSyntax {
+            var currentTokenKind = currentToken.tokenKind;
+            switch (currentTokenKind) {
+                // Pedefined types:
+                case SyntaxKind.AnyKeyword:
+                case SyntaxKind.NumberKeyword:
+                case SyntaxKind.BooleanKeyword:
+                case SyntaxKind.StringKeyword:
+                case SyntaxKind.VoidKeyword:
+                    return this.eatAnyToken();
+
+                // Object type
+                case SyntaxKind.OpenBraceToken:
+                    return this.parseObjectType();
+
+                // Function type:
+                case SyntaxKind.OpenParenToken:
+                case SyntaxKind.LessThanToken:
+                    return this.parseFunctionType();
+
+                // Constructor type:
+                case SyntaxKind.NewKeyword:
+                    return this.parseConstructorType();
+            }
+
+            return this.parseNameOrGenericType();
+        }
+
+        private parseNameOrGenericType(): ITypeSyntax {
+            var name = this.parseName();
+            var typeArgumentList = this.tryParseTypeArgumentList(/*inExpression:*/ false);
+
+            return typeArgumentList === null
+                ? name
+                : this.factory.genericType(name, typeArgumentList);
+        }
+
+        private parseFunctionType(): FunctionTypeSyntax {
+            // Debug.assert(this.isFunctionType());
+
+            var typeParameterList = this.parseOptionalTypeParameterList(/*requireCompleteTypeParameterList:*/ false);
+            var parameterList = this.parseParameterList();
+            var equalsGreaterThanToken = this.eatToken(SyntaxKind.EqualsGreaterThanToken);
+            var returnType = this.parseType();
+
+            return this.factory.functionType(typeParameterList, parameterList, equalsGreaterThanToken, returnType);
+        }
+
+        private parseConstructorType(): ConstructorTypeSyntax {
+            // Debug.assert(this.isConstructorType());
+
+            var newKeyword = this.eatKeyword(SyntaxKind.NewKeyword);
+            var typeParameterList = this.parseOptionalTypeParameterList(/*requireCompleteTypeParameterList:*/ false);
+            var parameterList = this.parseParameterList();
+            var equalsGreaterThanToken = this.eatToken(SyntaxKind.EqualsGreaterThanToken);
+            var type = this.parseType();
+
+            return this.factory.constructorType(newKeyword, typeParameterList, parameterList, equalsGreaterThanToken, type);
+        }
+
+        private isParameter(): boolean {
+            if (this.currentNode() !== null && this.currentNode().kind() === SyntaxKind.Parameter) {
+                return true;
+            }
+
+            var token = this.currentToken();
+            var tokenKind = token.tokenKind;
+            if (tokenKind === SyntaxKind.DotDotDotToken) {
+                return true;
+            }
+
+            if (ParserImpl.isModifier(token) && !this.isModifierUsedAsParameterIdentifier(token)) {
+                return true;
+            }
+
+            return this.isIdentifier(token);
+        }
+
+        // Modifiers are perfectly legal names for parameters.  i.e.  you can have: foo(public: number) { }
+        // Most of the time we want to treat the modifier as a modifier.  However, if we're certain 
+        // it's a parameter identifier, then don't consider it as a modifier.
+        private isModifierUsedAsParameterIdentifier(token: ISyntaxToken): boolean {
+            if (this.isIdentifier(token)) {
+                // Check for:
+                // foo(public)
+                // foo(public: ...
+                // foo(public= ...
+                // foo(public, ...
+                // foo(public? ...
+                //
+                // In all these cases, it's not actually a modifier, but is instead the identifier.
+                // In any other case treat it as the modifier.
+                var nextTokenKind = this.peekToken(1).tokenKind;
+                switch (nextTokenKind) {
+                    case SyntaxKind.CloseParenToken:
+                    case SyntaxKind.ColonToken:
+                    case SyntaxKind.EqualsToken:
+                    case SyntaxKind.CommaToken:
+                    case SyntaxKind.QuestionToken:
+                        return true;
+                }
+            }
+
+            return false;
+        }
+
+        private parseParameter(): ParameterSyntax {
+            if (this.currentNode() !== null && this.currentNode().kind() === SyntaxKind.Parameter) {
+                return <ParameterSyntax>this.eatNode();
+            }
+
+            var dotDotDotToken = this.tryEatToken(SyntaxKind.DotDotDotToken);
+
+            var modifierArray: ISyntaxToken[] = this.getArray();
+
+            while (true) {
+                var currentToken = this.currentToken();
+                if (ParserImpl.isModifier(currentToken) && !this.isModifierUsedAsParameterIdentifier(currentToken)) {
+                    modifierArray.push(this.eatAnyToken());
+                    continue;
+                }
+
+                break;
+            }
+
+            var modifiers = Syntax.list(modifierArray);
+            this.returnZeroOrOneLengthArray(modifierArray);
+
+            var identifier = this.eatIdentifierToken();
+            var questionToken = this.tryEatToken(SyntaxKind.QuestionToken);
+            var typeAnnotation = this.parseOptionalTypeAnnotation(/*allowStringLiteral:*/ true);
+
+            var equalsValueClause: EqualsValueClauseSyntax = null;
+            if (this.isEqualsValueClause(/*inParameter*/ true)) {
+                equalsValueClause = this.parseEqualsValueClause(/*allowIn:*/ true);
+            }
+
+            return this.factory.parameter(
+                dotDotDotToken, modifiers, identifier, questionToken, typeAnnotation, equalsValueClause);
+        }
+
+        private parseSyntaxList(currentListType: ListParsingState,
+                                processItems: (parser: ParserImpl, items: any[]) => void = null): { skippedTokens: ISyntaxToken[]; list: ISyntaxList; } {
+            var savedListParsingState = this.listParsingState;
+            this.listParsingState |= currentListType;
+
+            var result = this.parseSyntaxListWorker(currentListType, processItems);
+
+            this.listParsingState = savedListParsingState;
+
+            return result;
+        }
+
+        private parseSeparatedSyntaxList(currentListType: ListParsingState): { skippedTokens: ISyntaxToken[]; list: ISeparatedSyntaxList; } {
+            var savedListParsingState = this.listParsingState;
+            this.listParsingState |= currentListType;
+
+            var result = this.parseSeparatedSyntaxListWorker(currentListType);
+
+            this.listParsingState = savedListParsingState;
+
+            return result;
+        }
+
+        // Returns true if we should abort parsing.
+        private abortParsingListOrMoveToNextToken(currentListType: ListParsingState,
+                                                  items: ISyntaxNodeOrToken[],
+                                                  skippedTokens: ISyntaxToken[]): boolean {
+            // Ok.  We're at a token that is not a terminator for the list and wasn't the start of 
+            // an item in the list. Definitely report an error for this token.
+            this.reportUnexpectedTokenDiagnostic(currentListType);
+
+            // Now, check if the token is a terminator for one our parent lists, or the start of an
+            // item in one of our parent lists.  If so, we won't want to consume the token.  We've 
+            // already reported the error, so just return to our caller so that a higher up 
+            // production can consume it.
+            for (var state = ListParsingState.LastListParsingState;
+                 state >= ListParsingState.FirstListParsingState;
+                 state >>= 1) {
+
+                if ((this.listParsingState & state) !== 0) {
+                    if (this.isExpectedListTerminator(state) || this.isExpectedListItem(state, /*inErrorRecovery:*/ true)) {
+                        // Abort parsing this list.
+                        return true;
+                    }
+                }
+            }
+
+            // Otherwise, if none of the lists we're in can capture this token, then we need to 
+            // unilaterally skip it.  Note: we've already reported an error above.
+            var skippedToken = this.currentToken();
+
+            // Consume this token and move onto the next item in the list.
+            this.moveToNextToken();
+
+            this.addSkippedTokenToList(items, skippedTokens, skippedToken);
+
+            // Continue parsing this list.  Attach this token to whatever we've seen already.
+            return false;
+        }
+        
+        private addSkippedTokenToList(items: ISyntaxNodeOrToken[], skippedTokens: ISyntaxToken[], skippedToken: ISyntaxToken): void {
+            // Now, add this skipped token to the last item we successfully parsed in the list.  Or
+            // add it to the list of skipped tokens if we haven't parsed anything.  Our caller will
+            // have to deal with them.
+            for (var i = items.length - 1; i >= 0; i--) {
+                var item = items[i];
+                var lastToken = item.lastToken();
+                if (lastToken.fullWidth() > 0) {
+                    items[i] = this.addSkippedTokenAfterNodeOrToken(item, skippedToken);
+                    return;
+                }
+            }
+            
+            // Didn't have anything in the list we could add to.  Add to the skipped items array
+            // for our caller to handle.
+            skippedTokens.push(skippedToken);
+        }
+
+        private tryParseExpectedListItem(currentListType: ListParsingState,
+                                         inErrorRecovery: boolean,
+                                         items: ISyntaxElement[],
+                                         processItems: (parser: ParserImpl, items: any[]) => void ): void {
+            if (this.isExpectedListItem(currentListType, inErrorRecovery)) {
+                var item = this.parseExpectedListItem(currentListType, inErrorRecovery);
+                // Debug.assert(item !== null);
+
+                items.push(item);
+
+                if (processItems !== null) {
+                    processItems(this, items);
+                }
+            }
+        }
+
+        private listIsTerminated(currentListType: ListParsingState): boolean {
+            return this.isExpectedListTerminator(currentListType) ||
+                   this.currentToken().tokenKind === SyntaxKind.EndOfFileToken;
+        }
+
+        private arrayPool: any[][] = [];
+        private getArray(): any[] {
+            if (this.arrayPool.length > 0) {
+                return this.arrayPool.pop();
+            }
+
+            return [];
+        }
+
+        private returnZeroOrOneLengthArray(array: any[]) {
+            if (array.length <= 1) {
+                this.returnArray(array);
+            }
+        }
+
+        private returnArray(array: any[]) {
+            array.length = 0;
+            this.arrayPool.push(array);
+        }
+
+        private parseSyntaxListWorker(currentListType: ListParsingState,
+                                      processItems: (parser: ParserImpl, items: any[]) => void ): { skippedTokens: ISyntaxToken[]; list: ISyntaxList; } {
+            var items: SyntaxNode[] = this.getArray();
+            var skippedTokens: ISyntaxToken[] = this.getArray();
+
+            while (true) {
+                // Try to parse an item of the list.  If we fail then decide if we need to abort or 
+                // continue parsing.
+                var oldItemsCount = items.length;
+                this.tryParseExpectedListItem(currentListType, /*inErrorRecovery:*/ false, items, processItems);
+
+                var newItemsCount = items.length;
+                if (newItemsCount === oldItemsCount) {
+                    // We weren't able to parse out a list element.
+
+                    // That may have been because the list is complete.  In that case, break out 
+                    // and return the items we were able parse.
+                    if (this.listIsTerminated(currentListType)) {
+                        break;
+                    }
+
+                    // List wasn't complete and we didn't get an item.  Figure out if we should bail out
+                    // or skip a token and continue.
+                    var abort = this.abortParsingListOrMoveToNextToken(currentListType, items, skippedTokens);
+                    if (abort) {
+                        break;
+                    }
+                }
+
+                // We either parsed an element.  Or we failed to, but weren't at the end of the list
+                // and didn't want to abort. Continue parsing elements.
+            }
+
+            var result = Syntax.list(items);
+
+            // Can't return if it has more then 1 element.  In that case, the list will have been
+            // copied into the SyntaxList.
+            this.returnZeroOrOneLengthArray(items);
+
+            return { skippedTokens: skippedTokens, list: result };
+        }
+
+        private parseSeparatedSyntaxListWorker(currentListType: ListParsingState): { skippedTokens: ISyntaxToken[]; list: ISeparatedSyntaxList; } {
+            var items: ISyntaxNodeOrToken[] = this.getArray();
+            var skippedTokens: ISyntaxToken[] = this.getArray();
+            Debug.assert(items.length === 0);
+            Debug.assert(skippedTokens.length === 0);
+            Debug.assert(skippedTokens !== items);
+
+            var separatorKind = this.separatorKind(currentListType);
+            var allowAutomaticSemicolonInsertion = separatorKind === SyntaxKind.SemicolonToken;
+
+            var inErrorRecovery = false;
+            var listWasTerminated = false;
+            while (true) {
+                // Try to parse an item of the list.  If we fail then decide if we need to abort or 
+                // continue parsing.
+                var oldItemsCount = items.length;
+                // Debug.assert(oldItemsCount % 2 === 0);
+                this.tryParseExpectedListItem(currentListType, inErrorRecovery, items, null);
+                
+                var newItemsCount = items.length;
+                if (newItemsCount === oldItemsCount) {
+                    // We weren't able to parse out a list element.
+                    // Debug.assert(items === null || items.length % 2 === 0);
+                    
+                    // That may have been because the list is complete.  In that case, break out 
+                    // and return the items we were able parse.
+                    if (this.listIsTerminated(currentListType)) {
+                        listWasTerminated = true;
+                        break;
+                    }
+                    
+                    // List wasn't complete and we didn't get an item.  Figure out if we should bail out
+                    // or skip a token and continue.
+                    var abort = this.abortParsingListOrMoveToNextToken(currentListType, items, skippedTokens);
+                    if (abort) {
+                        break;
+                    }
+                    else {
+                        // We just skipped a token.  We're now in error recovery mode.
+                        inErrorRecovery = true;
+                        continue;
+                    }
+                }
+
+                // Debug.assert(newItemsCount % 2 === 1);
+
+                // We were able to successfully parse out a list item.  So we're no longer in error
+                // recovery.
+                inErrorRecovery = false;
+
+                // Now, we have to see if we have a separator or not.  If we do have a separator
+                // we've got to consume it and continue trying to parse list items.  Note: we always
+                // allow 'comma' as a separator (for error tolerance).  We will later do a post pass
+                // to report when a comma was used improperly in a list that needed semicolons.
+                var currentToken = this.currentToken();
+                if (currentToken.tokenKind === separatorKind || currentToken.tokenKind === SyntaxKind.CommaToken) {
+                    // Consume the last separator and continue parsing list elements.
+                    items.push(this.eatAnyToken());
+                    continue;
+                }
+
+                // We didn't see the expected separator.  There are two reasons this might happen.
+                // First, we may actually be at the end of the list.  If we are, then we're done
+                // parsing list elements.  
+                if (this.listIsTerminated(currentListType)) {
+                    listWasTerminated = true;
+                    break;
+                }
+
+                // Otherwise, it might be a case where we can parse out an implicit semicolon.
+
+                // Note: it's important that we check this *after* the check above for
+                // 'listIsTerminated'.  Consider the following case:
+                //
+                //      {
+                //          a       // <-- just finished parsing 'a'
+                //      }
+                //
+                // Automatic semicolon insertion rules state: "When, as the program is parsed from
+                // left to right, a token (called the offending token) is encountered that is not 
+                // allowed by any production of the grammar".  So we should only ever insert a 
+                // semicolon if we couldn't consume something normally.  in the above case, we can
+                // consume the '}' just fine.  So ASI doesn't apply.
+
+                if (allowAutomaticSemicolonInsertion && this.canEatAutomaticSemicolon(/*allowWithoutNewline:*/ false)) {
+                    items.push(this.eatExplicitOrAutomaticSemicolon(/*allowWithoutNewline:*/ false));
+                    // Debug.assert(items.length % 2 === 0);
+                    continue;
+                }
+
+                // We weren't at the end of the list.  And thre was no separator we could parse out.
+                // Try parse the separator we expected, and continue parsing more list elements.
+                // This time mark that we're in error recovery mode though.
+                //
+                // Note: trying to eat this token will emit the appropriate diagnostic.
+                items.push(this.eatToken(separatorKind));
+
+                // Now that we're in 'error recovery' mode we cantweak some parsing rules as 
+                // appropriate.  For example, if we have:
+                //
+                //      var v = { a
+                //      return
+                //
+                // Then we'll be missing the comma.  As such, we want to parse 'return' in a less
+                // tolerant manner.  Normally 'return' could be a property in an object literal.
+                // However, in error recovery mode, we do *not* want it to be.
+                //
+                // Continue trying to parse out list elements.
+                inErrorRecovery = true;
+            }
+
+            var result = Syntax.separatedList(items);
+
+            // Can't return if it has more then 1 element.  In that case, the list will have been
+            // copied into the SyntaxList.
+            this.returnZeroOrOneLengthArray(items);
+
+            return { skippedTokens: skippedTokens, list: result };
+        }
+
+        private separatorKind(currentListType: ListParsingState): SyntaxKind {
+            switch (currentListType) {
+                case ListParsingState.HeritageClause_TypeNameList:
+                case ListParsingState.ArgumentList_AssignmentExpressions:
+                case ListParsingState.EnumDeclaration_EnumElements:
+                case ListParsingState.VariableDeclaration_VariableDeclarators_AllowIn:
+                case ListParsingState.VariableDeclaration_VariableDeclarators_DisallowIn:
+                case ListParsingState.ObjectLiteralExpression_PropertyAssignments:
+                case ListParsingState.ParameterList_Parameters:
+                case ListParsingState.ArrayLiteralExpression_AssignmentExpressions:
+                case ListParsingState.TypeArgumentList_Types:
+                case ListParsingState.TypeParameterList_TypeParameters:
+                    return SyntaxKind.CommaToken;
+
+                case ListParsingState.ObjectType_TypeMembers:
+                    return SyntaxKind.SemicolonToken;
+
+                case ListParsingState.SourceUnit_ModuleElements:
+                case ListParsingState.ClassOrInterfaceDeclaration_HeritageClauses:
+                case ListParsingState.ClassDeclaration_ClassElements:
+                case ListParsingState.ModuleDeclaration_ModuleElements:
+                case ListParsingState.SwitchStatement_SwitchClauses:
+                case ListParsingState.SwitchClause_Statements:
+                case ListParsingState.Block_Statements:
+                default:
+                    throw Errors.notYetImplemented();
+            }
+        }
+
+        private reportUnexpectedTokenDiagnostic(listType: ListParsingState): void {
+            var token = this.currentToken();
+
+            var diagnostic = new Diagnostic(this.fileName, this.lineMap,
+                this.currentTokenStart(), token.width(), DiagnosticCode.Unexpected_token_0_expected, [this.getExpectedListElementType(listType)]);
+            this.addDiagnostic(diagnostic);
+        }
+
+        private addDiagnostic(diagnostic: Diagnostic): void {
+            // Except: if we already have a diagnostic for this position, don't report another one.
+            if (this.diagnostics.length > 0 &&
+                this.diagnostics[this.diagnostics.length - 1].start() === diagnostic.start()) {
+                return;
+            }
+
+            this.diagnostics.push(diagnostic);
+        }
+
+        private isExpectedListTerminator(currentListType: ListParsingState): boolean {
+            switch (currentListType) {
+                case ListParsingState.SourceUnit_ModuleElements:
+                    return this.isExpectedSourceUnit_ModuleElementsTerminator();
+
+                case ListParsingState.ClassOrInterfaceDeclaration_HeritageClauses:
+                    return this.isExpectedClassOrInterfaceDeclaration_HeritageClausesTerminator();
+
+                case ListParsingState.ClassDeclaration_ClassElements:
+                    return this.isExpectedClassDeclaration_ClassElementsTerminator();
+
+                case ListParsingState.ModuleDeclaration_ModuleElements:
+                    return this.isExpectedModuleDeclaration_ModuleElementsTerminator();
+
+                case ListParsingState.SwitchStatement_SwitchClauses:
+                    return this.isExpectedSwitchStatement_SwitchClausesTerminator();
+
+                case ListParsingState.SwitchClause_Statements:
+                    return this.isExpectedSwitchClause_StatementsTerminator();
+
+                case ListParsingState.Block_Statements:
+                    return this.isExpectedBlock_StatementsTerminator();
+
+                case ListParsingState.TryBlock_Statements:
+                    return this.isExpectedTryBlock_StatementsTerminator();
+
+                case ListParsingState.CatchBlock_Statements:
+                    return this.isExpectedCatchBlock_StatementsTerminator();
+
+                case ListParsingState.EnumDeclaration_EnumElements:
+                    return this.isExpectedEnumDeclaration_EnumElementsTerminator();
+
+                case ListParsingState.ObjectType_TypeMembers:
+                    return this.isExpectedObjectType_TypeMembersTerminator();
+
+                case ListParsingState.ArgumentList_AssignmentExpressions:
+                    return this.isExpectedArgumentList_AssignmentExpressionsTerminator();
+
+                case ListParsingState.HeritageClause_TypeNameList:
+                    return this.isExpectedHeritageClause_TypeNameListTerminator();
+
+                case ListParsingState.VariableDeclaration_VariableDeclarators_AllowIn:
+                    return this.isExpectedVariableDeclaration_VariableDeclarators_AllowInTerminator();
+
+                case ListParsingState.VariableDeclaration_VariableDeclarators_DisallowIn:
+                    return this.isExpectedVariableDeclaration_VariableDeclarators_DisallowInTerminator();
+
+                case ListParsingState.ObjectLiteralExpression_PropertyAssignments:
+                    return this.isExpectedObjectLiteralExpression_PropertyAssignmentsTerminator();
+
+                case ListParsingState.ParameterList_Parameters:
+                    return this.isExpectedParameterList_ParametersTerminator();
+
+                case ListParsingState.TypeArgumentList_Types:
+                    return this.isExpectedTypeArgumentList_TypesTerminator();
+
+                case ListParsingState.TypeParameterList_TypeParameters:
+                    return this.isExpectedTypeParameterList_TypeParametersTerminator();
+
+                case ListParsingState.ArrayLiteralExpression_AssignmentExpressions:
+                    return this.isExpectedLiteralExpression_AssignmentExpressionsTerminator();
+
+                default:
+                    throw Errors.invalidOperation();
+            }
+        }
+
+        private isExpectedSourceUnit_ModuleElementsTerminator(): boolean {
+            return this.currentToken().tokenKind === SyntaxKind.EndOfFileToken;
+        }
+
+        private isExpectedEnumDeclaration_EnumElementsTerminator(): boolean {
+            return this.currentToken().tokenKind === SyntaxKind.CloseBraceToken;
+        }
+
+        private isExpectedModuleDeclaration_ModuleElementsTerminator(): boolean {
+            return this.currentToken().tokenKind === SyntaxKind.CloseBraceToken;
+        }
+
+        private isExpectedObjectType_TypeMembersTerminator(): boolean {
+            return this.currentToken().tokenKind === SyntaxKind.CloseBraceToken;
+        }
+
+        private isExpectedObjectLiteralExpression_PropertyAssignmentsTerminator(): boolean {
+            return this.currentToken().tokenKind === SyntaxKind.CloseBraceToken;
+        }
+
+        private isExpectedLiteralExpression_AssignmentExpressionsTerminator(): boolean {
+            return this.currentToken().tokenKind === SyntaxKind.CloseBracketToken;
+        }
+
+        private isExpectedTypeArgumentList_TypesTerminator(): boolean {
+            var token = this.currentToken();
+            if (token.tokenKind === SyntaxKind.GreaterThanToken) {
+                return true;
+            }
+
+            // If we're at a token that can follow the type argument list, then we'll also consider
+            // the list terminated.
+            if (this.canFollowTypeArgumentListInExpression(token.tokenKind)) {
+                return true;
+            }
+
+            // TODO: add more cases as necessary for error tolerance.
+            return false;
+        }
+
+        private isExpectedTypeParameterList_TypeParametersTerminator(): boolean {
+            var token = this.currentToken();
+            if (token.tokenKind === SyntaxKind.GreaterThanToken) {
+                return true;
+            }
+
+            // These commonly follow type parameter lists.
+            if (token.tokenKind === SyntaxKind.OpenParenToken ||
+                token.tokenKind === SyntaxKind.OpenBraceToken ||
+                token.tokenKind === SyntaxKind.ExtendsKeyword ||
+                token.tokenKind === SyntaxKind.ImplementsKeyword) {
+                return true;
+            }
+
+            // TODO: add more cases as necessary for error tolerance.
+            return false;
+        }
+
+        private isExpectedParameterList_ParametersTerminator(): boolean {
+            var token = this.currentToken();
+            if (token.tokenKind === SyntaxKind.CloseParenToken) {
+                return true;
+            }
+
+            // We may also see a { in an error case.  i.e.:
+            // function (a, b, c  {
+            if (token.tokenKind === SyntaxKind.OpenBraceToken) {
+                return true;
+            }
+
+            // We may also see a => in an error case.  i.e.:
+            // (f: number => { ... }
+            if (token.tokenKind === SyntaxKind.EqualsGreaterThanToken) {
+                return true;
+            }
+
+            return false;
+        }
+
+        private isExpectedVariableDeclaration_VariableDeclarators_DisallowInTerminator(): boolean {
+            // This is the case when we're parsing variable declarations in a for/for-in statement.
+            if (this.currentToken().tokenKind === SyntaxKind.SemicolonToken ||
+                this.currentToken().tokenKind === SyntaxKind.CloseParenToken) {
+                return true;
+            }
+
+            if (this.currentToken().tokenKind === SyntaxKind.InKeyword) {
+                return true;
+            }
+
+            return false;
+        }
+
+        private isExpectedVariableDeclaration_VariableDeclarators_AllowInTerminator(): boolean {
+            //// This is the case when we're parsing variable declarations in a variable statement.
+
+            // If we just parsed a comma, then we can't terminate this list.  i.e.:
+            //      var a = bar, // <-- just consumed the comma
+            //          b = baz;
+            if (this.previousToken().tokenKind === SyntaxKind.CommaToken) {
+                return false;
+            }
+
+            // ERROR RECOVERY TWEAK:
+            // For better error recovery, if we see a => then we just stop immediately.  We've got an
+            // arrow function here and it's going to be veyr unlikely that we'll resynchronize and get
+            // another variable declaration.
+            if (this.currentToken().tokenKind === SyntaxKind.EqualsGreaterThanToken) {
+                return true;
+            }
+
+            // We're done when we can eat a semicolon and we've parsed at least one item.
+            return this.canEatExplicitOrAutomaticSemicolon(/*allowWithoutNewline:*/ false);
+        }
+
+        private isExpectedClassOrInterfaceDeclaration_HeritageClausesTerminator(): boolean {
+            var token0 = this.currentToken();
+            if (token0.tokenKind === SyntaxKind.OpenBraceToken ||
+                token0.tokenKind === SyntaxKind.CloseBraceToken) {
+                return true;
+            }
+
+            return false;
+        }
+
+        private isExpectedHeritageClause_TypeNameListTerminator(): boolean {
+            var token0 = this.currentToken();
+            if (token0.tokenKind === SyntaxKind.ExtendsKeyword ||
+                token0.tokenKind === SyntaxKind.ImplementsKeyword) {
+                return true;
+            }
+
+            if (this.isExpectedClassOrInterfaceDeclaration_HeritageClausesTerminator()) {
+                return true;
+            }
+
+            return false;
+        }
+
+        private isExpectedArgumentList_AssignmentExpressionsTerminator(): boolean {
+            var token0 = this.currentToken();
+            return token0.tokenKind === SyntaxKind.CloseParenToken ||
+                   token0.tokenKind === SyntaxKind.SemicolonToken;
+        }
+
+        private isExpectedClassDeclaration_ClassElementsTerminator(): boolean {
+            return this.currentToken().tokenKind === SyntaxKind.CloseBraceToken;
+        }
+
+        private isExpectedSwitchStatement_SwitchClausesTerminator(): boolean {
+            return this.currentToken().tokenKind === SyntaxKind.CloseBraceToken;
+        }
+
+        private isExpectedSwitchClause_StatementsTerminator(): boolean {
+            return this.currentToken().tokenKind === SyntaxKind.CloseBraceToken ||
+                   this.isSwitchClause();
+        }
+
+        private isExpectedBlock_StatementsTerminator(): boolean {
+            return this.currentToken().tokenKind === SyntaxKind.CloseBraceToken;
+        }
+
+        private isExpectedTryBlock_StatementsTerminator(): boolean {
+            return this.currentToken().tokenKind === SyntaxKind.CatchKeyword ||
+                   this.currentToken().tokenKind === SyntaxKind.FinallyKeyword;
+        }
+
+        private isExpectedCatchBlock_StatementsTerminator(): boolean {
+            return this.currentToken().tokenKind === SyntaxKind.FinallyKeyword;
+        }
+
+        private isExpectedListItem(currentListType: ListParsingState, inErrorRecovery: boolean): any {
+            switch (currentListType) {
+                case ListParsingState.SourceUnit_ModuleElements:
+                    return this.isModuleElement(inErrorRecovery);
+
+                case ListParsingState.ClassOrInterfaceDeclaration_HeritageClauses:
+                    return this.isHeritageClause();
+
+                case ListParsingState.ClassDeclaration_ClassElements:
+                    return this.isClassElement(inErrorRecovery);
+
+                case ListParsingState.ModuleDeclaration_ModuleElements:
+                    return this.isModuleElement(inErrorRecovery);
+
+                case ListParsingState.SwitchStatement_SwitchClauses:
+                    return this.isSwitchClause();
+
+                case ListParsingState.SwitchClause_Statements:
+                    return this.isStatement(inErrorRecovery);
+
+                case ListParsingState.Block_Statements:
+                    return this.isStatement(inErrorRecovery);
+
+                case ListParsingState.TryBlock_Statements:
+                case ListParsingState.CatchBlock_Statements:
+                    // These two are special.  They're just augmentations of "Block_Statements" 
+                    // used so we can abort out of the try block if we see a 'catch' or 'finally'
+                    // keyword.  There are no additional list items that they add, so we just
+                    // return 'false' here.
+                    return false;
+
+                case ListParsingState.EnumDeclaration_EnumElements:
+                    return this.isEnumElement(inErrorRecovery);
+                
+                case ListParsingState.VariableDeclaration_VariableDeclarators_AllowIn:
+                case ListParsingState.VariableDeclaration_VariableDeclarators_DisallowIn:
+                    return this.isVariableDeclarator();
+
+                case ListParsingState.ObjectType_TypeMembers:
+                    return this.isTypeMember(inErrorRecovery);
+
+                case ListParsingState.ArgumentList_AssignmentExpressions:
+                    return this.isExpectedArgumentList_AssignmentExpression();
+
+                case ListParsingState.HeritageClause_TypeNameList:
+                    return this.isHeritageClauseTypeName();
+
+                case ListParsingState.ObjectLiteralExpression_PropertyAssignments:
+                    return this.isPropertyAssignment(inErrorRecovery);
+
+                case ListParsingState.ParameterList_Parameters:
+                    return this.isParameter();
+
+                case ListParsingState.TypeArgumentList_Types:
+                    return this.isType();
+
+                case ListParsingState.TypeParameterList_TypeParameters:
+                    return this.isTypeParameter();
+
+                case ListParsingState.ArrayLiteralExpression_AssignmentExpressions:
+                    return this.isAssignmentOrOmittedExpression();
+
+                default:
+                    throw Errors.invalidOperation();
+            }
+        }
+
+        private isExpectedArgumentList_AssignmentExpression(): boolean {
+            var currentToken = this.currentToken();
+            if (this.isExpression(currentToken)) {
+                return true;
+            }
+
+            // If we're on a comma then the user has written something like "Foo(a,," or "Foo(,".
+            // Instead of skipping the comma, create an empty expression to go before the comma 
+            // so that the tree is more well formed and doesn't have skipped tokens.
+            if (currentToken.tokenKind === SyntaxKind.CommaToken) {
+                return true;
+            }
+
+            return false;
+        }
+
+        private parseExpectedListItem(currentListType: ListParsingState, inErrorRecovery: boolean): ISyntaxNodeOrToken {
+            switch (currentListType) {
+                case ListParsingState.SourceUnit_ModuleElements:
+                    return this.parseModuleElement(inErrorRecovery);
+
+                case ListParsingState.ClassOrInterfaceDeclaration_HeritageClauses:
+                    return this.parseHeritageClause();
+
+                case ListParsingState.ClassDeclaration_ClassElements:
+                    return this.parseClassElement(inErrorRecovery);
+
+                case ListParsingState.ModuleDeclaration_ModuleElements:
+                    return this.parseModuleElement(inErrorRecovery);
+
+                case ListParsingState.SwitchStatement_SwitchClauses:
+                    return this.parseSwitchClause();
+
+                case ListParsingState.SwitchClause_Statements:
+                    return this.parseStatement(inErrorRecovery);
+
+                case ListParsingState.Block_Statements:
+                    return this.parseStatement(inErrorRecovery);
+
+                case ListParsingState.EnumDeclaration_EnumElements:
+                    return this.parseEnumElement();
+
+                case ListParsingState.ObjectType_TypeMembers:
+                    return this.parseTypeMember(inErrorRecovery);
+
+                case ListParsingState.ArgumentList_AssignmentExpressions:
+                    return this.parseAssignmentExpression(/*allowIn:*/ true);
+
+                case ListParsingState.HeritageClause_TypeNameList:
+                    return this.parseNameOrGenericType();
+
+                case ListParsingState.VariableDeclaration_VariableDeclarators_AllowIn:
+                    return this.parseVariableDeclarator(/*allowIn:*/ true, /*allowIdentifierName:*/ false);
+
+                case ListParsingState.VariableDeclaration_VariableDeclarators_DisallowIn:
+                    return this.parseVariableDeclarator(/*allowIn:*/ false, /*allowIdentifierName:*/ false);
+
+                case ListParsingState.ObjectLiteralExpression_PropertyAssignments:
+                    return this.parsePropertyAssignment(inErrorRecovery);
+
+                case ListParsingState.ArrayLiteralExpression_AssignmentExpressions:
+                    return this.parseAssignmentOrOmittedExpression();
+
+                case ListParsingState.ParameterList_Parameters:
+                    return this.parseParameter();
+
+                case ListParsingState.TypeArgumentList_Types:
+                    return this.parseType();
+
+                case ListParsingState.TypeParameterList_TypeParameters:
+                    return this.parseTypeParameter();
+
+                default:
+                    throw Errors.invalidOperation();
+            }
+        }
+
+        private getExpectedListElementType(currentListType: ListParsingState): string {
+            switch (currentListType) {
+                case ListParsingState.SourceUnit_ModuleElements:
+                    return getLocalizedText(DiagnosticCode.module_class_interface_enum_import_or_statement, null);
+
+                case ListParsingState.ClassOrInterfaceDeclaration_HeritageClauses:
+                    return '{';
+
+                case ListParsingState.ClassDeclaration_ClassElements:
+                    return getLocalizedText(DiagnosticCode.constructor_function_accessor_or_variable, null);
+
+                case ListParsingState.ModuleDeclaration_ModuleElements:
+                    return getLocalizedText(DiagnosticCode.module_class_interface_enum_import_or_statement, null);
+
+                case ListParsingState.SwitchStatement_SwitchClauses:
+                    return getLocalizedText(DiagnosticCode.case_or_default_clause, null);
+
+                case ListParsingState.SwitchClause_Statements:
+                    return getLocalizedText(DiagnosticCode.statement, null);
+
+                case ListParsingState.Block_Statements:
+                    return getLocalizedText(DiagnosticCode.statement, null);
+
+                case ListParsingState.VariableDeclaration_VariableDeclarators_AllowIn:
+                case ListParsingState.VariableDeclaration_VariableDeclarators_DisallowIn:
+                    return getLocalizedText(DiagnosticCode.identifier, null);
+
+                case ListParsingState.EnumDeclaration_EnumElements:
+                    return getLocalizedText(DiagnosticCode.identifier, null);
+
+                case ListParsingState.ObjectType_TypeMembers:
+                    return getLocalizedText(DiagnosticCode.call_construct_index_property_or_function_signature, null);
+
+                case ListParsingState.ArgumentList_AssignmentExpressions:
+                    return getLocalizedText(DiagnosticCode.expression, null);
+
+                case ListParsingState.HeritageClause_TypeNameList:
+                    return getLocalizedText(DiagnosticCode.type_name, null);
+
+                case ListParsingState.ObjectLiteralExpression_PropertyAssignments:
+                    return getLocalizedText(DiagnosticCode.property_or_accessor, null);
+
+                case ListParsingState.ParameterList_Parameters:
+                    return getLocalizedText(DiagnosticCode.parameter, null);
+
+                case ListParsingState.TypeArgumentList_Types:
+                    return getLocalizedText(DiagnosticCode.type, null);
+
+                case ListParsingState.TypeParameterList_TypeParameters:
+                    return getLocalizedText(DiagnosticCode.type_parameter, null);
+
+                case ListParsingState.ArrayLiteralExpression_AssignmentExpressions:
+                    return getLocalizedText(DiagnosticCode.expression, null);
+
+                default:
+                    throw Errors.invalidOperation();
+            }
+        }
+    }
+
+    export function parse(fileName: string,
+                          text: ISimpleText,
+                          isDeclaration: boolean,
+                          options: ParseOptions): SyntaxTree {
+        var source = new NormalParserSource(fileName, text, options.languageVersion());
+
+        return new ParserImpl(fileName, text.lineMap(), source, options, text).parseSyntaxTree(isDeclaration);
+    }
+
+    export function incrementalParse(oldSyntaxTree: SyntaxTree,
+                                     textChangeRange: TextChangeRange,
+                                     newText: ISimpleText): SyntaxTree {
+        if (textChangeRange.isUnchanged()) {
+            return oldSyntaxTree;
+        }
+
+        var source = new IncrementalParserSource(oldSyntaxTree, textChangeRange, newText);
+
+        return new ParserImpl(oldSyntaxTree.fileName(), newText.lineMap(), source, oldSyntaxTree.parseOptions(), newText).parseSyntaxTree(oldSyntaxTree.isDeclaration());
+    }
 }