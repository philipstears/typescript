//
// Copyright (c) Microsoft Corporation.  All rights reserved.
// 
// Licensed under the Apache License, Version 2.0 (the "License");
// you may not use this file except in compliance with the License.
// You may obtain a copy of the License at
//   http://www.apache.org/licenses/LICENSE-2.0
//
// Unless required by applicable law or agreed to in writing, software
// distributed under the License is distributed on an "AS IS" BASIS,
// WITHOUT WARRANTIES OR CONDITIONS OF ANY KIND, either express or implied.
// See the License for the specific language governing permissions and
// limitations under the License.
//
<<<<<<< HEAD
///<reference path='references.ts' />
=======

///<reference path='resources\references.ts' />
///<reference path='core\references.ts' />
///<reference path='text\references.ts' />
///<reference path='syntax\references.ts' />
///<reference path='diagnostics.ts' />
///<reference path='flags.ts' />
///<reference path='nodeTypes.ts' />
///<reference path='hashTable.ts' />
///<reference path='ast.ts' />
///<reference path='astWalker.ts' />
///<reference path='astPath.ts' />
///<reference path='base64.ts' />
///<reference path='sourceMapping.ts' />
///<reference path='emitter.ts' />
///<reference path='types.ts' />
///<reference path='pathUtils.ts' />
///<reference path='referenceResolution.ts' />
///<reference path='precompile.ts' />
///<reference path='referenceResolver.ts' />
///<reference path='declarationEmitter.ts' />
///<reference path='bloomFilter.ts' />
///<reference path='identifierWalker.ts' />
///<reference path='typecheck\dataMap.ts' />
///<reference path='typecheck\pullFlags.ts' />
///<reference path='typecheck\pullDecls.ts' />
///<reference path='typecheck\pullSymbols.ts' />
///<reference path='typecheck\pullSymbolBindingContext.ts' />
///<reference path='typecheck\pullTypeResolutionContext.ts' />
///<reference path='typecheck\pullTypeResolution.ts' />
///<reference path='typecheck\pullSemanticInfo.ts' />
///<reference path='typecheck\pullDeclCollection.ts' />
///<reference path='typecheck\pullSymbolBinder.ts' />
///<reference path='typecheck\pullHelpers.ts' />
///<reference path='typecheck\pullTypeInstantiation.ts' />
///<reference path='syntaxTreeToAstVisitor.ts' />
>>>>>>> 850b69d1

module TypeScript {

    declare var IO: any;

    export var fileResolutionTime = 0;
    export var sourceCharactersCompiled = 0;
    export var syntaxTreeParseTime = 0;
    export var syntaxDiagnosticsTime = 0;
    export var astTranslationTime = 0;
    export var typeCheckTime = 0;

    export var emitTime = 0;
    export var emitWriteFileTime = 0;
    export var emitDirectoryExistsTime = 0;
    export var emitFileExistsTime = 0;
    export var emitResolvePathTime = 0;

    export var declarationEmitTime = 0;
    export var declarationEmitIsExternallyVisibleTime = 0;
    export var declarationEmitTypeSignatureTime = 0;
    export var declarationEmitGetBoundDeclTypeTime = 0;
    export var declarationEmitIsOverloadedCallSignatureTime = 0;
    export var declarationEmitFunctionDeclarationGetSymbolTime = 0;
    export var declarationEmitGetBaseTypeTime = 0;
    export var declarationEmitGetAccessorFunctionTime = 0;
    export var declarationEmitGetTypeParameterSymbolTime = 0;
    export var declarationEmitGetImportDeclarationSymbolTime = 0;

    export var ioHostResolvePathTime = 0;
    export var ioHostDirectoryNameTime = 0;
    export var ioHostCreateDirectoryStructureTime = 0;
    export var ioHostWriteFileTime = 0;

    export interface PullTypeInfoAtPositionInfo {
        symbol: PullSymbol;
        ast: IAST;
        enclosingScopeSymbol: PullSymbol;
        candidateSignature: PullSignatureSymbol;
        callSignatures: PullSignatureSymbol[];
        isConstructorCall: boolean;
    }

    export interface PullSymbolInfo {
        symbol: PullSymbol;
        aliasSymbol: PullTypeAliasSymbol;
        ast: AST;
        enclosingScopeSymbol: PullSymbol;
    }

    export interface PullCallSymbolInfo {
        targetSymbol: PullSymbol;
        resolvedSignatures: TypeScript.PullSignatureSymbol[];
        candidateSignature: TypeScript.PullSignatureSymbol;
        isConstructorCall: boolean;
        ast: AST;
        enclosingScopeSymbol: PullSymbol;
    }

    export interface PullVisibleSymbolsInfo {
        symbols: PullSymbol[];
        enclosingScopeSymbol: PullSymbol;
    }

    export class EmitOutput {
        public outputFiles: OutputFile[] = [];
        public diagnostics: TypeScript.Diagnostic[] = [];
    }

    export enum OutputFileType {
        JavaScript,
        SourceMap,
        Declaration
    }

    export class OutputFile {
        constructor(public name: string,
            public writeByteOrderMark: boolean,
            public text: string,
            public fileType: OutputFileType) {
        }
    }

    // Represents the results of the last "pull" on the compiler when using the streaming
    // 'compile' method.  The compile result for a single pull can have diagnostics (if 
    // something went wrong), and/or OutputFiles that need to get written.
    export class CompileResult {
        public diagnostics: Diagnostic[] = [];
        public outputFiles: OutputFile[] = [];

        public static fromDiagnostics(diagnostics: Diagnostic[]): CompileResult {
            var result = new CompileResult();
            result.diagnostics = diagnostics;
            return result;
        }

        public static fromOutputFiles(outputFiles: OutputFile[]): CompileResult {
            var result = new CompileResult();
            result.outputFiles = outputFiles;
            return result;
        }
    }

<<<<<<< HEAD
=======
    export var globalSemanticInfoChain: SemanticInfoChain = null;
    export var globalBinder: PullSymbolBinder = null;
    export var globalLogger: ILogger = null;
    export var globalResolver: PullTypeResolver = null;

    export var useDirectTypeStorage = false;

>>>>>>> 850b69d1
    export class TypeScriptCompiler {
        private semanticInfoChain: SemanticInfoChain = null;

        constructor(public logger: ILogger = new NullLogger(),
                    private _settings: ImmutableCompilationSettings = ImmutableCompilationSettings.defaultSettings()) {
            this.semanticInfoChain = new SemanticInfoChain(this, logger);
        }

        public compilationSettings(): ImmutableCompilationSettings {
            return this._settings;
        }

        public setCompilationSettings(newSettings: ImmutableCompilationSettings) {
            var oldSettings = this._settings;
            this._settings = newSettings;

            if (!compareDataObjects(oldSettings, newSettings)) {
                // If our options have changed at all, we have to consider any cached semantic 
                // data we have invalid.
                this.semanticInfoChain.invalidate(oldSettings, newSettings);
            }
        }

        public getDocument(fileName: string): Document {
            fileName = TypeScript.switchToForwardSlashes(fileName);
            return this.semanticInfoChain.getDocument(fileName);
        }

        public addFile(fileName: string,
            scriptSnapshot: IScriptSnapshot,
            byteOrderMark: ByteOrderMark,
            version: number,
            isOpen: boolean,
            referencedFiles: string[] = []): void {

            fileName = TypeScript.switchToForwardSlashes(fileName);

            TypeScript.sourceCharactersCompiled += scriptSnapshot.getLength();

            var document = Document.create(this, this.semanticInfoChain, fileName, scriptSnapshot, byteOrderMark, version, isOpen, referencedFiles);

            this.semanticInfoChain.addDocument(document);
        }

        public updateFile(fileName: string, scriptSnapshot: IScriptSnapshot, version: number, isOpen: boolean, textChangeRange: TextChangeRange): void {
            fileName = TypeScript.switchToForwardSlashes(fileName);

            var document = this.getDocument(fileName);
            var updatedDocument = document.update(scriptSnapshot, version, isOpen, textChangeRange);

            // Note: the semantic info chain will recognize that this is a replacement of an
            // existing script, and will handle it appropriately.
            this.semanticInfoChain.addDocument(updatedDocument);
        }

        public removeFile(fileName: string): void {
            fileName = TypeScript.switchToForwardSlashes(fileName);
            this.semanticInfoChain.removeDocument(fileName);
        }

        public _isDynamicModuleCompilation(): boolean {
            var fileNames = this.fileNames();
            for (var i = 0, n = fileNames.length; i < n; i++) {
                var document = this.getDocument(fileNames[i]);
                var script = document.script();
                if (!script.isDeclareFile() && script.isExternalModule) {
                    return true;
                }
            }
            return false;
        }

        public mapOutputFileName(document: Document, emitOptions: EmitOptions, extensionChanger: (fname: string, wholeFileNameReplaced: boolean) => string) {
            if (document.emitToOwnOutputFile()) {
                var updatedFileName = document.fileName;
                if (emitOptions.outputDirectory() !== "") {
                    // Replace the common directory path with the option specified
                    updatedFileName = document.fileName.replace(emitOptions.commonDirectoryPath(), "");
                    updatedFileName = emitOptions.outputDirectory() + updatedFileName;
                }
                return extensionChanger(updatedFileName, false);
            } else {
                return extensionChanger(emitOptions.sharedOutputFile(), true);
            }
        }

        private writeByteOrderMarkForDocument(document: Document) {
            // If module its always emitted in its own file
            if (document.emitToOwnOutputFile()) {
                return document.byteOrderMark !== ByteOrderMark.None;
            } else {
                var fileNames = this.fileNames();

                for (var i = 0, n = fileNames.length; i < n; i++) {
                    if (document.script().isExternalModule) {
                        // Dynamic module never contributes to the single file
                        continue;
                    }
                    var document = this.getDocument(fileNames[i]);
                    if (document.byteOrderMark !== ByteOrderMark.None) {
                        return true;
                    }
                }

                return false;
            }
        }

        static mapToDTSFileName(fileName: string, wholeFileNameReplaced: boolean) {
            return getDeclareFilePath(fileName);
        }

        public _shouldEmit(script: Script) {
            // If its already a declare file or is resident or does not contain body 
            if (!!script && (script.isDeclareFile() || script.moduleElements === null)) {
                return false;
            }

            return true;
        }

        public _shouldEmitDeclarations(script?: Script) {
            if (!this.compilationSettings().generateDeclarationFiles()) {
                return false;
            }

            return this._shouldEmit(script);
        }

        // Does the actual work of emittin the declarations from the provided document into the
        // provided emitter.  If no emitter is provided a new one is created.  
        private emitDocumentDeclarationsWorker(
            document: Document,
            emitOptions: EmitOptions,
            declarationEmitter?: DeclarationEmitter): DeclarationEmitter {

            var script = document.script();
            Debug.assert(this._shouldEmitDeclarations(script));

            if (declarationEmitter) {
                declarationEmitter.document = document;
            } else {
                var declareFileName = this.mapOutputFileName(document, emitOptions, TypeScriptCompiler.mapToDTSFileName);
                declarationEmitter = new DeclarationEmitter(declareFileName, document, this, emitOptions, this.semanticInfoChain);
            }

            declarationEmitter.emitDeclarations(script);
            return declarationEmitter;
        }

        public _emitDocumentDeclarations(
            document: Document,
            emitOptions: EmitOptions,
            onSingleFileEmitComplete: (files: OutputFile) => void,
            sharedEmitter: DeclarationEmitter): DeclarationEmitter {

            if (this._shouldEmitDeclarations(document.script())) {
                if (document.emitToOwnOutputFile()) {
                    var singleEmitter = this.emitDocumentDeclarationsWorker(document, emitOptions);
                    if (singleEmitter) {
                        onSingleFileEmitComplete(singleEmitter.getOutputFile());
                    }
                }
                else {
                    // Create or reuse file
                    sharedEmitter = this.emitDocumentDeclarationsWorker(document, emitOptions, sharedEmitter);
                }
            }

            return sharedEmitter;
        }

        // Will not throw exceptions.
        public emitAllDeclarations(resolvePath: (path: string) => string, sourceMapEmitterCallback: SourceMapEmitterCallback = null): EmitOutput {
            var start = new Date().getTime();
            var emitOutput = new EmitOutput();

            var emitOptions = new EmitOptions(this, resolvePath, sourceMapEmitterCallback);
            if (emitOptions.diagnostic()) {
                emitOutput.diagnostics.push(emitOptions.diagnostic());
                return emitOutput;
            }

            var sharedEmitter: DeclarationEmitter = null;
            var fileNames = this.fileNames();

            for (var i = 0, n = fileNames.length; i < n; i++) {
                var fileName = fileNames[i];

                var document = this.getDocument(fileNames[i]);

                sharedEmitter = this._emitDocumentDeclarations(document, emitOptions,
                    file => emitOutput.outputFiles.push(file), sharedEmitter);
            }

            if (sharedEmitter) {
                emitOutput.outputFiles.push(sharedEmitter.getOutputFile());
            }

            declarationEmitTime += new Date().getTime() - start;

            return emitOutput;
        }

        // Will not throw exceptions.
        public emitDeclarations(fileName: string, resolvePath: (path: string) => string, sourceMapEmitterCallback: SourceMapEmitterCallback = null): EmitOutput {
            fileName = TypeScript.switchToForwardSlashes(fileName);
            var emitOutput = new EmitOutput();

            var emitOptions = new EmitOptions(this, resolvePath, sourceMapEmitterCallback);
            if (emitOptions.diagnostic()) {
                emitOutput.diagnostics.push(emitOptions.diagnostic());
                return emitOutput;
            }

            var document = this.getDocument(fileName);

            // Emitting module or multiple files, always goes to single file
            if (document.emitToOwnOutputFile()) {
                this._emitDocumentDeclarations(document, emitOptions,
                    file => emitOutput.outputFiles.push(file), /*sharedEmitter:*/ null);
                return emitOutput;
            }
            else {
                return this.emitAllDeclarations(resolvePath);
            }
        }

        static mapToFileNameExtension(extension: string, fileName: string, wholeFileNameReplaced: boolean) {
            if (wholeFileNameReplaced) {
                // The complete output is redirected in this file so do not change extension
                return fileName;
            } else {
                // Change the extension of the file
                var splitFname = fileName.split(".");
                splitFname.pop();
                return splitFname.join(".") + extension;
            }
        }

        static mapToJSFileName(fileName: string, wholeFileNameReplaced: boolean) {
            return TypeScriptCompiler.mapToFileNameExtension(".js", fileName, wholeFileNameReplaced);
        }

        // Caller is responsible for closing the returned emitter.
        // May throw exceptions.
        private emitDocumentWorker(document: Document,
                                   emitOptions: EmitOptions,
                                   emitter?: Emitter): Emitter {
            var script = document.script();
            Debug.assert(this._shouldEmit(script));

            var typeScriptFileName = document.fileName;
            if (!emitter) {
                var javaScriptFileName = this.mapOutputFileName(document, emitOptions, TypeScriptCompiler.mapToJSFileName);
                var outFile = new TextWriter(javaScriptFileName, this.writeByteOrderMarkForDocument(document), OutputFileType.JavaScript);

                emitter = new Emitter(javaScriptFileName, outFile, emitOptions, this.semanticInfoChain);

                if (this.compilationSettings().mapSourceFiles()) {
                    // We always create map files next to the jsFiles
                    var sourceMapFile = new TextWriter(javaScriptFileName + SourceMapper.MapFileExtension, /*writeByteOrderMark:*/ false, OutputFileType.SourceMap); 
                    emitter.createSourceMapper(document, javaScriptFileName, outFile, sourceMapFile, emitOptions.resolvePath);
                }
            }
            else if (this.compilationSettings().mapSourceFiles()) {
                // Already emitting into js file, update the mapper for new source info
                emitter.setSourceMapperNewSourceFile(document);
            }

            // Set location info
            emitter.setDocument(document);
            emitter.emitJavascript(script, /*startLine:*/false);

            return emitter;
        }

        // Private.  only for use by compiler or CompilerIterator
        public _emitDocument(
            document: Document,
            emitOptions: EmitOptions,
            onSingleFileEmitComplete: (files: OutputFile[]) => void,
            sharedEmitter: Emitter): Emitter {

            // Emitting module or multiple files, always goes to single file
            if (this._shouldEmit(document.script())) {
                if (document.emitToOwnOutputFile()) {
                    // We're outputting to mulitple files.  We don't want to reuse an emitter in that case.
                    var singleEmitter = this.emitDocumentWorker(document, emitOptions);
                    if (singleEmitter) {
                        onSingleFileEmitComplete(singleEmitter.getOutputFiles());
                    }
                }
                else {
                    // We're not outputting to multiple files.  Keep using the same emitter and don't
                    // close until below.
                    sharedEmitter = this.emitDocumentWorker(document, emitOptions, sharedEmitter);
                }
            }

            return sharedEmitter;
        }

        // Will not throw exceptions.
        public emitAll(resolvePath: (path: string) => string, sourceMapEmitterCallback: SourceMapEmitterCallback = null): EmitOutput {
            var start = new Date().getTime();
            var emitOutput = new EmitOutput();

            var emitOptions = new EmitOptions(this, resolvePath, sourceMapEmitterCallback);
            if (emitOptions.diagnostic()) {
                emitOutput.diagnostics.push(emitOptions.diagnostic());
                return emitOutput;
            }

            var fileNames = this.fileNames();
            var sharedEmitter: Emitter = null;

            // Iterate through the files, as long as we don't get an error.
            for (var i = 0, n = fileNames.length; i < n; i++) {
                var fileName = fileNames[i];

                var document = this.getDocument(fileName);

                sharedEmitter = this._emitDocument(document, emitOptions,
                    files => emitOutput.outputFiles.push.apply(emitOutput.outputFiles, files),
                    sharedEmitter);
            }

            if (sharedEmitter) {
                emitOutput.outputFiles.push.apply(emitOutput.outputFiles, sharedEmitter.getOutputFiles());
            }

            emitTime += new Date().getTime() - start;
            return emitOutput;
        }

        // Emit single file if outputMany is specified, else emit all
        // Will not throw exceptions.
        public emit(fileName: string, resolvePath: (path: string) => string, sourceMapEmitterCallback: SourceMapEmitterCallback = null): EmitOutput {
            fileName = TypeScript.switchToForwardSlashes(fileName);
            var emitOutput = new EmitOutput();

            var emitOptions = new EmitOptions(this, resolvePath, sourceMapEmitterCallback);
            if (emitOptions.diagnostic()) {
                emitOutput.diagnostics.push(emitOptions.diagnostic());
                return emitOutput;
            }

            var document = this.getDocument(fileName);
            // Emitting module or multiple files, always goes to single file
            if (document.emitToOwnOutputFile()) {
                this._emitDocument(document, emitOptions,
                    files => emitOutput.outputFiles.push.apply(emitOutput.outputFiles, files), /*sharedEmitter:*/ null);
                return emitOutput;
            }
            else {
                // In output Single file mode, emit everything
                return this.emitAll(resolvePath);
            }
        }

        // Returns an iterator that will stream compilation results from this compiler.  Syntactic
        // diagnostics will be returned first, then semantic diagnostics, then emit results, then
        // declaration emit results.
        //
        // The continueOnDiagnostics flag governs whether or not iteration follows the batch compiler
        // logic and doesn't perform further analysis once diagnostics are produced.  For example,
        // in batch compilation nothing is done if there are any syntactic diagnostics.  Clients
        // can override this if they still want to procede in those cases.
        public compile(resolvePath: (path: string) => string, sourceMapEmitterCallback: SourceMapEmitterCallback = null, continueOnDiagnostics = false): Iterator<CompileResult> {
            return new CompilerIterator(this, resolvePath, sourceMapEmitterCallback, continueOnDiagnostics);
        }

        //
        // Pull typecheck infrastructure
        //

        public getSyntacticDiagnostics(fileName: string): Diagnostic[] {
            fileName = TypeScript.switchToForwardSlashes(fileName)
            return this.getDocument(fileName).diagnostics();
        }

        /** Used for diagnostics in tests */
        private getSyntaxTree(fileName: string): SyntaxTree {
            return this.getDocument(fileName).syntaxTree();
        }

        private getScript(fileName: string): Script {
            return this.getDocument(fileName).script();
        }

        public getSemanticDiagnostics(fileName: string): Diagnostic[] {
            fileName = TypeScript.switchToForwardSlashes(fileName);

            var document = this.getDocument(fileName);
            var script = document.script();

            var startTime = (new Date()).getTime();
            PullTypeResolver.typeCheck(this.compilationSettings(), this.semanticInfoChain, fileName, script)
            var endTime = (new Date()).getTime();

            typeCheckTime += endTime - startTime;

            var errors = this.semanticInfoChain.getDiagnostics(fileName);

            errors = ArrayUtilities.distinct(errors, Diagnostic.equals);
            errors.sort((d1, d2) => {
                if (d1.fileName() < d2.fileName()) {
                    return -1;
                }
                else if (d1.fileName() > d2.fileName()) {
                    return 1;
                }

                if (d1.start() < d2.start()) {
                    return -1;
                }
                else if (d1.start() > d2.start()) {
                    return 1;
                }

                // For multiple errors reported on the same file at the same position.
                var code1 = diagnosticInformationMap[d1.diagnosticKey()].code;
                var code2 = diagnosticInformationMap[d2.diagnosticKey()].code;
                if (code1 < code2) {
                    return -1;
                }
                else if (code1 > code2) {
                    return 1;
                }

                return 0;
            });

            return errors;
        }

        public resolveAllFiles() {
            var fileNames = this.fileNames();
            for (var i = 0, n = fileNames.length; i < n; i++) {
                this.getSemanticDiagnostics(fileNames[i]);
            }
        }

<<<<<<< HEAD
=======
        public setUnit(unitPath: string) {
            var prevResolver = globalResolver;

            if (!this.resolver) {
                this.resolver = new PullTypeResolver(this.settings, this.semanticInfoChain, unitPath);
                globalResolver = this.resolver; // GTODO: Can this be overwritten later?
            }

            this.resolver.setUnitPath(unitPath);
        }

        public pullTypeCheck() {
            var start = new Date().getTime();

            this.semanticInfoChain = new SemanticInfoChain();
            globalSemanticInfoChain = this.semanticInfoChain;

            if (this.resolver) {
                this.resolver.semanticInfoChain = this.semanticInfoChain;
            }

            var declCollectionContext: DeclCollectionContext = null;
            var i: number, n: number;

            var createDeclsStartTime = new Date().getTime();

            var fileNames = this.fileNameToDocument.getAllKeys();
            var n = fileNames.length;
            for (var i = 0; i < n; i++) {
                var fileName = fileNames[i];
                var document = this.getDocument(fileName);
                var semanticInfo = new SemanticInfo(fileName);

                declCollectionContext = new DeclCollectionContext(semanticInfo, fileName);

                // create decls
                getAstWalkerFactory().walk(document.script, preCollectDecls, postCollectDecls, null, declCollectionContext);

                semanticInfo.addTopLevelDecl(declCollectionContext.getParent());

                this.semanticInfoChain.addUnit(semanticInfo);
            }

            var createDeclsEndTime = new Date().getTime();

            // bind declaration symbols
            var bindStartTime = new Date().getTime();

            var binder = new PullSymbolBinder(this.semanticInfoChain);
            globalBinder = binder;

            // start at '1', so as to skip binding for global primitives such as 'any'
            for (var i = 1; i < this.semanticInfoChain.units.length; i++) {
                binder.bindDeclsForUnit(this.semanticInfoChain.units[i].getPath());
            }

            var bindEndTime = new Date().getTime();

            this.logger.log("Decl creation: " + (createDeclsEndTime - createDeclsStartTime));
            this.logger.log("Binding: " + (bindEndTime - bindStartTime));
            this.logger.log("    Time in findSymbol: " + time_in_findSymbol);
        }

        private pullUpdateScript(oldDocument: Document, newDocument: Document): void {
            this.timeFunction("pullUpdateScript: ", () => {

                var oldScript = oldDocument.script;
                var newScript = newDocument.script;
                
                // want to name the new script semantic info the same as the old one
                var newScriptSemanticInfo = new SemanticInfo(oldDocument.fileName);
                var oldScriptSemanticInfo = this.semanticInfoChain.getUnit(oldDocument.fileName);

                lastBoundPullDeclId = pullDeclID;

                var declCollectionContext = new DeclCollectionContext(newScriptSemanticInfo, oldDocument.fileName);

                // create decls
                getAstWalkerFactory().walk(newScript, preCollectDecls, postCollectDecls, null, declCollectionContext);

                var oldTopLevelDecl = oldScriptSemanticInfo.getTopLevelDecl();
                var newTopLevelDecl = declCollectionContext.getParent();

                newScriptSemanticInfo.addTopLevelDecl(newTopLevelDecl);

                // If we havne't yet created a new resolver, clean any cached symbols
                if (this.resolver) {
                    this.resolver.cleanCachedGlobals();
                }

                // replace the old semantic info               
                this.semanticInfoChain.updateUnit(oldScriptSemanticInfo, newScriptSemanticInfo);

                this.logger.log("Cleaning symbols...");
                var cleanStart = new Date().getTime();
                this.semanticInfoChain.update();
                var cleanEnd = new Date().getTime();
                this.logger.log("   time to clean: " +(cleanEnd - cleanStart));

                // reset the resolver's current unit, since we've replaced those decls they won't
                // be cleaned
                if (this.resolver) {
                    this.resolver.setUnitPath(oldDocument.fileName);
                }
            } );
        }

>>>>>>> 850b69d1
        public getSymbolOfDeclaration(decl: PullDecl): PullSymbol {
            if (!decl) {
                return null;
            }

            var resolver = new PullTypeResolver(this.compilationSettings(), this.semanticInfoChain, decl.fileName());
            var ast = this.semanticInfoChain.getASTForDecl(decl);
            if (!ast) {
                return null;
            }

            var enclosingDecl = resolver.getEnclosingDecl(decl);
            if (ast.nodeType() === NodeType.GetAccessorPropertyAssignment || ast.nodeType() === NodeType.SetAccessorPropertyAssignment) {
                return this.getSymbolOfDeclaration(enclosingDecl);
            }

            return resolver.resolveAST(ast, /*inContextuallyTypedAssignment:*/false, enclosingDecl, new PullTypeResolutionContext(resolver));
        }

        public getTypeInfoAtPosition(pos: number, document: Document): PullTypeInfoAtPositionInfo {
            // find the enclosing decl
            var declStack: PullDecl[] = [];
            var resultASTs: AST[] = [];
            var script = document.script();
            var scriptName = document.fileName;

            var lastDeclAST: AST = null;
            var foundAST: AST = null;
            var symbol: PullSymbol = null;
            var candidateSignature: PullSignatureSymbol = null;
            var callSignatures: PullSignatureSymbol[] = null;

            // these are used to track intermediate nodes so that we can properly apply contextual types
            var lambdaAST: AST = null;
            var declarationInitASTs: VariableDeclarator[] = [];
            var objectLitAST: ObjectLiteralExpression = null;
            var asgAST: BinaryExpression = null;
            var typeAssertionASTs: CastExpression[] = [];

            var resolver = new PullTypeResolver(this.compilationSettings(), this.semanticInfoChain, document.fileName);
            var resolutionContext = new PullTypeResolutionContext(resolver);
            var inTypeReference = false;
            var enclosingDecl: PullDecl = null;
            var isConstructorCall = false;

            var pre = (cur: AST) => {
                if (isValidAstNode(cur)) {
                    if (pos >= cur.minChar && pos <= cur.limChar) {

                        var previous = resultASTs[resultASTs.length - 1];

                        if (previous === undefined || (cur.minChar >= previous.minChar && cur.limChar <= previous.limChar)) {

                            var decl = this.semanticInfoChain.getDeclForAST(cur);

                            if (decl) {
                                declStack[declStack.length] = decl;
                                lastDeclAST = cur;
                            }

                            if (cur.nodeType() === NodeType.FunctionDeclaration && hasFlag((<FunctionDeclaration>cur).getFunctionFlags(), FunctionFlags.IsFunctionExpression)) {
                                lambdaAST = cur;
                            }
                            else if (cur.nodeType() === NodeType.ArrowFunctionExpression) {
                                lambdaAST = cur;
                            }
                            else if (cur.nodeType() === NodeType.VariableDeclarator) {
                                declarationInitASTs[declarationInitASTs.length] = <VariableDeclarator>cur;
                            }
                            else if (cur.nodeType() === NodeType.ObjectLiteralExpression) {
                                objectLitAST = <ObjectLiteralExpression>cur;
                            }
                            else if (cur.nodeType() === NodeType.CastExpression) {
                                typeAssertionASTs.push(<CastExpression>cur);
                            }
                            else if (cur.nodeType() === NodeType.AssignmentExpression) {
                                asgAST = <BinaryExpression>cur;
                            }
                            else if (cur.nodeType() === NodeType.TypeRef) {
                                inTypeReference = true;
                            }

                            resultASTs[resultASTs.length] = cur;
                        }
                    }
                }
            };

            getAstWalkerFactory().walk(script, pre);

            if (resultASTs.length) {

                foundAST = resultASTs[resultASTs.length - 1];

                // Check if is a name of a container
                if (foundAST.nodeType() === NodeType.Name && resultASTs.length > 1) {
                    var previousAST = resultASTs[resultASTs.length - 2];
                    switch (previousAST.nodeType()) {
                        case NodeType.InterfaceDeclaration:
                            if (foundAST === (<InterfaceDeclaration>previousAST).identifier) {
                                foundAST = previousAST;
                            }
                            break;
                        case NodeType.ClassDeclaration:
                            if (foundAST === (<ClassDeclaration>previousAST).identifier) {
                                foundAST = previousAST;
                            }
                            break;
                        case NodeType.ModuleDeclaration:
                            if (foundAST === (<ModuleDeclaration>previousAST).name) {
                                foundAST = previousAST;
                            }
                            break;

                        case NodeType.VariableDeclarator:
                            if (foundAST === (<VariableDeclarator>previousAST).id) {
                                foundAST = previousAST;
                            }
                            break;

                        case NodeType.FunctionDeclaration:
                            if (foundAST === (<FunctionDeclaration>previousAST).name) {
                                foundAST = previousAST;
                            }
                            break;
                    }
                }

                // are we within a decl?  if so, just grab its symbol
                var funcDecl: FunctionDeclaration = null;
                if (lastDeclAST === foundAST) {
                    symbol = declStack[declStack.length - 1].getSymbol();
                    resolver.resolveDeclaredSymbol(symbol, resolutionContext);
                    symbol.setUnresolved();
                    enclosingDecl = declStack[declStack.length - 1].getParentDecl();
                    if (foundAST.nodeType() === NodeType.FunctionDeclaration ||
                        foundAST.nodeType() === NodeType.ArrowFunctionExpression) {
                        funcDecl = <FunctionDeclaration>foundAST;
                    }
                }
                else {
                    // otherwise, it's an expression that needs to be resolved, so we must pull...

                    // first, find the enclosing decl
                    for (var i = declStack.length - 1; i >= 0; i--) {
                        if (!(declStack[i].kind & (PullElementKind.Variable | PullElementKind.Parameter))) {
                            enclosingDecl = declStack[i];
                            break;
                        }
                    }

                    // next, obtain the assigning AST, if applicable
                    // (this would be the ast for the last decl on the decl stack)

                    // if the found AST is a named, we want to check for previous dotted expressions,
                    // since those will give us the right typing
                    var callExpression: ICallExpression = null;
                    if ((foundAST.nodeType() === NodeType.SuperExpression || foundAST.nodeType() === NodeType.ThisExpression || foundAST.nodeType() === NodeType.Name) &&
                        resultASTs.length > 1) {

                        for (var i = resultASTs.length - 2; i >= 0; i--) {
                            if (resultASTs[i].nodeType() === NodeType.MemberAccessExpression &&
                                (<MemberAccessExpression>resultASTs[i]).name === resultASTs[i + 1]) {
                                foundAST = resultASTs[i];
                            }
                            else if ((resultASTs[i].nodeType() === NodeType.InvocationExpression || resultASTs[i].nodeType() === NodeType.ObjectCreationExpression) &&
                                (<InvocationExpression>resultASTs[i]).target === resultASTs[i + 1]) {
                                callExpression = <ICallExpression><any>resultASTs[i];
                                break;
                            } else if (resultASTs[i].nodeType() === NodeType.FunctionDeclaration && (<FunctionDeclaration>resultASTs[i]).name === resultASTs[i + 1]) {
                                funcDecl = <FunctionDeclaration>resultASTs[i];
                                break;
                            } else {
                                break;
                            }
                        }
                    }

                    // if it's a list, we may not have an exact AST, so find the next nearest one
                    if (foundAST.nodeType() === NodeType.List) {
                        for (var i = 0; i < (<ASTList>foundAST).members.length; i++) {
                            if ((<ASTList>foundAST).members[i].minChar > pos) {
                                foundAST = (<ASTList>foundAST).members[i];
                                break;
                            }
                        }
                    }

                    resolutionContext.resolvingTypeReference = inTypeReference;

                    var inContextuallyTypedAssignment = false;

                    if (declarationInitASTs.length) {
                        var assigningAST: VariableDeclarator;

                        for (var i = 0; i < declarationInitASTs.length; i++) {

                            assigningAST = declarationInitASTs[i];
                            inContextuallyTypedAssignment = (assigningAST !== null) && (assigningAST.typeExpr !== null);

                            resolver.resolveAST(assigningAST, /*inContextuallyTypedAssignment:*/false, null, resolutionContext);
                            var varSymbol = this.semanticInfoChain.getSymbolForAST(assigningAST);

                            if (varSymbol && inContextuallyTypedAssignment) {
                                var contextualType = varSymbol.type;
                                resolutionContext.pushContextualType(contextualType, false, null);
                            }

                            if (assigningAST.init) {
                                resolver.resolveAST(assigningAST.init, inContextuallyTypedAssignment, enclosingDecl, resolutionContext);
                            }
                        }
                    }

                    if (typeAssertionASTs.length) {
                        for (var i = 0; i < typeAssertionASTs.length; i++) {
                            resolver.resolveAST(typeAssertionASTs[i], inContextuallyTypedAssignment, enclosingDecl, resolutionContext);
                        }
                    }

                    if (asgAST) {
                        resolver.resolveAST(asgAST, inContextuallyTypedAssignment, enclosingDecl, resolutionContext);
                    }

                    if (objectLitAST) {
                        resolver.resolveAST(objectLitAST, inContextuallyTypedAssignment, enclosingDecl, resolutionContext);
                    }

                    if (lambdaAST) {
                        resolver.resolveAST(lambdaAST, true, enclosingDecl, resolutionContext);
                        enclosingDecl = this.semanticInfoChain.getDeclForAST(lambdaAST);
                    }

                    symbol = resolver.resolveAST(foundAST, inContextuallyTypedAssignment, enclosingDecl, resolutionContext);
                    if (callExpression) {
                        var isPropertyOrVar = symbol.kind === PullElementKind.Property || symbol.kind === PullElementKind.Variable;
                        var typeSymbol = symbol.type;
                        if (isPropertyOrVar) {
                            isPropertyOrVar = (typeSymbol.kind !== PullElementKind.Interface && typeSymbol.kind !== PullElementKind.ObjectType) || typeSymbol.name === "";
                        }

                        if (!isPropertyOrVar) {
                            isConstructorCall = foundAST.nodeType() === NodeType.SuperExpression || callExpression.nodeType() === NodeType.ObjectCreationExpression;

                            if (foundAST.nodeType() === NodeType.SuperExpression) {
                                if (symbol.kind === PullElementKind.Class) {
                                    callSignatures = (<PullTypeSymbol>symbol).getConstructorMethod().type.getConstructSignatures();
                                }
                            } else {
                                callSignatures = callExpression.nodeType() === NodeType.InvocationExpression ? typeSymbol.getCallSignatures() : typeSymbol.getConstructSignatures();
                            }

                            var callResolutionResults = new PullAdditionalCallResolutionData();
                            if (callExpression.nodeType() === NodeType.InvocationExpression) {
                                resolver.resolveInvocationExpression(<InvocationExpression>callExpression, enclosingDecl, resolutionContext, callResolutionResults);
                            } else {
                                resolver.resolveObjectCreationExpression(<ObjectCreationExpression>callExpression, enclosingDecl, resolutionContext, callResolutionResults);
                            }

                            if (callResolutionResults.candidateSignature) {
                                candidateSignature = callResolutionResults.candidateSignature;
                            }
                            if (callResolutionResults.targetSymbol && callResolutionResults.targetSymbol.name !== "") {
                                symbol = callResolutionResults.targetSymbol;
                            }
                            foundAST = <AST><any>callExpression;
                        }
                    }
                }

                if (funcDecl) {
                    if (symbol && symbol.kind !== PullElementKind.Property) {
                        var signatureInfo = PullHelpers.getSignatureForFuncDecl(this.getDeclForAST(funcDecl));
                        candidateSignature = signatureInfo.signature;
                        callSignatures = signatureInfo.allSignatures;
                    }
                } else if (!callSignatures && symbol &&
                (symbol.kind === PullElementKind.Method || symbol.kind === PullElementKind.Function)) {
                    var typeSym = symbol.type;
                    if (typeSym) {
                        callSignatures = typeSym.getCallSignatures();
                    }
                }
            }

            var enclosingScopeSymbol = this.getSymbolOfDeclaration(enclosingDecl);

            return {
                symbol: symbol,
                ast: foundAST,
                enclosingScopeSymbol: enclosingScopeSymbol,
                candidateSignature: candidateSignature,
                callSignatures: callSignatures,
                isConstructorCall: isConstructorCall
            };
        }

        private extractResolutionContextFromAST(resolver: PullTypeResolver, ast: AST, document: Document, propagateContextualTypes: boolean): { ast: AST; enclosingDecl: PullDecl; resolutionContext: PullTypeResolutionContext; inContextuallyTypedAssignment: boolean; inWithBlock: boolean; } {
            var script = document.script;
            var scriptName = document.fileName;

            var enclosingDecl: PullDecl = null;
            var enclosingDeclAST: AST = null;
            var inContextuallyTypedAssignment = false;
            var inWithBlock = false;

            var resolutionContext = new PullTypeResolutionContext(resolver);

            if (!ast) {
                return null;
            }

            var path = this.getASTPath(ast);

            // Extract infromation from path
            for (var i = 0 , n = path.length; i < n; i++) {
                var current = path[i];

                switch (current.nodeType()) {
                    case NodeType.FunctionDeclaration:
                        // A function expression does not have a decl, so we need to resolve it first to get the decl created.
                        if (hasFlag((<FunctionDeclaration>current).getFunctionFlags(), FunctionFlags.IsFunctionExpression)) {
                            resolver.resolveAST(current, true, enclosingDecl, resolutionContext);
                        }

                        break;

                    case NodeType.ArrowFunctionExpression:
                        resolver.resolveAST(current, true, enclosingDecl, resolutionContext);
                        break;

                    case NodeType.VariableDeclarator:
                        var assigningAST = <VariableDeclarator> current;
                        inContextuallyTypedAssignment = (assigningAST.typeExpr !== null);

                        if (inContextuallyTypedAssignment) {
                            if (propagateContextualTypes) {
                                resolver.resolveAST(assigningAST, /*inContextuallyTypedAssignment*/false, null, resolutionContext);
                                var varSymbol = this.semanticInfoChain.getSymbolForAST(assigningAST);

                                var contextualType: PullTypeSymbol = null;
                                if (varSymbol && inContextuallyTypedAssignment) {
                                    contextualType = varSymbol.type;
                                }

                                resolutionContext.pushContextualType(contextualType, false, null);

                                if (assigningAST.init) {
                                    resolver.resolveAST(assigningAST.init, inContextuallyTypedAssignment, enclosingDecl, resolutionContext);
                                }
                            }
                        }

                        break;

                    case NodeType.InvocationExpression:
                    case NodeType.ObjectCreationExpression:
                        if (propagateContextualTypes) {
                            var isNew = current.nodeType() === NodeType.ObjectCreationExpression;
                            var callExpression = <InvocationExpression>current;
                            var contextualType: PullTypeSymbol = null;

                            // Check if we are in an argumnt for a call, propagate the contextual typing
                            if ((i + 1 < n) && callExpression.arguments === path[i + 1]) {
                                var callResolutionResults = new PullAdditionalCallResolutionData();
                                if (isNew) {
                                    resolver.resolveObjectCreationExpression(callExpression, enclosingDecl, resolutionContext, callResolutionResults);
                                }
                                else {
                                    resolver.resolveInvocationExpression(callExpression, enclosingDecl, resolutionContext, callResolutionResults);
                                }

                                // Find the index in the arguments list
                                if (callResolutionResults.actualParametersContextTypeSymbols) {
                                    var argExpression = (path[i + 1] && path[i + 1].nodeType() === NodeType.List) ? path[i + 2] : path[i + 1];
                                    if (argExpression) {
                                        for (var j = 0, m = callExpression.arguments.members.length; j < m; j++) {
                                            if (callExpression.arguments.members[j] === argExpression) {
                                                var callContextualType = callResolutionResults.actualParametersContextTypeSymbols[j];
                                                if (callContextualType) {
                                                    contextualType = callContextualType;
                                                    break;
                                                }
                                            }
                                        }
                                    }
                                }
                            }
                            else {
                                // Just resolve the call expression
                                if (isNew) {
                                    resolver.resolveObjectCreationExpression(callExpression, enclosingDecl, resolutionContext);
                                }
                                else {
                                    resolver.resolveInvocationExpression(callExpression, enclosingDecl, resolutionContext);
                                }
                            }

                            resolutionContext.pushContextualType(contextualType, false, null);
                        }

                        break;

                    case NodeType.ArrayLiteralExpression:
                        if (propagateContextualTypes) {
                            // Propagate the child element type
                            var contextualType: PullTypeSymbol = null;
                            var currentContextualType = resolutionContext.getContextualType();
                            if (currentContextualType && currentContextualType.isArrayNamedTypeReference()) {
                                contextualType = currentContextualType.getElementType();
                            }

                            resolutionContext.pushContextualType(contextualType, false, null);
                        }

                        break;

                    case NodeType.ObjectLiteralExpression:
                        if (propagateContextualTypes) {
                            var objectLiteralExpression = <ObjectLiteralExpression>current;
                            var objectLiteralResolutionContext = new PullAdditionalObjectLiteralResolutionData();
                            resolver.resolveObjectLiteralExpression(objectLiteralExpression, inContextuallyTypedAssignment, enclosingDecl, resolutionContext, objectLiteralResolutionContext);

                            // find the member in the path
                            var memeberAST = (path[i + 1] && path[i + 1].nodeType() === NodeType.List) ? path[i + 2] : path[i + 1];
                            if (memeberAST) {
                                // Propagate the member contextual type
                                var contextualType: PullTypeSymbol = null;
                                var memberDecls = objectLiteralExpression.propertyAssignments;
                                if (memberDecls && objectLiteralResolutionContext.membersContextTypeSymbols) {
                                    for (var j = 0, m = memberDecls.members.length; j < m; j++) {
                                        if (memberDecls.members[j] === memeberAST) {
                                            var memberContextualType = objectLiteralResolutionContext.membersContextTypeSymbols[j];
                                            if (memberContextualType) {
                                                contextualType = memberContextualType;
                                                break;
                                            }
                                        }
                                    }
                                }

                                resolutionContext.pushContextualType(contextualType, false, null);
                            }
                        }

                        break;

                    case NodeType.AssignmentExpression:
                        if (propagateContextualTypes) {
                            var assignmentExpression = <BinaryExpression>current;
                            var contextualType: PullTypeSymbol = null;

                            if (path[i + 1] && path[i + 1] === assignmentExpression.operand2) {
                                // propagate the left hand side type as a contextual type
                                var leftType = resolver.resolveAST(assignmentExpression.operand1, inContextuallyTypedAssignment, enclosingDecl, resolutionContext).type;
                                if (leftType) {
                                    inContextuallyTypedAssignment = true;
                                    contextualType = leftType;
                                }
                            }

                            resolutionContext.pushContextualType(contextualType, false, null);
                        }

                        break;

                    case NodeType.ReturnStatement:
                        if (propagateContextualTypes) {
                            var returnStatement = <ReturnStatement>current;
                            var contextualType: PullTypeSymbol = null;

                            if (enclosingDecl && (enclosingDecl.kind & PullElementKind.SomeFunction)) {
                                var functionDeclaration = <FunctionDeclaration>enclosingDeclAST;
                                if (functionDeclaration.returnTypeAnnotation) {
                                    // The containing function has a type annotation, propagate it as the contextual type
                                    var currentResolvingTypeReference = resolutionContext.resolvingTypeReference;
                                    resolutionContext.resolvingTypeReference = true;
                                    var returnTypeSymbol = resolver.resolveTypeReference(functionDeclaration.returnTypeAnnotation, enclosingDecl, resolutionContext);
                                    resolutionContext.resolvingTypeReference = currentResolvingTypeReference;
                                    if (returnTypeSymbol) {
                                        inContextuallyTypedAssignment = true;
                                        contextualType = returnTypeSymbol;
                                    }
                                }
                                else {
                                    // No type annotation, check if there is a contextual type enforced on the function, and propagate that
                                    var currentContextualType = resolutionContext.getContextualType();
                                    if (currentContextualType && currentContextualType.isFunction()) {
                                        var currentContextualTypeSignatureSymbol = currentContextualType.getDeclarations()[0].getSignatureSymbol();
                                        var currentContextualTypeReturnTypeSymbol = currentContextualTypeSignatureSymbol.returnType;
                                        if (currentContextualTypeReturnTypeSymbol) {
                                            inContextuallyTypedAssignment = true;
                                            contextualType = currentContextualTypeReturnTypeSymbol;
                                        }
                                    }
                                }
                            }

                            resolutionContext.pushContextualType(contextualType, false, null);
                        }

                        break;

                    case NodeType.TypeQuery:
                        resolutionContext.resolvingTypeReference = false;
                        break;

                    case NodeType.TypeRef:
                        var typeExpressionNode = path[i + 1];

                        // ObjectType are just like Object Literals are bound when needed, ensure we have a decl, by forcing it to be 
                        // resolved before descending into it.
                        if (typeExpressionNode && typeExpressionNode.nodeType() === NodeType.ObjectType) {
                            resolver.resolveAST(current, /*inContextuallyTypedAssignment*/ false, enclosingDecl, resolutionContext);
                        }

                        // Set the resolvingTypeReference to true if this a name (e.g. var x: Type) but not 
                        // when we are looking at a function type (e.g. var y : (a) => void)
                        if (!typeExpressionNode ||
                            typeExpressionNode.nodeType() === NodeType.Name ||
                            typeExpressionNode.nodeType() === NodeType.QualifiedName ||
                            typeExpressionNode.nodeType() === NodeType.MemberAccessExpression) {
                            resolutionContext.resolvingTypeReference = true;
                        }

                        break;

                    case NodeType.TypeParameter:
                        // Set the resolvingTypeReference to true if this a name (e.g. var x: Type) but not 
                        // when we are looking at a function type (e.g. var y : (a) => void)
                        var typeExpressionNode = path[i + 1];
                        if (!typeExpressionNode ||
                            typeExpressionNode.nodeType() === NodeType.Name ||
                            typeExpressionNode.nodeType() === NodeType.QualifiedName ||
                            typeExpressionNode.nodeType() === NodeType.MemberAccessExpression) {
                            resolutionContext.resolvingTypeReference = true;
                        }

                        break;

                    case NodeType.ClassDeclaration:
                        var classDeclaration = <ClassDeclaration>current;
                        if (path[i + 1]) {
                            if (path[i + 1] === classDeclaration.heritageClauses) {
                                resolutionContext.resolvingTypeReference = true;
                            }
                        }

                        break;

                    case NodeType.InterfaceDeclaration:
                        var interfaceDeclaration = <InterfaceDeclaration>current;
                        if (path[i + 1]) {
                            if (path[i + 1] === interfaceDeclaration.heritageClauses ||
                                path[i + 1] === interfaceDeclaration.identifier) {
                                resolutionContext.resolvingTypeReference = true;
                            }
                        }

                        break;

                    case NodeType.WithStatement:
                        inWithBlock = true;
                        break;
                }

                // Record enclosing Decl
                var decl = this.semanticInfoChain.getDeclForAST(current);
                if (decl) {
                    enclosingDecl = decl;
                    enclosingDeclAST = current;
                }
            }

            // if the found AST is a named, we want to check for previous dotted expressions,
            // since those will give us the right typing
            if (ast && ast.parent && ast.nodeType() === NodeType.Name) {
                if (ast.parent.nodeType() === NodeType.MemberAccessExpression) {
                    if ((<MemberAccessExpression>ast.parent).name === ast) {
                        ast = ast.parent;
                    }
                }
                else if (ast.parent.nodeType() === NodeType.QualifiedName) {
                    if ((<QualifiedName>ast.parent).right === ast) {
                        ast = ast.parent;
                    }
                }
            }

            return {
                ast: ast,
                enclosingDecl: enclosingDecl,
                resolutionContext: resolutionContext,
                inContextuallyTypedAssignment: inContextuallyTypedAssignment,
                inWithBlock: inWithBlock
            };
        }

        private getASTPath(ast: AST): AST[] {
            var result: AST[] = [];

<<<<<<< HEAD
            while (ast) {
                result.unshift(ast);
                ast = ast.parent;
            }
=======
            globalSemanticInfoChain = this.semanticInfoChain;
            if (globalBinder) {
                globalBinder.semanticInfoChain = this.semanticInfoChain;
            }            

            var ast = path.ast();
            var symbol = this.resolver.resolveAST(ast, context.inContextuallyTypedAssignment, context.enclosingDecl, context.resolutionContext);

            if (symbol.isTypeReference() && !(<PullTypeReferenceSymbol>symbol).isGeneric()) {
                symbol = (<PullTypeReferenceSymbol>symbol).referencedTypeSymbol;
            }

            var aliasSymbol = this.semanticInfoChain.getUnit(document.fileName).getAliasSymbolForAST(ast);
>>>>>>> 850b69d1

            return result;
        }

        public pullGetSymbolInformationFromAST(ast: AST, document: Document): PullSymbolInfo {
            var resolver = new PullTypeResolver(this.compilationSettings(), this.semanticInfoChain, document.fileName);
            var context = this.extractResolutionContextFromAST(resolver, ast, document, /*propagateContextualTypes*/ true);
            if (!context || context.inWithBlock) {
                return null;
            }

            ast = context.ast;
            var symbol = resolver.resolveAST(ast, context.inContextuallyTypedAssignment, context.enclosingDecl, context.resolutionContext);
            var aliasSymbol = this.semanticInfoChain.getAliasSymbolForAST(ast);

            return {
                symbol: symbol,
                aliasSymbol: aliasSymbol,
                ast: ast,
                enclosingScopeSymbol: this.getSymbolOfDeclaration(context.enclosingDecl)
            };
        }

        public pullGetCallInformationFromAST(ast: AST, document: Document): PullCallSymbolInfo {
            // AST has to be a call expression
            if (ast.nodeType() !== NodeType.InvocationExpression && ast.nodeType() !== NodeType.ObjectCreationExpression) {
                return null;
            }

            var isNew = ast.nodeType() === NodeType.ObjectCreationExpression;

            var resolver = new PullTypeResolver(this.compilationSettings(), this.semanticInfoChain, document.fileName);
            var context = this.extractResolutionContextFromAST(resolver, ast, document, /*propagateContextualTypes*/ true);
            if (!context || context.inWithBlock) {
                return null;
            }

            var callResolutionResults = new PullAdditionalCallResolutionData();

            if (isNew) {
                resolver.resolveObjectCreationExpression(<ObjectCreationExpression>ast, context.enclosingDecl, context.resolutionContext, callResolutionResults);
            }
            else {
                resolver.resolveInvocationExpression(<InvocationExpression>ast, context.enclosingDecl, context.resolutionContext, callResolutionResults);
            }

            return {
                targetSymbol: callResolutionResults.targetSymbol,
                resolvedSignatures: callResolutionResults.resolvedSignatures,
                candidateSignature: callResolutionResults.candidateSignature,
                ast: ast,
                enclosingScopeSymbol: this.getSymbolOfDeclaration(context.enclosingDecl),
                isConstructorCall: isNew
            };
        }

        public pullGetVisibleMemberSymbolsFromAST(ast: AST, document: Document): PullVisibleSymbolsInfo {
            var resolver = new PullTypeResolver(this.compilationSettings(), this.semanticInfoChain, document.fileName);
            var context = this.extractResolutionContextFromAST(resolver, ast, document, /*propagateContextualTypes*/ true);
            if (!context || context.inWithBlock) {
                return null;
            }

            var symbols = resolver.getVisibleMembersFromExpression(ast, context.enclosingDecl, context.resolutionContext);
            if (!symbols) {
                return null;
            }

            return {
                symbols: symbols,
                enclosingScopeSymbol: this.getSymbolOfDeclaration(context.enclosingDecl)
            };
        }

        public pullGetVisibleDeclsFromAST(ast: AST, document: Document): PullDecl[]{
            var resolver = new PullTypeResolver(this.compilationSettings(), this.semanticInfoChain, document.fileName);
            var context = this.extractResolutionContextFromAST(resolver, ast, document, /*propagateContextualTypes*/ false);
            if (!context || context.inWithBlock) {
                return null;
            }

            return resolver.getVisibleDecls(context.enclosingDecl);
        }

        public pullGetContextualMembersFromAST(ast: AST, document: Document): PullVisibleSymbolsInfo {
            // Input has to be an object literal
            if (ast.nodeType() !== NodeType.ObjectLiteralExpression) {
                return null;
            }

            var resolver = new PullTypeResolver(this.compilationSettings(), this.semanticInfoChain, document.fileName);
            var context = this.extractResolutionContextFromAST(resolver, ast, document, /*propagateContextualTypes*/ true);
            if (!context || context.inWithBlock) {
                return null;
            }

            var members = resolver.getVisibleContextSymbols(context.enclosingDecl, context.resolutionContext);

            return {
                symbols: members,
                enclosingScopeSymbol: this.getSymbolOfDeclaration(context.enclosingDecl)
            };
        }

        public pullGetDeclInformation(decl: PullDecl, ast: AST, document: Document): PullSymbolInfo {
            var resolver = new PullTypeResolver(this.compilationSettings(), this.semanticInfoChain, document.fileName);
            var context = this.extractResolutionContextFromAST(resolver, ast, document, /*propagateContextualTypes*/ true);
            if (!context || context.inWithBlock) {
                return null;
            }

            var symbol = decl.getSymbol();
            resolver.resolveDeclaredSymbol(symbol, context.resolutionContext);
            symbol.setUnresolved();

            return {
                symbol: symbol,
                aliasSymbol: null,
                ast: ast,
                enclosingScopeSymbol: this.getSymbolOfDeclaration(context.enclosingDecl)
            };
        }

        public topLevelDeclaration(fileName: string) : PullDecl {
            return this.semanticInfoChain.topLevelDecl(fileName);
        }

        public getDeclForAST(ast: AST): PullDecl {
            return this.semanticInfoChain.getDeclForAST(ast);
        }

        public fileNames(): string[] {
            return this.semanticInfoChain.fileNames();
        }

        public topLevelDecl(fileName: string): PullDecl {
            return this.semanticInfoChain.topLevelDecl(fileName);
        }
    }

    enum CompilerPhase {
        Syntax,
        Semantics,
        EmitOptionsValidation,
        Emit,
        DeclarationEmit,
    }

    class CompilerIterator implements Iterator<CompileResult> {
        private compilerPhase: CompilerPhase;
        private index: number = -1;
        private fileNames: string[] = null;
        private _current: CompileResult = null;
        private _emitOptions: EmitOptions = null;
        private _sharedEmitter: Emitter = null;
        private _sharedDeclarationEmitter: DeclarationEmitter = null;
        private hadSyntacticDiagnostics: boolean = false;
        private hadSemanticDiagnostics: boolean = false;
        private hadEmitDiagnostics: boolean = false;

        constructor(private compiler: TypeScriptCompiler,
                    resolvePath: (path: string) => string,
                    sourceMapEmitterCallback: SourceMapEmitterCallback,
                    private continueOnDiagnostics: boolean,
                    startingPhase = CompilerPhase.Syntax) {
            this.fileNames = compiler.fileNames();
            this.compilerPhase = startingPhase;
            this._emitOptions = new EmitOptions(compiler, resolvePath, sourceMapEmitterCallback);
        }

        public current(): CompileResult {
            return this._current;
        }

        public moveNext(): boolean {
            this._current = null;

            // Attempt to move the iterator 'one step' forward.  Note: this may produce no result
            // (for example, if we're emitting everything to a single file).  So only return once
            // we actually have a result, or we're done enumerating.
            while (this.moveNextInternal()) {
                if (this._current) {
                    return true;
                }
            }

            return false;
        }

        private moveNextInternal(): boolean {
            this.index++;

            // If we're at the end of hte set of files the compiler knows about, then move to the
            // next phase of compilation.
            while (this.shouldMoveToNextPhase()) {
                this.index = 0;
                this.compilerPhase++;
            }

            if (this.compilerPhase > CompilerPhase.DeclarationEmit) {
                // We're totally done.
                return false;
            }

            switch (this.compilerPhase) {
                case CompilerPhase.Syntax:
                    return this.moveNextSyntaxPhase();
                case CompilerPhase.Semantics:
                    return this.moveNextSemanticsPhase();
                case CompilerPhase.EmitOptionsValidation:
                    return this.moveNextEmitOptionsValidationPhase();
                case CompilerPhase.Emit:
                    return this.moveNextEmitPhase();
                case CompilerPhase.DeclarationEmit:
                    return this.moveNextDeclarationEmitPhase();
            }
        }

        private shouldMoveToNextPhase(): boolean {
            switch (this.compilerPhase) {
                case CompilerPhase.EmitOptionsValidation:
                    // Only one step in emit validation.  We're done once we do that step.
                    return this.index === 1;

                case CompilerPhase.Syntax:
                case CompilerPhase.Semantics:
                    // Each of these phases are done when we've processed the last file.
                    return this.index == this.fileNames.length;

                case CompilerPhase.Emit:
                case CompilerPhase.DeclarationEmit:
                    // Emitting is done when we get 'one' past the end of hte file list.  This is
                    // because we use that step to collect the results from the shared emitter.
                    return this.index == (this.fileNames.length + 1);
            }

            return false;
        }

        private moveNextSyntaxPhase(): boolean {
            Debug.assert(this.index >= 0 && this.index < this.fileNames.length);
            var fileName = this.fileNames[this.index];

            var diagnostics = this.compiler.getSyntacticDiagnostics(fileName);
            if (diagnostics.length) {
                if (!this.continueOnDiagnostics) {
                    this.hadSyntacticDiagnostics = true;
                }

                this._current = CompileResult.fromDiagnostics(diagnostics);
            }

            return true;
        }

        private moveNextSemanticsPhase(): boolean {
            // Don't move forward if there were syntax diagnostics.
            if (this.hadSyntacticDiagnostics) {
                return false;
            }

            Debug.assert(this.index >= 0 && this.index < this.fileNames.length);
            var fileName = this.fileNames[this.index];
            var diagnostics = this.compiler.getSemanticDiagnostics(fileName);
            if (diagnostics.length) {
                if (!this.continueOnDiagnostics) {
                    this.hadSemanticDiagnostics = true;
                }

                this._current = CompileResult.fromDiagnostics(diagnostics);
            }

            return true;
        }

        private moveNextEmitOptionsValidationPhase(): boolean {
            Debug.assert(!this.hadSyntacticDiagnostics);

            if (this._emitOptions.diagnostic()) {
                if (!this.continueOnDiagnostics) {
                    this.hadEmitDiagnostics = true;
                }

                this._current = CompileResult.fromDiagnostics([this._emitOptions.diagnostic()]);
            }

            return true;
        }

        private moveNextEmitPhase(): boolean {
            Debug.assert(!this.hadSyntacticDiagnostics);
            Debug.assert(this._emitOptions);

            if (this.hadEmitDiagnostics) {
                return false;
            }

            Debug.assert(this.index >= 0 && this.index <= this.fileNames.length);
            if (this.index < this.fileNames.length) {
                var fileName = this.fileNames[this.index];
                var document = this.compiler.getDocument(fileName);

                // Try to emit this single document.  It will either get emitted to its own file
                // (in which case we'll have our call back triggered), or it will get added to the
                // shared emitter (and we'll take care of it after all the files are done.
                this._sharedEmitter = this.compiler._emitDocument(
                    document, this._emitOptions,
                    outputFiles => { this._current = CompileResult.fromOutputFiles(outputFiles) },
                    this._sharedEmitter);
                return true;
            }

            // If we've moved past all the files, and we have a multi-input->single-output
            // emitter set up.  Then add the outputs of that emitter to the results.
            if (this.index === this.fileNames.length && this._sharedEmitter) {
                // Collect shared emit result.
                this._current = CompileResult.fromOutputFiles(this._sharedEmitter.getOutputFiles());
            }

            return true;
        }

        private moveNextDeclarationEmitPhase(): boolean {
            Debug.assert(!this.hadSyntacticDiagnostics);
            Debug.assert(!this.hadEmitDiagnostics);
            if (this.hadSemanticDiagnostics) {
                return false;
            }

            if (!this.compiler._shouldEmitDeclarations()) {
                return false;
            }

            Debug.assert(this.index >= 0 && this.index <= this.fileNames.length);
            if (this.index < this.fileNames.length) {
                var fileName = this.fileNames[this.index];
                var document = this.compiler.getDocument(fileName);

                this._sharedDeclarationEmitter = this.compiler._emitDocumentDeclarations(
                    document, this._emitOptions,
                    file => { this._current = CompileResult.fromOutputFiles([file]); },
                    this._sharedDeclarationEmitter);
                return true;
            }

            // If we've moved past all the files, and we have a multi-input->single-output
            // emitter set up.  Then add the outputs of that emitter to the results.
            if (this.index === this.fileNames.length && this._sharedDeclarationEmitter) {
                this._current = CompileResult.fromOutputFiles([this._sharedDeclarationEmitter.getOutputFile()]);
            }

            return true;
        }
    }

    export function compareDataObjects(dst: any, src: any): boolean {
        for (var e in dst) {
            if (typeof dst[e] == "object") {
                if (!compareDataObjects(dst[e], src[e]))
                    return false;
            }
            else if (typeof dst[e] != "function") {
                if (dst[e] !== src[e])
                    return false;
            }
        }
        return true;
    }
}<|MERGE_RESOLUTION|>--- conflicted
+++ resolved
@@ -1,1711 +1,1539 @@
-//
-// Copyright (c) Microsoft Corporation.  All rights reserved.
-// 
-// Licensed under the Apache License, Version 2.0 (the "License");
-// you may not use this file except in compliance with the License.
-// You may obtain a copy of the License at
-//   http://www.apache.org/licenses/LICENSE-2.0
-//
-// Unless required by applicable law or agreed to in writing, software
-// distributed under the License is distributed on an "AS IS" BASIS,
-// WITHOUT WARRANTIES OR CONDITIONS OF ANY KIND, either express or implied.
-// See the License for the specific language governing permissions and
-// limitations under the License.
-//
-<<<<<<< HEAD
-///<reference path='references.ts' />
-=======
-
-///<reference path='resources\references.ts' />
-///<reference path='core\references.ts' />
-///<reference path='text\references.ts' />
-///<reference path='syntax\references.ts' />
-///<reference path='diagnostics.ts' />
-///<reference path='flags.ts' />
-///<reference path='nodeTypes.ts' />
-///<reference path='hashTable.ts' />
-///<reference path='ast.ts' />
-///<reference path='astWalker.ts' />
-///<reference path='astPath.ts' />
-///<reference path='base64.ts' />
-///<reference path='sourceMapping.ts' />
-///<reference path='emitter.ts' />
-///<reference path='types.ts' />
-///<reference path='pathUtils.ts' />
-///<reference path='referenceResolution.ts' />
-///<reference path='precompile.ts' />
-///<reference path='referenceResolver.ts' />
-///<reference path='declarationEmitter.ts' />
-///<reference path='bloomFilter.ts' />
-///<reference path='identifierWalker.ts' />
-///<reference path='typecheck\dataMap.ts' />
-///<reference path='typecheck\pullFlags.ts' />
-///<reference path='typecheck\pullDecls.ts' />
-///<reference path='typecheck\pullSymbols.ts' />
-///<reference path='typecheck\pullSymbolBindingContext.ts' />
-///<reference path='typecheck\pullTypeResolutionContext.ts' />
-///<reference path='typecheck\pullTypeResolution.ts' />
-///<reference path='typecheck\pullSemanticInfo.ts' />
-///<reference path='typecheck\pullDeclCollection.ts' />
-///<reference path='typecheck\pullSymbolBinder.ts' />
-///<reference path='typecheck\pullHelpers.ts' />
-///<reference path='typecheck\pullTypeInstantiation.ts' />
-///<reference path='syntaxTreeToAstVisitor.ts' />
->>>>>>> 850b69d1
-
-module TypeScript {
-
-    declare var IO: any;
-
-    export var fileResolutionTime = 0;
-    export var sourceCharactersCompiled = 0;
-    export var syntaxTreeParseTime = 0;
-    export var syntaxDiagnosticsTime = 0;
-    export var astTranslationTime = 0;
-    export var typeCheckTime = 0;
-
-    export var emitTime = 0;
-    export var emitWriteFileTime = 0;
-    export var emitDirectoryExistsTime = 0;
-    export var emitFileExistsTime = 0;
-    export var emitResolvePathTime = 0;
-
-    export var declarationEmitTime = 0;
-    export var declarationEmitIsExternallyVisibleTime = 0;
-    export var declarationEmitTypeSignatureTime = 0;
-    export var declarationEmitGetBoundDeclTypeTime = 0;
-    export var declarationEmitIsOverloadedCallSignatureTime = 0;
-    export var declarationEmitFunctionDeclarationGetSymbolTime = 0;
-    export var declarationEmitGetBaseTypeTime = 0;
-    export var declarationEmitGetAccessorFunctionTime = 0;
-    export var declarationEmitGetTypeParameterSymbolTime = 0;
-    export var declarationEmitGetImportDeclarationSymbolTime = 0;
-
-    export var ioHostResolvePathTime = 0;
-    export var ioHostDirectoryNameTime = 0;
-    export var ioHostCreateDirectoryStructureTime = 0;
-    export var ioHostWriteFileTime = 0;
-
-    export interface PullTypeInfoAtPositionInfo {
-        symbol: PullSymbol;
-        ast: IAST;
-        enclosingScopeSymbol: PullSymbol;
-        candidateSignature: PullSignatureSymbol;
-        callSignatures: PullSignatureSymbol[];
-        isConstructorCall: boolean;
-    }
-
-    export interface PullSymbolInfo {
-        symbol: PullSymbol;
-        aliasSymbol: PullTypeAliasSymbol;
-        ast: AST;
-        enclosingScopeSymbol: PullSymbol;
-    }
-
-    export interface PullCallSymbolInfo {
-        targetSymbol: PullSymbol;
-        resolvedSignatures: TypeScript.PullSignatureSymbol[];
-        candidateSignature: TypeScript.PullSignatureSymbol;
-        isConstructorCall: boolean;
-        ast: AST;
-        enclosingScopeSymbol: PullSymbol;
-    }
-
-    export interface PullVisibleSymbolsInfo {
-        symbols: PullSymbol[];
-        enclosingScopeSymbol: PullSymbol;
-    }
-
-    export class EmitOutput {
-        public outputFiles: OutputFile[] = [];
-        public diagnostics: TypeScript.Diagnostic[] = [];
-    }
-
-    export enum OutputFileType {
-        JavaScript,
-        SourceMap,
-        Declaration
-    }
-
-    export class OutputFile {
-        constructor(public name: string,
-            public writeByteOrderMark: boolean,
-            public text: string,
-            public fileType: OutputFileType) {
-        }
-    }
-
-    // Represents the results of the last "pull" on the compiler when using the streaming
-    // 'compile' method.  The compile result for a single pull can have diagnostics (if 
-    // something went wrong), and/or OutputFiles that need to get written.
-    export class CompileResult {
-        public diagnostics: Diagnostic[] = [];
-        public outputFiles: OutputFile[] = [];
-
-        public static fromDiagnostics(diagnostics: Diagnostic[]): CompileResult {
-            var result = new CompileResult();
-            result.diagnostics = diagnostics;
-            return result;
-        }
-
-        public static fromOutputFiles(outputFiles: OutputFile[]): CompileResult {
-            var result = new CompileResult();
-            result.outputFiles = outputFiles;
-            return result;
-        }
-    }
-
-<<<<<<< HEAD
-=======
-    export var globalSemanticInfoChain: SemanticInfoChain = null;
-    export var globalBinder: PullSymbolBinder = null;
-    export var globalLogger: ILogger = null;
-    export var globalResolver: PullTypeResolver = null;
-
-    export var useDirectTypeStorage = false;
-
->>>>>>> 850b69d1
-    export class TypeScriptCompiler {
-        private semanticInfoChain: SemanticInfoChain = null;
-
-        constructor(public logger: ILogger = new NullLogger(),
-                    private _settings: ImmutableCompilationSettings = ImmutableCompilationSettings.defaultSettings()) {
-            this.semanticInfoChain = new SemanticInfoChain(this, logger);
-        }
-
-        public compilationSettings(): ImmutableCompilationSettings {
-            return this._settings;
-        }
-
-        public setCompilationSettings(newSettings: ImmutableCompilationSettings) {
-            var oldSettings = this._settings;
-            this._settings = newSettings;
-
-            if (!compareDataObjects(oldSettings, newSettings)) {
-                // If our options have changed at all, we have to consider any cached semantic 
-                // data we have invalid.
-                this.semanticInfoChain.invalidate(oldSettings, newSettings);
-            }
-        }
-
-        public getDocument(fileName: string): Document {
-            fileName = TypeScript.switchToForwardSlashes(fileName);
-            return this.semanticInfoChain.getDocument(fileName);
-        }
-
-        public addFile(fileName: string,
-            scriptSnapshot: IScriptSnapshot,
-            byteOrderMark: ByteOrderMark,
-            version: number,
-            isOpen: boolean,
-            referencedFiles: string[] = []): void {
-
-            fileName = TypeScript.switchToForwardSlashes(fileName);
-
-            TypeScript.sourceCharactersCompiled += scriptSnapshot.getLength();
-
-            var document = Document.create(this, this.semanticInfoChain, fileName, scriptSnapshot, byteOrderMark, version, isOpen, referencedFiles);
-
-            this.semanticInfoChain.addDocument(document);
-        }
-
-        public updateFile(fileName: string, scriptSnapshot: IScriptSnapshot, version: number, isOpen: boolean, textChangeRange: TextChangeRange): void {
-            fileName = TypeScript.switchToForwardSlashes(fileName);
-
-            var document = this.getDocument(fileName);
-            var updatedDocument = document.update(scriptSnapshot, version, isOpen, textChangeRange);
-
-            // Note: the semantic info chain will recognize that this is a replacement of an
-            // existing script, and will handle it appropriately.
-            this.semanticInfoChain.addDocument(updatedDocument);
-        }
-
-        public removeFile(fileName: string): void {
-            fileName = TypeScript.switchToForwardSlashes(fileName);
-            this.semanticInfoChain.removeDocument(fileName);
-        }
-
-        public _isDynamicModuleCompilation(): boolean {
-            var fileNames = this.fileNames();
-            for (var i = 0, n = fileNames.length; i < n; i++) {
-                var document = this.getDocument(fileNames[i]);
-                var script = document.script();
-                if (!script.isDeclareFile() && script.isExternalModule) {
-                    return true;
-                }
-            }
-            return false;
-        }
-
-        public mapOutputFileName(document: Document, emitOptions: EmitOptions, extensionChanger: (fname: string, wholeFileNameReplaced: boolean) => string) {
-            if (document.emitToOwnOutputFile()) {
-                var updatedFileName = document.fileName;
-                if (emitOptions.outputDirectory() !== "") {
-                    // Replace the common directory path with the option specified
-                    updatedFileName = document.fileName.replace(emitOptions.commonDirectoryPath(), "");
-                    updatedFileName = emitOptions.outputDirectory() + updatedFileName;
-                }
-                return extensionChanger(updatedFileName, false);
-            } else {
-                return extensionChanger(emitOptions.sharedOutputFile(), true);
-            }
-        }
-
-        private writeByteOrderMarkForDocument(document: Document) {
-            // If module its always emitted in its own file
-            if (document.emitToOwnOutputFile()) {
-                return document.byteOrderMark !== ByteOrderMark.None;
-            } else {
-                var fileNames = this.fileNames();
-
-                for (var i = 0, n = fileNames.length; i < n; i++) {
-                    if (document.script().isExternalModule) {
-                        // Dynamic module never contributes to the single file
-                        continue;
-                    }
-                    var document = this.getDocument(fileNames[i]);
-                    if (document.byteOrderMark !== ByteOrderMark.None) {
-                        return true;
-                    }
-                }
-
-                return false;
-            }
-        }
-
-        static mapToDTSFileName(fileName: string, wholeFileNameReplaced: boolean) {
-            return getDeclareFilePath(fileName);
-        }
-
-        public _shouldEmit(script: Script) {
-            // If its already a declare file or is resident or does not contain body 
-            if (!!script && (script.isDeclareFile() || script.moduleElements === null)) {
-                return false;
-            }
-
-            return true;
-        }
-
-        public _shouldEmitDeclarations(script?: Script) {
-            if (!this.compilationSettings().generateDeclarationFiles()) {
-                return false;
-            }
-
-            return this._shouldEmit(script);
-        }
-
-        // Does the actual work of emittin the declarations from the provided document into the
-        // provided emitter.  If no emitter is provided a new one is created.  
-        private emitDocumentDeclarationsWorker(
-            document: Document,
-            emitOptions: EmitOptions,
-            declarationEmitter?: DeclarationEmitter): DeclarationEmitter {
-
-            var script = document.script();
-            Debug.assert(this._shouldEmitDeclarations(script));
-
-            if (declarationEmitter) {
-                declarationEmitter.document = document;
-            } else {
-                var declareFileName = this.mapOutputFileName(document, emitOptions, TypeScriptCompiler.mapToDTSFileName);
-                declarationEmitter = new DeclarationEmitter(declareFileName, document, this, emitOptions, this.semanticInfoChain);
-            }
-
-            declarationEmitter.emitDeclarations(script);
-            return declarationEmitter;
-        }
-
-        public _emitDocumentDeclarations(
-            document: Document,
-            emitOptions: EmitOptions,
-            onSingleFileEmitComplete: (files: OutputFile) => void,
-            sharedEmitter: DeclarationEmitter): DeclarationEmitter {
-
-            if (this._shouldEmitDeclarations(document.script())) {
-                if (document.emitToOwnOutputFile()) {
-                    var singleEmitter = this.emitDocumentDeclarationsWorker(document, emitOptions);
-                    if (singleEmitter) {
-                        onSingleFileEmitComplete(singleEmitter.getOutputFile());
-                    }
-                }
-                else {
-                    // Create or reuse file
-                    sharedEmitter = this.emitDocumentDeclarationsWorker(document, emitOptions, sharedEmitter);
-                }
-            }
-
-            return sharedEmitter;
-        }
-
-        // Will not throw exceptions.
-        public emitAllDeclarations(resolvePath: (path: string) => string, sourceMapEmitterCallback: SourceMapEmitterCallback = null): EmitOutput {
-            var start = new Date().getTime();
-            var emitOutput = new EmitOutput();
-
-            var emitOptions = new EmitOptions(this, resolvePath, sourceMapEmitterCallback);
-            if (emitOptions.diagnostic()) {
-                emitOutput.diagnostics.push(emitOptions.diagnostic());
-                return emitOutput;
-            }
-
-            var sharedEmitter: DeclarationEmitter = null;
-            var fileNames = this.fileNames();
-
-            for (var i = 0, n = fileNames.length; i < n; i++) {
-                var fileName = fileNames[i];
-
-                var document = this.getDocument(fileNames[i]);
-
-                sharedEmitter = this._emitDocumentDeclarations(document, emitOptions,
-                    file => emitOutput.outputFiles.push(file), sharedEmitter);
-            }
-
-            if (sharedEmitter) {
-                emitOutput.outputFiles.push(sharedEmitter.getOutputFile());
-            }
-
-            declarationEmitTime += new Date().getTime() - start;
-
-            return emitOutput;
-        }
-
-        // Will not throw exceptions.
-        public emitDeclarations(fileName: string, resolvePath: (path: string) => string, sourceMapEmitterCallback: SourceMapEmitterCallback = null): EmitOutput {
-            fileName = TypeScript.switchToForwardSlashes(fileName);
-            var emitOutput = new EmitOutput();
-
-            var emitOptions = new EmitOptions(this, resolvePath, sourceMapEmitterCallback);
-            if (emitOptions.diagnostic()) {
-                emitOutput.diagnostics.push(emitOptions.diagnostic());
-                return emitOutput;
-            }
-
-            var document = this.getDocument(fileName);
-
-            // Emitting module or multiple files, always goes to single file
-            if (document.emitToOwnOutputFile()) {
-                this._emitDocumentDeclarations(document, emitOptions,
-                    file => emitOutput.outputFiles.push(file), /*sharedEmitter:*/ null);
-                return emitOutput;
-            }
-            else {
-                return this.emitAllDeclarations(resolvePath);
-            }
-        }
-
-        static mapToFileNameExtension(extension: string, fileName: string, wholeFileNameReplaced: boolean) {
-            if (wholeFileNameReplaced) {
-                // The complete output is redirected in this file so do not change extension
-                return fileName;
-            } else {
-                // Change the extension of the file
-                var splitFname = fileName.split(".");
-                splitFname.pop();
-                return splitFname.join(".") + extension;
-            }
-        }
-
-        static mapToJSFileName(fileName: string, wholeFileNameReplaced: boolean) {
-            return TypeScriptCompiler.mapToFileNameExtension(".js", fileName, wholeFileNameReplaced);
-        }
-
-        // Caller is responsible for closing the returned emitter.
-        // May throw exceptions.
-        private emitDocumentWorker(document: Document,
-                                   emitOptions: EmitOptions,
-                                   emitter?: Emitter): Emitter {
-            var script = document.script();
-            Debug.assert(this._shouldEmit(script));
-
-            var typeScriptFileName = document.fileName;
-            if (!emitter) {
-                var javaScriptFileName = this.mapOutputFileName(document, emitOptions, TypeScriptCompiler.mapToJSFileName);
-                var outFile = new TextWriter(javaScriptFileName, this.writeByteOrderMarkForDocument(document), OutputFileType.JavaScript);
-
-                emitter = new Emitter(javaScriptFileName, outFile, emitOptions, this.semanticInfoChain);
-
-                if (this.compilationSettings().mapSourceFiles()) {
-                    // We always create map files next to the jsFiles
-                    var sourceMapFile = new TextWriter(javaScriptFileName + SourceMapper.MapFileExtension, /*writeByteOrderMark:*/ false, OutputFileType.SourceMap); 
-                    emitter.createSourceMapper(document, javaScriptFileName, outFile, sourceMapFile, emitOptions.resolvePath);
-                }
-            }
-            else if (this.compilationSettings().mapSourceFiles()) {
-                // Already emitting into js file, update the mapper for new source info
-                emitter.setSourceMapperNewSourceFile(document);
-            }
-
-            // Set location info
-            emitter.setDocument(document);
-            emitter.emitJavascript(script, /*startLine:*/false);
-
-            return emitter;
-        }
-
-        // Private.  only for use by compiler or CompilerIterator
-        public _emitDocument(
-            document: Document,
-            emitOptions: EmitOptions,
-            onSingleFileEmitComplete: (files: OutputFile[]) => void,
-            sharedEmitter: Emitter): Emitter {
-
-            // Emitting module or multiple files, always goes to single file
-            if (this._shouldEmit(document.script())) {
-                if (document.emitToOwnOutputFile()) {
-                    // We're outputting to mulitple files.  We don't want to reuse an emitter in that case.
-                    var singleEmitter = this.emitDocumentWorker(document, emitOptions);
-                    if (singleEmitter) {
-                        onSingleFileEmitComplete(singleEmitter.getOutputFiles());
-                    }
-                }
-                else {
-                    // We're not outputting to multiple files.  Keep using the same emitter and don't
-                    // close until below.
-                    sharedEmitter = this.emitDocumentWorker(document, emitOptions, sharedEmitter);
-                }
-            }
-
-            return sharedEmitter;
-        }
-
-        // Will not throw exceptions.
-        public emitAll(resolvePath: (path: string) => string, sourceMapEmitterCallback: SourceMapEmitterCallback = null): EmitOutput {
-            var start = new Date().getTime();
-            var emitOutput = new EmitOutput();
-
-            var emitOptions = new EmitOptions(this, resolvePath, sourceMapEmitterCallback);
-            if (emitOptions.diagnostic()) {
-                emitOutput.diagnostics.push(emitOptions.diagnostic());
-                return emitOutput;
-            }
-
-            var fileNames = this.fileNames();
-            var sharedEmitter: Emitter = null;
-
-            // Iterate through the files, as long as we don't get an error.
-            for (var i = 0, n = fileNames.length; i < n; i++) {
-                var fileName = fileNames[i];
-
-                var document = this.getDocument(fileName);
-
-                sharedEmitter = this._emitDocument(document, emitOptions,
-                    files => emitOutput.outputFiles.push.apply(emitOutput.outputFiles, files),
-                    sharedEmitter);
-            }
-
-            if (sharedEmitter) {
-                emitOutput.outputFiles.push.apply(emitOutput.outputFiles, sharedEmitter.getOutputFiles());
-            }
-
-            emitTime += new Date().getTime() - start;
-            return emitOutput;
-        }
-
-        // Emit single file if outputMany is specified, else emit all
-        // Will not throw exceptions.
-        public emit(fileName: string, resolvePath: (path: string) => string, sourceMapEmitterCallback: SourceMapEmitterCallback = null): EmitOutput {
-            fileName = TypeScript.switchToForwardSlashes(fileName);
-            var emitOutput = new EmitOutput();
-
-            var emitOptions = new EmitOptions(this, resolvePath, sourceMapEmitterCallback);
-            if (emitOptions.diagnostic()) {
-                emitOutput.diagnostics.push(emitOptions.diagnostic());
-                return emitOutput;
-            }
-
-            var document = this.getDocument(fileName);
-            // Emitting module or multiple files, always goes to single file
-            if (document.emitToOwnOutputFile()) {
-                this._emitDocument(document, emitOptions,
-                    files => emitOutput.outputFiles.push.apply(emitOutput.outputFiles, files), /*sharedEmitter:*/ null);
-                return emitOutput;
-            }
-            else {
-                // In output Single file mode, emit everything
-                return this.emitAll(resolvePath);
-            }
-        }
-
-        // Returns an iterator that will stream compilation results from this compiler.  Syntactic
-        // diagnostics will be returned first, then semantic diagnostics, then emit results, then
-        // declaration emit results.
-        //
-        // The continueOnDiagnostics flag governs whether or not iteration follows the batch compiler
-        // logic and doesn't perform further analysis once diagnostics are produced.  For example,
-        // in batch compilation nothing is done if there are any syntactic diagnostics.  Clients
-        // can override this if they still want to procede in those cases.
-        public compile(resolvePath: (path: string) => string, sourceMapEmitterCallback: SourceMapEmitterCallback = null, continueOnDiagnostics = false): Iterator<CompileResult> {
-            return new CompilerIterator(this, resolvePath, sourceMapEmitterCallback, continueOnDiagnostics);
-        }
-
-        //
-        // Pull typecheck infrastructure
-        //
-
-        public getSyntacticDiagnostics(fileName: string): Diagnostic[] {
-            fileName = TypeScript.switchToForwardSlashes(fileName)
-            return this.getDocument(fileName).diagnostics();
-        }
-
-        /** Used for diagnostics in tests */
-        private getSyntaxTree(fileName: string): SyntaxTree {
-            return this.getDocument(fileName).syntaxTree();
-        }
-
-        private getScript(fileName: string): Script {
-            return this.getDocument(fileName).script();
-        }
-
-        public getSemanticDiagnostics(fileName: string): Diagnostic[] {
-            fileName = TypeScript.switchToForwardSlashes(fileName);
-
-            var document = this.getDocument(fileName);
-            var script = document.script();
-
-            var startTime = (new Date()).getTime();
-            PullTypeResolver.typeCheck(this.compilationSettings(), this.semanticInfoChain, fileName, script)
-            var endTime = (new Date()).getTime();
-
-            typeCheckTime += endTime - startTime;
-
-            var errors = this.semanticInfoChain.getDiagnostics(fileName);
-
-            errors = ArrayUtilities.distinct(errors, Diagnostic.equals);
-            errors.sort((d1, d2) => {
-                if (d1.fileName() < d2.fileName()) {
-                    return -1;
-                }
-                else if (d1.fileName() > d2.fileName()) {
-                    return 1;
-                }
-
-                if (d1.start() < d2.start()) {
-                    return -1;
-                }
-                else if (d1.start() > d2.start()) {
-                    return 1;
-                }
-
-                // For multiple errors reported on the same file at the same position.
-                var code1 = diagnosticInformationMap[d1.diagnosticKey()].code;
-                var code2 = diagnosticInformationMap[d2.diagnosticKey()].code;
-                if (code1 < code2) {
-                    return -1;
-                }
-                else if (code1 > code2) {
-                    return 1;
-                }
-
-                return 0;
-            });
-
-            return errors;
-        }
-
-        public resolveAllFiles() {
-            var fileNames = this.fileNames();
-            for (var i = 0, n = fileNames.length; i < n; i++) {
-                this.getSemanticDiagnostics(fileNames[i]);
-            }
-        }
-
-<<<<<<< HEAD
-=======
-        public setUnit(unitPath: string) {
-            var prevResolver = globalResolver;
-
-            if (!this.resolver) {
-                this.resolver = new PullTypeResolver(this.settings, this.semanticInfoChain, unitPath);
-                globalResolver = this.resolver; // GTODO: Can this be overwritten later?
-            }
-
-            this.resolver.setUnitPath(unitPath);
-        }
-
-        public pullTypeCheck() {
-            var start = new Date().getTime();
-
-            this.semanticInfoChain = new SemanticInfoChain();
-            globalSemanticInfoChain = this.semanticInfoChain;
-
-            if (this.resolver) {
-                this.resolver.semanticInfoChain = this.semanticInfoChain;
-            }
-
-            var declCollectionContext: DeclCollectionContext = null;
-            var i: number, n: number;
-
-            var createDeclsStartTime = new Date().getTime();
-
-            var fileNames = this.fileNameToDocument.getAllKeys();
-            var n = fileNames.length;
-            for (var i = 0; i < n; i++) {
-                var fileName = fileNames[i];
-                var document = this.getDocument(fileName);
-                var semanticInfo = new SemanticInfo(fileName);
-
-                declCollectionContext = new DeclCollectionContext(semanticInfo, fileName);
-
-                // create decls
-                getAstWalkerFactory().walk(document.script, preCollectDecls, postCollectDecls, null, declCollectionContext);
-
-                semanticInfo.addTopLevelDecl(declCollectionContext.getParent());
-
-                this.semanticInfoChain.addUnit(semanticInfo);
-            }
-
-            var createDeclsEndTime = new Date().getTime();
-
-            // bind declaration symbols
-            var bindStartTime = new Date().getTime();
-
-            var binder = new PullSymbolBinder(this.semanticInfoChain);
-            globalBinder = binder;
-
-            // start at '1', so as to skip binding for global primitives such as 'any'
-            for (var i = 1; i < this.semanticInfoChain.units.length; i++) {
-                binder.bindDeclsForUnit(this.semanticInfoChain.units[i].getPath());
-            }
-
-            var bindEndTime = new Date().getTime();
-
-            this.logger.log("Decl creation: " + (createDeclsEndTime - createDeclsStartTime));
-            this.logger.log("Binding: " + (bindEndTime - bindStartTime));
-            this.logger.log("    Time in findSymbol: " + time_in_findSymbol);
-        }
-
-        private pullUpdateScript(oldDocument: Document, newDocument: Document): void {
-            this.timeFunction("pullUpdateScript: ", () => {
-
-                var oldScript = oldDocument.script;
-                var newScript = newDocument.script;
-                
-                // want to name the new script semantic info the same as the old one
-                var newScriptSemanticInfo = new SemanticInfo(oldDocument.fileName);
-                var oldScriptSemanticInfo = this.semanticInfoChain.getUnit(oldDocument.fileName);
-
-                lastBoundPullDeclId = pullDeclID;
-
-                var declCollectionContext = new DeclCollectionContext(newScriptSemanticInfo, oldDocument.fileName);
-
-                // create decls
-                getAstWalkerFactory().walk(newScript, preCollectDecls, postCollectDecls, null, declCollectionContext);
-
-                var oldTopLevelDecl = oldScriptSemanticInfo.getTopLevelDecl();
-                var newTopLevelDecl = declCollectionContext.getParent();
-
-                newScriptSemanticInfo.addTopLevelDecl(newTopLevelDecl);
-
-                // If we havne't yet created a new resolver, clean any cached symbols
-                if (this.resolver) {
-                    this.resolver.cleanCachedGlobals();
-                }
-
-                // replace the old semantic info               
-                this.semanticInfoChain.updateUnit(oldScriptSemanticInfo, newScriptSemanticInfo);
-
-                this.logger.log("Cleaning symbols...");
-                var cleanStart = new Date().getTime();
-                this.semanticInfoChain.update();
-                var cleanEnd = new Date().getTime();
-                this.logger.log("   time to clean: " +(cleanEnd - cleanStart));
-
-                // reset the resolver's current unit, since we've replaced those decls they won't
-                // be cleaned
-                if (this.resolver) {
-                    this.resolver.setUnitPath(oldDocument.fileName);
-                }
-            } );
-        }
-
->>>>>>> 850b69d1
-        public getSymbolOfDeclaration(decl: PullDecl): PullSymbol {
-            if (!decl) {
-                return null;
-            }
-
-            var resolver = new PullTypeResolver(this.compilationSettings(), this.semanticInfoChain, decl.fileName());
-            var ast = this.semanticInfoChain.getASTForDecl(decl);
-            if (!ast) {
-                return null;
-            }
-
-            var enclosingDecl = resolver.getEnclosingDecl(decl);
-            if (ast.nodeType() === NodeType.GetAccessorPropertyAssignment || ast.nodeType() === NodeType.SetAccessorPropertyAssignment) {
-                return this.getSymbolOfDeclaration(enclosingDecl);
-            }
-
-            return resolver.resolveAST(ast, /*inContextuallyTypedAssignment:*/false, enclosingDecl, new PullTypeResolutionContext(resolver));
-        }
-
-        public getTypeInfoAtPosition(pos: number, document: Document): PullTypeInfoAtPositionInfo {
-            // find the enclosing decl
-            var declStack: PullDecl[] = [];
-            var resultASTs: AST[] = [];
-            var script = document.script();
-            var scriptName = document.fileName;
-
-            var lastDeclAST: AST = null;
-            var foundAST: AST = null;
-            var symbol: PullSymbol = null;
-            var candidateSignature: PullSignatureSymbol = null;
-            var callSignatures: PullSignatureSymbol[] = null;
-
-            // these are used to track intermediate nodes so that we can properly apply contextual types
-            var lambdaAST: AST = null;
-            var declarationInitASTs: VariableDeclarator[] = [];
-            var objectLitAST: ObjectLiteralExpression = null;
-            var asgAST: BinaryExpression = null;
-            var typeAssertionASTs: CastExpression[] = [];
-
-            var resolver = new PullTypeResolver(this.compilationSettings(), this.semanticInfoChain, document.fileName);
-            var resolutionContext = new PullTypeResolutionContext(resolver);
-            var inTypeReference = false;
-            var enclosingDecl: PullDecl = null;
-            var isConstructorCall = false;
-
-            var pre = (cur: AST) => {
-                if (isValidAstNode(cur)) {
-                    if (pos >= cur.minChar && pos <= cur.limChar) {
-
-                        var previous = resultASTs[resultASTs.length - 1];
-
-                        if (previous === undefined || (cur.minChar >= previous.minChar && cur.limChar <= previous.limChar)) {
-
-                            var decl = this.semanticInfoChain.getDeclForAST(cur);
-
-                            if (decl) {
-                                declStack[declStack.length] = decl;
-                                lastDeclAST = cur;
-                            }
-
-                            if (cur.nodeType() === NodeType.FunctionDeclaration && hasFlag((<FunctionDeclaration>cur).getFunctionFlags(), FunctionFlags.IsFunctionExpression)) {
-                                lambdaAST = cur;
-                            }
-                            else if (cur.nodeType() === NodeType.ArrowFunctionExpression) {
-                                lambdaAST = cur;
-                            }
-                            else if (cur.nodeType() === NodeType.VariableDeclarator) {
-                                declarationInitASTs[declarationInitASTs.length] = <VariableDeclarator>cur;
-                            }
-                            else if (cur.nodeType() === NodeType.ObjectLiteralExpression) {
-                                objectLitAST = <ObjectLiteralExpression>cur;
-                            }
-                            else if (cur.nodeType() === NodeType.CastExpression) {
-                                typeAssertionASTs.push(<CastExpression>cur);
-                            }
-                            else if (cur.nodeType() === NodeType.AssignmentExpression) {
-                                asgAST = <BinaryExpression>cur;
-                            }
-                            else if (cur.nodeType() === NodeType.TypeRef) {
-                                inTypeReference = true;
-                            }
-
-                            resultASTs[resultASTs.length] = cur;
-                        }
-                    }
-                }
-            };
-
-            getAstWalkerFactory().walk(script, pre);
-
-            if (resultASTs.length) {
-
-                foundAST = resultASTs[resultASTs.length - 1];
-
-                // Check if is a name of a container
-                if (foundAST.nodeType() === NodeType.Name && resultASTs.length > 1) {
-                    var previousAST = resultASTs[resultASTs.length - 2];
-                    switch (previousAST.nodeType()) {
-                        case NodeType.InterfaceDeclaration:
-                            if (foundAST === (<InterfaceDeclaration>previousAST).identifier) {
-                                foundAST = previousAST;
-                            }
-                            break;
-                        case NodeType.ClassDeclaration:
-                            if (foundAST === (<ClassDeclaration>previousAST).identifier) {
-                                foundAST = previousAST;
-                            }
-                            break;
-                        case NodeType.ModuleDeclaration:
-                            if (foundAST === (<ModuleDeclaration>previousAST).name) {
-                                foundAST = previousAST;
-                            }
-                            break;
-
-                        case NodeType.VariableDeclarator:
-                            if (foundAST === (<VariableDeclarator>previousAST).id) {
-                                foundAST = previousAST;
-                            }
-                            break;
-
-                        case NodeType.FunctionDeclaration:
-                            if (foundAST === (<FunctionDeclaration>previousAST).name) {
-                                foundAST = previousAST;
-                            }
-                            break;
-                    }
-                }
-
-                // are we within a decl?  if so, just grab its symbol
-                var funcDecl: FunctionDeclaration = null;
-                if (lastDeclAST === foundAST) {
-                    symbol = declStack[declStack.length - 1].getSymbol();
-                    resolver.resolveDeclaredSymbol(symbol, resolutionContext);
-                    symbol.setUnresolved();
-                    enclosingDecl = declStack[declStack.length - 1].getParentDecl();
-                    if (foundAST.nodeType() === NodeType.FunctionDeclaration ||
-                        foundAST.nodeType() === NodeType.ArrowFunctionExpression) {
-                        funcDecl = <FunctionDeclaration>foundAST;
-                    }
-                }
-                else {
-                    // otherwise, it's an expression that needs to be resolved, so we must pull...
-
-                    // first, find the enclosing decl
-                    for (var i = declStack.length - 1; i >= 0; i--) {
-                        if (!(declStack[i].kind & (PullElementKind.Variable | PullElementKind.Parameter))) {
-                            enclosingDecl = declStack[i];
-                            break;
-                        }
-                    }
-
-                    // next, obtain the assigning AST, if applicable
-                    // (this would be the ast for the last decl on the decl stack)
-
-                    // if the found AST is a named, we want to check for previous dotted expressions,
-                    // since those will give us the right typing
-                    var callExpression: ICallExpression = null;
-                    if ((foundAST.nodeType() === NodeType.SuperExpression || foundAST.nodeType() === NodeType.ThisExpression || foundAST.nodeType() === NodeType.Name) &&
-                        resultASTs.length > 1) {
-
-                        for (var i = resultASTs.length - 2; i >= 0; i--) {
-                            if (resultASTs[i].nodeType() === NodeType.MemberAccessExpression &&
-                                (<MemberAccessExpression>resultASTs[i]).name === resultASTs[i + 1]) {
-                                foundAST = resultASTs[i];
-                            }
-                            else if ((resultASTs[i].nodeType() === NodeType.InvocationExpression || resultASTs[i].nodeType() === NodeType.ObjectCreationExpression) &&
-                                (<InvocationExpression>resultASTs[i]).target === resultASTs[i + 1]) {
-                                callExpression = <ICallExpression><any>resultASTs[i];
-                                break;
-                            } else if (resultASTs[i].nodeType() === NodeType.FunctionDeclaration && (<FunctionDeclaration>resultASTs[i]).name === resultASTs[i + 1]) {
-                                funcDecl = <FunctionDeclaration>resultASTs[i];
-                                break;
-                            } else {
-                                break;
-                            }
-                        }
-                    }
-
-                    // if it's a list, we may not have an exact AST, so find the next nearest one
-                    if (foundAST.nodeType() === NodeType.List) {
-                        for (var i = 0; i < (<ASTList>foundAST).members.length; i++) {
-                            if ((<ASTList>foundAST).members[i].minChar > pos) {
-                                foundAST = (<ASTList>foundAST).members[i];
-                                break;
-                            }
-                        }
-                    }
-
-                    resolutionContext.resolvingTypeReference = inTypeReference;
-
-                    var inContextuallyTypedAssignment = false;
-
-                    if (declarationInitASTs.length) {
-                        var assigningAST: VariableDeclarator;
-
-                        for (var i = 0; i < declarationInitASTs.length; i++) {
-
-                            assigningAST = declarationInitASTs[i];
-                            inContextuallyTypedAssignment = (assigningAST !== null) && (assigningAST.typeExpr !== null);
-
-                            resolver.resolveAST(assigningAST, /*inContextuallyTypedAssignment:*/false, null, resolutionContext);
-                            var varSymbol = this.semanticInfoChain.getSymbolForAST(assigningAST);
-
-                            if (varSymbol && inContextuallyTypedAssignment) {
-                                var contextualType = varSymbol.type;
-                                resolutionContext.pushContextualType(contextualType, false, null);
-                            }
-
-                            if (assigningAST.init) {
-                                resolver.resolveAST(assigningAST.init, inContextuallyTypedAssignment, enclosingDecl, resolutionContext);
-                            }
-                        }
-                    }
-
-                    if (typeAssertionASTs.length) {
-                        for (var i = 0; i < typeAssertionASTs.length; i++) {
-                            resolver.resolveAST(typeAssertionASTs[i], inContextuallyTypedAssignment, enclosingDecl, resolutionContext);
-                        }
-                    }
-
-                    if (asgAST) {
-                        resolver.resolveAST(asgAST, inContextuallyTypedAssignment, enclosingDecl, resolutionContext);
-                    }
-
-                    if (objectLitAST) {
-                        resolver.resolveAST(objectLitAST, inContextuallyTypedAssignment, enclosingDecl, resolutionContext);
-                    }
-
-                    if (lambdaAST) {
-                        resolver.resolveAST(lambdaAST, true, enclosingDecl, resolutionContext);
-                        enclosingDecl = this.semanticInfoChain.getDeclForAST(lambdaAST);
-                    }
-
-                    symbol = resolver.resolveAST(foundAST, inContextuallyTypedAssignment, enclosingDecl, resolutionContext);
-                    if (callExpression) {
-                        var isPropertyOrVar = symbol.kind === PullElementKind.Property || symbol.kind === PullElementKind.Variable;
-                        var typeSymbol = symbol.type;
-                        if (isPropertyOrVar) {
-                            isPropertyOrVar = (typeSymbol.kind !== PullElementKind.Interface && typeSymbol.kind !== PullElementKind.ObjectType) || typeSymbol.name === "";
-                        }
-
-                        if (!isPropertyOrVar) {
-                            isConstructorCall = foundAST.nodeType() === NodeType.SuperExpression || callExpression.nodeType() === NodeType.ObjectCreationExpression;
-
-                            if (foundAST.nodeType() === NodeType.SuperExpression) {
-                                if (symbol.kind === PullElementKind.Class) {
-                                    callSignatures = (<PullTypeSymbol>symbol).getConstructorMethod().type.getConstructSignatures();
-                                }
-                            } else {
-                                callSignatures = callExpression.nodeType() === NodeType.InvocationExpression ? typeSymbol.getCallSignatures() : typeSymbol.getConstructSignatures();
-                            }
-
-                            var callResolutionResults = new PullAdditionalCallResolutionData();
-                            if (callExpression.nodeType() === NodeType.InvocationExpression) {
-                                resolver.resolveInvocationExpression(<InvocationExpression>callExpression, enclosingDecl, resolutionContext, callResolutionResults);
-                            } else {
-                                resolver.resolveObjectCreationExpression(<ObjectCreationExpression>callExpression, enclosingDecl, resolutionContext, callResolutionResults);
-                            }
-
-                            if (callResolutionResults.candidateSignature) {
-                                candidateSignature = callResolutionResults.candidateSignature;
-                            }
-                            if (callResolutionResults.targetSymbol && callResolutionResults.targetSymbol.name !== "") {
-                                symbol = callResolutionResults.targetSymbol;
-                            }
-                            foundAST = <AST><any>callExpression;
-                        }
-                    }
-                }
-
-                if (funcDecl) {
-                    if (symbol && symbol.kind !== PullElementKind.Property) {
-                        var signatureInfo = PullHelpers.getSignatureForFuncDecl(this.getDeclForAST(funcDecl));
-                        candidateSignature = signatureInfo.signature;
-                        callSignatures = signatureInfo.allSignatures;
-                    }
-                } else if (!callSignatures && symbol &&
-                (symbol.kind === PullElementKind.Method || symbol.kind === PullElementKind.Function)) {
-                    var typeSym = symbol.type;
-                    if (typeSym) {
-                        callSignatures = typeSym.getCallSignatures();
-                    }
-                }
-            }
-
-            var enclosingScopeSymbol = this.getSymbolOfDeclaration(enclosingDecl);
-
-            return {
-                symbol: symbol,
-                ast: foundAST,
-                enclosingScopeSymbol: enclosingScopeSymbol,
-                candidateSignature: candidateSignature,
-                callSignatures: callSignatures,
-                isConstructorCall: isConstructorCall
-            };
-        }
-
-        private extractResolutionContextFromAST(resolver: PullTypeResolver, ast: AST, document: Document, propagateContextualTypes: boolean): { ast: AST; enclosingDecl: PullDecl; resolutionContext: PullTypeResolutionContext; inContextuallyTypedAssignment: boolean; inWithBlock: boolean; } {
-            var script = document.script;
-            var scriptName = document.fileName;
-
-            var enclosingDecl: PullDecl = null;
-            var enclosingDeclAST: AST = null;
-            var inContextuallyTypedAssignment = false;
-            var inWithBlock = false;
-
-            var resolutionContext = new PullTypeResolutionContext(resolver);
-
-            if (!ast) {
-                return null;
-            }
-
-            var path = this.getASTPath(ast);
-
-            // Extract infromation from path
-            for (var i = 0 , n = path.length; i < n; i++) {
-                var current = path[i];
-
-                switch (current.nodeType()) {
-                    case NodeType.FunctionDeclaration:
-                        // A function expression does not have a decl, so we need to resolve it first to get the decl created.
-                        if (hasFlag((<FunctionDeclaration>current).getFunctionFlags(), FunctionFlags.IsFunctionExpression)) {
-                            resolver.resolveAST(current, true, enclosingDecl, resolutionContext);
-                        }
-
-                        break;
-
-                    case NodeType.ArrowFunctionExpression:
-                        resolver.resolveAST(current, true, enclosingDecl, resolutionContext);
-                        break;
-
-                    case NodeType.VariableDeclarator:
-                        var assigningAST = <VariableDeclarator> current;
-                        inContextuallyTypedAssignment = (assigningAST.typeExpr !== null);
-
-                        if (inContextuallyTypedAssignment) {
-                            if (propagateContextualTypes) {
-                                resolver.resolveAST(assigningAST, /*inContextuallyTypedAssignment*/false, null, resolutionContext);
-                                var varSymbol = this.semanticInfoChain.getSymbolForAST(assigningAST);
-
-                                var contextualType: PullTypeSymbol = null;
-                                if (varSymbol && inContextuallyTypedAssignment) {
-                                    contextualType = varSymbol.type;
-                                }
-
-                                resolutionContext.pushContextualType(contextualType, false, null);
-
-                                if (assigningAST.init) {
-                                    resolver.resolveAST(assigningAST.init, inContextuallyTypedAssignment, enclosingDecl, resolutionContext);
-                                }
-                            }
-                        }
-
-                        break;
-
-                    case NodeType.InvocationExpression:
-                    case NodeType.ObjectCreationExpression:
-                        if (propagateContextualTypes) {
-                            var isNew = current.nodeType() === NodeType.ObjectCreationExpression;
-                            var callExpression = <InvocationExpression>current;
-                            var contextualType: PullTypeSymbol = null;
-
-                            // Check if we are in an argumnt for a call, propagate the contextual typing
-                            if ((i + 1 < n) && callExpression.arguments === path[i + 1]) {
-                                var callResolutionResults = new PullAdditionalCallResolutionData();
-                                if (isNew) {
-                                    resolver.resolveObjectCreationExpression(callExpression, enclosingDecl, resolutionContext, callResolutionResults);
-                                }
-                                else {
-                                    resolver.resolveInvocationExpression(callExpression, enclosingDecl, resolutionContext, callResolutionResults);
-                                }
-
-                                // Find the index in the arguments list
-                                if (callResolutionResults.actualParametersContextTypeSymbols) {
-                                    var argExpression = (path[i + 1] && path[i + 1].nodeType() === NodeType.List) ? path[i + 2] : path[i + 1];
-                                    if (argExpression) {
-                                        for (var j = 0, m = callExpression.arguments.members.length; j < m; j++) {
-                                            if (callExpression.arguments.members[j] === argExpression) {
-                                                var callContextualType = callResolutionResults.actualParametersContextTypeSymbols[j];
-                                                if (callContextualType) {
-                                                    contextualType = callContextualType;
-                                                    break;
-                                                }
-                                            }
-                                        }
-                                    }
-                                }
-                            }
-                            else {
-                                // Just resolve the call expression
-                                if (isNew) {
-                                    resolver.resolveObjectCreationExpression(callExpression, enclosingDecl, resolutionContext);
-                                }
-                                else {
-                                    resolver.resolveInvocationExpression(callExpression, enclosingDecl, resolutionContext);
-                                }
-                            }
-
-                            resolutionContext.pushContextualType(contextualType, false, null);
-                        }
-
-                        break;
-
-                    case NodeType.ArrayLiteralExpression:
-                        if (propagateContextualTypes) {
-                            // Propagate the child element type
-                            var contextualType: PullTypeSymbol = null;
-                            var currentContextualType = resolutionContext.getContextualType();
-                            if (currentContextualType && currentContextualType.isArrayNamedTypeReference()) {
-                                contextualType = currentContextualType.getElementType();
-                            }
-
-                            resolutionContext.pushContextualType(contextualType, false, null);
-                        }
-
-                        break;
-
-                    case NodeType.ObjectLiteralExpression:
-                        if (propagateContextualTypes) {
-                            var objectLiteralExpression = <ObjectLiteralExpression>current;
-                            var objectLiteralResolutionContext = new PullAdditionalObjectLiteralResolutionData();
-                            resolver.resolveObjectLiteralExpression(objectLiteralExpression, inContextuallyTypedAssignment, enclosingDecl, resolutionContext, objectLiteralResolutionContext);
-
-                            // find the member in the path
-                            var memeberAST = (path[i + 1] && path[i + 1].nodeType() === NodeType.List) ? path[i + 2] : path[i + 1];
-                            if (memeberAST) {
-                                // Propagate the member contextual type
-                                var contextualType: PullTypeSymbol = null;
-                                var memberDecls = objectLiteralExpression.propertyAssignments;
-                                if (memberDecls && objectLiteralResolutionContext.membersContextTypeSymbols) {
-                                    for (var j = 0, m = memberDecls.members.length; j < m; j++) {
-                                        if (memberDecls.members[j] === memeberAST) {
-                                            var memberContextualType = objectLiteralResolutionContext.membersContextTypeSymbols[j];
-                                            if (memberContextualType) {
-                                                contextualType = memberContextualType;
-                                                break;
-                                            }
-                                        }
-                                    }
-                                }
-
-                                resolutionContext.pushContextualType(contextualType, false, null);
-                            }
-                        }
-
-                        break;
-
-                    case NodeType.AssignmentExpression:
-                        if (propagateContextualTypes) {
-                            var assignmentExpression = <BinaryExpression>current;
-                            var contextualType: PullTypeSymbol = null;
-
-                            if (path[i + 1] && path[i + 1] === assignmentExpression.operand2) {
-                                // propagate the left hand side type as a contextual type
-                                var leftType = resolver.resolveAST(assignmentExpression.operand1, inContextuallyTypedAssignment, enclosingDecl, resolutionContext).type;
-                                if (leftType) {
-                                    inContextuallyTypedAssignment = true;
-                                    contextualType = leftType;
-                                }
-                            }
-
-                            resolutionContext.pushContextualType(contextualType, false, null);
-                        }
-
-                        break;
-
-                    case NodeType.ReturnStatement:
-                        if (propagateContextualTypes) {
-                            var returnStatement = <ReturnStatement>current;
-                            var contextualType: PullTypeSymbol = null;
-
-                            if (enclosingDecl && (enclosingDecl.kind & PullElementKind.SomeFunction)) {
-                                var functionDeclaration = <FunctionDeclaration>enclosingDeclAST;
-                                if (functionDeclaration.returnTypeAnnotation) {
-                                    // The containing function has a type annotation, propagate it as the contextual type
-                                    var currentResolvingTypeReference = resolutionContext.resolvingTypeReference;
-                                    resolutionContext.resolvingTypeReference = true;
-                                    var returnTypeSymbol = resolver.resolveTypeReference(functionDeclaration.returnTypeAnnotation, enclosingDecl, resolutionContext);
-                                    resolutionContext.resolvingTypeReference = currentResolvingTypeReference;
-                                    if (returnTypeSymbol) {
-                                        inContextuallyTypedAssignment = true;
-                                        contextualType = returnTypeSymbol;
-                                    }
-                                }
-                                else {
-                                    // No type annotation, check if there is a contextual type enforced on the function, and propagate that
-                                    var currentContextualType = resolutionContext.getContextualType();
-                                    if (currentContextualType && currentContextualType.isFunction()) {
-                                        var currentContextualTypeSignatureSymbol = currentContextualType.getDeclarations()[0].getSignatureSymbol();
-                                        var currentContextualTypeReturnTypeSymbol = currentContextualTypeSignatureSymbol.returnType;
-                                        if (currentContextualTypeReturnTypeSymbol) {
-                                            inContextuallyTypedAssignment = true;
-                                            contextualType = currentContextualTypeReturnTypeSymbol;
-                                        }
-                                    }
-                                }
-                            }
-
-                            resolutionContext.pushContextualType(contextualType, false, null);
-                        }
-
-                        break;
-
-                    case NodeType.TypeQuery:
-                        resolutionContext.resolvingTypeReference = false;
-                        break;
-
-                    case NodeType.TypeRef:
-                        var typeExpressionNode = path[i + 1];
-
-                        // ObjectType are just like Object Literals are bound when needed, ensure we have a decl, by forcing it to be 
-                        // resolved before descending into it.
-                        if (typeExpressionNode && typeExpressionNode.nodeType() === NodeType.ObjectType) {
-                            resolver.resolveAST(current, /*inContextuallyTypedAssignment*/ false, enclosingDecl, resolutionContext);
-                        }
-
-                        // Set the resolvingTypeReference to true if this a name (e.g. var x: Type) but not 
-                        // when we are looking at a function type (e.g. var y : (a) => void)
-                        if (!typeExpressionNode ||
-                            typeExpressionNode.nodeType() === NodeType.Name ||
-                            typeExpressionNode.nodeType() === NodeType.QualifiedName ||
-                            typeExpressionNode.nodeType() === NodeType.MemberAccessExpression) {
-                            resolutionContext.resolvingTypeReference = true;
-                        }
-
-                        break;
-
-                    case NodeType.TypeParameter:
-                        // Set the resolvingTypeReference to true if this a name (e.g. var x: Type) but not 
-                        // when we are looking at a function type (e.g. var y : (a) => void)
-                        var typeExpressionNode = path[i + 1];
-                        if (!typeExpressionNode ||
-                            typeExpressionNode.nodeType() === NodeType.Name ||
-                            typeExpressionNode.nodeType() === NodeType.QualifiedName ||
-                            typeExpressionNode.nodeType() === NodeType.MemberAccessExpression) {
-                            resolutionContext.resolvingTypeReference = true;
-                        }
-
-                        break;
-
-                    case NodeType.ClassDeclaration:
-                        var classDeclaration = <ClassDeclaration>current;
-                        if (path[i + 1]) {
-                            if (path[i + 1] === classDeclaration.heritageClauses) {
-                                resolutionContext.resolvingTypeReference = true;
-                            }
-                        }
-
-                        break;
-
-                    case NodeType.InterfaceDeclaration:
-                        var interfaceDeclaration = <InterfaceDeclaration>current;
-                        if (path[i + 1]) {
-                            if (path[i + 1] === interfaceDeclaration.heritageClauses ||
-                                path[i + 1] === interfaceDeclaration.identifier) {
-                                resolutionContext.resolvingTypeReference = true;
-                            }
-                        }
-
-                        break;
-
-                    case NodeType.WithStatement:
-                        inWithBlock = true;
-                        break;
-                }
-
-                // Record enclosing Decl
-                var decl = this.semanticInfoChain.getDeclForAST(current);
-                if (decl) {
-                    enclosingDecl = decl;
-                    enclosingDeclAST = current;
-                }
-            }
-
-            // if the found AST is a named, we want to check for previous dotted expressions,
-            // since those will give us the right typing
-            if (ast && ast.parent && ast.nodeType() === NodeType.Name) {
-                if (ast.parent.nodeType() === NodeType.MemberAccessExpression) {
-                    if ((<MemberAccessExpression>ast.parent).name === ast) {
-                        ast = ast.parent;
-                    }
-                }
-                else if (ast.parent.nodeType() === NodeType.QualifiedName) {
-                    if ((<QualifiedName>ast.parent).right === ast) {
-                        ast = ast.parent;
-                    }
-                }
-            }
-
-            return {
-                ast: ast,
-                enclosingDecl: enclosingDecl,
-                resolutionContext: resolutionContext,
-                inContextuallyTypedAssignment: inContextuallyTypedAssignment,
-                inWithBlock: inWithBlock
-            };
-        }
-
-        private getASTPath(ast: AST): AST[] {
-            var result: AST[] = [];
-
-<<<<<<< HEAD
-            while (ast) {
-                result.unshift(ast);
-                ast = ast.parent;
-            }
-=======
-            globalSemanticInfoChain = this.semanticInfoChain;
-            if (globalBinder) {
-                globalBinder.semanticInfoChain = this.semanticInfoChain;
-            }            
-
-            var ast = path.ast();
-            var symbol = this.resolver.resolveAST(ast, context.inContextuallyTypedAssignment, context.enclosingDecl, context.resolutionContext);
-
-            if (symbol.isTypeReference() && !(<PullTypeReferenceSymbol>symbol).isGeneric()) {
-                symbol = (<PullTypeReferenceSymbol>symbol).referencedTypeSymbol;
-            }
-
-            var aliasSymbol = this.semanticInfoChain.getUnit(document.fileName).getAliasSymbolForAST(ast);
->>>>>>> 850b69d1
-
-            return result;
-        }
-
-        public pullGetSymbolInformationFromAST(ast: AST, document: Document): PullSymbolInfo {
-            var resolver = new PullTypeResolver(this.compilationSettings(), this.semanticInfoChain, document.fileName);
-            var context = this.extractResolutionContextFromAST(resolver, ast, document, /*propagateContextualTypes*/ true);
-            if (!context || context.inWithBlock) {
-                return null;
-            }
-
-            ast = context.ast;
-            var symbol = resolver.resolveAST(ast, context.inContextuallyTypedAssignment, context.enclosingDecl, context.resolutionContext);
-            var aliasSymbol = this.semanticInfoChain.getAliasSymbolForAST(ast);
-
-            return {
-                symbol: symbol,
-                aliasSymbol: aliasSymbol,
-                ast: ast,
-                enclosingScopeSymbol: this.getSymbolOfDeclaration(context.enclosingDecl)
-            };
-        }
-
-        public pullGetCallInformationFromAST(ast: AST, document: Document): PullCallSymbolInfo {
-            // AST has to be a call expression
-            if (ast.nodeType() !== NodeType.InvocationExpression && ast.nodeType() !== NodeType.ObjectCreationExpression) {
-                return null;
-            }
-
-            var isNew = ast.nodeType() === NodeType.ObjectCreationExpression;
-
-            var resolver = new PullTypeResolver(this.compilationSettings(), this.semanticInfoChain, document.fileName);
-            var context = this.extractResolutionContextFromAST(resolver, ast, document, /*propagateContextualTypes*/ true);
-            if (!context || context.inWithBlock) {
-                return null;
-            }
-
-            var callResolutionResults = new PullAdditionalCallResolutionData();
-
-            if (isNew) {
-                resolver.resolveObjectCreationExpression(<ObjectCreationExpression>ast, context.enclosingDecl, context.resolutionContext, callResolutionResults);
-            }
-            else {
-                resolver.resolveInvocationExpression(<InvocationExpression>ast, context.enclosingDecl, context.resolutionContext, callResolutionResults);
-            }
-
-            return {
-                targetSymbol: callResolutionResults.targetSymbol,
-                resolvedSignatures: callResolutionResults.resolvedSignatures,
-                candidateSignature: callResolutionResults.candidateSignature,
-                ast: ast,
-                enclosingScopeSymbol: this.getSymbolOfDeclaration(context.enclosingDecl),
-                isConstructorCall: isNew
-            };
-        }
-
-        public pullGetVisibleMemberSymbolsFromAST(ast: AST, document: Document): PullVisibleSymbolsInfo {
-            var resolver = new PullTypeResolver(this.compilationSettings(), this.semanticInfoChain, document.fileName);
-            var context = this.extractResolutionContextFromAST(resolver, ast, document, /*propagateContextualTypes*/ true);
-            if (!context || context.inWithBlock) {
-                return null;
-            }
-
-            var symbols = resolver.getVisibleMembersFromExpression(ast, context.enclosingDecl, context.resolutionContext);
-            if (!symbols) {
-                return null;
-            }
-
-            return {
-                symbols: symbols,
-                enclosingScopeSymbol: this.getSymbolOfDeclaration(context.enclosingDecl)
-            };
-        }
-
-        public pullGetVisibleDeclsFromAST(ast: AST, document: Document): PullDecl[]{
-            var resolver = new PullTypeResolver(this.compilationSettings(), this.semanticInfoChain, document.fileName);
-            var context = this.extractResolutionContextFromAST(resolver, ast, document, /*propagateContextualTypes*/ false);
-            if (!context || context.inWithBlock) {
-                return null;
-            }
-
-            return resolver.getVisibleDecls(context.enclosingDecl);
-        }
-
-        public pullGetContextualMembersFromAST(ast: AST, document: Document): PullVisibleSymbolsInfo {
-            // Input has to be an object literal
-            if (ast.nodeType() !== NodeType.ObjectLiteralExpression) {
-                return null;
-            }
-
-            var resolver = new PullTypeResolver(this.compilationSettings(), this.semanticInfoChain, document.fileName);
-            var context = this.extractResolutionContextFromAST(resolver, ast, document, /*propagateContextualTypes*/ true);
-            if (!context || context.inWithBlock) {
-                return null;
-            }
-
-            var members = resolver.getVisibleContextSymbols(context.enclosingDecl, context.resolutionContext);
-
-            return {
-                symbols: members,
-                enclosingScopeSymbol: this.getSymbolOfDeclaration(context.enclosingDecl)
-            };
-        }
-
-        public pullGetDeclInformation(decl: PullDecl, ast: AST, document: Document): PullSymbolInfo {
-            var resolver = new PullTypeResolver(this.compilationSettings(), this.semanticInfoChain, document.fileName);
-            var context = this.extractResolutionContextFromAST(resolver, ast, document, /*propagateContextualTypes*/ true);
-            if (!context || context.inWithBlock) {
-                return null;
-            }
-
-            var symbol = decl.getSymbol();
-            resolver.resolveDeclaredSymbol(symbol, context.resolutionContext);
-            symbol.setUnresolved();
-
-            return {
-                symbol: symbol,
-                aliasSymbol: null,
-                ast: ast,
-                enclosingScopeSymbol: this.getSymbolOfDeclaration(context.enclosingDecl)
-            };
-        }
-
-        public topLevelDeclaration(fileName: string) : PullDecl {
-            return this.semanticInfoChain.topLevelDecl(fileName);
-        }
-
-        public getDeclForAST(ast: AST): PullDecl {
-            return this.semanticInfoChain.getDeclForAST(ast);
-        }
-
-        public fileNames(): string[] {
-            return this.semanticInfoChain.fileNames();
-        }
-
-        public topLevelDecl(fileName: string): PullDecl {
-            return this.semanticInfoChain.topLevelDecl(fileName);
-        }
-    }
-
-    enum CompilerPhase {
-        Syntax,
-        Semantics,
-        EmitOptionsValidation,
-        Emit,
-        DeclarationEmit,
-    }
-
-    class CompilerIterator implements Iterator<CompileResult> {
-        private compilerPhase: CompilerPhase;
-        private index: number = -1;
-        private fileNames: string[] = null;
-        private _current: CompileResult = null;
-        private _emitOptions: EmitOptions = null;
-        private _sharedEmitter: Emitter = null;
-        private _sharedDeclarationEmitter: DeclarationEmitter = null;
-        private hadSyntacticDiagnostics: boolean = false;
-        private hadSemanticDiagnostics: boolean = false;
-        private hadEmitDiagnostics: boolean = false;
-
-        constructor(private compiler: TypeScriptCompiler,
-                    resolvePath: (path: string) => string,
-                    sourceMapEmitterCallback: SourceMapEmitterCallback,
-                    private continueOnDiagnostics: boolean,
-                    startingPhase = CompilerPhase.Syntax) {
-            this.fileNames = compiler.fileNames();
-            this.compilerPhase = startingPhase;
-            this._emitOptions = new EmitOptions(compiler, resolvePath, sourceMapEmitterCallback);
-        }
-
-        public current(): CompileResult {
-            return this._current;
-        }
-
-        public moveNext(): boolean {
-            this._current = null;
-
-            // Attempt to move the iterator 'one step' forward.  Note: this may produce no result
-            // (for example, if we're emitting everything to a single file).  So only return once
-            // we actually have a result, or we're done enumerating.
-            while (this.moveNextInternal()) {
-                if (this._current) {
-                    return true;
-                }
-            }
-
-            return false;
-        }
-
-        private moveNextInternal(): boolean {
-            this.index++;
-
-            // If we're at the end of hte set of files the compiler knows about, then move to the
-            // next phase of compilation.
-            while (this.shouldMoveToNextPhase()) {
-                this.index = 0;
-                this.compilerPhase++;
-            }
-
-            if (this.compilerPhase > CompilerPhase.DeclarationEmit) {
-                // We're totally done.
-                return false;
-            }
-
-            switch (this.compilerPhase) {
-                case CompilerPhase.Syntax:
-                    return this.moveNextSyntaxPhase();
-                case CompilerPhase.Semantics:
-                    return this.moveNextSemanticsPhase();
-                case CompilerPhase.EmitOptionsValidation:
-                    return this.moveNextEmitOptionsValidationPhase();
-                case CompilerPhase.Emit:
-                    return this.moveNextEmitPhase();
-                case CompilerPhase.DeclarationEmit:
-                    return this.moveNextDeclarationEmitPhase();
-            }
-        }
-
-        private shouldMoveToNextPhase(): boolean {
-            switch (this.compilerPhase) {
-                case CompilerPhase.EmitOptionsValidation:
-                    // Only one step in emit validation.  We're done once we do that step.
-                    return this.index === 1;
-
-                case CompilerPhase.Syntax:
-                case CompilerPhase.Semantics:
-                    // Each of these phases are done when we've processed the last file.
-                    return this.index == this.fileNames.length;
-
-                case CompilerPhase.Emit:
-                case CompilerPhase.DeclarationEmit:
-                    // Emitting is done when we get 'one' past the end of hte file list.  This is
-                    // because we use that step to collect the results from the shared emitter.
-                    return this.index == (this.fileNames.length + 1);
-            }
-
-            return false;
-        }
-
-        private moveNextSyntaxPhase(): boolean {
-            Debug.assert(this.index >= 0 && this.index < this.fileNames.length);
-            var fileName = this.fileNames[this.index];
-
-            var diagnostics = this.compiler.getSyntacticDiagnostics(fileName);
-            if (diagnostics.length) {
-                if (!this.continueOnDiagnostics) {
-                    this.hadSyntacticDiagnostics = true;
-                }
-
-                this._current = CompileResult.fromDiagnostics(diagnostics);
-            }
-
-            return true;
-        }
-
-        private moveNextSemanticsPhase(): boolean {
-            // Don't move forward if there were syntax diagnostics.
-            if (this.hadSyntacticDiagnostics) {
-                return false;
-            }
-
-            Debug.assert(this.index >= 0 && this.index < this.fileNames.length);
-            var fileName = this.fileNames[this.index];
-            var diagnostics = this.compiler.getSemanticDiagnostics(fileName);
-            if (diagnostics.length) {
-                if (!this.continueOnDiagnostics) {
-                    this.hadSemanticDiagnostics = true;
-                }
-
-                this._current = CompileResult.fromDiagnostics(diagnostics);
-            }
-
-            return true;
-        }
-
-        private moveNextEmitOptionsValidationPhase(): boolean {
-            Debug.assert(!this.hadSyntacticDiagnostics);
-
-            if (this._emitOptions.diagnostic()) {
-                if (!this.continueOnDiagnostics) {
-                    this.hadEmitDiagnostics = true;
-                }
-
-                this._current = CompileResult.fromDiagnostics([this._emitOptions.diagnostic()]);
-            }
-
-            return true;
-        }
-
-        private moveNextEmitPhase(): boolean {
-            Debug.assert(!this.hadSyntacticDiagnostics);
-            Debug.assert(this._emitOptions);
-
-            if (this.hadEmitDiagnostics) {
-                return false;
-            }
-
-            Debug.assert(this.index >= 0 && this.index <= this.fileNames.length);
-            if (this.index < this.fileNames.length) {
-                var fileName = this.fileNames[this.index];
-                var document = this.compiler.getDocument(fileName);
-
-                // Try to emit this single document.  It will either get emitted to its own file
-                // (in which case we'll have our call back triggered), or it will get added to the
-                // shared emitter (and we'll take care of it after all the files are done.
-                this._sharedEmitter = this.compiler._emitDocument(
-                    document, this._emitOptions,
-                    outputFiles => { this._current = CompileResult.fromOutputFiles(outputFiles) },
-                    this._sharedEmitter);
-                return true;
-            }
-
-            // If we've moved past all the files, and we have a multi-input->single-output
-            // emitter set up.  Then add the outputs of that emitter to the results.
-            if (this.index === this.fileNames.length && this._sharedEmitter) {
-                // Collect shared emit result.
-                this._current = CompileResult.fromOutputFiles(this._sharedEmitter.getOutputFiles());
-            }
-
-            return true;
-        }
-
-        private moveNextDeclarationEmitPhase(): boolean {
-            Debug.assert(!this.hadSyntacticDiagnostics);
-            Debug.assert(!this.hadEmitDiagnostics);
-            if (this.hadSemanticDiagnostics) {
-                return false;
-            }
-
-            if (!this.compiler._shouldEmitDeclarations()) {
-                return false;
-            }
-
-            Debug.assert(this.index >= 0 && this.index <= this.fileNames.length);
-            if (this.index < this.fileNames.length) {
-                var fileName = this.fileNames[this.index];
-                var document = this.compiler.getDocument(fileName);
-
-                this._sharedDeclarationEmitter = this.compiler._emitDocumentDeclarations(
-                    document, this._emitOptions,
-                    file => { this._current = CompileResult.fromOutputFiles([file]); },
-                    this._sharedDeclarationEmitter);
-                return true;
-            }
-
-            // If we've moved past all the files, and we have a multi-input->single-output
-            // emitter set up.  Then add the outputs of that emitter to the results.
-            if (this.index === this.fileNames.length && this._sharedDeclarationEmitter) {
-                this._current = CompileResult.fromOutputFiles([this._sharedDeclarationEmitter.getOutputFile()]);
-            }
-
-            return true;
-        }
-    }
-
-    export function compareDataObjects(dst: any, src: any): boolean {
-        for (var e in dst) {
-            if (typeof dst[e] == "object") {
-                if (!compareDataObjects(dst[e], src[e]))
-                    return false;
-            }
-            else if (typeof dst[e] != "function") {
-                if (dst[e] !== src[e])
-                    return false;
-            }
-        }
-        return true;
-    }
+//
+// Copyright (c) Microsoft Corporation.  All rights reserved.
+// 
+// Licensed under the Apache License, Version 2.0 (the "License");
+// you may not use this file except in compliance with the License.
+// You may obtain a copy of the License at
+//   http://www.apache.org/licenses/LICENSE-2.0
+//
+// Unless required by applicable law or agreed to in writing, software
+// distributed under the License is distributed on an "AS IS" BASIS,
+// WITHOUT WARRANTIES OR CONDITIONS OF ANY KIND, either express or implied.
+// See the License for the specific language governing permissions and
+// limitations under the License.
+//
+
+///<reference path='references.ts' />
+
+module TypeScript {
+
+    declare var IO: any;
+
+    export var fileResolutionTime = 0;
+    export var sourceCharactersCompiled = 0;
+    export var syntaxTreeParseTime = 0;
+    export var syntaxDiagnosticsTime = 0;
+    export var astTranslationTime = 0;
+    export var typeCheckTime = 0;
+
+    export var emitTime = 0;
+    export var emitWriteFileTime = 0;
+    export var emitDirectoryExistsTime = 0;
+    export var emitFileExistsTime = 0;
+    export var emitResolvePathTime = 0;
+
+    export var declarationEmitTime = 0;
+    export var declarationEmitIsExternallyVisibleTime = 0;
+    export var declarationEmitTypeSignatureTime = 0;
+    export var declarationEmitGetBoundDeclTypeTime = 0;
+    export var declarationEmitIsOverloadedCallSignatureTime = 0;
+    export var declarationEmitFunctionDeclarationGetSymbolTime = 0;
+    export var declarationEmitGetBaseTypeTime = 0;
+    export var declarationEmitGetAccessorFunctionTime = 0;
+    export var declarationEmitGetTypeParameterSymbolTime = 0;
+    export var declarationEmitGetImportDeclarationSymbolTime = 0;
+
+    export var ioHostResolvePathTime = 0;
+    export var ioHostDirectoryNameTime = 0;
+    export var ioHostCreateDirectoryStructureTime = 0;
+    export var ioHostWriteFileTime = 0;
+
+    export interface PullTypeInfoAtPositionInfo {
+        symbol: PullSymbol;
+        ast: IAST;
+        enclosingScopeSymbol: PullSymbol;
+        candidateSignature: PullSignatureSymbol;
+        callSignatures: PullSignatureSymbol[];
+        isConstructorCall: boolean;
+    }
+
+    export interface PullSymbolInfo {
+        symbol: PullSymbol;
+        aliasSymbol: PullTypeAliasSymbol;
+        ast: AST;
+        enclosingScopeSymbol: PullSymbol;
+    }
+
+    export interface PullCallSymbolInfo {
+        targetSymbol: PullSymbol;
+        resolvedSignatures: TypeScript.PullSignatureSymbol[];
+        candidateSignature: TypeScript.PullSignatureSymbol;
+        isConstructorCall: boolean;
+        ast: AST;
+        enclosingScopeSymbol: PullSymbol;
+    }
+
+    export interface PullVisibleSymbolsInfo {
+        symbols: PullSymbol[];
+        enclosingScopeSymbol: PullSymbol;
+    }
+
+    export class EmitOutput {
+        public outputFiles: OutputFile[] = [];
+        public diagnostics: TypeScript.Diagnostic[] = [];
+    }
+
+    export enum OutputFileType {
+        JavaScript,
+        SourceMap,
+        Declaration
+    }
+
+    export class OutputFile {
+        constructor(public name: string,
+            public writeByteOrderMark: boolean,
+            public text: string,
+            public fileType: OutputFileType) {
+        }
+    }
+
+    // Represents the results of the last "pull" on the compiler when using the streaming
+    // 'compile' method.  The compile result for a single pull can have diagnostics (if 
+    // something went wrong), and/or OutputFiles that need to get written.
+    export class CompileResult {
+        public diagnostics: Diagnostic[] = [];
+        public outputFiles: OutputFile[] = [];
+
+        public static fromDiagnostics(diagnostics: Diagnostic[]): CompileResult {
+            var result = new CompileResult();
+            result.diagnostics = diagnostics;
+            return result;
+        }
+
+        public static fromOutputFiles(outputFiles: OutputFile[]): CompileResult {
+            var result = new CompileResult();
+            result.outputFiles = outputFiles;
+            return result;
+        }
+    }
+
+    export var globalResolver: PullTypeResolver = null;
+
+    export class TypeScriptCompiler {
+        private semanticInfoChain: SemanticInfoChain = null;
+
+        constructor(public logger: ILogger = new NullLogger(),
+                    private _settings: ImmutableCompilationSettings = ImmutableCompilationSettings.defaultSettings()) {
+            this.semanticInfoChain = new SemanticInfoChain(this, logger);
+        }
+
+        public compilationSettings(): ImmutableCompilationSettings {
+            return this._settings;
+        }
+
+        public setCompilationSettings(newSettings: ImmutableCompilationSettings) {
+            var oldSettings = this._settings;
+            this._settings = newSettings;
+
+            if (!compareDataObjects(oldSettings, newSettings)) {
+                // If our options have changed at all, we have to consider any cached semantic 
+                // data we have invalid.
+                this.semanticInfoChain.invalidate(oldSettings, newSettings);
+            }
+        }
+
+        public getDocument(fileName: string): Document {
+            fileName = TypeScript.switchToForwardSlashes(fileName);
+            return this.semanticInfoChain.getDocument(fileName);
+        }
+
+        public addFile(fileName: string,
+            scriptSnapshot: IScriptSnapshot,
+            byteOrderMark: ByteOrderMark,
+            version: number,
+            isOpen: boolean,
+            referencedFiles: string[] = []): void {
+
+            fileName = TypeScript.switchToForwardSlashes(fileName);
+
+            TypeScript.sourceCharactersCompiled += scriptSnapshot.getLength();
+
+            var document = Document.create(this, this.semanticInfoChain, fileName, scriptSnapshot, byteOrderMark, version, isOpen, referencedFiles);
+
+            this.semanticInfoChain.addDocument(document);
+        }
+
+        public updateFile(fileName: string, scriptSnapshot: IScriptSnapshot, version: number, isOpen: boolean, textChangeRange: TextChangeRange): void {
+            fileName = TypeScript.switchToForwardSlashes(fileName);
+
+            var document = this.getDocument(fileName);
+            var updatedDocument = document.update(scriptSnapshot, version, isOpen, textChangeRange);
+
+            // Note: the semantic info chain will recognize that this is a replacement of an
+            // existing script, and will handle it appropriately.
+            this.semanticInfoChain.addDocument(updatedDocument);
+        }
+
+        public removeFile(fileName: string): void {
+            fileName = TypeScript.switchToForwardSlashes(fileName);
+            this.semanticInfoChain.removeDocument(fileName);
+        }
+
+        public _isDynamicModuleCompilation(): boolean {
+            var fileNames = this.fileNames();
+            for (var i = 0, n = fileNames.length; i < n; i++) {
+                var document = this.getDocument(fileNames[i]);
+                var script = document.script();
+                if (!script.isDeclareFile() && script.isExternalModule) {
+                    return true;
+                }
+            }
+            return false;
+        }
+
+        public mapOutputFileName(document: Document, emitOptions: EmitOptions, extensionChanger: (fname: string, wholeFileNameReplaced: boolean) => string) {
+            if (document.emitToOwnOutputFile()) {
+                var updatedFileName = document.fileName;
+                if (emitOptions.outputDirectory() !== "") {
+                    // Replace the common directory path with the option specified
+                    updatedFileName = document.fileName.replace(emitOptions.commonDirectoryPath(), "");
+                    updatedFileName = emitOptions.outputDirectory() + updatedFileName;
+                }
+                return extensionChanger(updatedFileName, false);
+            } else {
+                return extensionChanger(emitOptions.sharedOutputFile(), true);
+            }
+        }
+
+        private writeByteOrderMarkForDocument(document: Document) {
+            // If module its always emitted in its own file
+            if (document.emitToOwnOutputFile()) {
+                return document.byteOrderMark !== ByteOrderMark.None;
+            } else {
+                var fileNames = this.fileNames();
+
+                for (var i = 0, n = fileNames.length; i < n; i++) {
+                    if (document.script().isExternalModule) {
+                        // Dynamic module never contributes to the single file
+                        continue;
+                    }
+                    var document = this.getDocument(fileNames[i]);
+                    if (document.byteOrderMark !== ByteOrderMark.None) {
+                        return true;
+                    }
+                }
+
+                return false;
+            }
+        }
+
+        static mapToDTSFileName(fileName: string, wholeFileNameReplaced: boolean) {
+            return getDeclareFilePath(fileName);
+        }
+
+        public _shouldEmit(script: Script) {
+            // If its already a declare file or is resident or does not contain body 
+            if (!!script && (script.isDeclareFile() || script.moduleElements === null)) {
+                return false;
+            }
+
+            return true;
+        }
+
+        public _shouldEmitDeclarations(script?: Script) {
+            if (!this.compilationSettings().generateDeclarationFiles()) {
+                return false;
+            }
+
+            return this._shouldEmit(script);
+        }
+
+        // Does the actual work of emittin the declarations from the provided document into the
+        // provided emitter.  If no emitter is provided a new one is created.  
+        private emitDocumentDeclarationsWorker(
+            document: Document,
+            emitOptions: EmitOptions,
+            declarationEmitter?: DeclarationEmitter): DeclarationEmitter {
+
+            var script = document.script();
+            Debug.assert(this._shouldEmitDeclarations(script));
+
+            if (declarationEmitter) {
+                declarationEmitter.document = document;
+            } else {
+                var declareFileName = this.mapOutputFileName(document, emitOptions, TypeScriptCompiler.mapToDTSFileName);
+                declarationEmitter = new DeclarationEmitter(declareFileName, document, this, emitOptions, this.semanticInfoChain);
+            }
+
+            declarationEmitter.emitDeclarations(script);
+            return declarationEmitter;
+        }
+
+        public _emitDocumentDeclarations(
+            document: Document,
+            emitOptions: EmitOptions,
+            onSingleFileEmitComplete: (files: OutputFile) => void,
+            sharedEmitter: DeclarationEmitter): DeclarationEmitter {
+
+            if (this._shouldEmitDeclarations(document.script())) {
+                if (document.emitToOwnOutputFile()) {
+                    var singleEmitter = this.emitDocumentDeclarationsWorker(document, emitOptions);
+                    if (singleEmitter) {
+                        onSingleFileEmitComplete(singleEmitter.getOutputFile());
+                    }
+                }
+                else {
+                    // Create or reuse file
+                    sharedEmitter = this.emitDocumentDeclarationsWorker(document, emitOptions, sharedEmitter);
+                }
+            }
+
+            return sharedEmitter;
+        }
+
+        // Will not throw exceptions.
+        public emitAllDeclarations(resolvePath: (path: string) => string, sourceMapEmitterCallback: SourceMapEmitterCallback = null): EmitOutput {
+            var start = new Date().getTime();
+            var emitOutput = new EmitOutput();
+
+            var emitOptions = new EmitOptions(this, resolvePath, sourceMapEmitterCallback);
+            if (emitOptions.diagnostic()) {
+                emitOutput.diagnostics.push(emitOptions.diagnostic());
+                return emitOutput;
+            }
+
+            var sharedEmitter: DeclarationEmitter = null;
+            var fileNames = this.fileNames();
+
+            for (var i = 0, n = fileNames.length; i < n; i++) {
+                var fileName = fileNames[i];
+
+                var document = this.getDocument(fileNames[i]);
+
+                sharedEmitter = this._emitDocumentDeclarations(document, emitOptions,
+                    file => emitOutput.outputFiles.push(file), sharedEmitter);
+            }
+
+            if (sharedEmitter) {
+                emitOutput.outputFiles.push(sharedEmitter.getOutputFile());
+            }
+
+            declarationEmitTime += new Date().getTime() - start;
+
+            return emitOutput;
+        }
+
+        // Will not throw exceptions.
+        public emitDeclarations(fileName: string, resolvePath: (path: string) => string, sourceMapEmitterCallback: SourceMapEmitterCallback = null): EmitOutput {
+            fileName = TypeScript.switchToForwardSlashes(fileName);
+            var emitOutput = new EmitOutput();
+
+            var emitOptions = new EmitOptions(this, resolvePath, sourceMapEmitterCallback);
+            if (emitOptions.diagnostic()) {
+                emitOutput.diagnostics.push(emitOptions.diagnostic());
+                return emitOutput;
+            }
+
+            var document = this.getDocument(fileName);
+
+            // Emitting module or multiple files, always goes to single file
+            if (document.emitToOwnOutputFile()) {
+                this._emitDocumentDeclarations(document, emitOptions,
+                    file => emitOutput.outputFiles.push(file), /*sharedEmitter:*/ null);
+                return emitOutput;
+            }
+            else {
+                return this.emitAllDeclarations(resolvePath);
+            }
+        }
+
+        static mapToFileNameExtension(extension: string, fileName: string, wholeFileNameReplaced: boolean) {
+            if (wholeFileNameReplaced) {
+                // The complete output is redirected in this file so do not change extension
+                return fileName;
+            } else {
+                // Change the extension of the file
+                var splitFname = fileName.split(".");
+                splitFname.pop();
+                return splitFname.join(".") + extension;
+            }
+        }
+
+        static mapToJSFileName(fileName: string, wholeFileNameReplaced: boolean) {
+            return TypeScriptCompiler.mapToFileNameExtension(".js", fileName, wholeFileNameReplaced);
+        }
+
+        // Caller is responsible for closing the returned emitter.
+        // May throw exceptions.
+        private emitDocumentWorker(document: Document,
+                                   emitOptions: EmitOptions,
+                                   emitter?: Emitter): Emitter {
+            var script = document.script();
+            Debug.assert(this._shouldEmit(script));
+
+            var typeScriptFileName = document.fileName;
+            if (!emitter) {
+                var javaScriptFileName = this.mapOutputFileName(document, emitOptions, TypeScriptCompiler.mapToJSFileName);
+                var outFile = new TextWriter(javaScriptFileName, this.writeByteOrderMarkForDocument(document), OutputFileType.JavaScript);
+
+                emitter = new Emitter(javaScriptFileName, outFile, emitOptions, this.semanticInfoChain);
+
+                if (this.compilationSettings().mapSourceFiles()) {
+                    // We always create map files next to the jsFiles
+                    var sourceMapFile = new TextWriter(javaScriptFileName + SourceMapper.MapFileExtension, /*writeByteOrderMark:*/ false, OutputFileType.SourceMap); 
+                    emitter.createSourceMapper(document, javaScriptFileName, outFile, sourceMapFile, emitOptions.resolvePath);
+                }
+            }
+            else if (this.compilationSettings().mapSourceFiles()) {
+                // Already emitting into js file, update the mapper for new source info
+                emitter.setSourceMapperNewSourceFile(document);
+            }
+
+            // Set location info
+            emitter.setDocument(document);
+            emitter.emitJavascript(script, /*startLine:*/false);
+
+            return emitter;
+        }
+
+        // Private.  only for use by compiler or CompilerIterator
+        public _emitDocument(
+            document: Document,
+            emitOptions: EmitOptions,
+            onSingleFileEmitComplete: (files: OutputFile[]) => void,
+            sharedEmitter: Emitter): Emitter {
+
+            // Emitting module or multiple files, always goes to single file
+            if (this._shouldEmit(document.script())) {
+                if (document.emitToOwnOutputFile()) {
+                    // We're outputting to mulitple files.  We don't want to reuse an emitter in that case.
+                    var singleEmitter = this.emitDocumentWorker(document, emitOptions);
+                    if (singleEmitter) {
+                        onSingleFileEmitComplete(singleEmitter.getOutputFiles());
+                    }
+                }
+                else {
+                    // We're not outputting to multiple files.  Keep using the same emitter and don't
+                    // close until below.
+                    sharedEmitter = this.emitDocumentWorker(document, emitOptions, sharedEmitter);
+                }
+            }
+
+            return sharedEmitter;
+        }
+
+        // Will not throw exceptions.
+        public emitAll(resolvePath: (path: string) => string, sourceMapEmitterCallback: SourceMapEmitterCallback = null): EmitOutput {
+            var start = new Date().getTime();
+            var emitOutput = new EmitOutput();
+
+            var emitOptions = new EmitOptions(this, resolvePath, sourceMapEmitterCallback);
+            if (emitOptions.diagnostic()) {
+                emitOutput.diagnostics.push(emitOptions.diagnostic());
+                return emitOutput;
+            }
+
+            var fileNames = this.fileNames();
+            var sharedEmitter: Emitter = null;
+
+            // Iterate through the files, as long as we don't get an error.
+            for (var i = 0, n = fileNames.length; i < n; i++) {
+                var fileName = fileNames[i];
+
+                var document = this.getDocument(fileName);
+
+                sharedEmitter = this._emitDocument(document, emitOptions,
+                    files => emitOutput.outputFiles.push.apply(emitOutput.outputFiles, files),
+                    sharedEmitter);
+            }
+
+            if (sharedEmitter) {
+                emitOutput.outputFiles.push.apply(emitOutput.outputFiles, sharedEmitter.getOutputFiles());
+            }
+
+            emitTime += new Date().getTime() - start;
+            return emitOutput;
+        }
+
+        // Emit single file if outputMany is specified, else emit all
+        // Will not throw exceptions.
+        public emit(fileName: string, resolvePath: (path: string) => string, sourceMapEmitterCallback: SourceMapEmitterCallback = null): EmitOutput {
+            fileName = TypeScript.switchToForwardSlashes(fileName);
+            var emitOutput = new EmitOutput();
+
+            var emitOptions = new EmitOptions(this, resolvePath, sourceMapEmitterCallback);
+            if (emitOptions.diagnostic()) {
+                emitOutput.diagnostics.push(emitOptions.diagnostic());
+                return emitOutput;
+            }
+
+            var document = this.getDocument(fileName);
+            // Emitting module or multiple files, always goes to single file
+            if (document.emitToOwnOutputFile()) {
+                this._emitDocument(document, emitOptions,
+                    files => emitOutput.outputFiles.push.apply(emitOutput.outputFiles, files), /*sharedEmitter:*/ null);
+                return emitOutput;
+            }
+            else {
+                // In output Single file mode, emit everything
+                return this.emitAll(resolvePath);
+            }
+        }
+
+        // Returns an iterator that will stream compilation results from this compiler.  Syntactic
+        // diagnostics will be returned first, then semantic diagnostics, then emit results, then
+        // declaration emit results.
+        //
+        // The continueOnDiagnostics flag governs whether or not iteration follows the batch compiler
+        // logic and doesn't perform further analysis once diagnostics are produced.  For example,
+        // in batch compilation nothing is done if there are any syntactic diagnostics.  Clients
+        // can override this if they still want to procede in those cases.
+        public compile(resolvePath: (path: string) => string, sourceMapEmitterCallback: SourceMapEmitterCallback = null, continueOnDiagnostics = false): Iterator<CompileResult> {
+            return new CompilerIterator(this, resolvePath, sourceMapEmitterCallback, continueOnDiagnostics);
+        }
+
+        //
+        // Pull typecheck infrastructure
+        //
+
+        public getSyntacticDiagnostics(fileName: string): Diagnostic[] {
+            fileName = TypeScript.switchToForwardSlashes(fileName)
+            return this.getDocument(fileName).diagnostics();
+        }
+
+        /** Used for diagnostics in tests */
+        private getSyntaxTree(fileName: string): SyntaxTree {
+            return this.getDocument(fileName).syntaxTree();
+        }
+
+        private getScript(fileName: string): Script {
+            return this.getDocument(fileName).script();
+        }
+
+        public getSemanticDiagnostics(fileName: string): Diagnostic[] {
+            fileName = TypeScript.switchToForwardSlashes(fileName);
+
+            var document = this.getDocument(fileName);
+            var script = document.script();
+
+            var startTime = (new Date()).getTime();
+            PullTypeResolver.typeCheck(this.compilationSettings(), this.semanticInfoChain, fileName, script)
+            var endTime = (new Date()).getTime();
+
+            typeCheckTime += endTime - startTime;
+
+            var errors = this.semanticInfoChain.getDiagnostics(fileName);
+
+            errors = ArrayUtilities.distinct(errors, Diagnostic.equals);
+            errors.sort((d1, d2) => {
+                if (d1.fileName() < d2.fileName()) {
+                    return -1;
+                }
+                else if (d1.fileName() > d2.fileName()) {
+                    return 1;
+                }
+
+                if (d1.start() < d2.start()) {
+                    return -1;
+                }
+                else if (d1.start() > d2.start()) {
+                    return 1;
+                }
+
+                // For multiple errors reported on the same file at the same position.
+                var code1 = diagnosticInformationMap[d1.diagnosticKey()].code;
+                var code2 = diagnosticInformationMap[d2.diagnosticKey()].code;
+                if (code1 < code2) {
+                    return -1;
+                }
+                else if (code1 > code2) {
+                    return 1;
+                }
+
+                return 0;
+            });
+
+            return errors;
+        }
+
+        public resolveAllFiles() {
+            var fileNames = this.fileNames();
+            for (var i = 0, n = fileNames.length; i < n; i++) {
+                this.getSemanticDiagnostics(fileNames[i]);
+            }
+        }
+
+        public getSymbolOfDeclaration(decl: PullDecl): PullSymbol {
+            if (!decl) {
+                return null;
+            }
+
+            var resolver = new PullTypeResolver(this.compilationSettings(), this.semanticInfoChain, decl.fileName());
+            var ast = this.semanticInfoChain.getASTForDecl(decl);
+            if (!ast) {
+                return null;
+            }
+
+            var enclosingDecl = resolver.getEnclosingDecl(decl);
+            if (ast.nodeType() === NodeType.GetAccessorPropertyAssignment || ast.nodeType() === NodeType.SetAccessorPropertyAssignment) {
+                return this.getSymbolOfDeclaration(enclosingDecl);
+            }
+
+            return resolver.resolveAST(ast, /*inContextuallyTypedAssignment:*/false, enclosingDecl, new PullTypeResolutionContext(resolver));
+        }
+
+        public getTypeInfoAtPosition(pos: number, document: Document): PullTypeInfoAtPositionInfo {
+            // find the enclosing decl
+            var declStack: PullDecl[] = [];
+            var resultASTs: AST[] = [];
+            var script = document.script();
+            var scriptName = document.fileName;
+
+            var lastDeclAST: AST = null;
+            var foundAST: AST = null;
+            var symbol: PullSymbol = null;
+            var candidateSignature: PullSignatureSymbol = null;
+            var callSignatures: PullSignatureSymbol[] = null;
+
+            // these are used to track intermediate nodes so that we can properly apply contextual types
+            var lambdaAST: AST = null;
+            var declarationInitASTs: VariableDeclarator[] = [];
+            var objectLitAST: ObjectLiteralExpression = null;
+            var asgAST: BinaryExpression = null;
+            var typeAssertionASTs: CastExpression[] = [];
+
+            var resolver = new PullTypeResolver(this.compilationSettings(), this.semanticInfoChain, document.fileName);
+            var resolutionContext = new PullTypeResolutionContext(resolver);
+            var inTypeReference = false;
+            var enclosingDecl: PullDecl = null;
+            var isConstructorCall = false;
+
+            var pre = (cur: AST) => {
+                if (isValidAstNode(cur)) {
+                    if (pos >= cur.minChar && pos <= cur.limChar) {
+
+                        var previous = resultASTs[resultASTs.length - 1];
+
+                        if (previous === undefined || (cur.minChar >= previous.minChar && cur.limChar <= previous.limChar)) {
+
+                            var decl = this.semanticInfoChain.getDeclForAST(cur);
+
+                            if (decl) {
+                                declStack[declStack.length] = decl;
+                                lastDeclAST = cur;
+                            }
+
+                            if (cur.nodeType() === NodeType.FunctionDeclaration && hasFlag((<FunctionDeclaration>cur).getFunctionFlags(), FunctionFlags.IsFunctionExpression)) {
+                                lambdaAST = cur;
+                            }
+                            else if (cur.nodeType() === NodeType.ArrowFunctionExpression) {
+                                lambdaAST = cur;
+                            }
+                            else if (cur.nodeType() === NodeType.VariableDeclarator) {
+                                declarationInitASTs[declarationInitASTs.length] = <VariableDeclarator>cur;
+                            }
+                            else if (cur.nodeType() === NodeType.ObjectLiteralExpression) {
+                                objectLitAST = <ObjectLiteralExpression>cur;
+                            }
+                            else if (cur.nodeType() === NodeType.CastExpression) {
+                                typeAssertionASTs.push(<CastExpression>cur);
+                            }
+                            else if (cur.nodeType() === NodeType.AssignmentExpression) {
+                                asgAST = <BinaryExpression>cur;
+                            }
+                            else if (cur.nodeType() === NodeType.TypeRef) {
+                                inTypeReference = true;
+                            }
+
+                            resultASTs[resultASTs.length] = cur;
+                        }
+                    }
+                }
+            };
+
+            getAstWalkerFactory().walk(script, pre);
+
+            if (resultASTs.length) {
+
+                foundAST = resultASTs[resultASTs.length - 1];
+
+                // Check if is a name of a container
+                if (foundAST.nodeType() === NodeType.Name && resultASTs.length > 1) {
+                    var previousAST = resultASTs[resultASTs.length - 2];
+                    switch (previousAST.nodeType()) {
+                        case NodeType.InterfaceDeclaration:
+                            if (foundAST === (<InterfaceDeclaration>previousAST).identifier) {
+                                foundAST = previousAST;
+                            }
+                            break;
+                        case NodeType.ClassDeclaration:
+                            if (foundAST === (<ClassDeclaration>previousAST).identifier) {
+                                foundAST = previousAST;
+                            }
+                            break;
+                        case NodeType.ModuleDeclaration:
+                            if (foundAST === (<ModuleDeclaration>previousAST).name) {
+                                foundAST = previousAST;
+                            }
+                            break;
+
+                        case NodeType.VariableDeclarator:
+                            if (foundAST === (<VariableDeclarator>previousAST).id) {
+                                foundAST = previousAST;
+                            }
+                            break;
+
+                        case NodeType.FunctionDeclaration:
+                            if (foundAST === (<FunctionDeclaration>previousAST).name) {
+                                foundAST = previousAST;
+                            }
+                            break;
+                    }
+                }
+
+                // are we within a decl?  if so, just grab its symbol
+                var funcDecl: FunctionDeclaration = null;
+                if (lastDeclAST === foundAST) {
+                    symbol = declStack[declStack.length - 1].getSymbol();
+                    resolver.resolveDeclaredSymbol(symbol, resolutionContext);
+                    symbol.setUnresolved();
+                    enclosingDecl = declStack[declStack.length - 1].getParentDecl();
+                    if (foundAST.nodeType() === NodeType.FunctionDeclaration ||
+                        foundAST.nodeType() === NodeType.ArrowFunctionExpression) {
+                        funcDecl = <FunctionDeclaration>foundAST;
+                    }
+                }
+                else {
+                    // otherwise, it's an expression that needs to be resolved, so we must pull...
+
+                    // first, find the enclosing decl
+                    for (var i = declStack.length - 1; i >= 0; i--) {
+                        if (!(declStack[i].kind & (PullElementKind.Variable | PullElementKind.Parameter))) {
+                            enclosingDecl = declStack[i];
+                            break;
+                        }
+                    }
+
+                    // next, obtain the assigning AST, if applicable
+                    // (this would be the ast for the last decl on the decl stack)
+
+                    // if the found AST is a named, we want to check for previous dotted expressions,
+                    // since those will give us the right typing
+                    var callExpression: ICallExpression = null;
+                    if ((foundAST.nodeType() === NodeType.SuperExpression || foundAST.nodeType() === NodeType.ThisExpression || foundAST.nodeType() === NodeType.Name) &&
+                        resultASTs.length > 1) {
+
+                        for (var i = resultASTs.length - 2; i >= 0; i--) {
+                            if (resultASTs[i].nodeType() === NodeType.MemberAccessExpression &&
+                                (<MemberAccessExpression>resultASTs[i]).name === resultASTs[i + 1]) {
+                                foundAST = resultASTs[i];
+                            }
+                            else if ((resultASTs[i].nodeType() === NodeType.InvocationExpression || resultASTs[i].nodeType() === NodeType.ObjectCreationExpression) &&
+                                (<InvocationExpression>resultASTs[i]).target === resultASTs[i + 1]) {
+                                callExpression = <ICallExpression><any>resultASTs[i];
+                                break;
+                            } else if (resultASTs[i].nodeType() === NodeType.FunctionDeclaration && (<FunctionDeclaration>resultASTs[i]).name === resultASTs[i + 1]) {
+                                funcDecl = <FunctionDeclaration>resultASTs[i];
+                                break;
+                            } else {
+                                break;
+                            }
+                        }
+                    }
+
+                    // if it's a list, we may not have an exact AST, so find the next nearest one
+                    if (foundAST.nodeType() === NodeType.List) {
+                        for (var i = 0; i < (<ASTList>foundAST).members.length; i++) {
+                            if ((<ASTList>foundAST).members[i].minChar > pos) {
+                                foundAST = (<ASTList>foundAST).members[i];
+                                break;
+                            }
+                        }
+                    }
+
+                    resolutionContext.resolvingTypeReference = inTypeReference;
+
+                    var inContextuallyTypedAssignment = false;
+
+                    if (declarationInitASTs.length) {
+                        var assigningAST: VariableDeclarator;
+
+                        for (var i = 0; i < declarationInitASTs.length; i++) {
+
+                            assigningAST = declarationInitASTs[i];
+                            inContextuallyTypedAssignment = (assigningAST !== null) && (assigningAST.typeExpr !== null);
+
+                            resolver.resolveAST(assigningAST, /*inContextuallyTypedAssignment:*/false, null, resolutionContext);
+                            var varSymbol = this.semanticInfoChain.getSymbolForAST(assigningAST);
+
+                            if (varSymbol && inContextuallyTypedAssignment) {
+                                var contextualType = varSymbol.type;
+                                resolutionContext.pushContextualType(contextualType, false, null);
+                            }
+
+                            if (assigningAST.init) {
+                                resolver.resolveAST(assigningAST.init, inContextuallyTypedAssignment, enclosingDecl, resolutionContext);
+                            }
+                        }
+                    }
+
+                    if (typeAssertionASTs.length) {
+                        for (var i = 0; i < typeAssertionASTs.length; i++) {
+                            resolver.resolveAST(typeAssertionASTs[i], inContextuallyTypedAssignment, enclosingDecl, resolutionContext);
+                        }
+                    }
+
+                    if (asgAST) {
+                        resolver.resolveAST(asgAST, inContextuallyTypedAssignment, enclosingDecl, resolutionContext);
+                    }
+
+                    if (objectLitAST) {
+                        resolver.resolveAST(objectLitAST, inContextuallyTypedAssignment, enclosingDecl, resolutionContext);
+                    }
+
+                    if (lambdaAST) {
+                        resolver.resolveAST(lambdaAST, true, enclosingDecl, resolutionContext);
+                        enclosingDecl = this.semanticInfoChain.getDeclForAST(lambdaAST);
+                    }
+
+                    symbol = resolver.resolveAST(foundAST, inContextuallyTypedAssignment, enclosingDecl, resolutionContext);
+                    if (callExpression) {
+                        var isPropertyOrVar = symbol.kind === PullElementKind.Property || symbol.kind === PullElementKind.Variable;
+                        var typeSymbol = symbol.type;
+                        if (isPropertyOrVar) {
+                            isPropertyOrVar = (typeSymbol.kind !== PullElementKind.Interface && typeSymbol.kind !== PullElementKind.ObjectType) || typeSymbol.name === "";
+                        }
+
+                        if (!isPropertyOrVar) {
+                            isConstructorCall = foundAST.nodeType() === NodeType.SuperExpression || callExpression.nodeType() === NodeType.ObjectCreationExpression;
+
+                            if (foundAST.nodeType() === NodeType.SuperExpression) {
+                                if (symbol.kind === PullElementKind.Class) {
+                                    callSignatures = (<PullTypeSymbol>symbol).getConstructorMethod().type.getConstructSignatures();
+                                }
+                            } else {
+                                callSignatures = callExpression.nodeType() === NodeType.InvocationExpression ? typeSymbol.getCallSignatures() : typeSymbol.getConstructSignatures();
+                            }
+
+                            var callResolutionResults = new PullAdditionalCallResolutionData();
+                            if (callExpression.nodeType() === NodeType.InvocationExpression) {
+                                resolver.resolveInvocationExpression(<InvocationExpression>callExpression, enclosingDecl, resolutionContext, callResolutionResults);
+                            } else {
+                                resolver.resolveObjectCreationExpression(<ObjectCreationExpression>callExpression, enclosingDecl, resolutionContext, callResolutionResults);
+                            }
+
+                            if (callResolutionResults.candidateSignature) {
+                                candidateSignature = callResolutionResults.candidateSignature;
+                            }
+                            if (callResolutionResults.targetSymbol && callResolutionResults.targetSymbol.name !== "") {
+                                symbol = callResolutionResults.targetSymbol;
+                            }
+                            foundAST = <AST><any>callExpression;
+                        }
+                    }
+                }
+
+                if (funcDecl) {
+                    if (symbol && symbol.kind !== PullElementKind.Property) {
+                        var signatureInfo = PullHelpers.getSignatureForFuncDecl(this.getDeclForAST(funcDecl));
+                        candidateSignature = signatureInfo.signature;
+                        callSignatures = signatureInfo.allSignatures;
+                    }
+                } else if (!callSignatures && symbol &&
+                (symbol.kind === PullElementKind.Method || symbol.kind === PullElementKind.Function)) {
+                    var typeSym = symbol.type;
+                    if (typeSym) {
+                        callSignatures = typeSym.getCallSignatures();
+                    }
+                }
+            }
+
+            var enclosingScopeSymbol = this.getSymbolOfDeclaration(enclosingDecl);
+
+            return {
+                symbol: symbol,
+                ast: foundAST,
+                enclosingScopeSymbol: enclosingScopeSymbol,
+                candidateSignature: candidateSignature,
+                callSignatures: callSignatures,
+                isConstructorCall: isConstructorCall
+            };
+        }
+
+        private extractResolutionContextFromAST(resolver: PullTypeResolver, ast: AST, document: Document, propagateContextualTypes: boolean): { ast: AST; enclosingDecl: PullDecl; resolutionContext: PullTypeResolutionContext; inContextuallyTypedAssignment: boolean; inWithBlock: boolean; } {
+            var script = document.script;
+            var scriptName = document.fileName;
+
+            var enclosingDecl: PullDecl = null;
+            var enclosingDeclAST: AST = null;
+            var inContextuallyTypedAssignment = false;
+            var inWithBlock = false;
+
+            var resolutionContext = new PullTypeResolutionContext(resolver);
+
+            if (!ast) {
+                return null;
+            }
+
+            var path = this.getASTPath(ast);
+
+            // Extract infromation from path
+            for (var i = 0 , n = path.length; i < n; i++) {
+                var current = path[i];
+
+                switch (current.nodeType()) {
+                    case NodeType.FunctionDeclaration:
+                        // A function expression does not have a decl, so we need to resolve it first to get the decl created.
+                        if (hasFlag((<FunctionDeclaration>current).getFunctionFlags(), FunctionFlags.IsFunctionExpression)) {
+                            resolver.resolveAST(current, true, enclosingDecl, resolutionContext);
+                        }
+
+                        break;
+
+                    case NodeType.ArrowFunctionExpression:
+                        resolver.resolveAST(current, true, enclosingDecl, resolutionContext);
+                        break;
+
+                    case NodeType.VariableDeclarator:
+                        var assigningAST = <VariableDeclarator> current;
+                        inContextuallyTypedAssignment = (assigningAST.typeExpr !== null);
+
+                        if (inContextuallyTypedAssignment) {
+                            if (propagateContextualTypes) {
+                                resolver.resolveAST(assigningAST, /*inContextuallyTypedAssignment*/false, null, resolutionContext);
+                                var varSymbol = this.semanticInfoChain.getSymbolForAST(assigningAST);
+
+                                var contextualType: PullTypeSymbol = null;
+                                if (varSymbol && inContextuallyTypedAssignment) {
+                                    contextualType = varSymbol.type;
+                                }
+
+                                resolutionContext.pushContextualType(contextualType, false, null);
+
+                                if (assigningAST.init) {
+                                    resolver.resolveAST(assigningAST.init, inContextuallyTypedAssignment, enclosingDecl, resolutionContext);
+                                }
+                            }
+                        }
+
+                        break;
+
+                    case NodeType.InvocationExpression:
+                    case NodeType.ObjectCreationExpression:
+                        if (propagateContextualTypes) {
+                            var isNew = current.nodeType() === NodeType.ObjectCreationExpression;
+                            var callExpression = <InvocationExpression>current;
+                            var contextualType: PullTypeSymbol = null;
+
+                            // Check if we are in an argumnt for a call, propagate the contextual typing
+                            if ((i + 1 < n) && callExpression.arguments === path[i + 1]) {
+                                var callResolutionResults = new PullAdditionalCallResolutionData();
+                                if (isNew) {
+                                    resolver.resolveObjectCreationExpression(callExpression, enclosingDecl, resolutionContext, callResolutionResults);
+                                }
+                                else {
+                                    resolver.resolveInvocationExpression(callExpression, enclosingDecl, resolutionContext, callResolutionResults);
+                                }
+
+                                // Find the index in the arguments list
+                                if (callResolutionResults.actualParametersContextTypeSymbols) {
+                                    var argExpression = (path[i + 1] && path[i + 1].nodeType() === NodeType.List) ? path[i + 2] : path[i + 1];
+                                    if (argExpression) {
+                                        for (var j = 0, m = callExpression.arguments.members.length; j < m; j++) {
+                                            if (callExpression.arguments.members[j] === argExpression) {
+                                                var callContextualType = callResolutionResults.actualParametersContextTypeSymbols[j];
+                                                if (callContextualType) {
+                                                    contextualType = callContextualType;
+                                                    break;
+                                                }
+                                            }
+                                        }
+                                    }
+                                }
+                            }
+                            else {
+                                // Just resolve the call expression
+                                if (isNew) {
+                                    resolver.resolveObjectCreationExpression(callExpression, enclosingDecl, resolutionContext);
+                                }
+                                else {
+                                    resolver.resolveInvocationExpression(callExpression, enclosingDecl, resolutionContext);
+                                }
+                            }
+
+                            resolutionContext.pushContextualType(contextualType, false, null);
+                        }
+
+                        break;
+
+                    case NodeType.ArrayLiteralExpression:
+                        if (propagateContextualTypes) {
+                            // Propagate the child element type
+                            var contextualType: PullTypeSymbol = null;
+                            var currentContextualType = resolutionContext.getContextualType();
+                            if (currentContextualType && currentContextualType.isArrayNamedTypeReference()) {
+                                contextualType = currentContextualType.getElementType();
+                            }
+
+                            resolutionContext.pushContextualType(contextualType, false, null);
+                        }
+
+                        break;
+
+                    case NodeType.ObjectLiteralExpression:
+                        if (propagateContextualTypes) {
+                            var objectLiteralExpression = <ObjectLiteralExpression>current;
+                            var objectLiteralResolutionContext = new PullAdditionalObjectLiteralResolutionData();
+                            resolver.resolveObjectLiteralExpression(objectLiteralExpression, inContextuallyTypedAssignment, enclosingDecl, resolutionContext, objectLiteralResolutionContext);
+
+                            // find the member in the path
+                            var memeberAST = (path[i + 1] && path[i + 1].nodeType() === NodeType.List) ? path[i + 2] : path[i + 1];
+                            if (memeberAST) {
+                                // Propagate the member contextual type
+                                var contextualType: PullTypeSymbol = null;
+                                var memberDecls = objectLiteralExpression.propertyAssignments;
+                                if (memberDecls && objectLiteralResolutionContext.membersContextTypeSymbols) {
+                                    for (var j = 0, m = memberDecls.members.length; j < m; j++) {
+                                        if (memberDecls.members[j] === memeberAST) {
+                                            var memberContextualType = objectLiteralResolutionContext.membersContextTypeSymbols[j];
+                                            if (memberContextualType) {
+                                                contextualType = memberContextualType;
+                                                break;
+                                            }
+                                        }
+                                    }
+                                }
+
+                                resolutionContext.pushContextualType(contextualType, false, null);
+                            }
+                        }
+
+                        break;
+
+                    case NodeType.AssignmentExpression:
+                        if (propagateContextualTypes) {
+                            var assignmentExpression = <BinaryExpression>current;
+                            var contextualType: PullTypeSymbol = null;
+
+                            if (path[i + 1] && path[i + 1] === assignmentExpression.operand2) {
+                                // propagate the left hand side type as a contextual type
+                                var leftType = resolver.resolveAST(assignmentExpression.operand1, inContextuallyTypedAssignment, enclosingDecl, resolutionContext).type;
+                                if (leftType) {
+                                    inContextuallyTypedAssignment = true;
+                                    contextualType = leftType;
+                                }
+                            }
+
+                            resolutionContext.pushContextualType(contextualType, false, null);
+                        }
+
+                        break;
+
+                    case NodeType.ReturnStatement:
+                        if (propagateContextualTypes) {
+                            var returnStatement = <ReturnStatement>current;
+                            var contextualType: PullTypeSymbol = null;
+
+                            if (enclosingDecl && (enclosingDecl.kind & PullElementKind.SomeFunction)) {
+                                var functionDeclaration = <FunctionDeclaration>enclosingDeclAST;
+                                if (functionDeclaration.returnTypeAnnotation) {
+                                    // The containing function has a type annotation, propagate it as the contextual type
+                                    var currentResolvingTypeReference = resolutionContext.resolvingTypeReference;
+                                    resolutionContext.resolvingTypeReference = true;
+                                    var returnTypeSymbol = resolver.resolveTypeReference(functionDeclaration.returnTypeAnnotation, enclosingDecl, resolutionContext);
+                                    resolutionContext.resolvingTypeReference = currentResolvingTypeReference;
+                                    if (returnTypeSymbol) {
+                                        inContextuallyTypedAssignment = true;
+                                        contextualType = returnTypeSymbol;
+                                    }
+                                }
+                                else {
+                                    // No type annotation, check if there is a contextual type enforced on the function, and propagate that
+                                    var currentContextualType = resolutionContext.getContextualType();
+                                    if (currentContextualType && currentContextualType.isFunction()) {
+                                        var currentContextualTypeSignatureSymbol = currentContextualType.getDeclarations()[0].getSignatureSymbol();
+                                        var currentContextualTypeReturnTypeSymbol = currentContextualTypeSignatureSymbol.returnType;
+                                        if (currentContextualTypeReturnTypeSymbol) {
+                                            inContextuallyTypedAssignment = true;
+                                            contextualType = currentContextualTypeReturnTypeSymbol;
+                                        }
+                                    }
+                                }
+                            }
+
+                            resolutionContext.pushContextualType(contextualType, false, null);
+                        }
+
+                        break;
+
+                    case NodeType.TypeQuery:
+                        resolutionContext.resolvingTypeReference = false;
+                        break;
+
+                    case NodeType.TypeRef:
+                        var typeExpressionNode = path[i + 1];
+
+                        // ObjectType are just like Object Literals are bound when needed, ensure we have a decl, by forcing it to be 
+                        // resolved before descending into it.
+                        if (typeExpressionNode && typeExpressionNode.nodeType() === NodeType.ObjectType) {
+                            resolver.resolveAST(current, /*inContextuallyTypedAssignment*/ false, enclosingDecl, resolutionContext);
+                        }
+
+                        // Set the resolvingTypeReference to true if this a name (e.g. var x: Type) but not 
+                        // when we are looking at a function type (e.g. var y : (a) => void)
+                        if (!typeExpressionNode ||
+                            typeExpressionNode.nodeType() === NodeType.Name ||
+                            typeExpressionNode.nodeType() === NodeType.QualifiedName ||
+                            typeExpressionNode.nodeType() === NodeType.MemberAccessExpression) {
+                            resolutionContext.resolvingTypeReference = true;
+                        }
+
+                        break;
+
+                    case NodeType.TypeParameter:
+                        // Set the resolvingTypeReference to true if this a name (e.g. var x: Type) but not 
+                        // when we are looking at a function type (e.g. var y : (a) => void)
+                        var typeExpressionNode = path[i + 1];
+                        if (!typeExpressionNode ||
+                            typeExpressionNode.nodeType() === NodeType.Name ||
+                            typeExpressionNode.nodeType() === NodeType.QualifiedName ||
+                            typeExpressionNode.nodeType() === NodeType.MemberAccessExpression) {
+                            resolutionContext.resolvingTypeReference = true;
+                        }
+
+                        break;
+
+                    case NodeType.ClassDeclaration:
+                        var classDeclaration = <ClassDeclaration>current;
+                        if (path[i + 1]) {
+                            if (path[i + 1] === classDeclaration.heritageClauses) {
+                                resolutionContext.resolvingTypeReference = true;
+                            }
+                        }
+
+                        break;
+
+                    case NodeType.InterfaceDeclaration:
+                        var interfaceDeclaration = <InterfaceDeclaration>current;
+                        if (path[i + 1]) {
+                            if (path[i + 1] === interfaceDeclaration.heritageClauses ||
+                                path[i + 1] === interfaceDeclaration.identifier) {
+                                resolutionContext.resolvingTypeReference = true;
+                            }
+                        }
+
+                        break;
+
+                    case NodeType.WithStatement:
+                        inWithBlock = true;
+                        break;
+                }
+
+                // Record enclosing Decl
+                var decl = this.semanticInfoChain.getDeclForAST(current);
+                if (decl) {
+                    enclosingDecl = decl;
+                    enclosingDeclAST = current;
+                }
+            }
+
+            // if the found AST is a named, we want to check for previous dotted expressions,
+            // since those will give us the right typing
+            if (ast && ast.parent && ast.nodeType() === NodeType.Name) {
+                if (ast.parent.nodeType() === NodeType.MemberAccessExpression) {
+                    if ((<MemberAccessExpression>ast.parent).name === ast) {
+                        ast = ast.parent;
+                    }
+                }
+                else if (ast.parent.nodeType() === NodeType.QualifiedName) {
+                    if ((<QualifiedName>ast.parent).right === ast) {
+                        ast = ast.parent;
+                    }
+                }
+            }
+
+            return {
+                ast: ast,
+                enclosingDecl: enclosingDecl,
+                resolutionContext: resolutionContext,
+                inContextuallyTypedAssignment: inContextuallyTypedAssignment,
+                inWithBlock: inWithBlock
+            };
+        }
+
+        private getASTPath(ast: AST): AST[] {
+            var result: AST[] = [];
+
+            while (ast) {
+                result.unshift(ast);
+                ast = ast.parent;
+            }
+
+            return result;
+        }
+
+        public pullGetSymbolInformationFromAST(ast: AST, document: Document): PullSymbolInfo {
+            var resolver = new PullTypeResolver(this.compilationSettings(), this.semanticInfoChain, document.fileName);
+            var context = this.extractResolutionContextFromAST(resolver, ast, document, /*propagateContextualTypes*/ true);
+            if (!context || context.inWithBlock) {
+                return null;
+            }
+
+            ast = context.ast;
+            var symbol = resolver.resolveAST(ast, context.inContextuallyTypedAssignment, context.enclosingDecl, context.resolutionContext);
+            var aliasSymbol = this.semanticInfoChain.getAliasSymbolForAST(ast);
+
+            return {
+                symbol: symbol,
+                aliasSymbol: aliasSymbol,
+                ast: ast,
+                enclosingScopeSymbol: this.getSymbolOfDeclaration(context.enclosingDecl)
+            };
+        }
+
+        public pullGetCallInformationFromAST(ast: AST, document: Document): PullCallSymbolInfo {
+            // AST has to be a call expression
+            if (ast.nodeType() !== NodeType.InvocationExpression && ast.nodeType() !== NodeType.ObjectCreationExpression) {
+                return null;
+            }
+
+            var isNew = ast.nodeType() === NodeType.ObjectCreationExpression;
+
+            var resolver = new PullTypeResolver(this.compilationSettings(), this.semanticInfoChain, document.fileName);
+            var context = this.extractResolutionContextFromAST(resolver, ast, document, /*propagateContextualTypes*/ true);
+            if (!context || context.inWithBlock) {
+                return null;
+            }
+
+            var callResolutionResults = new PullAdditionalCallResolutionData();
+
+            if (isNew) {
+                resolver.resolveObjectCreationExpression(<ObjectCreationExpression>ast, context.enclosingDecl, context.resolutionContext, callResolutionResults);
+            }
+            else {
+                resolver.resolveInvocationExpression(<InvocationExpression>ast, context.enclosingDecl, context.resolutionContext, callResolutionResults);
+            }
+
+            return {
+                targetSymbol: callResolutionResults.targetSymbol,
+                resolvedSignatures: callResolutionResults.resolvedSignatures,
+                candidateSignature: callResolutionResults.candidateSignature,
+                ast: ast,
+                enclosingScopeSymbol: this.getSymbolOfDeclaration(context.enclosingDecl),
+                isConstructorCall: isNew
+            };
+        }
+
+        public pullGetVisibleMemberSymbolsFromAST(ast: AST, document: Document): PullVisibleSymbolsInfo {
+            var resolver = new PullTypeResolver(this.compilationSettings(), this.semanticInfoChain, document.fileName);
+            var context = this.extractResolutionContextFromAST(resolver, ast, document, /*propagateContextualTypes*/ true);
+            if (!context || context.inWithBlock) {
+                return null;
+            }
+
+            var symbols = resolver.getVisibleMembersFromExpression(ast, context.enclosingDecl, context.resolutionContext);
+            if (!symbols) {
+                return null;
+            }
+
+            return {
+                symbols: symbols,
+                enclosingScopeSymbol: this.getSymbolOfDeclaration(context.enclosingDecl)
+            };
+        }
+
+        public pullGetVisibleDeclsFromAST(ast: AST, document: Document): PullDecl[]{
+            var resolver = new PullTypeResolver(this.compilationSettings(), this.semanticInfoChain, document.fileName);
+            var context = this.extractResolutionContextFromAST(resolver, ast, document, /*propagateContextualTypes*/ false);
+            if (!context || context.inWithBlock) {
+                return null;
+            }
+
+            return resolver.getVisibleDecls(context.enclosingDecl);
+        }
+
+        public pullGetContextualMembersFromAST(ast: AST, document: Document): PullVisibleSymbolsInfo {
+            // Input has to be an object literal
+            if (ast.nodeType() !== NodeType.ObjectLiteralExpression) {
+                return null;
+            }
+
+            var resolver = new PullTypeResolver(this.compilationSettings(), this.semanticInfoChain, document.fileName);
+            var context = this.extractResolutionContextFromAST(resolver, ast, document, /*propagateContextualTypes*/ true);
+            if (!context || context.inWithBlock) {
+                return null;
+            }
+
+            var members = resolver.getVisibleContextSymbols(context.enclosingDecl, context.resolutionContext);
+
+            return {
+                symbols: members,
+                enclosingScopeSymbol: this.getSymbolOfDeclaration(context.enclosingDecl)
+            };
+        }
+
+        public pullGetDeclInformation(decl: PullDecl, ast: AST, document: Document): PullSymbolInfo {
+            var resolver = new PullTypeResolver(this.compilationSettings(), this.semanticInfoChain, document.fileName);
+            var context = this.extractResolutionContextFromAST(resolver, ast, document, /*propagateContextualTypes*/ true);
+            if (!context || context.inWithBlock) {
+                return null;
+            }
+
+            var symbol = decl.getSymbol();
+            resolver.resolveDeclaredSymbol(symbol, context.resolutionContext);
+            symbol.setUnresolved();
+
+            return {
+                symbol: symbol,
+                aliasSymbol: null,
+                ast: ast,
+                enclosingScopeSymbol: this.getSymbolOfDeclaration(context.enclosingDecl)
+            };
+        }
+
+        public topLevelDeclaration(fileName: string) : PullDecl {
+            return this.semanticInfoChain.topLevelDecl(fileName);
+        }
+
+        public getDeclForAST(ast: AST): PullDecl {
+            return this.semanticInfoChain.getDeclForAST(ast);
+        }
+
+        public fileNames(): string[] {
+            return this.semanticInfoChain.fileNames();
+        }
+
+        public topLevelDecl(fileName: string): PullDecl {
+            return this.semanticInfoChain.topLevelDecl(fileName);
+        }
+    }
+
+    enum CompilerPhase {
+        Syntax,
+        Semantics,
+        EmitOptionsValidation,
+        Emit,
+        DeclarationEmit,
+    }
+
+    class CompilerIterator implements Iterator<CompileResult> {
+        private compilerPhase: CompilerPhase;
+        private index: number = -1;
+        private fileNames: string[] = null;
+        private _current: CompileResult = null;
+        private _emitOptions: EmitOptions = null;
+        private _sharedEmitter: Emitter = null;
+        private _sharedDeclarationEmitter: DeclarationEmitter = null;
+        private hadSyntacticDiagnostics: boolean = false;
+        private hadSemanticDiagnostics: boolean = false;
+        private hadEmitDiagnostics: boolean = false;
+
+        constructor(private compiler: TypeScriptCompiler,
+                    resolvePath: (path: string) => string,
+                    sourceMapEmitterCallback: SourceMapEmitterCallback,
+                    private continueOnDiagnostics: boolean,
+                    startingPhase = CompilerPhase.Syntax) {
+            this.fileNames = compiler.fileNames();
+            this.compilerPhase = startingPhase;
+            this._emitOptions = new EmitOptions(compiler, resolvePath, sourceMapEmitterCallback);
+        }
+
+        public current(): CompileResult {
+            return this._current;
+        }
+
+        public moveNext(): boolean {
+            this._current = null;
+
+            // Attempt to move the iterator 'one step' forward.  Note: this may produce no result
+            // (for example, if we're emitting everything to a single file).  So only return once
+            // we actually have a result, or we're done enumerating.
+            while (this.moveNextInternal()) {
+                if (this._current) {
+                    return true;
+                }
+            }
+
+            return false;
+        }
+
+        private moveNextInternal(): boolean {
+            this.index++;
+
+            // If we're at the end of hte set of files the compiler knows about, then move to the
+            // next phase of compilation.
+            while (this.shouldMoveToNextPhase()) {
+                this.index = 0;
+                this.compilerPhase++;
+            }
+
+            if (this.compilerPhase > CompilerPhase.DeclarationEmit) {
+                // We're totally done.
+                return false;
+            }
+
+            switch (this.compilerPhase) {
+                case CompilerPhase.Syntax:
+                    return this.moveNextSyntaxPhase();
+                case CompilerPhase.Semantics:
+                    return this.moveNextSemanticsPhase();
+                case CompilerPhase.EmitOptionsValidation:
+                    return this.moveNextEmitOptionsValidationPhase();
+                case CompilerPhase.Emit:
+                    return this.moveNextEmitPhase();
+                case CompilerPhase.DeclarationEmit:
+                    return this.moveNextDeclarationEmitPhase();
+            }
+        }
+
+        private shouldMoveToNextPhase(): boolean {
+            switch (this.compilerPhase) {
+                case CompilerPhase.EmitOptionsValidation:
+                    // Only one step in emit validation.  We're done once we do that step.
+                    return this.index === 1;
+
+                case CompilerPhase.Syntax:
+                case CompilerPhase.Semantics:
+                    // Each of these phases are done when we've processed the last file.
+                    return this.index == this.fileNames.length;
+
+                case CompilerPhase.Emit:
+                case CompilerPhase.DeclarationEmit:
+                    // Emitting is done when we get 'one' past the end of hte file list.  This is
+                    // because we use that step to collect the results from the shared emitter.
+                    return this.index == (this.fileNames.length + 1);
+            }
+
+            return false;
+        }
+
+        private moveNextSyntaxPhase(): boolean {
+            Debug.assert(this.index >= 0 && this.index < this.fileNames.length);
+            var fileName = this.fileNames[this.index];
+
+            var diagnostics = this.compiler.getSyntacticDiagnostics(fileName);
+            if (diagnostics.length) {
+                if (!this.continueOnDiagnostics) {
+                    this.hadSyntacticDiagnostics = true;
+                }
+
+                this._current = CompileResult.fromDiagnostics(diagnostics);
+            }
+
+            return true;
+        }
+
+        private moveNextSemanticsPhase(): boolean {
+            // Don't move forward if there were syntax diagnostics.
+            if (this.hadSyntacticDiagnostics) {
+                return false;
+            }
+
+            Debug.assert(this.index >= 0 && this.index < this.fileNames.length);
+            var fileName = this.fileNames[this.index];
+            var diagnostics = this.compiler.getSemanticDiagnostics(fileName);
+            if (diagnostics.length) {
+                if (!this.continueOnDiagnostics) {
+                    this.hadSemanticDiagnostics = true;
+                }
+
+                this._current = CompileResult.fromDiagnostics(diagnostics);
+            }
+
+            return true;
+        }
+
+        private moveNextEmitOptionsValidationPhase(): boolean {
+            Debug.assert(!this.hadSyntacticDiagnostics);
+
+            if (this._emitOptions.diagnostic()) {
+                if (!this.continueOnDiagnostics) {
+                    this.hadEmitDiagnostics = true;
+                }
+
+                this._current = CompileResult.fromDiagnostics([this._emitOptions.diagnostic()]);
+            }
+
+            return true;
+        }
+
+        private moveNextEmitPhase(): boolean {
+            Debug.assert(!this.hadSyntacticDiagnostics);
+            Debug.assert(this._emitOptions);
+
+            if (this.hadEmitDiagnostics) {
+                return false;
+            }
+
+            Debug.assert(this.index >= 0 && this.index <= this.fileNames.length);
+            if (this.index < this.fileNames.length) {
+                var fileName = this.fileNames[this.index];
+                var document = this.compiler.getDocument(fileName);
+
+                // Try to emit this single document.  It will either get emitted to its own file
+                // (in which case we'll have our call back triggered), or it will get added to the
+                // shared emitter (and we'll take care of it after all the files are done.
+                this._sharedEmitter = this.compiler._emitDocument(
+                    document, this._emitOptions,
+                    outputFiles => { this._current = CompileResult.fromOutputFiles(outputFiles) },
+                    this._sharedEmitter);
+                return true;
+            }
+
+            // If we've moved past all the files, and we have a multi-input->single-output
+            // emitter set up.  Then add the outputs of that emitter to the results.
+            if (this.index === this.fileNames.length && this._sharedEmitter) {
+                // Collect shared emit result.
+                this._current = CompileResult.fromOutputFiles(this._sharedEmitter.getOutputFiles());
+            }
+
+            return true;
+        }
+
+        private moveNextDeclarationEmitPhase(): boolean {
+            Debug.assert(!this.hadSyntacticDiagnostics);
+            Debug.assert(!this.hadEmitDiagnostics);
+            if (this.hadSemanticDiagnostics) {
+                return false;
+            }
+
+            if (!this.compiler._shouldEmitDeclarations()) {
+                return false;
+            }
+
+            Debug.assert(this.index >= 0 && this.index <= this.fileNames.length);
+            if (this.index < this.fileNames.length) {
+                var fileName = this.fileNames[this.index];
+                var document = this.compiler.getDocument(fileName);
+
+                this._sharedDeclarationEmitter = this.compiler._emitDocumentDeclarations(
+                    document, this._emitOptions,
+                    file => { this._current = CompileResult.fromOutputFiles([file]); },
+                    this._sharedDeclarationEmitter);
+                return true;
+            }
+
+            // If we've moved past all the files, and we have a multi-input->single-output
+            // emitter set up.  Then add the outputs of that emitter to the results.
+            if (this.index === this.fileNames.length && this._sharedDeclarationEmitter) {
+                this._current = CompileResult.fromOutputFiles([this._sharedDeclarationEmitter.getOutputFile()]);
+            }
+
+            return true;
+        }
+    }
+
+    export function compareDataObjects(dst: any, src: any): boolean {
+        for (var e in dst) {
+            if (typeof dst[e] == "object") {
+                if (!compareDataObjects(dst[e], src[e]))
+                    return false;
+            }
+            else if (typeof dst[e] != "function") {
+                if (dst[e] !== src[e])
+                    return false;
+            }
+        }
+        return true;
+    }
 }