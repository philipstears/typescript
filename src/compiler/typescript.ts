//
// Copyright (c) Microsoft Corporation.  All rights reserved.
// 
// Licensed under the Apache License, Version 2.0 (the "License");
// you may not use this file except in compliance with the License.
// You may obtain a copy of the License at
//   http://www.apache.org/licenses/LICENSE-2.0
//
// Unless required by applicable law or agreed to in writing, software
// distributed under the License is distributed on an "AS IS" BASIS,
// WITHOUT WARRANTIES OR CONDITIONS OF ANY KIND, either express or implied.
// See the License for the specific language governing permissions and
// limitations under the License.
//

///<reference path='core\references.ts' />
///<reference path='text\references.ts' />
///<reference path='syntax\references.ts' />
///<reference path='diagnostics.ts' />
///<reference path='flags.ts' />
///<reference path='nodeTypes.ts' />
///<reference path='hashTable.ts' />
///<reference path='ast.ts' />
///<reference path='astWalker.ts' />
///<reference path='astPath.ts' />
///<reference path='base64.ts' />
///<reference path='sourceMapping.ts' />
///<reference path='emitter.ts' />
///<reference path='types.ts' />
///<reference path='pathUtils.ts' />
///<reference path='referenceResolution.ts' />
///<reference path='precompile.ts' />
///<reference path='referenceResolver.ts' />
///<reference path='declarationEmitter.ts' />
///<reference path='bloomFilter.ts' />
///<reference path='identifierWalker.ts' />
///<reference path='typecheck\dataMap.ts' />
///<reference path='typecheck\pullFlags.ts' />
///<reference path='typecheck\pullDecls.ts' />
///<reference path='typecheck\pullSymbols.ts' />
///<reference path='typecheck\pullSymbolBindingContext.ts' />
///<reference path='typecheck\pullTypeResolutionContext.ts' />
///<reference path='typecheck\pullTypeResolution.ts' />
///<reference path='typecheck\pullTypeResolution2.ts' />
///<reference path='typecheck\pullTypeChecker.ts' />
///<reference path='typecheck\pullDeclDiffer.ts' />
///<reference path='typecheck\pullSemanticInfo.ts' />
///<reference path='typecheck\pullDeclCollection.ts' />
///<reference path='typecheck\pullSymbolBinder.ts' />
///<reference path='typecheck\pullSymbolGraph.ts' />
///<reference path='typecheck\SemanticDiagnostic.ts' />
///<reference path='typecheck\pullHelpers.ts' />
///<reference path='typecheck\pullTypeSpecialization.ts' />
///<reference path='syntaxTreeToAstVisitor.ts' />

module TypeScript {

    declare var IO;

    export var fileResolutionTime = 0;
    export var sourceCharactersCompiled = 0;
    export var syntaxTreeParseTime = 0;
    export var syntaxDiagnosticsTime = 0;
    export var astTranslationTime = 0;
    export var typeCheckTime = 0;

    export var emitTime = 0;
    export var emitWriteFileTime = 0;
    export var emitDirectoryExistsTime = 0;
    export var emitFileExistsTime = 0;
    export var emitResolvePathTime = 0;

    export var declarationEmitTime = 0;
    export var declarationEmitIsExternallyVisibleTime = 0;
    export var declarationEmitTypeSignatureTime = 0;
    export var declarationEmitGetBoundDeclTypeTime = 0;
    export var declarationEmitIsOverloadedCallSignatureTime = 0;
    export var declarationEmitFunctionDeclarationGetSymbolTime = 0;
    export var declarationEmitGetBaseTypeTime = 0;
    export var declarationEmitGetAccessorFunctionTime = 0;
    export var declarationEmitGetTypeParameterSymbolTime = 0;
    export var declarationEmitGetImportDeclarationSymbolTime = 0;

    export var ioHostResolvePathTime = 0;
    export var ioHostDirectoryNameTime = 0;
    export var ioHostCreateDirectoryStructureTime = 0;
    export var ioHostWriteFileTime = 0;

    export var nodeMakeDirectoryTime = 0;
    export var nodeWriteFileSyncTime = 0;
    export var nodeCreateBufferTime = 0;

    export interface EmitterIOHost {
        // function that can even create a folder structure if needed
        writeFile(path: string, contents: string, writeByteOrderMark: boolean): void;

        // function to check if file exists on the disk
        fileExists(path: string): boolean;

        // Function to check if the directory exists on the disk
        directoryExists(path: string): boolean;

        // Resolves the path
        resolvePath(path: string): string;
    }

    export interface PullTypeInfoAtPositionInfo {
        symbol: PullSymbol;
        ast: IAST;
        enclosingScopeSymbol: PullSymbol;
        candidateSignature: PullSignatureSymbol;
        callSignatures: PullSignatureSymbol[];
        isConstructorCall: boolean;
    }

    export interface PullSymbolInfo {
        symbol: PullSymbol;
        ast: AST;
        enclosingScopeSymbol: PullSymbol;
    }

    export interface PullCallSymbolInfo {
        targetSymbol: PullSymbol;
        resolvedSignatures: TypeScript.PullSignatureSymbol[];
        candidateSignature: TypeScript.PullSignatureSymbol;
        isConstructorCall: boolean;
        ast: AST;
        enclosingScopeSymbol: PullSymbol;
    }

    export interface PullVisibleSymbolsInfo {
        symbols: PullSymbol[];
        enclosingScopeSymbol: PullSymbol;
    }

    export class Document {
        private _diagnostics: IDiagnostic[] = null;
        private _syntaxTree: SyntaxTree = null;
        private _bloomFilter: BloomFilter = null;
        public script: Script;
        public lineMap: LineMap;

        constructor(public fileName: string,
                    private compilationSettings: CompilationSettings,
                    private scriptSnapshot: IScriptSnapshot,
                    public byteOrderMark: ByteOrderMark,
                    public version: number,
                    public isOpen: boolean,
                    syntaxTree: SyntaxTree) {

            if (isOpen) {
                this._syntaxTree = syntaxTree;
            }
            else {
                // Don't store the syntax tree for a closed file.
                var start = new Date().getTime();
                this._diagnostics = syntaxTree.diagnostics();
                TypeScript.syntaxDiagnosticsTime += new Date().getTime() - start;
            }

            this.lineMap = syntaxTree.lineMap();

            var start = new Date().getTime();
            this.script = SyntaxTreeToAstVisitor.visit(syntaxTree, fileName, compilationSettings, isOpen);
            TypeScript.astTranslationTime += new Date().getTime() - start;
        }

        public diagnostics(): IDiagnostic[]{
            if (this._diagnostics === null) {
                this._diagnostics = this._syntaxTree.diagnostics();
            }

            return this._diagnostics;
        }

        public syntaxTree(): SyntaxTree {
            if (this._syntaxTree) {
                return this._syntaxTree;
            }

            return Parser.parse(
                this.fileName,
                SimpleText.fromScriptSnapshot(this.scriptSnapshot),
                TypeScript.isDTSFile(this.fileName),
                this.compilationSettings.codeGenTarget,
                getParseOptions(this.compilationSettings));
        }

        public bloomFilter(): BloomFilter {
            if (!this._bloomFilter) {
                var identifiers: BlockIntrinsics = new BlockIntrinsics();
                var pre = function (cur: TypeScript.AST, parent: TypeScript.AST, walker: IAstWalker) {
                    if (isValidAstNode(cur)) {
                        if (cur.nodeType() === NodeType.Name) {
                            var nodeText = (<TypeScript.Identifier>cur).text();

                            identifiers[nodeText] = true;
                        }
                    }

                    return cur;
                }

                TypeScript.getAstWalkerFactory().walk(this.script, pre, null, null, identifiers);

                var identifierCount = 0;
                for (var name in identifiers) {
                    if (identifiers[name]) {
                        identifierCount++;
                    }
                }

                this._bloomFilter = new BloomFilter(identifierCount);
                this._bloomFilter.addKeys(identifiers);
            }
            return this._bloomFilter;
        }

        public update(scriptSnapshot: IScriptSnapshot, version: number, isOpen: boolean, textChangeRange: TextChangeRange, settings: CompilationSettings): Document {

            var oldScript = this.script;
            var oldSyntaxTree = this._syntaxTree;

            var text = SimpleText.fromScriptSnapshot(scriptSnapshot);

            // If we don't have a text change, or we don't have an old syntax tree, then do a full
            // parse.  Otherwise, do an incremental parse.
            var newSyntaxTree = textChangeRange === null || oldSyntaxTree === null
                ? TypeScript.Parser.parse(this.fileName, text, TypeScript.isDTSFile(this.fileName), settings.codeGenTarget, getParseOptions(this.compilationSettings))
                : TypeScript.Parser.incrementalParse(oldSyntaxTree, textChangeRange, text);

            return new Document(this.fileName, this.compilationSettings, scriptSnapshot, this.byteOrderMark, version, isOpen, newSyntaxTree);
        }

        public static create(fileName: string, scriptSnapshot: IScriptSnapshot, byteOrderMark: ByteOrderMark, version: number, isOpen: boolean, referencedFiles: string[], compilationSettings): Document {
            // for an open file, make a syntax tree and a script, and store both around.
            var start = new Date().getTime();
            var syntaxTree = Parser.parse(fileName, SimpleText.fromScriptSnapshot(scriptSnapshot), TypeScript.isDTSFile(fileName), compilationSettings.codeGenTarget, getParseOptions(compilationSettings));
            TypeScript.syntaxTreeParseTime += new Date().getTime() - start;

            var document = new Document(fileName, compilationSettings, scriptSnapshot, byteOrderMark, version, isOpen, syntaxTree);
            document.script.referencedFiles = referencedFiles;

            return document;
        }

        //public static fromClosed(fileName: string, scriptSnapshot: IScriptSnapshot, script: Script, syntaxTree: SyntaxTree): Document {
        //    return new Document(fileName, scriptSnapshot, script, null, syntaxTree.diagnostics());
        //}
    }

    export class TypeScriptCompiler {
        public pullTypeChecker: PullTypeChecker = null;
        public semanticInfoChain: SemanticInfoChain = null;

        public emitOptions: EmitOptions;

        public fileNameToDocument = new TypeScript.StringHashTable();

        constructor(public logger: ILogger = new NullLogger(),
                    public settings: CompilationSettings = new CompilationSettings(),
                    public diagnosticMessages: IDiagnosticMessages = null) {
            this.emitOptions = new EmitOptions(this.settings);

            if (this.diagnosticMessages) {
                TypeScript.diagnosticMessages = this.diagnosticMessages
            }
        }

        public getDocument(fileName: string): Document {
            return this.fileNameToDocument.lookup(fileName);
        }

        public timeFunction(funcDescription: string, func: () => any): any {
            return TypeScript.timeFunction(this.logger, funcDescription, func);
        }

        public addSourceUnit(fileName: string,
                             scriptSnapshot: IScriptSnapshot,
                             byteOrderMark: ByteOrderMark,
                             version: number,
                             isOpen: boolean,
                             referencedFiles: string[]= []): Document {

            TypeScript.sourceCharactersCompiled += scriptSnapshot.getLength();

            var document = Document.create(fileName, scriptSnapshot, byteOrderMark, version, isOpen, referencedFiles, this.emitOptions.compilationSettings);
            this.fileNameToDocument.addOrUpdate(fileName, document);

            return document;
        }

        public updateSourceUnit(fileName: string, scriptSnapshot: IScriptSnapshot, version: number, isOpen: boolean, textChangeRange: TextChangeRange): Document {
            return this.timeFunction("pullUpdateUnit(" + fileName + ")", () => {
                var document = this.getDocument(fileName);
                var updatedDocument = document.update(scriptSnapshot, version, isOpen, textChangeRange, this.settings);

                this.fileNameToDocument.addOrUpdate(fileName, updatedDocument);

                this.pullUpdateScript(document, updatedDocument);

                return updatedDocument;
            });
        }

        private isDynamicModuleCompilation(): boolean {
            var fileNames = this.fileNameToDocument.getAllKeys();
            for (var i = 0, n = fileNames.length; i < n; i++) {
                var document = this.getDocument(fileNames[i]);
                var script = document.script;
                if (!script.isDeclareFile && script.topLevelMod !== null) {
                    return true;
                }
            }
            return false;
        }

        private updateCommonDirectoryPath(): IDiagnostic {
            var commonComponents: string[] = [];
            var commonComponentsLength = -1;

            var fileNames = this.fileNameToDocument.getAllKeys();
            for (var i = 0, len = fileNames.length; i < len; i++) {
                var fileName = fileNames[i];
                var document = this.getDocument(fileNames[i]);
                var script = document.script;

                if (!script.isDeclareFile) {
                    var fileComponents = filePathComponents(fileName);
                    if (commonComponentsLength === -1) {
                        // First time at finding common path
                        // So common path = directory of file
                        commonComponents = fileComponents;
                        commonComponentsLength = commonComponents.length;
                    } else {
                        var updatedPath = false;
                        for (var j = 0; j < commonComponentsLength && j < fileComponents.length; j++) {
                            if (commonComponents[j] !== fileComponents[j]) {
                                // The new components = 0 ... j -1
                                commonComponentsLength = j;
                                updatedPath = true;

                                if (j === 0) {
                                    // Its error to not have common path
                                    return new Diagnostic(null, 0, 0, DiagnosticCode.Cannot_find_the_common_subdirectory_path_for_the_input_files, null);
                                }

                                break;
                            }
                        }

                        // If the fileComponent path completely matched and less than already found update the length
                        if (!updatedPath && fileComponents.length < commonComponentsLength) {
                            commonComponentsLength = fileComponents.length;
                        }
                    }
                }
            }

            this.emitOptions.commonDirectoryPath = commonComponents.slice(0, commonComponentsLength).join("/") + "/";
            if (this.emitOptions.compilationSettings.outputOption.charAt(this.emitOptions.compilationSettings.outputOption.length - 1) !== "/") {
                this.emitOptions.compilationSettings.outputOption += "/";
            }

            return null;
        }

        public parseEmitOption(ioHost: EmitterIOHost): IDiagnostic {
            this.emitOptions.ioHost = ioHost;
            if (this.emitOptions.compilationSettings.outputOption === "") {
                this.emitOptions.outputMany = true;
                this.emitOptions.commonDirectoryPath = "";
                return null;
            }

            this.emitOptions.compilationSettings.outputOption = switchToForwardSlashes(this.emitOptions.ioHost.resolvePath(this.emitOptions.compilationSettings.outputOption));

            // Determine if output options is directory or file
            if (this.emitOptions.ioHost.directoryExists(this.emitOptions.compilationSettings.outputOption)) {
                // Existing directory
                this.emitOptions.outputMany = true;
            } else if (this.emitOptions.ioHost.fileExists(this.emitOptions.compilationSettings.outputOption)) {
                // Existing file
                this.emitOptions.outputMany = false;
            }
            else {
                // New File/directory
                this.emitOptions.outputMany = !isJSFile(this.emitOptions.compilationSettings.outputOption);
            }

            // Verify if options are correct
            if (this.isDynamicModuleCompilation() && !this.emitOptions.outputMany) {
                return new Diagnostic(null, 0, 0, DiagnosticCode.Cannot_compile_dynamic_modules_when_emitting_into_single_file, null);
            }

            // Parse the directory structure
            if (this.emitOptions.outputMany) {
                return this.updateCommonDirectoryPath();
            }

            return null;
        }

        public getScripts(): Script[] {
            var result: TypeScript.Script[] = [];
            var fileNames = this.fileNameToDocument.getAllKeys();

            for (var i = 0, n = fileNames.length; i < n; i++) {
                var document = this.getDocument(fileNames[i]);
                result.push(document.script);
            }

            return result;
        }

        private writeByteOrderMarkForDocument(document: Document) {
            if (this.emitOptions.outputMany) {
                return document.byteOrderMark !== ByteOrderMark.None;
            } else {
                var fileNames = this.fileNameToDocument.getAllKeys();

                for (var i = 0, n = fileNames.length; i < n; i++) {
                    var document = this.getDocument(fileNames[i]);
                    if (document.byteOrderMark !== ByteOrderMark.None) {
                        return true;
                    }
                }

                return false;
            }
        }

        static mapToDTSFileName(fileName: string, wholeFileNameReplaced: boolean) {
            return getDeclareFilePath(fileName);
        }

        private canEmitDeclarations(script?: Script) {
            if (!this.settings.generateDeclarationFiles) {
                return false;
            }

            // If its already a declare file or is resident or does not contain body 
            if (!!script && (script.isDeclareFile || script.moduleElements === null)) {
                return false;
            }

            return true;
        }

        // Caller is responsible for closing emitter.
        private emitDeclarations(document: Document, declarationEmitter?: DeclarationEmitter): DeclarationEmitter {
            var script = document.script;
            if (this.canEmitDeclarations(script)) {
                if (!declarationEmitter) {
                    var declareFileName = this.emitOptions.mapOutputFileName(document.fileName, TypeScriptCompiler.mapToDTSFileName);
                    declarationEmitter = new DeclarationEmitter(
                        declareFileName, this.semanticInfoChain, this.emitOptions, document.byteOrderMark !== ByteOrderMark.None);
                }

                declarationEmitter.fileName = document.fileName;
                declarationEmitter.emitDeclarations(script);
            }

            return declarationEmitter;
        }

        // Will not throw exceptions.
        public emitAllDeclarations(): IDiagnostic[]{
            var start = new Date().getTime();

            if (this.canEmitDeclarations()) {
                var sharedEmitter: DeclarationEmitter = null;
                var fileNames = this.fileNameToDocument.getAllKeys();

                for (var i = 0, n = fileNames.length; i < n; i++) {
                    var fileName = fileNames[i];

                    try {
                        var document = this.getDocument(fileNames[i]);

                        if (this.emitOptions.outputMany) {
                            var singleEmitter = this.emitDeclarations(document);
                            if (singleEmitter) {
                                singleEmitter.close();
                            }
                        }
                        else {
                            // Create or reuse file
                            sharedEmitter = this.emitDeclarations(document, sharedEmitter);
                        }
                    }
                    catch (ex1) {
                        return Emitter.handleEmitterError(fileName, ex1);
                    }
                }

                if (sharedEmitter) {
                    try {
                        sharedEmitter.close();
                    }
                    catch (ex2) {
                        return Emitter.handleEmitterError(sharedEmitter.fileName, ex2);
                    }
                }
            }

            declarationEmitTime += new Date().getTime() - start;

            return [];
        }

        // Will not throw exceptions.
        public emitUnitDeclarations(fileName: string): IDiagnostic[] {
            if (this.canEmitDeclarations()) {
                if (this.emitOptions.outputMany) {
                    try {
                        var document = this.getDocument(fileName);
                        var emitter = this.emitDeclarations(document);
                        if (emitter) {
                            emitter.close();
                        }
                    }
                    catch (ex1) {
                        return Emitter.handleEmitterError(fileName, ex1);
                    }
                }
                else
                {
                    return this.emitAllDeclarations();
                }
            }

            return [];
        }

        static mapToFileNameExtension(extension: string, fileName: string, wholeFileNameReplaced: boolean) {
            if (wholeFileNameReplaced) {
                // The complete output is redirected in this file so do not change extension
                return fileName;
            } else {
                // Change the extension of the file
                var splitFname = fileName.split(".");
                splitFname.pop();
                return splitFname.join(".") + extension;
            }
        }

        static mapToJSFileName(fileName: string, wholeFileNameReplaced: boolean) {
            return TypeScriptCompiler.mapToFileNameExtension(".js", fileName, wholeFileNameReplaced);
        }

        // Caller is responsible for closing the returned emitter.
        // May throw exceptions.
        private emit(document: Document,
                     inputOutputMapper?: (inputName: string, outputName: string) => void ,
                     emitter?: Emitter): Emitter {

            var script = document.script;
            if (!script.isDeclareFile) {
                var typeScriptFileName = document.fileName;
                if (!emitter) {
                    var javaScriptFileName = this.emitOptions.mapOutputFileName(typeScriptFileName, TypeScriptCompiler.mapToJSFileName);
                    var outFile = this.createFile(javaScriptFileName, this.writeByteOrderMarkForDocument(document));

                    emitter = new Emitter(javaScriptFileName, outFile, this.emitOptions, this.semanticInfoChain);

                    if (this.settings.mapSourceFiles) {
                        var sourceMapFileName = javaScriptFileName + SourceMapper.MapFileExtension;
                        emitter.setSourceMappings(new SourceMapper(typeScriptFileName, javaScriptFileName, sourceMapFileName, outFile,
                            this.createFile(sourceMapFileName, /*writeByteOrderMark:*/ false), this.settings.emitFullSourceMapPath));
                    }

                    if (inputOutputMapper) {
                        // Remember the name of the outfile for this source file
                        inputOutputMapper(typeScriptFileName, javaScriptFileName);
                    }
                }
                else if (this.settings.mapSourceFiles) {
                    emitter.setSourceMappings(new SourceMapper(typeScriptFileName, emitter.emittingFileName, emitter.sourceMapper.sourceMapFileName, emitter.outfile,
                    emitter.sourceMapper.sourceMapOut, this.settings.emitFullSourceMapPath));
                }

                // Set location info
                emitter.setDocument(document);
                emitter.emitJavascript(script, /*startLine:*/false);
            }

            return emitter;
        }

        // Will not throw exceptions.
        public emitAll(ioHost: EmitterIOHost, inputOutputMapper?: (inputFile: string, outputFile: string) => void ): IDiagnostic[] {
            var start = new Date().getTime();

            var optionsDiagnostic = this.parseEmitOption(ioHost);
            if (optionsDiagnostic) {
                return [optionsDiagnostic];
            }

            var fileNames = this.fileNameToDocument.getAllKeys();
            var sharedEmitter: Emitter = null;

            // Iterate through the files, as long as we don't get an error.
            for (var i = 0, n = fileNames.length; i < n; i++) {
                var fileName = fileNames[i];

                var document = this.getDocument(fileName);

                try {
                    if (this.emitOptions.outputMany) {
                        // We're outputting to mulitple files.  We don't want to reuse an emitter in that case.
                        var singleEmitter = this.emit(document, inputOutputMapper);

                        // Close the emitter after each emitted file.
                        if (singleEmitter) {
                            singleEmitter.emitSourceMapsAndClose();
                        }
                    }
                    else {
                        // We're not outputting to multiple files.  Keep using the same emitter and don't
                        // close until below.
                        sharedEmitter = this.emit(document, inputOutputMapper, sharedEmitter);
                    }
                }
                catch (ex1) {
                    return Emitter.handleEmitterError(fileName, ex1);
                }
            }

            if (sharedEmitter) {
                try {
                    sharedEmitter.emitSourceMapsAndClose();
                }
                catch (ex2) {
                    return Emitter.handleEmitterError(sharedEmitter.document.fileName, ex2);
                }
            }

            emitTime += new Date().getTime() - start;
            return [];
        }

        // Emit single file if outputMany is specified, else emit all
        // Will not throw exceptions.
        public emitUnit(fileName: string, ioHost: EmitterIOHost, inputOutputMapper?: (inputFile: string, outputFile: string) => void ): IDiagnostic[] {
            var optionsDiagnostic = this.parseEmitOption(ioHost);
            if (optionsDiagnostic) {
                return [optionsDiagnostic];
            }

            if (this.emitOptions.outputMany) {
                // In outputMany mode, only emit the document specified and its sourceMap if needed
                var document = this.getDocument(fileName);
                try {
                    var emitter = this.emit(document, inputOutputMapper);

                    // Close the emitter
                    if (emitter) {
                        emitter.emitSourceMapsAndClose();
                    }
                }
                catch (ex1) {
                    return Emitter.handleEmitterError(fileName, ex1);
                }

                return [];
            }
            else {
                // In output Single file mode, emit everything
                return this.emitAll(ioHost, inputOutputMapper);
            }
        }

        private createFile(fileName: string, writeByteOrderMark: boolean): ITextWriter {
            return new TextWriter(this.emitOptions.ioHost, fileName, writeByteOrderMark);
        }

        //
        // Pull typecheck infrastructure
        //

        public pullResolveFile(fileName: string): boolean {
            if (!this.pullTypeChecker) {
                return false;
            }

            var unit = this.semanticInfoChain.getUnit(fileName);

            if (!unit) {
                return false;
            }

            this.pullTypeChecker.setUnit(fileName);
            this.pullTypeChecker.resolver.resolveBoundDecls(unit.getTopLevelDecls()[0], new PullTypeResolutionContext());

            return true;
        }

        public getSyntacticDiagnostics(fileName: string): IDiagnostic[]{
            return this.getDocument(fileName).diagnostics();
        }

        /** Used for diagnostics in tests */
        private getSyntaxTree(fileName: string): SyntaxTree {
            return this.getDocument(fileName).syntaxTree();
        }
        private getScript(fileName: string): Script {
            return this.getDocument(fileName).script;
        }

        public getSemanticDiagnostics(fileName: string): IDiagnostic[] {
            var errors: IDiagnostic[] = [];

            var unit = this.semanticInfoChain.getUnit(fileName);

            if (unit) {
                var document = this.getDocument(fileName);
                var script = document.script;

                if (script) {
                    this.pullTypeChecker.typeCheckScript(script, fileName, this);

                    unit.getDiagnostics(errors);
                }
            }

            return errors;
        }

        public pullTypeCheck() {
            var start = new Date().getTime();

            this.semanticInfoChain = new SemanticInfoChain();
            this.pullTypeChecker = new PullTypeChecker(this.settings, this.semanticInfoChain);

            var declCollectionContext: DeclCollectionContext = null;
            var i: number, n: number;

            var createDeclsStartTime = new Date().getTime();

            var fileNames = this.fileNameToDocument.getAllKeys();
            for (var i = 0, n = fileNames.length; i < n; i++) {
                var fileName = fileNames[i];
                var document = this.getDocument(fileName);
                var semanticInfo = new SemanticInfo(fileName);

                declCollectionContext = new DeclCollectionContext(semanticInfo);
                declCollectionContext.scriptName = fileName;

                // create decls
                getAstWalkerFactory().walk(document.script, preCollectDecls, postCollectDecls, null, declCollectionContext);

                semanticInfo.addTopLevelDecl(declCollectionContext.getParent());

                this.semanticInfoChain.addUnit(semanticInfo);
            }

            var createDeclsEndTime = new Date().getTime();

            // bind declaration symbols
            var bindStartTime = new Date().getTime();

            var binder = new PullSymbolBinder(this.settings, this.semanticInfoChain);

            // start at '1', so as to skip binding for global primitives such as 'any'
            for (var i = 1; i < this.semanticInfoChain.units.length; i++) {
                binder.bindDeclsForUnit(this.semanticInfoChain.units[i].getPath());
            }

            var bindEndTime = new Date().getTime();

            var findErrorsStartTime = new Date().getTime();

            //// type check
            for (var i = 0, n = fileNames.length; i < n; i++) {
                fileName = fileNames[i];
                this.pullTypeChecker.typeCheckScript(this.getDocument(fileName).script, fileName, this);
            }

            var findErrorsEndTime = new Date().getTime();
            typeCheckTime += new Date().getTime() - start;

<<<<<<< HEAD
                this.logger.log("Decl creation: " + (createDeclsEndTime - createDeclsStartTime));
                this.logger.log("Binding: " + (bindEndTime - bindStartTime));
                this.logger.log("    Time in findSymbol: " + time_in_findSymbol);
                this.logger.log("Find errors: " + (findErrorsEndTime - findErrorsStartTime));

                this.logger.log("Symbols created: " + pullSymbolID);
                this.logger.log("Specialized types created: " + nSpecializationsCreated);
                this.logger.log("Specialized signatures created: " + nSpecializedSignaturesCreated);
                this.logger.log("Specialized members created: " + nSpecializedMembersCreated);
            } );
=======
            this.logger.log("Number of symbols created:                " + pullSymbolID);
            this.logger.log("Number of specialized types created:      " + nSpecializationsCreated);
            this.logger.log("Number of specialized signatures created: " + nSpecializedSignaturesCreated);
            this.logger.log("Decl creation:                            " + (createDeclsEndTime - createDeclsStartTime));
            this.logger.log("Binding:                                  " + (bindEndTime - bindStartTime));
            this.logger.log("    Time in findSymbol:                   " + time_in_findSymbol);
            this.logger.log("Find errors:                              " + (findErrorsEndTime - findErrorsStartTime));
>>>>>>> 653a7dd5
        }

        private pullUpdateScript(oldDocument: Document, newDocument: Document): void {
            this.timeFunction("pullUpdateScript: ", () => {

                var oldScript = oldDocument.script;
                var newScript = newDocument.script;
                
                // want to name the new script semantic info the same as the old one
                var newScriptSemanticInfo = new SemanticInfo(oldDocument.fileName);
                var oldScriptSemanticInfo = this.semanticInfoChain.getUnit(oldDocument.fileName);

                lastBoundPullDeclId = pullDeclID;
                lastBoundPullSymbolID = pullSymbolID;

                var declCollectionContext = new DeclCollectionContext(newScriptSemanticInfo);

                declCollectionContext.scriptName = oldDocument.fileName;

                // create decls
                getAstWalkerFactory().walk(newScript, preCollectDecls, postCollectDecls, null, declCollectionContext);

                var oldTopLevelDecl = oldScriptSemanticInfo.getTopLevelDecls()[0];
                var newTopLevelDecl = declCollectionContext.getParent();

                newScriptSemanticInfo.addTopLevelDecl(newTopLevelDecl);

                var diffStartTime = new Date().getTime();
                var diffResults = PullDeclDiffer.diffDecls(oldTopLevelDecl, oldScriptSemanticInfo, newTopLevelDecl, newScriptSemanticInfo);

                var diffEndTime = new Date().getTime();
                this.logger.log("Update Script - Diff time: " + (diffEndTime - diffStartTime));

                // replace the old semantic info
                this.semanticInfoChain.updateUnit(oldScriptSemanticInfo, newScriptSemanticInfo);

                // Re-bind - we do this even if there aren't changes in the decls so as to relate the
                // existing symbols to new decls and ASTs
                var innerBindStartTime = new Date().getTime();

                var topLevelDecls = newScriptSemanticInfo.getTopLevelDecls();

                this.semanticInfoChain.update(oldDocument.fileName);

                var binder = new PullSymbolBinder(this.settings, this.semanticInfoChain);
                binder.setUnit(oldDocument.fileName);

                for (var i = 0; i < topLevelDecls.length; i++) {
                    binder.bindDeclToPullSymbol(topLevelDecls[i], true);
                }

                var innerBindEndTime = new Date().getTime();

                this.logger.log("Update Script - Inner bind time: " + (innerBindEndTime - innerBindStartTime));
                if (diffResults.length) {

                    // propagate changes
                    var graphUpdater = new PullSymbolGraphUpdater(this.semanticInfoChain);
                    var diff: PullDeclDiff;

                    var traceStartTime = new Date().getTime();
                    for (var i = 0; i < diffResults.length; i++) {
                        diff = diffResults[i];

                        if (diff.kind === PullDeclEdit.DeclRemoved) {
                            graphUpdater.removeDecl(diff.oldDecl);
                        }
                        else if (diff.kind === PullDeclEdit.DeclAdded) {
                            graphUpdater.addDecl(diff.newDecl);
                            graphUpdater.invalidateType(diff.oldDecl.getSymbol());
                        }
                        else {
                            // PULLTODO: Other kinds of edits
                            graphUpdater.invalidateType(diff.newDecl.getSymbol());
                        }
                    }

                    var traceEndTime = new Date().getTime();

                    // Don't re-typecheck or re-report errors just yet
                    //this.pullTypeChecker.typeCheckScript(newScript, newScript.locationInfo.fileName, this);

                    this.logger.log("Update Script - Trace time: " + (traceEndTime - traceStartTime));
                    this.logger.log("Update Script - Number of diffs: " + diffResults.length);
                }
            } );
        }

        public getSymbolOfDeclaration(decl: PullDecl): PullSymbol {
            if (!decl) {
                return null;
            }
            var ast = this.pullTypeChecker.resolver.getASTForDecl(decl);
            if (!ast) {
                return null;
            }
            var enlosingDecl = this.pullTypeChecker.resolver.getEnclosingDecl(decl);
            if (ast.nodeType() === NodeType.Member) {
                return this.getSymbolOfDeclaration(enlosingDecl);
            }
            var resolutionContext = new PullTypeResolutionContext();
            return this.pullTypeChecker.resolver.resolveAST(ast, /*inContextuallyTypedAssignment:*/false, enlosingDecl, resolutionContext).symbol;
        }

        public resolvePosition(pos: number, document: Document): PullTypeInfoAtPositionInfo {

            // find the enclosing decl
            var declStack: PullDecl[] = [];
            var resultASTs: AST[] = [];
            var script = document.script;
            var scriptName = document.fileName;

            var semanticInfo = this.semanticInfoChain.getUnit(scriptName);
            var lastDeclAST: AST = null;
            var foundAST: AST = null;
            var symbol: PullSymbol = null;
            var candidateSignature: PullSignatureSymbol = null;
            var callSignatures: PullSignatureSymbol[] = null;

            // these are used to track intermediate nodes so that we can properly apply contextual types
            var lambdaAST: FunctionDeclaration = null;
            var declarationInitASTs: VariableDeclarator[] = [];
            var objectLitAST: UnaryExpression = null;
            var asgAST: BinaryExpression = null;
            var typeAssertionASTs: UnaryExpression[] = [];
            var resolutionContext = new PullTypeResolutionContext();
            var inTypeReference = false;
            var enclosingDecl: PullDecl = null;
            var isConstructorCall = false;

            var pre = (cur: AST, parent: AST): AST => {
                if (isValidAstNode(cur)) {
                    if (pos >= cur.minChar && pos <= cur.limChar) {

                        var previous = resultASTs[resultASTs.length - 1];

                        if (previous === undefined || (cur.minChar >= previous.minChar && cur.limChar <= previous.limChar)) {

                            var decl = semanticInfo.getDeclForAST(cur);

                            if (decl) {
                                declStack[declStack.length] = decl;
                                lastDeclAST = cur;
                            }

                            if (cur.nodeType() === NodeType.FunctionDeclaration && hasFlag((<FunctionDeclaration>cur).getFunctionFlags(), FunctionFlags.IsFunctionExpression)) {
                                lambdaAST = <FunctionDeclaration>cur;
                            }
                            else if (cur.nodeType() === NodeType.VariableDeclarator) {
                                declarationInitASTs[declarationInitASTs.length] = <VariableDeclarator>cur;
                            }
                            else if (cur.nodeType() === NodeType.ObjectLiteralExpression) {
                                objectLitAST = <UnaryExpression>cur;
                            }
                            else if (cur.nodeType() === NodeType.CastExpression) {
                                typeAssertionASTs[typeAssertionASTs.length] = <UnaryExpression>cur;
                            }
                            else if (cur.nodeType() === NodeType.AssignmentExpression) {
                                asgAST = <BinaryExpression>cur;
                            }
                            else if (cur.nodeType() === NodeType.TypeRef) {
                                inTypeReference = true;
                            }

                            resultASTs[resultASTs.length] = cur;
                        }
                    }
                }
                return cur;
            }

            getAstWalkerFactory().walk(script, pre);

            if (resultASTs.length) {
                this.pullTypeChecker.setUnit(scriptName);

                foundAST = resultASTs[resultASTs.length - 1];

                // Check if is a name of a container
                if (foundAST.nodeType() === NodeType.Name && resultASTs.length > 1) {
                    var previousAST = resultASTs[resultASTs.length - 2];
                    switch (previousAST.nodeType()) {
                        case NodeType.InterfaceDeclaration:
                        case NodeType.ClassDeclaration:
                        case NodeType.ModuleDeclaration:
                            if (foundAST === (<NamedDeclaration>previousAST).name) {
                                foundAST = previousAST;
                            }
                            break;

                        case NodeType.VariableDeclarator:
                            if (foundAST === (<VariableDeclarator>previousAST).id) {
                                foundAST = previousAST;
                            }
                            break;

                        case NodeType.FunctionDeclaration:
                            if (foundAST === (<FunctionDeclaration>previousAST).name) {
                                foundAST = previousAST;
                            }
                            break;
                    }
                }

                // are we within a decl?  if so, just grab its symbol
                var funcDecl: FunctionDeclaration = null;
                if (lastDeclAST === foundAST) {
                    symbol = declStack[declStack.length - 1].getSymbol();
                    this.pullTypeChecker.resolver.resolveDeclaredSymbol(symbol, null, resolutionContext);
                    enclosingDecl = declStack[declStack.length - 1].getParentDecl();
                    if (foundAST.nodeType() === NodeType.FunctionDeclaration) {
                        funcDecl = <FunctionDeclaration>foundAST;
                    }
                }
                else {
                    // otherwise, it's an expression that needs to be resolved, so we must pull...

                    // first, find the enclosing decl
                    for (var i = declStack.length - 1; i >= 0; i--) {
                        if (!(declStack[i].getKind() & (PullElementKind.Variable | PullElementKind.Parameter))) {
                            enclosingDecl = declStack[i];
                            break;
                        }
                    }

                    // next, obtain the assigning AST, if applicable
                    // (this would be the ast for the last decl on the decl stack)

                    // if the found AST is a named, we want to check for previous dotted expressions,
                    // since those will give us the right typing
                    var callExpression: ICallExpression = null;
                    if ((foundAST.nodeType() === NodeType.SuperExpression || foundAST.nodeType() === NodeType.ThisExpression || foundAST.nodeType() === NodeType.Name) &&
                    resultASTs.length > 1) {
                        for (var i = resultASTs.length - 2; i >= 0; i--) {
                            if (resultASTs[i].nodeType() === NodeType.MemberAccessExpression &&
                            (<BinaryExpression>resultASTs[i]).operand2 === resultASTs[i + 1]) {
                                foundAST = resultASTs[i];
                            }
                            else if ((resultASTs[i].nodeType() === NodeType.InvocationExpression || resultASTs[i].nodeType() === NodeType.ObjectCreationExpression) &&
                            (<CallExpression>resultASTs[i]).target === resultASTs[i + 1]) {
                                callExpression = <ICallExpression><any>resultASTs[i];
                                break;
                            } else if (resultASTs[i].nodeType() === NodeType.FunctionDeclaration && (<FunctionDeclaration>resultASTs[i]).name === resultASTs[i + 1]) {
                                funcDecl = <FunctionDeclaration>resultASTs[i];
                                break;
                            } else {
                                break;
                            }
                        }
                    }

                    // if it's a list, we may not have an exact AST, so find the next nearest one
                    if (foundAST.nodeType() === NodeType.List) {
                        for (var i = 0; i < (<ASTList>foundAST).members.length; i++) {
                            if ((<ASTList>foundAST).members[i].minChar > pos) {
                                foundAST = (<ASTList>foundAST).members[i];
                                break;
                            }
                        }
                    }

                    resolutionContext.resolvingTypeReference = inTypeReference;

                    var inContextuallyTypedAssignment = false;

                    if (declarationInitASTs.length) {
                        var assigningAST: VariableDeclarator;

                        for (var i = 0; i < declarationInitASTs.length; i++) {

                            assigningAST = declarationInitASTs[i];
                            inContextuallyTypedAssignment = (assigningAST !== null) && (assigningAST.typeExpr !== null);

                            this.pullTypeChecker.resolver.resolveAST(assigningAST, /*inContextuallyTypedAssignment:*/false, null, resolutionContext);
                            var varSymbolAndDiagnostics = this.semanticInfoChain.getSymbolAndDiagnosticsForAST(assigningAST, scriptName);
                            var varSymbol = varSymbolAndDiagnostics && varSymbolAndDiagnostics.symbol;

                            if (varSymbol && inContextuallyTypedAssignment) {
                                var contextualType = varSymbol.getType();
                                resolutionContext.pushContextualType(contextualType, false, null);
                            }

                            if (assigningAST.init) {
                                this.pullTypeChecker.resolver.resolveAST(assigningAST.init, inContextuallyTypedAssignment, enclosingDecl, resolutionContext);
                            }
                        }
                    }

                    if (typeAssertionASTs.length) {
                        for (var i = 0; i < typeAssertionASTs.length; i++) {
                            this.pullTypeChecker.resolver.resolveAST(typeAssertionASTs[i], inContextuallyTypedAssignment, enclosingDecl, resolutionContext);
                        }
                    }

                    if (asgAST) {
                        this.pullTypeChecker.resolver.resolveAST(asgAST, inContextuallyTypedAssignment, enclosingDecl, resolutionContext);
                    }

                    if (objectLitAST) {
                        this.pullTypeChecker.resolver.resolveAST(objectLitAST, inContextuallyTypedAssignment, enclosingDecl, resolutionContext);
                    }

                    if (lambdaAST) {
                        this.pullTypeChecker.resolver.resolveAST(lambdaAST, true, enclosingDecl, resolutionContext);
                        enclosingDecl = semanticInfo.getDeclForAST(lambdaAST);
                    }

                    symbol = this.pullTypeChecker.resolver.resolveAST(foundAST, inContextuallyTypedAssignment, enclosingDecl, resolutionContext).symbol;
                    if (callExpression) {
                        var isPropertyOrVar = symbol.getKind() === PullElementKind.Property || symbol.getKind() === PullElementKind.Variable;
                        var typeSymbol = symbol.getType();
                        if (isPropertyOrVar) {
                            isPropertyOrVar = (typeSymbol.getKind() !== PullElementKind.Interface && typeSymbol.getKind() !== PullElementKind.ObjectType) || typeSymbol.getName() === "";
                        }

                        if (!isPropertyOrVar) {
                            isConstructorCall = foundAST.nodeType() === NodeType.SuperExpression || callExpression.nodeType() === NodeType.ObjectCreationExpression;

                            if (foundAST.nodeType() === NodeType.SuperExpression) {
                                if (symbol.getKind() === PullElementKind.Class) {
                                    callSignatures = (<PullTypeSymbol>symbol).getConstructorMethod().getType().getConstructSignatures();
                                }
                            } else {
                                callSignatures = callExpression.nodeType() === NodeType.InvocationExpression ? typeSymbol.getCallSignatures() : typeSymbol.getConstructSignatures();
                            }

                            var callResolutionResults = new PullAdditionalCallResolutionData();
                            if (callExpression.nodeType() === NodeType.InvocationExpression) {
                                this.pullTypeChecker.resolver.resolveInvocationExpression(<InvocationExpression>callExpression, inContextuallyTypedAssignment, enclosingDecl, resolutionContext, callResolutionResults);
                            } else {
                                this.pullTypeChecker.resolver.resolveObjectCreationExpression(<ObjectCreationExpression>callExpression, inContextuallyTypedAssignment, enclosingDecl, resolutionContext, callResolutionResults);
                            }

                            if (callResolutionResults.candidateSignature) {
                                candidateSignature = callResolutionResults.candidateSignature;
                            }
                            if (callResolutionResults.targetSymbol && callResolutionResults.targetSymbol.getName() !== "") {
                                symbol = callResolutionResults.targetSymbol;
                            }
                            foundAST = <AST><any>callExpression;
                        }
                    }
                }

                if (funcDecl) {
                    if (symbol && symbol.getKind() !== PullElementKind.Property) {
                        var signatureInfo = PullHelpers.getSignatureForFuncDecl(funcDecl, this.semanticInfoChain.getUnit(scriptName));
                        candidateSignature = signatureInfo.signature;
                        callSignatures = signatureInfo.allSignatures;
                    }
                } else if (!callSignatures && symbol &&
                (symbol.getKind() === PullElementKind.Method || symbol.getKind() === PullElementKind.Function)) {
                    var typeSym = symbol.getType()
                    if (typeSym) {
                        callSignatures = typeSym.getCallSignatures();
                    }
                }
            }

            var enclosingScopeSymbol = this.getSymbolOfDeclaration(enclosingDecl);

            return {
                symbol: symbol,
                ast: foundAST,
                enclosingScopeSymbol: enclosingScopeSymbol,
                candidateSignature: candidateSignature,
                callSignatures: callSignatures,
                isConstructorCall: isConstructorCall
            };
        }

        private extractResolutionContextFromPath(path: AstPath, document: Document): { ast: AST; enclosingDecl: PullDecl; resolutionContext: PullTypeResolutionContext; inContextuallyTypedAssignment: boolean; } {
            var script = document.script;
            var scriptName = document.fileName;

            var semanticInfo = this.semanticInfoChain.getUnit(scriptName);
            var enclosingDecl: PullDecl = null;
            var enclosingDeclAST: AST = null;
            var inContextuallyTypedAssignment = false;

            var resolutionContext = new PullTypeResolutionContext();
            resolutionContext.resolveAggressively = true;

            if (path.count() === 0) {
                return null;
            }

            this.pullTypeChecker.setUnit(semanticInfo.getPath());

            // Extract infromation from path
            for (var i = 0 , n = path.count(); i < n; i++) {
                var current = path.asts[i];

                switch (current.nodeType()) {
                    case NodeType.FunctionDeclaration:
                        if (hasFlag((<FunctionDeclaration>current).getFunctionFlags(), FunctionFlags.IsFunctionExpression)) {
                            this.pullTypeChecker.resolver.resolveAST((<FunctionDeclaration>current), true, enclosingDecl, resolutionContext);
                        }

                        break;

                    case NodeType.VariableDeclarator:
                        var assigningAST = <VariableDeclarator> current;
                        inContextuallyTypedAssignment = (assigningAST.typeExpr !== null);

                        this.pullTypeChecker.resolver.resolveAST(assigningAST, /*inContextuallyTypedAssignment*/false, null, resolutionContext);
                        var varSymbolAndDiagnostics = this.semanticInfoChain.getSymbolAndDiagnosticsForAST(assigningAST, scriptName);
                        var varSymbol = varSymbolAndDiagnostics && varSymbolAndDiagnostics.symbol;

                        var contextualType: PullTypeSymbol = null;
                        if (varSymbol && inContextuallyTypedAssignment) {
                            contextualType = varSymbol.getType();
                        }

                        resolutionContext.pushContextualType(contextualType, false, null);

                        if (assigningAST.init) {
                            this.pullTypeChecker.resolver.resolveAST(assigningAST.init, inContextuallyTypedAssignment, enclosingDecl, resolutionContext);
                        }

                        break;

                    case NodeType.InvocationExpression:
                    case NodeType.ObjectCreationExpression:
                        var isNew = current.nodeType() === NodeType.ObjectCreationExpression;
                        var callExpression = <CallExpression>current;
                        var contextualType: PullTypeSymbol = null;

                        // Check if we are in an argumnt for a call, propagate the contextual typing
                        if ((i + 1 < n) && callExpression.arguments === path.asts[i + 1]) {
                            var callResolutionResults = new PullAdditionalCallResolutionData();
                            if (isNew) {
                                this.pullTypeChecker.resolver.resolveObjectCreationExpression(callExpression, inContextuallyTypedAssignment, enclosingDecl, resolutionContext, callResolutionResults);
                            }
                            else {
                                this.pullTypeChecker.resolver.resolveInvocationExpression(callExpression, inContextuallyTypedAssignment, enclosingDecl, resolutionContext, callResolutionResults);
                            }

                            // Find the index in the arguments list
                            if (callResolutionResults.actualParametersContextTypeSymbols) {
                                var argExpression = (path.asts[i + 1] && path.asts[i + 1].nodeType() === NodeType.List) ? path.asts[i + 2] : path.asts[i + 1];
                                if (argExpression) {
                                    for (var j = 0, m = callExpression.arguments.members.length; j < m; j++) {
                                        if (callExpression.arguments.members[j] === argExpression) {
                                            var callContextualType = callResolutionResults.actualParametersContextTypeSymbols[j];
                                            if (callContextualType) {
                                                contextualType = callContextualType;
                                                break;
                                            }
                                        }
                                    }
                                }
                            }
                        }
                        else {
                            // Just resolve the call expression
                            if (isNew) {
                                this.pullTypeChecker.resolver.resolveObjectCreationExpression(callExpression, inContextuallyTypedAssignment, enclosingDecl, resolutionContext);
                            }
                            else {
                                this.pullTypeChecker.resolver.resolveInvocationExpression(callExpression, inContextuallyTypedAssignment, enclosingDecl, resolutionContext);
                            }
                        }

                        resolutionContext.pushContextualType(contextualType, false, null);

                        break;

                    case NodeType.ArrayLiteralExpression:
                        this.pullTypeChecker.resolver.resolveAST(current, inContextuallyTypedAssignment, enclosingDecl, resolutionContext);

                        // Propagate the child element type
                        var contextualType: PullTypeSymbol = null;
                        var currentContextualType = resolutionContext.getContextualType();
                        if (currentContextualType && currentContextualType.isArray()) {
                            contextualType = currentContextualType.getElementType();
                        }

                        resolutionContext.pushContextualType(contextualType, false, null);

                        break;

                    case NodeType.ObjectLiteralExpression:
                        var objectLiteralExpression = <UnaryExpression>current;
                        var objectLiteralResolutionContext = new PullAdditionalObjectLiteralResolutionData();
                        this.pullTypeChecker.resolver.resolveObjectLiteralExpression(objectLiteralExpression, inContextuallyTypedAssignment, enclosingDecl, resolutionContext, objectLiteralResolutionContext);

                       // find the member in the path
                        var memeberAST = (path.asts[i + 1] && path.asts[i + 1].nodeType() === NodeType.List) ? path.asts[i + 2] : path.asts[i + 1];
                        if (memeberAST) {
                            // Propagate the member contextual type
                            var contextualType: PullTypeSymbol = null;
                            var memberDecls = <ASTList>objectLiteralExpression.operand;
                            if (memberDecls && objectLiteralResolutionContext.membersContextTypeSymbols) {
                                for (var j = 0, m = memberDecls.members.length; j < m; j++) {
                                    if (memberDecls.members[j] === memeberAST) {
                                        var memberContextualType = objectLiteralResolutionContext.membersContextTypeSymbols[j];
                                        if (memberContextualType) {
                                            contextualType = memberContextualType;
                                            break;
                                        }
                                    }
                                }
                            }

                            resolutionContext.pushContextualType(contextualType, false, null);
                        }

                        break;

                    case NodeType.AssignmentExpression:
                        var assignmentExpression = <BinaryExpression>current;
                        var contextualType: PullTypeSymbol = null;

                        if (path.asts[i + 1] && path.asts[i + 1] === assignmentExpression.operand2) {
                            // propagate the left hand side type as a contextual type
                            var leftType = this.pullTypeChecker.resolver.resolveAST(assignmentExpression.operand1, inContextuallyTypedAssignment, enclosingDecl, resolutionContext).symbol.getType();
                            if (leftType) {
                                inContextuallyTypedAssignment = true;
                                contextualType = leftType;
                            }
                        }

                        resolutionContext.pushContextualType(contextualType, false, null);

                        break;

                    case NodeType.CastExpression:
                        var castExpression = <UnaryExpression>current;
                        var contextualType: PullTypeSymbol = null;

                        if (i + 1 < n && path.asts[i + 1] === castExpression.castTerm) {
                            // We are inside the cast term
                            resolutionContext.resolvingTypeReference = true;
                        }

                        var typeSymbol = this.pullTypeChecker.resolver.resolveTypeAssertionExpression(castExpression, inContextuallyTypedAssignment, enclosingDecl, resolutionContext).symbol;

                        // Set the context type
                        if (typeSymbol) {
                            inContextuallyTypedAssignment = true;
                            contextualType = typeSymbol;
                        }

                        resolutionContext.pushContextualType(contextualType, false, null);

                        break;

                    case NodeType.ReturnStatement:
                        var returnStatement = <ReturnStatement>current;
                        var contextualType: PullTypeSymbol = null;

                        if (enclosingDecl && (enclosingDecl.getKind() & PullElementKind.SomeFunction)) {
                            var functionDeclaration = <FunctionDeclaration>enclosingDeclAST;
                            if (functionDeclaration.returnTypeAnnotation) {
                                // The containing function has a type annotation, propagate it as the contextual type
                                var currentResolvingTypeReference = resolutionContext.resolvingTypeReference;
                                resolutionContext.resolvingTypeReference = true;
                                var returnTypeSymbol = this.pullTypeChecker.resolver.resolveTypeReference(<TypeReference>functionDeclaration.returnTypeAnnotation, enclosingDecl, resolutionContext).symbol;
                                resolutionContext.resolvingTypeReference = currentResolvingTypeReference;
                                if (returnTypeSymbol) {
                                    inContextuallyTypedAssignment = true;
                                    contextualType = returnTypeSymbol;
                                }
                            }
                            else {
                                // No type annotation, check if there is a contextual type enforced on the function, and propagate that
                                var currentContextualType = resolutionContext.getContextualType();
                                if (currentContextualType && currentContextualType.isFunction()) {
                                    var currentContextualTypeSignatureSymbol = currentContextualType.getDeclarations()[0].getSignatureSymbol();
                                    var currentContextualTypeReturnTypeSymbol = currentContextualTypeSignatureSymbol.getReturnType();
                                    if (currentContextualTypeReturnTypeSymbol) {
                                        inContextuallyTypedAssignment = true;
                                        contextualType = currentContextualTypeReturnTypeSymbol;
                                    }
                                }
                            }
                        }

                        resolutionContext.pushContextualType(contextualType, false, null);

                        break;

                    case NodeType.TypeRef:
                    case NodeType.TypeParameter:
                        resolutionContext.resolvingTypeReference = true;
                        break;

                    case NodeType.ClassDeclaration:
                        var classDeclaration = <ClassDeclaration>current;
                        if (path.asts[i + 1]) {
                            if (path.asts[i + 1] === classDeclaration.extendsList ||
                                path.asts[i + 1] === classDeclaration.implementsList) {
                                resolutionContext.resolvingTypeReference = true;
                            }
                        }

                        break;

                    case NodeType.InterfaceDeclaration:
                        var interfaceDeclaration = <InterfaceDeclaration>current;
                        if (path.asts[i + 1]) {
                            if (path.asts[i + 1] === interfaceDeclaration.extendsList ||
                                path.asts[i + 1] === interfaceDeclaration.implementsList ||
                                path.asts[i + 1] === interfaceDeclaration.name) {
                                resolutionContext.resolvingTypeReference = true;
                            }
                        }

                        break;
                }

                // Record enclosing Decl
                var decl = semanticInfo.getDeclForAST(current);
                if (decl && !(decl.getKind() & (PullElementKind.Variable | PullElementKind.Parameter | PullElementKind.TypeParameter))) {
                    enclosingDecl = decl;
                    enclosingDeclAST = current;
                }
            }

            // if the found AST is a named, we want to check for previous dotted expressions,
            // since those will give us the right typing
            if (path.ast().nodeType() === NodeType.Name && path.count() > 1) {
                for (var i = path.count() - 1; i >= 0; i--) {
                    if (path.asts[path.top - 1].nodeType() === NodeType.MemberAccessExpression &&
                    (<BinaryExpression>path.asts[path.top - 1]).operand2 === path.asts[path.top]) {
                        path.pop();
                    }
                    else {
                        break;
                    }
                }
            }

            return {
                ast: path.ast(),
                enclosingDecl: enclosingDecl,
                resolutionContext: resolutionContext,
                inContextuallyTypedAssignment: inContextuallyTypedAssignment
            };
        }

        public pullGetSymbolInformationFromPath(path: AstPath, document: Document): PullSymbolInfo {
            var context = this.extractResolutionContextFromPath(path, document);
            if (!context) {
                return null;
            }

            var symbolAndDiagnostics = this.pullTypeChecker.resolver.resolveAST(path.ast(), context.inContextuallyTypedAssignment, context.enclosingDecl, context.resolutionContext);
            var symbol = symbolAndDiagnostics && symbolAndDiagnostics.symbol;

            return {
                symbol: symbol,
                ast: path.ast(),
                enclosingScopeSymbol: this.getSymbolOfDeclaration(context.enclosingDecl)
            };
        }

        public pullGetDeclarationSymbolInformation(path: AstPath, document: Document): PullSymbolInfo {
            var script = document.script;
            var scriptName = document.fileName;

            var ast = path.ast();

            if (ast.nodeType() !== NodeType.ClassDeclaration && ast.nodeType() !== NodeType.InterfaceDeclaration && ast.nodeType() !== NodeType.ModuleDeclaration && ast.nodeType() !== NodeType.FunctionDeclaration && ast.nodeType() !== NodeType.VariableDeclarator) {
                return null;
            }

            var context = this.extractResolutionContextFromPath(path, document);
            if (!context) {
                return null;
            }

            var semanticInfo = this.semanticInfoChain.getUnit(scriptName);
            var decl = semanticInfo.getDeclForAST(ast);
            var symbol = (decl.getKind() & PullElementKind.SomeSignature) ? decl.getSignatureSymbol() : decl.getSymbol();
            this.pullTypeChecker.resolver.resolveDeclaredSymbol(symbol, null, context.resolutionContext);

            return {
                symbol: symbol,
                ast: path.ast(),
                enclosingScopeSymbol: this.getSymbolOfDeclaration(context.enclosingDecl)
            };
        }

        public pullGetCallInformationFromPath(path: AstPath, document: Document): PullCallSymbolInfo {
            // AST has to be a call expression
            if (path.ast().nodeType() !== NodeType.InvocationExpression && path.ast().nodeType() !== NodeType.ObjectCreationExpression) {
                return null;
            }

            var isNew = (path.ast().nodeType() === NodeType.ObjectCreationExpression);

            var context = this.extractResolutionContextFromPath(path, document);
            if (!context) {
                return null;
            }

            var callResolutionResults = new PullAdditionalCallResolutionData();

            if (isNew) {
                this.pullTypeChecker.resolver.resolveObjectCreationExpression(<CallExpression>path.ast(), context.inContextuallyTypedAssignment, context.enclosingDecl, context.resolutionContext, callResolutionResults);
            }
            else {
                this.pullTypeChecker.resolver.resolveInvocationExpression(<CallExpression>path.ast(), context.inContextuallyTypedAssignment, context.enclosingDecl, context.resolutionContext, callResolutionResults);
            }

            return {
                targetSymbol: callResolutionResults.targetSymbol,
                resolvedSignatures: callResolutionResults.resolvedSignatures,
                candidateSignature: callResolutionResults.candidateSignature,
                ast: path.ast(),
                enclosingScopeSymbol: this.getSymbolOfDeclaration(context.enclosingDecl),
                isConstructorCall: isNew
            };
        }

        public pullGetVisibleMemberSymbolsFromPath(path: AstPath, document: Document): PullVisibleSymbolsInfo {
            var context = this.extractResolutionContextFromPath(path, document);
            if (!context) {
                return null;
            }

            var symbols = this.pullTypeChecker.resolver.getVisibleMembersFromExpression(path.ast(), context.enclosingDecl, context.resolutionContext);
            if (!symbols) {
                return null;
            }

            return {
                symbols: symbols,
                enclosingScopeSymbol: this.getSymbolOfDeclaration(context.enclosingDecl)
            };
        }

        public pullGetVisibleSymbolsFromPath(path: AstPath, document: Document): PullVisibleSymbolsInfo {
            var context = this.extractResolutionContextFromPath(path, document);
            if (!context) {
                return null;
            }

            var symbols = this.pullTypeChecker.resolver.getVisibleSymbols(context.enclosingDecl, context.resolutionContext);
            if (!symbols) {
                return null;
            }

            return {
                symbols: symbols,
                enclosingScopeSymbol: this.getSymbolOfDeclaration(context.enclosingDecl)
            };
        }

        public pullGetContextualMembersFromPath(path: AstPath, document: Document): PullVisibleSymbolsInfo {
            // Input has to be an object literal
            if (path.ast().nodeType() !== NodeType.ObjectLiteralExpression) {
                return null;
            }

            var context = this.extractResolutionContextFromPath(path, document);
            if (!context) {
                return null;
            }

            var members = this.pullTypeChecker.resolver.getVisibleContextSymbols(context.enclosingDecl, context.resolutionContext);

            return {
                symbols: members,
                enclosingScopeSymbol: this.getSymbolOfDeclaration(context.enclosingDecl)
            };
        }

        public pullGetTypeInfoAtPosition(pos: number, document: Document): PullTypeInfoAtPositionInfo {
            return this.timeFunction("pullGetTypeInfoAtPosition for pos " + pos + ":", () => {
                return this.resolvePosition(pos, document);
            });
        }

        public getTopLevelDeclarations(scriptName: string): PullDecl[] {
            this.pullResolveFile(scriptName);

            var unit = this.semanticInfoChain.getUnit(scriptName);

            if (!unit) {
                return null;
            }

            return unit.getTopLevelDecls();
        }

        public reportDiagnostics(errors: IDiagnostic[], errorReporter: TypeScript.IDiagnosticReporter): void {
            for (var i = 0; i < errors.length; i++) {
                errorReporter.addDiagnostic(errors[i]);
            }
        }
    }
}<|MERGE_RESOLUTION|>--- conflicted
+++ resolved
@@ -1,1597 +1,1584 @@
-//
-// Copyright (c) Microsoft Corporation.  All rights reserved.
-// 
-// Licensed under the Apache License, Version 2.0 (the "License");
-// you may not use this file except in compliance with the License.
-// You may obtain a copy of the License at
-//   http://www.apache.org/licenses/LICENSE-2.0
-//
-// Unless required by applicable law or agreed to in writing, software
-// distributed under the License is distributed on an "AS IS" BASIS,
-// WITHOUT WARRANTIES OR CONDITIONS OF ANY KIND, either express or implied.
-// See the License for the specific language governing permissions and
-// limitations under the License.
-//
-
-///<reference path='core\references.ts' />
-///<reference path='text\references.ts' />
-///<reference path='syntax\references.ts' />
-///<reference path='diagnostics.ts' />
-///<reference path='flags.ts' />
-///<reference path='nodeTypes.ts' />
-///<reference path='hashTable.ts' />
-///<reference path='ast.ts' />
-///<reference path='astWalker.ts' />
-///<reference path='astPath.ts' />
-///<reference path='base64.ts' />
-///<reference path='sourceMapping.ts' />
-///<reference path='emitter.ts' />
-///<reference path='types.ts' />
-///<reference path='pathUtils.ts' />
-///<reference path='referenceResolution.ts' />
-///<reference path='precompile.ts' />
-///<reference path='referenceResolver.ts' />
-///<reference path='declarationEmitter.ts' />
-///<reference path='bloomFilter.ts' />
-///<reference path='identifierWalker.ts' />
-///<reference path='typecheck\dataMap.ts' />
-///<reference path='typecheck\pullFlags.ts' />
-///<reference path='typecheck\pullDecls.ts' />
-///<reference path='typecheck\pullSymbols.ts' />
-///<reference path='typecheck\pullSymbolBindingContext.ts' />
-///<reference path='typecheck\pullTypeResolutionContext.ts' />
-///<reference path='typecheck\pullTypeResolution.ts' />
-///<reference path='typecheck\pullTypeResolution2.ts' />
-///<reference path='typecheck\pullTypeChecker.ts' />
-///<reference path='typecheck\pullDeclDiffer.ts' />
-///<reference path='typecheck\pullSemanticInfo.ts' />
-///<reference path='typecheck\pullDeclCollection.ts' />
-///<reference path='typecheck\pullSymbolBinder.ts' />
-///<reference path='typecheck\pullSymbolGraph.ts' />
-///<reference path='typecheck\SemanticDiagnostic.ts' />
-///<reference path='typecheck\pullHelpers.ts' />
-///<reference path='typecheck\pullTypeSpecialization.ts' />
-///<reference path='syntaxTreeToAstVisitor.ts' />
-
-module TypeScript {
-
-    declare var IO;
-
-    export var fileResolutionTime = 0;
-    export var sourceCharactersCompiled = 0;
-    export var syntaxTreeParseTime = 0;
-    export var syntaxDiagnosticsTime = 0;
-    export var astTranslationTime = 0;
-    export var typeCheckTime = 0;
-
-    export var emitTime = 0;
-    export var emitWriteFileTime = 0;
-    export var emitDirectoryExistsTime = 0;
-    export var emitFileExistsTime = 0;
-    export var emitResolvePathTime = 0;
-
-    export var declarationEmitTime = 0;
-    export var declarationEmitIsExternallyVisibleTime = 0;
-    export var declarationEmitTypeSignatureTime = 0;
-    export var declarationEmitGetBoundDeclTypeTime = 0;
-    export var declarationEmitIsOverloadedCallSignatureTime = 0;
-    export var declarationEmitFunctionDeclarationGetSymbolTime = 0;
-    export var declarationEmitGetBaseTypeTime = 0;
-    export var declarationEmitGetAccessorFunctionTime = 0;
-    export var declarationEmitGetTypeParameterSymbolTime = 0;
-    export var declarationEmitGetImportDeclarationSymbolTime = 0;
-
-    export var ioHostResolvePathTime = 0;
-    export var ioHostDirectoryNameTime = 0;
-    export var ioHostCreateDirectoryStructureTime = 0;
-    export var ioHostWriteFileTime = 0;
-
-    export var nodeMakeDirectoryTime = 0;
-    export var nodeWriteFileSyncTime = 0;
-    export var nodeCreateBufferTime = 0;
-
-    export interface EmitterIOHost {
-        // function that can even create a folder structure if needed
-        writeFile(path: string, contents: string, writeByteOrderMark: boolean): void;
-
-        // function to check if file exists on the disk
-        fileExists(path: string): boolean;
-
-        // Function to check if the directory exists on the disk
-        directoryExists(path: string): boolean;
-
-        // Resolves the path
-        resolvePath(path: string): string;
-    }
-
-    export interface PullTypeInfoAtPositionInfo {
-        symbol: PullSymbol;
-        ast: IAST;
-        enclosingScopeSymbol: PullSymbol;
-        candidateSignature: PullSignatureSymbol;
-        callSignatures: PullSignatureSymbol[];
-        isConstructorCall: boolean;
-    }
-
-    export interface PullSymbolInfo {
-        symbol: PullSymbol;
-        ast: AST;
-        enclosingScopeSymbol: PullSymbol;
-    }
-
-    export interface PullCallSymbolInfo {
-        targetSymbol: PullSymbol;
-        resolvedSignatures: TypeScript.PullSignatureSymbol[];
-        candidateSignature: TypeScript.PullSignatureSymbol;
-        isConstructorCall: boolean;
-        ast: AST;
-        enclosingScopeSymbol: PullSymbol;
-    }
-
-    export interface PullVisibleSymbolsInfo {
-        symbols: PullSymbol[];
-        enclosingScopeSymbol: PullSymbol;
-    }
-
-    export class Document {
-        private _diagnostics: IDiagnostic[] = null;
-        private _syntaxTree: SyntaxTree = null;
-        private _bloomFilter: BloomFilter = null;
-        public script: Script;
-        public lineMap: LineMap;
-
-        constructor(public fileName: string,
-                    private compilationSettings: CompilationSettings,
-                    private scriptSnapshot: IScriptSnapshot,
-                    public byteOrderMark: ByteOrderMark,
-                    public version: number,
-                    public isOpen: boolean,
-                    syntaxTree: SyntaxTree) {
-
-            if (isOpen) {
-                this._syntaxTree = syntaxTree;
-            }
-            else {
-                // Don't store the syntax tree for a closed file.
-                var start = new Date().getTime();
-                this._diagnostics = syntaxTree.diagnostics();
-                TypeScript.syntaxDiagnosticsTime += new Date().getTime() - start;
-            }
-
-            this.lineMap = syntaxTree.lineMap();
-
-            var start = new Date().getTime();
-            this.script = SyntaxTreeToAstVisitor.visit(syntaxTree, fileName, compilationSettings, isOpen);
-            TypeScript.astTranslationTime += new Date().getTime() - start;
-        }
-
-        public diagnostics(): IDiagnostic[]{
-            if (this._diagnostics === null) {
-                this._diagnostics = this._syntaxTree.diagnostics();
-            }
-
-            return this._diagnostics;
-        }
-
-        public syntaxTree(): SyntaxTree {
-            if (this._syntaxTree) {
-                return this._syntaxTree;
-            }
-
-            return Parser.parse(
-                this.fileName,
-                SimpleText.fromScriptSnapshot(this.scriptSnapshot),
-                TypeScript.isDTSFile(this.fileName),
-                this.compilationSettings.codeGenTarget,
-                getParseOptions(this.compilationSettings));
-        }
-
-        public bloomFilter(): BloomFilter {
-            if (!this._bloomFilter) {
-                var identifiers: BlockIntrinsics = new BlockIntrinsics();
-                var pre = function (cur: TypeScript.AST, parent: TypeScript.AST, walker: IAstWalker) {
-                    if (isValidAstNode(cur)) {
-                        if (cur.nodeType() === NodeType.Name) {
-                            var nodeText = (<TypeScript.Identifier>cur).text();
-
-                            identifiers[nodeText] = true;
-                        }
-                    }
-
-                    return cur;
-                }
-
-                TypeScript.getAstWalkerFactory().walk(this.script, pre, null, null, identifiers);
-
-                var identifierCount = 0;
-                for (var name in identifiers) {
-                    if (identifiers[name]) {
-                        identifierCount++;
-                    }
-                }
-
-                this._bloomFilter = new BloomFilter(identifierCount);
-                this._bloomFilter.addKeys(identifiers);
-            }
-            return this._bloomFilter;
-        }
-
-        public update(scriptSnapshot: IScriptSnapshot, version: number, isOpen: boolean, textChangeRange: TextChangeRange, settings: CompilationSettings): Document {
-
-            var oldScript = this.script;
-            var oldSyntaxTree = this._syntaxTree;
-
-            var text = SimpleText.fromScriptSnapshot(scriptSnapshot);
-
-            // If we don't have a text change, or we don't have an old syntax tree, then do a full
-            // parse.  Otherwise, do an incremental parse.
-            var newSyntaxTree = textChangeRange === null || oldSyntaxTree === null
-                ? TypeScript.Parser.parse(this.fileName, text, TypeScript.isDTSFile(this.fileName), settings.codeGenTarget, getParseOptions(this.compilationSettings))
-                : TypeScript.Parser.incrementalParse(oldSyntaxTree, textChangeRange, text);
-
-            return new Document(this.fileName, this.compilationSettings, scriptSnapshot, this.byteOrderMark, version, isOpen, newSyntaxTree);
-        }
-
-        public static create(fileName: string, scriptSnapshot: IScriptSnapshot, byteOrderMark: ByteOrderMark, version: number, isOpen: boolean, referencedFiles: string[], compilationSettings): Document {
-            // for an open file, make a syntax tree and a script, and store both around.
-            var start = new Date().getTime();
-            var syntaxTree = Parser.parse(fileName, SimpleText.fromScriptSnapshot(scriptSnapshot), TypeScript.isDTSFile(fileName), compilationSettings.codeGenTarget, getParseOptions(compilationSettings));
-            TypeScript.syntaxTreeParseTime += new Date().getTime() - start;
-
-            var document = new Document(fileName, compilationSettings, scriptSnapshot, byteOrderMark, version, isOpen, syntaxTree);
-            document.script.referencedFiles = referencedFiles;
-
-            return document;
-        }
-
-        //public static fromClosed(fileName: string, scriptSnapshot: IScriptSnapshot, script: Script, syntaxTree: SyntaxTree): Document {
-        //    return new Document(fileName, scriptSnapshot, script, null, syntaxTree.diagnostics());
-        //}
-    }
-
-    export class TypeScriptCompiler {
-        public pullTypeChecker: PullTypeChecker = null;
-        public semanticInfoChain: SemanticInfoChain = null;
-
-        public emitOptions: EmitOptions;
-
-        public fileNameToDocument = new TypeScript.StringHashTable();
-
-        constructor(public logger: ILogger = new NullLogger(),
-                    public settings: CompilationSettings = new CompilationSettings(),
-                    public diagnosticMessages: IDiagnosticMessages = null) {
-            this.emitOptions = new EmitOptions(this.settings);
-
-            if (this.diagnosticMessages) {
-                TypeScript.diagnosticMessages = this.diagnosticMessages
-            }
-        }
-
-        public getDocument(fileName: string): Document {
-            return this.fileNameToDocument.lookup(fileName);
-        }
-
-        public timeFunction(funcDescription: string, func: () => any): any {
-            return TypeScript.timeFunction(this.logger, funcDescription, func);
-        }
-
-        public addSourceUnit(fileName: string,
-                             scriptSnapshot: IScriptSnapshot,
-                             byteOrderMark: ByteOrderMark,
-                             version: number,
-                             isOpen: boolean,
-                             referencedFiles: string[]= []): Document {
-
-            TypeScript.sourceCharactersCompiled += scriptSnapshot.getLength();
-
-            var document = Document.create(fileName, scriptSnapshot, byteOrderMark, version, isOpen, referencedFiles, this.emitOptions.compilationSettings);
-            this.fileNameToDocument.addOrUpdate(fileName, document);
-
-            return document;
-        }
-
-        public updateSourceUnit(fileName: string, scriptSnapshot: IScriptSnapshot, version: number, isOpen: boolean, textChangeRange: TextChangeRange): Document {
-            return this.timeFunction("pullUpdateUnit(" + fileName + ")", () => {
-                var document = this.getDocument(fileName);
-                var updatedDocument = document.update(scriptSnapshot, version, isOpen, textChangeRange, this.settings);
-
-                this.fileNameToDocument.addOrUpdate(fileName, updatedDocument);
-
-                this.pullUpdateScript(document, updatedDocument);
-
-                return updatedDocument;
-            });
-        }
-
-        private isDynamicModuleCompilation(): boolean {
-            var fileNames = this.fileNameToDocument.getAllKeys();
-            for (var i = 0, n = fileNames.length; i < n; i++) {
-                var document = this.getDocument(fileNames[i]);
-                var script = document.script;
-                if (!script.isDeclareFile && script.topLevelMod !== null) {
-                    return true;
-                }
-            }
-            return false;
-        }
-
-        private updateCommonDirectoryPath(): IDiagnostic {
-            var commonComponents: string[] = [];
-            var commonComponentsLength = -1;
-
-            var fileNames = this.fileNameToDocument.getAllKeys();
-            for (var i = 0, len = fileNames.length; i < len; i++) {
-                var fileName = fileNames[i];
-                var document = this.getDocument(fileNames[i]);
-                var script = document.script;
-
-                if (!script.isDeclareFile) {
-                    var fileComponents = filePathComponents(fileName);
-                    if (commonComponentsLength === -1) {
-                        // First time at finding common path
-                        // So common path = directory of file
-                        commonComponents = fileComponents;
-                        commonComponentsLength = commonComponents.length;
-                    } else {
-                        var updatedPath = false;
-                        for (var j = 0; j < commonComponentsLength && j < fileComponents.length; j++) {
-                            if (commonComponents[j] !== fileComponents[j]) {
-                                // The new components = 0 ... j -1
-                                commonComponentsLength = j;
-                                updatedPath = true;
-
-                                if (j === 0) {
-                                    // Its error to not have common path
-                                    return new Diagnostic(null, 0, 0, DiagnosticCode.Cannot_find_the_common_subdirectory_path_for_the_input_files, null);
-                                }
-
-                                break;
-                            }
-                        }
-
-                        // If the fileComponent path completely matched and less than already found update the length
-                        if (!updatedPath && fileComponents.length < commonComponentsLength) {
-                            commonComponentsLength = fileComponents.length;
-                        }
-                    }
-                }
-            }
-
-            this.emitOptions.commonDirectoryPath = commonComponents.slice(0, commonComponentsLength).join("/") + "/";
-            if (this.emitOptions.compilationSettings.outputOption.charAt(this.emitOptions.compilationSettings.outputOption.length - 1) !== "/") {
-                this.emitOptions.compilationSettings.outputOption += "/";
-            }
-
-            return null;
-        }
-
-        public parseEmitOption(ioHost: EmitterIOHost): IDiagnostic {
-            this.emitOptions.ioHost = ioHost;
-            if (this.emitOptions.compilationSettings.outputOption === "") {
-                this.emitOptions.outputMany = true;
-                this.emitOptions.commonDirectoryPath = "";
-                return null;
-            }
-
-            this.emitOptions.compilationSettings.outputOption = switchToForwardSlashes(this.emitOptions.ioHost.resolvePath(this.emitOptions.compilationSettings.outputOption));
-
-            // Determine if output options is directory or file
-            if (this.emitOptions.ioHost.directoryExists(this.emitOptions.compilationSettings.outputOption)) {
-                // Existing directory
-                this.emitOptions.outputMany = true;
-            } else if (this.emitOptions.ioHost.fileExists(this.emitOptions.compilationSettings.outputOption)) {
-                // Existing file
-                this.emitOptions.outputMany = false;
-            }
-            else {
-                // New File/directory
-                this.emitOptions.outputMany = !isJSFile(this.emitOptions.compilationSettings.outputOption);
-            }
-
-            // Verify if options are correct
-            if (this.isDynamicModuleCompilation() && !this.emitOptions.outputMany) {
-                return new Diagnostic(null, 0, 0, DiagnosticCode.Cannot_compile_dynamic_modules_when_emitting_into_single_file, null);
-            }
-
-            // Parse the directory structure
-            if (this.emitOptions.outputMany) {
-                return this.updateCommonDirectoryPath();
-            }
-
-            return null;
-        }
-
-        public getScripts(): Script[] {
-            var result: TypeScript.Script[] = [];
-            var fileNames = this.fileNameToDocument.getAllKeys();
-
-            for (var i = 0, n = fileNames.length; i < n; i++) {
-                var document = this.getDocument(fileNames[i]);
-                result.push(document.script);
-            }
-
-            return result;
-        }
-
-        private writeByteOrderMarkForDocument(document: Document) {
-            if (this.emitOptions.outputMany) {
-                return document.byteOrderMark !== ByteOrderMark.None;
-            } else {
-                var fileNames = this.fileNameToDocument.getAllKeys();
-
-                for (var i = 0, n = fileNames.length; i < n; i++) {
-                    var document = this.getDocument(fileNames[i]);
-                    if (document.byteOrderMark !== ByteOrderMark.None) {
-                        return true;
-                    }
-                }
-
-                return false;
-            }
-        }
-
-        static mapToDTSFileName(fileName: string, wholeFileNameReplaced: boolean) {
-            return getDeclareFilePath(fileName);
-        }
-
-        private canEmitDeclarations(script?: Script) {
-            if (!this.settings.generateDeclarationFiles) {
-                return false;
-            }
-
-            // If its already a declare file or is resident or does not contain body 
-            if (!!script && (script.isDeclareFile || script.moduleElements === null)) {
-                return false;
-            }
-
-            return true;
-        }
-
-        // Caller is responsible for closing emitter.
-        private emitDeclarations(document: Document, declarationEmitter?: DeclarationEmitter): DeclarationEmitter {
-            var script = document.script;
-            if (this.canEmitDeclarations(script)) {
-                if (!declarationEmitter) {
-                    var declareFileName = this.emitOptions.mapOutputFileName(document.fileName, TypeScriptCompiler.mapToDTSFileName);
-                    declarationEmitter = new DeclarationEmitter(
-                        declareFileName, this.semanticInfoChain, this.emitOptions, document.byteOrderMark !== ByteOrderMark.None);
-                }
-
-                declarationEmitter.fileName = document.fileName;
-                declarationEmitter.emitDeclarations(script);
-            }
-
-            return declarationEmitter;
-        }
-
-        // Will not throw exceptions.
-        public emitAllDeclarations(): IDiagnostic[]{
-            var start = new Date().getTime();
-
-            if (this.canEmitDeclarations()) {
-                var sharedEmitter: DeclarationEmitter = null;
-                var fileNames = this.fileNameToDocument.getAllKeys();
-
-                for (var i = 0, n = fileNames.length; i < n; i++) {
-                    var fileName = fileNames[i];
-
-                    try {
-                        var document = this.getDocument(fileNames[i]);
-
-                        if (this.emitOptions.outputMany) {
-                            var singleEmitter = this.emitDeclarations(document);
-                            if (singleEmitter) {
-                                singleEmitter.close();
-                            }
-                        }
-                        else {
-                            // Create or reuse file
-                            sharedEmitter = this.emitDeclarations(document, sharedEmitter);
-                        }
-                    }
-                    catch (ex1) {
-                        return Emitter.handleEmitterError(fileName, ex1);
-                    }
-                }
-
-                if (sharedEmitter) {
-                    try {
-                        sharedEmitter.close();
-                    }
-                    catch (ex2) {
-                        return Emitter.handleEmitterError(sharedEmitter.fileName, ex2);
-                    }
-                }
-            }
-
-            declarationEmitTime += new Date().getTime() - start;
-
-            return [];
-        }
-
-        // Will not throw exceptions.
-        public emitUnitDeclarations(fileName: string): IDiagnostic[] {
-            if (this.canEmitDeclarations()) {
-                if (this.emitOptions.outputMany) {
-                    try {
-                        var document = this.getDocument(fileName);
-                        var emitter = this.emitDeclarations(document);
-                        if (emitter) {
-                            emitter.close();
-                        }
-                    }
-                    catch (ex1) {
-                        return Emitter.handleEmitterError(fileName, ex1);
-                    }
-                }
-                else
-                {
-                    return this.emitAllDeclarations();
-                }
-            }
-
-            return [];
-        }
-
-        static mapToFileNameExtension(extension: string, fileName: string, wholeFileNameReplaced: boolean) {
-            if (wholeFileNameReplaced) {
-                // The complete output is redirected in this file so do not change extension
-                return fileName;
-            } else {
-                // Change the extension of the file
-                var splitFname = fileName.split(".");
-                splitFname.pop();
-                return splitFname.join(".") + extension;
-            }
-        }
-
-        static mapToJSFileName(fileName: string, wholeFileNameReplaced: boolean) {
-            return TypeScriptCompiler.mapToFileNameExtension(".js", fileName, wholeFileNameReplaced);
-        }
-
-        // Caller is responsible for closing the returned emitter.
-        // May throw exceptions.
-        private emit(document: Document,
-                     inputOutputMapper?: (inputName: string, outputName: string) => void ,
-                     emitter?: Emitter): Emitter {
-
-            var script = document.script;
-            if (!script.isDeclareFile) {
-                var typeScriptFileName = document.fileName;
-                if (!emitter) {
-                    var javaScriptFileName = this.emitOptions.mapOutputFileName(typeScriptFileName, TypeScriptCompiler.mapToJSFileName);
-                    var outFile = this.createFile(javaScriptFileName, this.writeByteOrderMarkForDocument(document));
-
-                    emitter = new Emitter(javaScriptFileName, outFile, this.emitOptions, this.semanticInfoChain);
-
-                    if (this.settings.mapSourceFiles) {
-                        var sourceMapFileName = javaScriptFileName + SourceMapper.MapFileExtension;
-                        emitter.setSourceMappings(new SourceMapper(typeScriptFileName, javaScriptFileName, sourceMapFileName, outFile,
-                            this.createFile(sourceMapFileName, /*writeByteOrderMark:*/ false), this.settings.emitFullSourceMapPath));
-                    }
-
-                    if (inputOutputMapper) {
-                        // Remember the name of the outfile for this source file
-                        inputOutputMapper(typeScriptFileName, javaScriptFileName);
-                    }
-                }
-                else if (this.settings.mapSourceFiles) {
-                    emitter.setSourceMappings(new SourceMapper(typeScriptFileName, emitter.emittingFileName, emitter.sourceMapper.sourceMapFileName, emitter.outfile,
-                    emitter.sourceMapper.sourceMapOut, this.settings.emitFullSourceMapPath));
-                }
-
-                // Set location info
-                emitter.setDocument(document);
-                emitter.emitJavascript(script, /*startLine:*/false);
-            }
-
-            return emitter;
-        }
-
-        // Will not throw exceptions.
-        public emitAll(ioHost: EmitterIOHost, inputOutputMapper?: (inputFile: string, outputFile: string) => void ): IDiagnostic[] {
-            var start = new Date().getTime();
-
-            var optionsDiagnostic = this.parseEmitOption(ioHost);
-            if (optionsDiagnostic) {
-                return [optionsDiagnostic];
-            }
-
-            var fileNames = this.fileNameToDocument.getAllKeys();
-            var sharedEmitter: Emitter = null;
-
-            // Iterate through the files, as long as we don't get an error.
-            for (var i = 0, n = fileNames.length; i < n; i++) {
-                var fileName = fileNames[i];
-
-                var document = this.getDocument(fileName);
-
-                try {
-                    if (this.emitOptions.outputMany) {
-                        // We're outputting to mulitple files.  We don't want to reuse an emitter in that case.
-                        var singleEmitter = this.emit(document, inputOutputMapper);
-
-                        // Close the emitter after each emitted file.
-                        if (singleEmitter) {
-                            singleEmitter.emitSourceMapsAndClose();
-                        }
-                    }
-                    else {
-                        // We're not outputting to multiple files.  Keep using the same emitter and don't
-                        // close until below.
-                        sharedEmitter = this.emit(document, inputOutputMapper, sharedEmitter);
-                    }
-                }
-                catch (ex1) {
-                    return Emitter.handleEmitterError(fileName, ex1);
-                }
-            }
-
-            if (sharedEmitter) {
-                try {
-                    sharedEmitter.emitSourceMapsAndClose();
-                }
-                catch (ex2) {
-                    return Emitter.handleEmitterError(sharedEmitter.document.fileName, ex2);
-                }
-            }
-
-            emitTime += new Date().getTime() - start;
-            return [];
-        }
-
-        // Emit single file if outputMany is specified, else emit all
-        // Will not throw exceptions.
-        public emitUnit(fileName: string, ioHost: EmitterIOHost, inputOutputMapper?: (inputFile: string, outputFile: string) => void ): IDiagnostic[] {
-            var optionsDiagnostic = this.parseEmitOption(ioHost);
-            if (optionsDiagnostic) {
-                return [optionsDiagnostic];
-            }
-
-            if (this.emitOptions.outputMany) {
-                // In outputMany mode, only emit the document specified and its sourceMap if needed
-                var document = this.getDocument(fileName);
-                try {
-                    var emitter = this.emit(document, inputOutputMapper);
-
-                    // Close the emitter
-                    if (emitter) {
-                        emitter.emitSourceMapsAndClose();
-                    }
-                }
-                catch (ex1) {
-                    return Emitter.handleEmitterError(fileName, ex1);
-                }
-
-                return [];
-            }
-            else {
-                // In output Single file mode, emit everything
-                return this.emitAll(ioHost, inputOutputMapper);
-            }
-        }
-
-        private createFile(fileName: string, writeByteOrderMark: boolean): ITextWriter {
-            return new TextWriter(this.emitOptions.ioHost, fileName, writeByteOrderMark);
-        }
-
-        //
-        // Pull typecheck infrastructure
-        //
-
-        public pullResolveFile(fileName: string): boolean {
-            if (!this.pullTypeChecker) {
-                return false;
-            }
-
-            var unit = this.semanticInfoChain.getUnit(fileName);
-
-            if (!unit) {
-                return false;
-            }
-
-            this.pullTypeChecker.setUnit(fileName);
-            this.pullTypeChecker.resolver.resolveBoundDecls(unit.getTopLevelDecls()[0], new PullTypeResolutionContext());
-
-            return true;
-        }
-
-        public getSyntacticDiagnostics(fileName: string): IDiagnostic[]{
-            return this.getDocument(fileName).diagnostics();
-        }
-
-        /** Used for diagnostics in tests */
-        private getSyntaxTree(fileName: string): SyntaxTree {
-            return this.getDocument(fileName).syntaxTree();
-        }
-        private getScript(fileName: string): Script {
-            return this.getDocument(fileName).script;
-        }
-
-        public getSemanticDiagnostics(fileName: string): IDiagnostic[] {
-            var errors: IDiagnostic[] = [];
-
-            var unit = this.semanticInfoChain.getUnit(fileName);
-
-            if (unit) {
-                var document = this.getDocument(fileName);
-                var script = document.script;
-
-                if (script) {
-                    this.pullTypeChecker.typeCheckScript(script, fileName, this);
-
-                    unit.getDiagnostics(errors);
-                }
-            }
-
-            return errors;
-        }
-
-        public pullTypeCheck() {
-            var start = new Date().getTime();
-
-            this.semanticInfoChain = new SemanticInfoChain();
-            this.pullTypeChecker = new PullTypeChecker(this.settings, this.semanticInfoChain);
-
-            var declCollectionContext: DeclCollectionContext = null;
-            var i: number, n: number;
-
-            var createDeclsStartTime = new Date().getTime();
-
-            var fileNames = this.fileNameToDocument.getAllKeys();
-            for (var i = 0, n = fileNames.length; i < n; i++) {
-                var fileName = fileNames[i];
-                var document = this.getDocument(fileName);
-                var semanticInfo = new SemanticInfo(fileName);
-
-                declCollectionContext = new DeclCollectionContext(semanticInfo);
-                declCollectionContext.scriptName = fileName;
-
-                // create decls
-                getAstWalkerFactory().walk(document.script, preCollectDecls, postCollectDecls, null, declCollectionContext);
-
-                semanticInfo.addTopLevelDecl(declCollectionContext.getParent());
-
-                this.semanticInfoChain.addUnit(semanticInfo);
-            }
-
-            var createDeclsEndTime = new Date().getTime();
-
-            // bind declaration symbols
-            var bindStartTime = new Date().getTime();
-
-            var binder = new PullSymbolBinder(this.settings, this.semanticInfoChain);
-
-            // start at '1', so as to skip binding for global primitives such as 'any'
-            for (var i = 1; i < this.semanticInfoChain.units.length; i++) {
-                binder.bindDeclsForUnit(this.semanticInfoChain.units[i].getPath());
-            }
-
-            var bindEndTime = new Date().getTime();
-
-            var findErrorsStartTime = new Date().getTime();
-
-            //// type check
-            for (var i = 0, n = fileNames.length; i < n; i++) {
-                fileName = fileNames[i];
-                this.pullTypeChecker.typeCheckScript(this.getDocument(fileName).script, fileName, this);
-            }
-
-            var findErrorsEndTime = new Date().getTime();
-            typeCheckTime += new Date().getTime() - start;
-
-<<<<<<< HEAD
-                this.logger.log("Decl creation: " + (createDeclsEndTime - createDeclsStartTime));
-                this.logger.log("Binding: " + (bindEndTime - bindStartTime));
-                this.logger.log("    Time in findSymbol: " + time_in_findSymbol);
-                this.logger.log("Find errors: " + (findErrorsEndTime - findErrorsStartTime));
-
-                this.logger.log("Symbols created: " + pullSymbolID);
-                this.logger.log("Specialized types created: " + nSpecializationsCreated);
-                this.logger.log("Specialized signatures created: " + nSpecializedSignaturesCreated);
-                this.logger.log("Specialized members created: " + nSpecializedMembersCreated);
-            } );
-=======
-            this.logger.log("Number of symbols created:                " + pullSymbolID);
-            this.logger.log("Number of specialized types created:      " + nSpecializationsCreated);
-            this.logger.log("Number of specialized signatures created: " + nSpecializedSignaturesCreated);
-            this.logger.log("Decl creation:                            " + (createDeclsEndTime - createDeclsStartTime));
-            this.logger.log("Binding:                                  " + (bindEndTime - bindStartTime));
-            this.logger.log("    Time in findSymbol:                   " + time_in_findSymbol);
-            this.logger.log("Find errors:                              " + (findErrorsEndTime - findErrorsStartTime));
->>>>>>> 653a7dd5
-        }
-
-        private pullUpdateScript(oldDocument: Document, newDocument: Document): void {
-            this.timeFunction("pullUpdateScript: ", () => {
-
-                var oldScript = oldDocument.script;
-                var newScript = newDocument.script;
-                
-                // want to name the new script semantic info the same as the old one
-                var newScriptSemanticInfo = new SemanticInfo(oldDocument.fileName);
-                var oldScriptSemanticInfo = this.semanticInfoChain.getUnit(oldDocument.fileName);
-
-                lastBoundPullDeclId = pullDeclID;
-                lastBoundPullSymbolID = pullSymbolID;
-
-                var declCollectionContext = new DeclCollectionContext(newScriptSemanticInfo);
-
-                declCollectionContext.scriptName = oldDocument.fileName;
-
-                // create decls
-                getAstWalkerFactory().walk(newScript, preCollectDecls, postCollectDecls, null, declCollectionContext);
-
-                var oldTopLevelDecl = oldScriptSemanticInfo.getTopLevelDecls()[0];
-                var newTopLevelDecl = declCollectionContext.getParent();
-
-                newScriptSemanticInfo.addTopLevelDecl(newTopLevelDecl);
-
-                var diffStartTime = new Date().getTime();
-                var diffResults = PullDeclDiffer.diffDecls(oldTopLevelDecl, oldScriptSemanticInfo, newTopLevelDecl, newScriptSemanticInfo);
-
-                var diffEndTime = new Date().getTime();
-                this.logger.log("Update Script - Diff time: " + (diffEndTime - diffStartTime));
-
-                // replace the old semantic info
-                this.semanticInfoChain.updateUnit(oldScriptSemanticInfo, newScriptSemanticInfo);
-
-                // Re-bind - we do this even if there aren't changes in the decls so as to relate the
-                // existing symbols to new decls and ASTs
-                var innerBindStartTime = new Date().getTime();
-
-                var topLevelDecls = newScriptSemanticInfo.getTopLevelDecls();
-
-                this.semanticInfoChain.update(oldDocument.fileName);
-
-                var binder = new PullSymbolBinder(this.settings, this.semanticInfoChain);
-                binder.setUnit(oldDocument.fileName);
-
-                for (var i = 0; i < topLevelDecls.length; i++) {
-                    binder.bindDeclToPullSymbol(topLevelDecls[i], true);
-                }
-
-                var innerBindEndTime = new Date().getTime();
-
-                this.logger.log("Update Script - Inner bind time: " + (innerBindEndTime - innerBindStartTime));
-                if (diffResults.length) {
-
-                    // propagate changes
-                    var graphUpdater = new PullSymbolGraphUpdater(this.semanticInfoChain);
-                    var diff: PullDeclDiff;
-
-                    var traceStartTime = new Date().getTime();
-                    for (var i = 0; i < diffResults.length; i++) {
-                        diff = diffResults[i];
-
-                        if (diff.kind === PullDeclEdit.DeclRemoved) {
-                            graphUpdater.removeDecl(diff.oldDecl);
-                        }
-                        else if (diff.kind === PullDeclEdit.DeclAdded) {
-                            graphUpdater.addDecl(diff.newDecl);
-                            graphUpdater.invalidateType(diff.oldDecl.getSymbol());
-                        }
-                        else {
-                            // PULLTODO: Other kinds of edits
-                            graphUpdater.invalidateType(diff.newDecl.getSymbol());
-                        }
-                    }
-
-                    var traceEndTime = new Date().getTime();
-
-                    // Don't re-typecheck or re-report errors just yet
-                    //this.pullTypeChecker.typeCheckScript(newScript, newScript.locationInfo.fileName, this);
-
-                    this.logger.log("Update Script - Trace time: " + (traceEndTime - traceStartTime));
-                    this.logger.log("Update Script - Number of diffs: " + diffResults.length);
-                }
-            } );
-        }
-
-        public getSymbolOfDeclaration(decl: PullDecl): PullSymbol {
-            if (!decl) {
-                return null;
-            }
-            var ast = this.pullTypeChecker.resolver.getASTForDecl(decl);
-            if (!ast) {
-                return null;
-            }
-            var enlosingDecl = this.pullTypeChecker.resolver.getEnclosingDecl(decl);
-            if (ast.nodeType() === NodeType.Member) {
-                return this.getSymbolOfDeclaration(enlosingDecl);
-            }
-            var resolutionContext = new PullTypeResolutionContext();
-            return this.pullTypeChecker.resolver.resolveAST(ast, /*inContextuallyTypedAssignment:*/false, enlosingDecl, resolutionContext).symbol;
-        }
-
-        public resolvePosition(pos: number, document: Document): PullTypeInfoAtPositionInfo {
-
-            // find the enclosing decl
-            var declStack: PullDecl[] = [];
-            var resultASTs: AST[] = [];
-            var script = document.script;
-            var scriptName = document.fileName;
-
-            var semanticInfo = this.semanticInfoChain.getUnit(scriptName);
-            var lastDeclAST: AST = null;
-            var foundAST: AST = null;
-            var symbol: PullSymbol = null;
-            var candidateSignature: PullSignatureSymbol = null;
-            var callSignatures: PullSignatureSymbol[] = null;
-
-            // these are used to track intermediate nodes so that we can properly apply contextual types
-            var lambdaAST: FunctionDeclaration = null;
-            var declarationInitASTs: VariableDeclarator[] = [];
-            var objectLitAST: UnaryExpression = null;
-            var asgAST: BinaryExpression = null;
-            var typeAssertionASTs: UnaryExpression[] = [];
-            var resolutionContext = new PullTypeResolutionContext();
-            var inTypeReference = false;
-            var enclosingDecl: PullDecl = null;
-            var isConstructorCall = false;
-
-            var pre = (cur: AST, parent: AST): AST => {
-                if (isValidAstNode(cur)) {
-                    if (pos >= cur.minChar && pos <= cur.limChar) {
-
-                        var previous = resultASTs[resultASTs.length - 1];
-
-                        if (previous === undefined || (cur.minChar >= previous.minChar && cur.limChar <= previous.limChar)) {
-
-                            var decl = semanticInfo.getDeclForAST(cur);
-
-                            if (decl) {
-                                declStack[declStack.length] = decl;
-                                lastDeclAST = cur;
-                            }
-
-                            if (cur.nodeType() === NodeType.FunctionDeclaration && hasFlag((<FunctionDeclaration>cur).getFunctionFlags(), FunctionFlags.IsFunctionExpression)) {
-                                lambdaAST = <FunctionDeclaration>cur;
-                            }
-                            else if (cur.nodeType() === NodeType.VariableDeclarator) {
-                                declarationInitASTs[declarationInitASTs.length] = <VariableDeclarator>cur;
-                            }
-                            else if (cur.nodeType() === NodeType.ObjectLiteralExpression) {
-                                objectLitAST = <UnaryExpression>cur;
-                            }
-                            else if (cur.nodeType() === NodeType.CastExpression) {
-                                typeAssertionASTs[typeAssertionASTs.length] = <UnaryExpression>cur;
-                            }
-                            else if (cur.nodeType() === NodeType.AssignmentExpression) {
-                                asgAST = <BinaryExpression>cur;
-                            }
-                            else if (cur.nodeType() === NodeType.TypeRef) {
-                                inTypeReference = true;
-                            }
-
-                            resultASTs[resultASTs.length] = cur;
-                        }
-                    }
-                }
-                return cur;
-            }
-
-            getAstWalkerFactory().walk(script, pre);
-
-            if (resultASTs.length) {
-                this.pullTypeChecker.setUnit(scriptName);
-
-                foundAST = resultASTs[resultASTs.length - 1];
-
-                // Check if is a name of a container
-                if (foundAST.nodeType() === NodeType.Name && resultASTs.length > 1) {
-                    var previousAST = resultASTs[resultASTs.length - 2];
-                    switch (previousAST.nodeType()) {
-                        case NodeType.InterfaceDeclaration:
-                        case NodeType.ClassDeclaration:
-                        case NodeType.ModuleDeclaration:
-                            if (foundAST === (<NamedDeclaration>previousAST).name) {
-                                foundAST = previousAST;
-                            }
-                            break;
-
-                        case NodeType.VariableDeclarator:
-                            if (foundAST === (<VariableDeclarator>previousAST).id) {
-                                foundAST = previousAST;
-                            }
-                            break;
-
-                        case NodeType.FunctionDeclaration:
-                            if (foundAST === (<FunctionDeclaration>previousAST).name) {
-                                foundAST = previousAST;
-                            }
-                            break;
-                    }
-                }
-
-                // are we within a decl?  if so, just grab its symbol
-                var funcDecl: FunctionDeclaration = null;
-                if (lastDeclAST === foundAST) {
-                    symbol = declStack[declStack.length - 1].getSymbol();
-                    this.pullTypeChecker.resolver.resolveDeclaredSymbol(symbol, null, resolutionContext);
-                    enclosingDecl = declStack[declStack.length - 1].getParentDecl();
-                    if (foundAST.nodeType() === NodeType.FunctionDeclaration) {
-                        funcDecl = <FunctionDeclaration>foundAST;
-                    }
-                }
-                else {
-                    // otherwise, it's an expression that needs to be resolved, so we must pull...
-
-                    // first, find the enclosing decl
-                    for (var i = declStack.length - 1; i >= 0; i--) {
-                        if (!(declStack[i].getKind() & (PullElementKind.Variable | PullElementKind.Parameter))) {
-                            enclosingDecl = declStack[i];
-                            break;
-                        }
-                    }
-
-                    // next, obtain the assigning AST, if applicable
-                    // (this would be the ast for the last decl on the decl stack)
-
-                    // if the found AST is a named, we want to check for previous dotted expressions,
-                    // since those will give us the right typing
-                    var callExpression: ICallExpression = null;
-                    if ((foundAST.nodeType() === NodeType.SuperExpression || foundAST.nodeType() === NodeType.ThisExpression || foundAST.nodeType() === NodeType.Name) &&
-                    resultASTs.length > 1) {
-                        for (var i = resultASTs.length - 2; i >= 0; i--) {
-                            if (resultASTs[i].nodeType() === NodeType.MemberAccessExpression &&
-                            (<BinaryExpression>resultASTs[i]).operand2 === resultASTs[i + 1]) {
-                                foundAST = resultASTs[i];
-                            }
-                            else if ((resultASTs[i].nodeType() === NodeType.InvocationExpression || resultASTs[i].nodeType() === NodeType.ObjectCreationExpression) &&
-                            (<CallExpression>resultASTs[i]).target === resultASTs[i + 1]) {
-                                callExpression = <ICallExpression><any>resultASTs[i];
-                                break;
-                            } else if (resultASTs[i].nodeType() === NodeType.FunctionDeclaration && (<FunctionDeclaration>resultASTs[i]).name === resultASTs[i + 1]) {
-                                funcDecl = <FunctionDeclaration>resultASTs[i];
-                                break;
-                            } else {
-                                break;
-                            }
-                        }
-                    }
-
-                    // if it's a list, we may not have an exact AST, so find the next nearest one
-                    if (foundAST.nodeType() === NodeType.List) {
-                        for (var i = 0; i < (<ASTList>foundAST).members.length; i++) {
-                            if ((<ASTList>foundAST).members[i].minChar > pos) {
-                                foundAST = (<ASTList>foundAST).members[i];
-                                break;
-                            }
-                        }
-                    }
-
-                    resolutionContext.resolvingTypeReference = inTypeReference;
-
-                    var inContextuallyTypedAssignment = false;
-
-                    if (declarationInitASTs.length) {
-                        var assigningAST: VariableDeclarator;
-
-                        for (var i = 0; i < declarationInitASTs.length; i++) {
-
-                            assigningAST = declarationInitASTs[i];
-                            inContextuallyTypedAssignment = (assigningAST !== null) && (assigningAST.typeExpr !== null);
-
-                            this.pullTypeChecker.resolver.resolveAST(assigningAST, /*inContextuallyTypedAssignment:*/false, null, resolutionContext);
-                            var varSymbolAndDiagnostics = this.semanticInfoChain.getSymbolAndDiagnosticsForAST(assigningAST, scriptName);
-                            var varSymbol = varSymbolAndDiagnostics && varSymbolAndDiagnostics.symbol;
-
-                            if (varSymbol && inContextuallyTypedAssignment) {
-                                var contextualType = varSymbol.getType();
-                                resolutionContext.pushContextualType(contextualType, false, null);
-                            }
-
-                            if (assigningAST.init) {
-                                this.pullTypeChecker.resolver.resolveAST(assigningAST.init, inContextuallyTypedAssignment, enclosingDecl, resolutionContext);
-                            }
-                        }
-                    }
-
-                    if (typeAssertionASTs.length) {
-                        for (var i = 0; i < typeAssertionASTs.length; i++) {
-                            this.pullTypeChecker.resolver.resolveAST(typeAssertionASTs[i], inContextuallyTypedAssignment, enclosingDecl, resolutionContext);
-                        }
-                    }
-
-                    if (asgAST) {
-                        this.pullTypeChecker.resolver.resolveAST(asgAST, inContextuallyTypedAssignment, enclosingDecl, resolutionContext);
-                    }
-
-                    if (objectLitAST) {
-                        this.pullTypeChecker.resolver.resolveAST(objectLitAST, inContextuallyTypedAssignment, enclosingDecl, resolutionContext);
-                    }
-
-                    if (lambdaAST) {
-                        this.pullTypeChecker.resolver.resolveAST(lambdaAST, true, enclosingDecl, resolutionContext);
-                        enclosingDecl = semanticInfo.getDeclForAST(lambdaAST);
-                    }
-
-                    symbol = this.pullTypeChecker.resolver.resolveAST(foundAST, inContextuallyTypedAssignment, enclosingDecl, resolutionContext).symbol;
-                    if (callExpression) {
-                        var isPropertyOrVar = symbol.getKind() === PullElementKind.Property || symbol.getKind() === PullElementKind.Variable;
-                        var typeSymbol = symbol.getType();
-                        if (isPropertyOrVar) {
-                            isPropertyOrVar = (typeSymbol.getKind() !== PullElementKind.Interface && typeSymbol.getKind() !== PullElementKind.ObjectType) || typeSymbol.getName() === "";
-                        }
-
-                        if (!isPropertyOrVar) {
-                            isConstructorCall = foundAST.nodeType() === NodeType.SuperExpression || callExpression.nodeType() === NodeType.ObjectCreationExpression;
-
-                            if (foundAST.nodeType() === NodeType.SuperExpression) {
-                                if (symbol.getKind() === PullElementKind.Class) {
-                                    callSignatures = (<PullTypeSymbol>symbol).getConstructorMethod().getType().getConstructSignatures();
-                                }
-                            } else {
-                                callSignatures = callExpression.nodeType() === NodeType.InvocationExpression ? typeSymbol.getCallSignatures() : typeSymbol.getConstructSignatures();
-                            }
-
-                            var callResolutionResults = new PullAdditionalCallResolutionData();
-                            if (callExpression.nodeType() === NodeType.InvocationExpression) {
-                                this.pullTypeChecker.resolver.resolveInvocationExpression(<InvocationExpression>callExpression, inContextuallyTypedAssignment, enclosingDecl, resolutionContext, callResolutionResults);
-                            } else {
-                                this.pullTypeChecker.resolver.resolveObjectCreationExpression(<ObjectCreationExpression>callExpression, inContextuallyTypedAssignment, enclosingDecl, resolutionContext, callResolutionResults);
-                            }
-
-                            if (callResolutionResults.candidateSignature) {
-                                candidateSignature = callResolutionResults.candidateSignature;
-                            }
-                            if (callResolutionResults.targetSymbol && callResolutionResults.targetSymbol.getName() !== "") {
-                                symbol = callResolutionResults.targetSymbol;
-                            }
-                            foundAST = <AST><any>callExpression;
-                        }
-                    }
-                }
-
-                if (funcDecl) {
-                    if (symbol && symbol.getKind() !== PullElementKind.Property) {
-                        var signatureInfo = PullHelpers.getSignatureForFuncDecl(funcDecl, this.semanticInfoChain.getUnit(scriptName));
-                        candidateSignature = signatureInfo.signature;
-                        callSignatures = signatureInfo.allSignatures;
-                    }
-                } else if (!callSignatures && symbol &&
-                (symbol.getKind() === PullElementKind.Method || symbol.getKind() === PullElementKind.Function)) {
-                    var typeSym = symbol.getType()
-                    if (typeSym) {
-                        callSignatures = typeSym.getCallSignatures();
-                    }
-                }
-            }
-
-            var enclosingScopeSymbol = this.getSymbolOfDeclaration(enclosingDecl);
-
-            return {
-                symbol: symbol,
-                ast: foundAST,
-                enclosingScopeSymbol: enclosingScopeSymbol,
-                candidateSignature: candidateSignature,
-                callSignatures: callSignatures,
-                isConstructorCall: isConstructorCall
-            };
-        }
-
-        private extractResolutionContextFromPath(path: AstPath, document: Document): { ast: AST; enclosingDecl: PullDecl; resolutionContext: PullTypeResolutionContext; inContextuallyTypedAssignment: boolean; } {
-            var script = document.script;
-            var scriptName = document.fileName;
-
-            var semanticInfo = this.semanticInfoChain.getUnit(scriptName);
-            var enclosingDecl: PullDecl = null;
-            var enclosingDeclAST: AST = null;
-            var inContextuallyTypedAssignment = false;
-
-            var resolutionContext = new PullTypeResolutionContext();
-            resolutionContext.resolveAggressively = true;
-
-            if (path.count() === 0) {
-                return null;
-            }
-
-            this.pullTypeChecker.setUnit(semanticInfo.getPath());
-
-            // Extract infromation from path
-            for (var i = 0 , n = path.count(); i < n; i++) {
-                var current = path.asts[i];
-
-                switch (current.nodeType()) {
-                    case NodeType.FunctionDeclaration:
-                        if (hasFlag((<FunctionDeclaration>current).getFunctionFlags(), FunctionFlags.IsFunctionExpression)) {
-                            this.pullTypeChecker.resolver.resolveAST((<FunctionDeclaration>current), true, enclosingDecl, resolutionContext);
-                        }
-
-                        break;
-
-                    case NodeType.VariableDeclarator:
-                        var assigningAST = <VariableDeclarator> current;
-                        inContextuallyTypedAssignment = (assigningAST.typeExpr !== null);
-
-                        this.pullTypeChecker.resolver.resolveAST(assigningAST, /*inContextuallyTypedAssignment*/false, null, resolutionContext);
-                        var varSymbolAndDiagnostics = this.semanticInfoChain.getSymbolAndDiagnosticsForAST(assigningAST, scriptName);
-                        var varSymbol = varSymbolAndDiagnostics && varSymbolAndDiagnostics.symbol;
-
-                        var contextualType: PullTypeSymbol = null;
-                        if (varSymbol && inContextuallyTypedAssignment) {
-                            contextualType = varSymbol.getType();
-                        }
-
-                        resolutionContext.pushContextualType(contextualType, false, null);
-
-                        if (assigningAST.init) {
-                            this.pullTypeChecker.resolver.resolveAST(assigningAST.init, inContextuallyTypedAssignment, enclosingDecl, resolutionContext);
-                        }
-
-                        break;
-
-                    case NodeType.InvocationExpression:
-                    case NodeType.ObjectCreationExpression:
-                        var isNew = current.nodeType() === NodeType.ObjectCreationExpression;
-                        var callExpression = <CallExpression>current;
-                        var contextualType: PullTypeSymbol = null;
-
-                        // Check if we are in an argumnt for a call, propagate the contextual typing
-                        if ((i + 1 < n) && callExpression.arguments === path.asts[i + 1]) {
-                            var callResolutionResults = new PullAdditionalCallResolutionData();
-                            if (isNew) {
-                                this.pullTypeChecker.resolver.resolveObjectCreationExpression(callExpression, inContextuallyTypedAssignment, enclosingDecl, resolutionContext, callResolutionResults);
-                            }
-                            else {
-                                this.pullTypeChecker.resolver.resolveInvocationExpression(callExpression, inContextuallyTypedAssignment, enclosingDecl, resolutionContext, callResolutionResults);
-                            }
-
-                            // Find the index in the arguments list
-                            if (callResolutionResults.actualParametersContextTypeSymbols) {
-                                var argExpression = (path.asts[i + 1] && path.asts[i + 1].nodeType() === NodeType.List) ? path.asts[i + 2] : path.asts[i + 1];
-                                if (argExpression) {
-                                    for (var j = 0, m = callExpression.arguments.members.length; j < m; j++) {
-                                        if (callExpression.arguments.members[j] === argExpression) {
-                                            var callContextualType = callResolutionResults.actualParametersContextTypeSymbols[j];
-                                            if (callContextualType) {
-                                                contextualType = callContextualType;
-                                                break;
-                                            }
-                                        }
-                                    }
-                                }
-                            }
-                        }
-                        else {
-                            // Just resolve the call expression
-                            if (isNew) {
-                                this.pullTypeChecker.resolver.resolveObjectCreationExpression(callExpression, inContextuallyTypedAssignment, enclosingDecl, resolutionContext);
-                            }
-                            else {
-                                this.pullTypeChecker.resolver.resolveInvocationExpression(callExpression, inContextuallyTypedAssignment, enclosingDecl, resolutionContext);
-                            }
-                        }
-
-                        resolutionContext.pushContextualType(contextualType, false, null);
-
-                        break;
-
-                    case NodeType.ArrayLiteralExpression:
-                        this.pullTypeChecker.resolver.resolveAST(current, inContextuallyTypedAssignment, enclosingDecl, resolutionContext);
-
-                        // Propagate the child element type
-                        var contextualType: PullTypeSymbol = null;
-                        var currentContextualType = resolutionContext.getContextualType();
-                        if (currentContextualType && currentContextualType.isArray()) {
-                            contextualType = currentContextualType.getElementType();
-                        }
-
-                        resolutionContext.pushContextualType(contextualType, false, null);
-
-                        break;
-
-                    case NodeType.ObjectLiteralExpression:
-                        var objectLiteralExpression = <UnaryExpression>current;
-                        var objectLiteralResolutionContext = new PullAdditionalObjectLiteralResolutionData();
-                        this.pullTypeChecker.resolver.resolveObjectLiteralExpression(objectLiteralExpression, inContextuallyTypedAssignment, enclosingDecl, resolutionContext, objectLiteralResolutionContext);
-
-                       // find the member in the path
-                        var memeberAST = (path.asts[i + 1] && path.asts[i + 1].nodeType() === NodeType.List) ? path.asts[i + 2] : path.asts[i + 1];
-                        if (memeberAST) {
-                            // Propagate the member contextual type
-                            var contextualType: PullTypeSymbol = null;
-                            var memberDecls = <ASTList>objectLiteralExpression.operand;
-                            if (memberDecls && objectLiteralResolutionContext.membersContextTypeSymbols) {
-                                for (var j = 0, m = memberDecls.members.length; j < m; j++) {
-                                    if (memberDecls.members[j] === memeberAST) {
-                                        var memberContextualType = objectLiteralResolutionContext.membersContextTypeSymbols[j];
-                                        if (memberContextualType) {
-                                            contextualType = memberContextualType;
-                                            break;
-                                        }
-                                    }
-                                }
-                            }
-
-                            resolutionContext.pushContextualType(contextualType, false, null);
-                        }
-
-                        break;
-
-                    case NodeType.AssignmentExpression:
-                        var assignmentExpression = <BinaryExpression>current;
-                        var contextualType: PullTypeSymbol = null;
-
-                        if (path.asts[i + 1] && path.asts[i + 1] === assignmentExpression.operand2) {
-                            // propagate the left hand side type as a contextual type
-                            var leftType = this.pullTypeChecker.resolver.resolveAST(assignmentExpression.operand1, inContextuallyTypedAssignment, enclosingDecl, resolutionContext).symbol.getType();
-                            if (leftType) {
-                                inContextuallyTypedAssignment = true;
-                                contextualType = leftType;
-                            }
-                        }
-
-                        resolutionContext.pushContextualType(contextualType, false, null);
-
-                        break;
-
-                    case NodeType.CastExpression:
-                        var castExpression = <UnaryExpression>current;
-                        var contextualType: PullTypeSymbol = null;
-
-                        if (i + 1 < n && path.asts[i + 1] === castExpression.castTerm) {
-                            // We are inside the cast term
-                            resolutionContext.resolvingTypeReference = true;
-                        }
-
-                        var typeSymbol = this.pullTypeChecker.resolver.resolveTypeAssertionExpression(castExpression, inContextuallyTypedAssignment, enclosingDecl, resolutionContext).symbol;
-
-                        // Set the context type
-                        if (typeSymbol) {
-                            inContextuallyTypedAssignment = true;
-                            contextualType = typeSymbol;
-                        }
-
-                        resolutionContext.pushContextualType(contextualType, false, null);
-
-                        break;
-
-                    case NodeType.ReturnStatement:
-                        var returnStatement = <ReturnStatement>current;
-                        var contextualType: PullTypeSymbol = null;
-
-                        if (enclosingDecl && (enclosingDecl.getKind() & PullElementKind.SomeFunction)) {
-                            var functionDeclaration = <FunctionDeclaration>enclosingDeclAST;
-                            if (functionDeclaration.returnTypeAnnotation) {
-                                // The containing function has a type annotation, propagate it as the contextual type
-                                var currentResolvingTypeReference = resolutionContext.resolvingTypeReference;
-                                resolutionContext.resolvingTypeReference = true;
-                                var returnTypeSymbol = this.pullTypeChecker.resolver.resolveTypeReference(<TypeReference>functionDeclaration.returnTypeAnnotation, enclosingDecl, resolutionContext).symbol;
-                                resolutionContext.resolvingTypeReference = currentResolvingTypeReference;
-                                if (returnTypeSymbol) {
-                                    inContextuallyTypedAssignment = true;
-                                    contextualType = returnTypeSymbol;
-                                }
-                            }
-                            else {
-                                // No type annotation, check if there is a contextual type enforced on the function, and propagate that
-                                var currentContextualType = resolutionContext.getContextualType();
-                                if (currentContextualType && currentContextualType.isFunction()) {
-                                    var currentContextualTypeSignatureSymbol = currentContextualType.getDeclarations()[0].getSignatureSymbol();
-                                    var currentContextualTypeReturnTypeSymbol = currentContextualTypeSignatureSymbol.getReturnType();
-                                    if (currentContextualTypeReturnTypeSymbol) {
-                                        inContextuallyTypedAssignment = true;
-                                        contextualType = currentContextualTypeReturnTypeSymbol;
-                                    }
-                                }
-                            }
-                        }
-
-                        resolutionContext.pushContextualType(contextualType, false, null);
-
-                        break;
-
-                    case NodeType.TypeRef:
-                    case NodeType.TypeParameter:
-                        resolutionContext.resolvingTypeReference = true;
-                        break;
-
-                    case NodeType.ClassDeclaration:
-                        var classDeclaration = <ClassDeclaration>current;
-                        if (path.asts[i + 1]) {
-                            if (path.asts[i + 1] === classDeclaration.extendsList ||
-                                path.asts[i + 1] === classDeclaration.implementsList) {
-                                resolutionContext.resolvingTypeReference = true;
-                            }
-                        }
-
-                        break;
-
-                    case NodeType.InterfaceDeclaration:
-                        var interfaceDeclaration = <InterfaceDeclaration>current;
-                        if (path.asts[i + 1]) {
-                            if (path.asts[i + 1] === interfaceDeclaration.extendsList ||
-                                path.asts[i + 1] === interfaceDeclaration.implementsList ||
-                                path.asts[i + 1] === interfaceDeclaration.name) {
-                                resolutionContext.resolvingTypeReference = true;
-                            }
-                        }
-
-                        break;
-                }
-
-                // Record enclosing Decl
-                var decl = semanticInfo.getDeclForAST(current);
-                if (decl && !(decl.getKind() & (PullElementKind.Variable | PullElementKind.Parameter | PullElementKind.TypeParameter))) {
-                    enclosingDecl = decl;
-                    enclosingDeclAST = current;
-                }
-            }
-
-            // if the found AST is a named, we want to check for previous dotted expressions,
-            // since those will give us the right typing
-            if (path.ast().nodeType() === NodeType.Name && path.count() > 1) {
-                for (var i = path.count() - 1; i >= 0; i--) {
-                    if (path.asts[path.top - 1].nodeType() === NodeType.MemberAccessExpression &&
-                    (<BinaryExpression>path.asts[path.top - 1]).operand2 === path.asts[path.top]) {
-                        path.pop();
-                    }
-                    else {
-                        break;
-                    }
-                }
-            }
-
-            return {
-                ast: path.ast(),
-                enclosingDecl: enclosingDecl,
-                resolutionContext: resolutionContext,
-                inContextuallyTypedAssignment: inContextuallyTypedAssignment
-            };
-        }
-
-        public pullGetSymbolInformationFromPath(path: AstPath, document: Document): PullSymbolInfo {
-            var context = this.extractResolutionContextFromPath(path, document);
-            if (!context) {
-                return null;
-            }
-
-            var symbolAndDiagnostics = this.pullTypeChecker.resolver.resolveAST(path.ast(), context.inContextuallyTypedAssignment, context.enclosingDecl, context.resolutionContext);
-            var symbol = symbolAndDiagnostics && symbolAndDiagnostics.symbol;
-
-            return {
-                symbol: symbol,
-                ast: path.ast(),
-                enclosingScopeSymbol: this.getSymbolOfDeclaration(context.enclosingDecl)
-            };
-        }
-
-        public pullGetDeclarationSymbolInformation(path: AstPath, document: Document): PullSymbolInfo {
-            var script = document.script;
-            var scriptName = document.fileName;
-
-            var ast = path.ast();
-
-            if (ast.nodeType() !== NodeType.ClassDeclaration && ast.nodeType() !== NodeType.InterfaceDeclaration && ast.nodeType() !== NodeType.ModuleDeclaration && ast.nodeType() !== NodeType.FunctionDeclaration && ast.nodeType() !== NodeType.VariableDeclarator) {
-                return null;
-            }
-
-            var context = this.extractResolutionContextFromPath(path, document);
-            if (!context) {
-                return null;
-            }
-
-            var semanticInfo = this.semanticInfoChain.getUnit(scriptName);
-            var decl = semanticInfo.getDeclForAST(ast);
-            var symbol = (decl.getKind() & PullElementKind.SomeSignature) ? decl.getSignatureSymbol() : decl.getSymbol();
-            this.pullTypeChecker.resolver.resolveDeclaredSymbol(symbol, null, context.resolutionContext);
-
-            return {
-                symbol: symbol,
-                ast: path.ast(),
-                enclosingScopeSymbol: this.getSymbolOfDeclaration(context.enclosingDecl)
-            };
-        }
-
-        public pullGetCallInformationFromPath(path: AstPath, document: Document): PullCallSymbolInfo {
-            // AST has to be a call expression
-            if (path.ast().nodeType() !== NodeType.InvocationExpression && path.ast().nodeType() !== NodeType.ObjectCreationExpression) {
-                return null;
-            }
-
-            var isNew = (path.ast().nodeType() === NodeType.ObjectCreationExpression);
-
-            var context = this.extractResolutionContextFromPath(path, document);
-            if (!context) {
-                return null;
-            }
-
-            var callResolutionResults = new PullAdditionalCallResolutionData();
-
-            if (isNew) {
-                this.pullTypeChecker.resolver.resolveObjectCreationExpression(<CallExpression>path.ast(), context.inContextuallyTypedAssignment, context.enclosingDecl, context.resolutionContext, callResolutionResults);
-            }
-            else {
-                this.pullTypeChecker.resolver.resolveInvocationExpression(<CallExpression>path.ast(), context.inContextuallyTypedAssignment, context.enclosingDecl, context.resolutionContext, callResolutionResults);
-            }
-
-            return {
-                targetSymbol: callResolutionResults.targetSymbol,
-                resolvedSignatures: callResolutionResults.resolvedSignatures,
-                candidateSignature: callResolutionResults.candidateSignature,
-                ast: path.ast(),
-                enclosingScopeSymbol: this.getSymbolOfDeclaration(context.enclosingDecl),
-                isConstructorCall: isNew
-            };
-        }
-
-        public pullGetVisibleMemberSymbolsFromPath(path: AstPath, document: Document): PullVisibleSymbolsInfo {
-            var context = this.extractResolutionContextFromPath(path, document);
-            if (!context) {
-                return null;
-            }
-
-            var symbols = this.pullTypeChecker.resolver.getVisibleMembersFromExpression(path.ast(), context.enclosingDecl, context.resolutionContext);
-            if (!symbols) {
-                return null;
-            }
-
-            return {
-                symbols: symbols,
-                enclosingScopeSymbol: this.getSymbolOfDeclaration(context.enclosingDecl)
-            };
-        }
-
-        public pullGetVisibleSymbolsFromPath(path: AstPath, document: Document): PullVisibleSymbolsInfo {
-            var context = this.extractResolutionContextFromPath(path, document);
-            if (!context) {
-                return null;
-            }
-
-            var symbols = this.pullTypeChecker.resolver.getVisibleSymbols(context.enclosingDecl, context.resolutionContext);
-            if (!symbols) {
-                return null;
-            }
-
-            return {
-                symbols: symbols,
-                enclosingScopeSymbol: this.getSymbolOfDeclaration(context.enclosingDecl)
-            };
-        }
-
-        public pullGetContextualMembersFromPath(path: AstPath, document: Document): PullVisibleSymbolsInfo {
-            // Input has to be an object literal
-            if (path.ast().nodeType() !== NodeType.ObjectLiteralExpression) {
-                return null;
-            }
-
-            var context = this.extractResolutionContextFromPath(path, document);
-            if (!context) {
-                return null;
-            }
-
-            var members = this.pullTypeChecker.resolver.getVisibleContextSymbols(context.enclosingDecl, context.resolutionContext);
-
-            return {
-                symbols: members,
-                enclosingScopeSymbol: this.getSymbolOfDeclaration(context.enclosingDecl)
-            };
-        }
-
-        public pullGetTypeInfoAtPosition(pos: number, document: Document): PullTypeInfoAtPositionInfo {
-            return this.timeFunction("pullGetTypeInfoAtPosition for pos " + pos + ":", () => {
-                return this.resolvePosition(pos, document);
-            });
-        }
-
-        public getTopLevelDeclarations(scriptName: string): PullDecl[] {
-            this.pullResolveFile(scriptName);
-
-            var unit = this.semanticInfoChain.getUnit(scriptName);
-
-            if (!unit) {
-                return null;
-            }
-
-            return unit.getTopLevelDecls();
-        }
-
-        public reportDiagnostics(errors: IDiagnostic[], errorReporter: TypeScript.IDiagnosticReporter): void {
-            for (var i = 0; i < errors.length; i++) {
-                errorReporter.addDiagnostic(errors[i]);
-            }
-        }
-    }
+//
+// Copyright (c) Microsoft Corporation.  All rights reserved.
+// 
+// Licensed under the Apache License, Version 2.0 (the "License");
+// you may not use this file except in compliance with the License.
+// You may obtain a copy of the License at
+//   http://www.apache.org/licenses/LICENSE-2.0
+//
+// Unless required by applicable law or agreed to in writing, software
+// distributed under the License is distributed on an "AS IS" BASIS,
+// WITHOUT WARRANTIES OR CONDITIONS OF ANY KIND, either express or implied.
+// See the License for the specific language governing permissions and
+// limitations under the License.
+//
+
+///<reference path='core\references.ts' />
+///<reference path='text\references.ts' />
+///<reference path='syntax\references.ts' />
+///<reference path='diagnostics.ts' />
+///<reference path='flags.ts' />
+///<reference path='nodeTypes.ts' />
+///<reference path='hashTable.ts' />
+///<reference path='ast.ts' />
+///<reference path='astWalker.ts' />
+///<reference path='astPath.ts' />
+///<reference path='base64.ts' />
+///<reference path='sourceMapping.ts' />
+///<reference path='emitter.ts' />
+///<reference path='types.ts' />
+///<reference path='pathUtils.ts' />
+///<reference path='referenceResolution.ts' />
+///<reference path='precompile.ts' />
+///<reference path='referenceResolver.ts' />
+///<reference path='declarationEmitter.ts' />
+///<reference path='bloomFilter.ts' />
+///<reference path='identifierWalker.ts' />
+///<reference path='typecheck\dataMap.ts' />
+///<reference path='typecheck\pullFlags.ts' />
+///<reference path='typecheck\pullDecls.ts' />
+///<reference path='typecheck\pullSymbols.ts' />
+///<reference path='typecheck\pullSymbolBindingContext.ts' />
+///<reference path='typecheck\pullTypeResolutionContext.ts' />
+///<reference path='typecheck\pullTypeResolution.ts' />
+///<reference path='typecheck\pullTypeResolution2.ts' />
+///<reference path='typecheck\pullTypeChecker.ts' />
+///<reference path='typecheck\pullDeclDiffer.ts' />
+///<reference path='typecheck\pullSemanticInfo.ts' />
+///<reference path='typecheck\pullDeclCollection.ts' />
+///<reference path='typecheck\pullSymbolBinder.ts' />
+///<reference path='typecheck\pullSymbolGraph.ts' />
+///<reference path='typecheck\SemanticDiagnostic.ts' />
+///<reference path='typecheck\pullHelpers.ts' />
+///<reference path='typecheck\pullTypeSpecialization.ts' />
+///<reference path='syntaxTreeToAstVisitor.ts' />
+
+module TypeScript {
+
+    declare var IO;
+
+    export var fileResolutionTime = 0;
+    export var sourceCharactersCompiled = 0;
+    export var syntaxTreeParseTime = 0;
+    export var syntaxDiagnosticsTime = 0;
+    export var astTranslationTime = 0;
+    export var typeCheckTime = 0;
+
+    export var emitTime = 0;
+    export var emitWriteFileTime = 0;
+    export var emitDirectoryExistsTime = 0;
+    export var emitFileExistsTime = 0;
+    export var emitResolvePathTime = 0;
+
+    export var declarationEmitTime = 0;
+    export var declarationEmitIsExternallyVisibleTime = 0;
+    export var declarationEmitTypeSignatureTime = 0;
+    export var declarationEmitGetBoundDeclTypeTime = 0;
+    export var declarationEmitIsOverloadedCallSignatureTime = 0;
+    export var declarationEmitFunctionDeclarationGetSymbolTime = 0;
+    export var declarationEmitGetBaseTypeTime = 0;
+    export var declarationEmitGetAccessorFunctionTime = 0;
+    export var declarationEmitGetTypeParameterSymbolTime = 0;
+    export var declarationEmitGetImportDeclarationSymbolTime = 0;
+
+    export var ioHostResolvePathTime = 0;
+    export var ioHostDirectoryNameTime = 0;
+    export var ioHostCreateDirectoryStructureTime = 0;
+    export var ioHostWriteFileTime = 0;
+
+    export var nodeMakeDirectoryTime = 0;
+    export var nodeWriteFileSyncTime = 0;
+    export var nodeCreateBufferTime = 0;
+
+    export interface EmitterIOHost {
+        // function that can even create a folder structure if needed
+        writeFile(path: string, contents: string, writeByteOrderMark: boolean): void;
+
+        // function to check if file exists on the disk
+        fileExists(path: string): boolean;
+
+        // Function to check if the directory exists on the disk
+        directoryExists(path: string): boolean;
+
+        // Resolves the path
+        resolvePath(path: string): string;
+    }
+
+    export interface PullTypeInfoAtPositionInfo {
+        symbol: PullSymbol;
+        ast: IAST;
+        enclosingScopeSymbol: PullSymbol;
+        candidateSignature: PullSignatureSymbol;
+        callSignatures: PullSignatureSymbol[];
+        isConstructorCall: boolean;
+    }
+
+    export interface PullSymbolInfo {
+        symbol: PullSymbol;
+        ast: AST;
+        enclosingScopeSymbol: PullSymbol;
+    }
+
+    export interface PullCallSymbolInfo {
+        targetSymbol: PullSymbol;
+        resolvedSignatures: TypeScript.PullSignatureSymbol[];
+        candidateSignature: TypeScript.PullSignatureSymbol;
+        isConstructorCall: boolean;
+        ast: AST;
+        enclosingScopeSymbol: PullSymbol;
+    }
+
+    export interface PullVisibleSymbolsInfo {
+        symbols: PullSymbol[];
+        enclosingScopeSymbol: PullSymbol;
+    }
+
+    export class Document {
+        private _diagnostics: IDiagnostic[] = null;
+        private _syntaxTree: SyntaxTree = null;
+        private _bloomFilter: BloomFilter = null;
+        public script: Script;
+        public lineMap: LineMap;
+
+        constructor(public fileName: string,
+                    private compilationSettings: CompilationSettings,
+                    private scriptSnapshot: IScriptSnapshot,
+                    public byteOrderMark: ByteOrderMark,
+                    public version: number,
+                    public isOpen: boolean,
+                    syntaxTree: SyntaxTree) {
+
+            if (isOpen) {
+                this._syntaxTree = syntaxTree;
+            }
+            else {
+                // Don't store the syntax tree for a closed file.
+                var start = new Date().getTime();
+                this._diagnostics = syntaxTree.diagnostics();
+                TypeScript.syntaxDiagnosticsTime += new Date().getTime() - start;
+            }
+
+            this.lineMap = syntaxTree.lineMap();
+
+            var start = new Date().getTime();
+            this.script = SyntaxTreeToAstVisitor.visit(syntaxTree, fileName, compilationSettings, isOpen);
+            TypeScript.astTranslationTime += new Date().getTime() - start;
+        }
+
+        public diagnostics(): IDiagnostic[]{
+            if (this._diagnostics === null) {
+                this._diagnostics = this._syntaxTree.diagnostics();
+            }
+
+            return this._diagnostics;
+        }
+
+        public syntaxTree(): SyntaxTree {
+            if (this._syntaxTree) {
+                return this._syntaxTree;
+            }
+
+            return Parser.parse(
+                this.fileName,
+                SimpleText.fromScriptSnapshot(this.scriptSnapshot),
+                TypeScript.isDTSFile(this.fileName),
+                this.compilationSettings.codeGenTarget,
+                getParseOptions(this.compilationSettings));
+        }
+
+        public bloomFilter(): BloomFilter {
+            if (!this._bloomFilter) {
+                var identifiers: BlockIntrinsics = new BlockIntrinsics();
+                var pre = function (cur: TypeScript.AST, parent: TypeScript.AST, walker: IAstWalker) {
+                    if (isValidAstNode(cur)) {
+                        if (cur.nodeType() === NodeType.Name) {
+                            var nodeText = (<TypeScript.Identifier>cur).text();
+
+                            identifiers[nodeText] = true;
+                        }
+                    }
+
+                    return cur;
+                }
+
+                TypeScript.getAstWalkerFactory().walk(this.script, pre, null, null, identifiers);
+
+                var identifierCount = 0;
+                for (var name in identifiers) {
+                    if (identifiers[name]) {
+                        identifierCount++;
+                    }
+                }
+
+                this._bloomFilter = new BloomFilter(identifierCount);
+                this._bloomFilter.addKeys(identifiers);
+            }
+            return this._bloomFilter;
+        }
+
+        public update(scriptSnapshot: IScriptSnapshot, version: number, isOpen: boolean, textChangeRange: TextChangeRange, settings: CompilationSettings): Document {
+
+            var oldScript = this.script;
+            var oldSyntaxTree = this._syntaxTree;
+
+            var text = SimpleText.fromScriptSnapshot(scriptSnapshot);
+
+            // If we don't have a text change, or we don't have an old syntax tree, then do a full
+            // parse.  Otherwise, do an incremental parse.
+            var newSyntaxTree = textChangeRange === null || oldSyntaxTree === null
+                ? TypeScript.Parser.parse(this.fileName, text, TypeScript.isDTSFile(this.fileName), settings.codeGenTarget, getParseOptions(this.compilationSettings))
+                : TypeScript.Parser.incrementalParse(oldSyntaxTree, textChangeRange, text);
+
+            return new Document(this.fileName, this.compilationSettings, scriptSnapshot, this.byteOrderMark, version, isOpen, newSyntaxTree);
+        }
+
+        public static create(fileName: string, scriptSnapshot: IScriptSnapshot, byteOrderMark: ByteOrderMark, version: number, isOpen: boolean, referencedFiles: string[], compilationSettings): Document {
+            // for an open file, make a syntax tree and a script, and store both around.
+            var start = new Date().getTime();
+            var syntaxTree = Parser.parse(fileName, SimpleText.fromScriptSnapshot(scriptSnapshot), TypeScript.isDTSFile(fileName), compilationSettings.codeGenTarget, getParseOptions(compilationSettings));
+            TypeScript.syntaxTreeParseTime += new Date().getTime() - start;
+
+            var document = new Document(fileName, compilationSettings, scriptSnapshot, byteOrderMark, version, isOpen, syntaxTree);
+            document.script.referencedFiles = referencedFiles;
+
+            return document;
+        }
+
+        //public static fromClosed(fileName: string, scriptSnapshot: IScriptSnapshot, script: Script, syntaxTree: SyntaxTree): Document {
+        //    return new Document(fileName, scriptSnapshot, script, null, syntaxTree.diagnostics());
+        //}
+    }
+
+    export class TypeScriptCompiler {
+        public pullTypeChecker: PullTypeChecker = null;
+        public semanticInfoChain: SemanticInfoChain = null;
+
+        public emitOptions: EmitOptions;
+
+        public fileNameToDocument = new TypeScript.StringHashTable();
+
+        constructor(public logger: ILogger = new NullLogger(),
+                    public settings: CompilationSettings = new CompilationSettings(),
+                    public diagnosticMessages: IDiagnosticMessages = null) {
+            this.emitOptions = new EmitOptions(this.settings);
+
+            if (this.diagnosticMessages) {
+                TypeScript.diagnosticMessages = this.diagnosticMessages
+            }
+        }
+
+        public getDocument(fileName: string): Document {
+            return this.fileNameToDocument.lookup(fileName);
+        }
+
+        public timeFunction(funcDescription: string, func: () => any): any {
+            return TypeScript.timeFunction(this.logger, funcDescription, func);
+        }
+
+        public addSourceUnit(fileName: string,
+                             scriptSnapshot: IScriptSnapshot,
+                             byteOrderMark: ByteOrderMark,
+                             version: number,
+                             isOpen: boolean,
+                             referencedFiles: string[]= []): Document {
+
+            TypeScript.sourceCharactersCompiled += scriptSnapshot.getLength();
+
+            var document = Document.create(fileName, scriptSnapshot, byteOrderMark, version, isOpen, referencedFiles, this.emitOptions.compilationSettings);
+            this.fileNameToDocument.addOrUpdate(fileName, document);
+
+            return document;
+        }
+
+        public updateSourceUnit(fileName: string, scriptSnapshot: IScriptSnapshot, version: number, isOpen: boolean, textChangeRange: TextChangeRange): Document {
+            return this.timeFunction("pullUpdateUnit(" + fileName + ")", () => {
+                var document = this.getDocument(fileName);
+                var updatedDocument = document.update(scriptSnapshot, version, isOpen, textChangeRange, this.settings);
+
+                this.fileNameToDocument.addOrUpdate(fileName, updatedDocument);
+
+                this.pullUpdateScript(document, updatedDocument);
+
+                return updatedDocument;
+            });
+        }
+
+        private isDynamicModuleCompilation(): boolean {
+            var fileNames = this.fileNameToDocument.getAllKeys();
+            for (var i = 0, n = fileNames.length; i < n; i++) {
+                var document = this.getDocument(fileNames[i]);
+                var script = document.script;
+                if (!script.isDeclareFile && script.topLevelMod !== null) {
+                    return true;
+                }
+            }
+            return false;
+        }
+
+        private updateCommonDirectoryPath(): IDiagnostic {
+            var commonComponents: string[] = [];
+            var commonComponentsLength = -1;
+
+            var fileNames = this.fileNameToDocument.getAllKeys();
+            for (var i = 0, len = fileNames.length; i < len; i++) {
+                var fileName = fileNames[i];
+                var document = this.getDocument(fileNames[i]);
+                var script = document.script;
+
+                if (!script.isDeclareFile) {
+                    var fileComponents = filePathComponents(fileName);
+                    if (commonComponentsLength === -1) {
+                        // First time at finding common path
+                        // So common path = directory of file
+                        commonComponents = fileComponents;
+                        commonComponentsLength = commonComponents.length;
+                    } else {
+                        var updatedPath = false;
+                        for (var j = 0; j < commonComponentsLength && j < fileComponents.length; j++) {
+                            if (commonComponents[j] !== fileComponents[j]) {
+                                // The new components = 0 ... j -1
+                                commonComponentsLength = j;
+                                updatedPath = true;
+
+                                if (j === 0) {
+                                    // Its error to not have common path
+                                    return new Diagnostic(null, 0, 0, DiagnosticCode.Cannot_find_the_common_subdirectory_path_for_the_input_files, null);
+                                }
+
+                                break;
+                            }
+                        }
+
+                        // If the fileComponent path completely matched and less than already found update the length
+                        if (!updatedPath && fileComponents.length < commonComponentsLength) {
+                            commonComponentsLength = fileComponents.length;
+                        }
+                    }
+                }
+            }
+
+            this.emitOptions.commonDirectoryPath = commonComponents.slice(0, commonComponentsLength).join("/") + "/";
+            if (this.emitOptions.compilationSettings.outputOption.charAt(this.emitOptions.compilationSettings.outputOption.length - 1) !== "/") {
+                this.emitOptions.compilationSettings.outputOption += "/";
+            }
+
+            return null;
+        }
+
+        public parseEmitOption(ioHost: EmitterIOHost): IDiagnostic {
+            this.emitOptions.ioHost = ioHost;
+            if (this.emitOptions.compilationSettings.outputOption === "") {
+                this.emitOptions.outputMany = true;
+                this.emitOptions.commonDirectoryPath = "";
+                return null;
+            }
+
+            this.emitOptions.compilationSettings.outputOption = switchToForwardSlashes(this.emitOptions.ioHost.resolvePath(this.emitOptions.compilationSettings.outputOption));
+
+            // Determine if output options is directory or file
+            if (this.emitOptions.ioHost.directoryExists(this.emitOptions.compilationSettings.outputOption)) {
+                // Existing directory
+                this.emitOptions.outputMany = true;
+            } else if (this.emitOptions.ioHost.fileExists(this.emitOptions.compilationSettings.outputOption)) {
+                // Existing file
+                this.emitOptions.outputMany = false;
+            }
+            else {
+                // New File/directory
+                this.emitOptions.outputMany = !isJSFile(this.emitOptions.compilationSettings.outputOption);
+            }
+
+            // Verify if options are correct
+            if (this.isDynamicModuleCompilation() && !this.emitOptions.outputMany) {
+                return new Diagnostic(null, 0, 0, DiagnosticCode.Cannot_compile_dynamic_modules_when_emitting_into_single_file, null);
+            }
+
+            // Parse the directory structure
+            if (this.emitOptions.outputMany) {
+                return this.updateCommonDirectoryPath();
+            }
+
+            return null;
+        }
+
+        public getScripts(): Script[] {
+            var result: TypeScript.Script[] = [];
+            var fileNames = this.fileNameToDocument.getAllKeys();
+
+            for (var i = 0, n = fileNames.length; i < n; i++) {
+                var document = this.getDocument(fileNames[i]);
+                result.push(document.script);
+            }
+
+            return result;
+        }
+
+        private writeByteOrderMarkForDocument(document: Document) {
+            if (this.emitOptions.outputMany) {
+                return document.byteOrderMark !== ByteOrderMark.None;
+            } else {
+                var fileNames = this.fileNameToDocument.getAllKeys();
+
+                for (var i = 0, n = fileNames.length; i < n; i++) {
+                    var document = this.getDocument(fileNames[i]);
+                    if (document.byteOrderMark !== ByteOrderMark.None) {
+                        return true;
+                    }
+                }
+
+                return false;
+            }
+        }
+
+        static mapToDTSFileName(fileName: string, wholeFileNameReplaced: boolean) {
+            return getDeclareFilePath(fileName);
+        }
+
+        private canEmitDeclarations(script?: Script) {
+            if (!this.settings.generateDeclarationFiles) {
+                return false;
+            }
+
+            // If its already a declare file or is resident or does not contain body 
+            if (!!script && (script.isDeclareFile || script.moduleElements === null)) {
+                return false;
+            }
+
+            return true;
+        }
+
+        // Caller is responsible for closing emitter.
+        private emitDeclarations(document: Document, declarationEmitter?: DeclarationEmitter): DeclarationEmitter {
+            var script = document.script;
+            if (this.canEmitDeclarations(script)) {
+                if (!declarationEmitter) {
+                    var declareFileName = this.emitOptions.mapOutputFileName(document.fileName, TypeScriptCompiler.mapToDTSFileName);
+                    declarationEmitter = new DeclarationEmitter(
+                        declareFileName, this.semanticInfoChain, this.emitOptions, document.byteOrderMark !== ByteOrderMark.None);
+                }
+
+                declarationEmitter.fileName = document.fileName;
+                declarationEmitter.emitDeclarations(script);
+            }
+
+            return declarationEmitter;
+        }
+
+        // Will not throw exceptions.
+        public emitAllDeclarations(): IDiagnostic[]{
+            var start = new Date().getTime();
+
+            if (this.canEmitDeclarations()) {
+                var sharedEmitter: DeclarationEmitter = null;
+                var fileNames = this.fileNameToDocument.getAllKeys();
+
+                for (var i = 0, n = fileNames.length; i < n; i++) {
+                    var fileName = fileNames[i];
+
+                    try {
+                        var document = this.getDocument(fileNames[i]);
+
+                        if (this.emitOptions.outputMany) {
+                            var singleEmitter = this.emitDeclarations(document);
+                            if (singleEmitter) {
+                                singleEmitter.close();
+                            }
+                        }
+                        else {
+                            // Create or reuse file
+                            sharedEmitter = this.emitDeclarations(document, sharedEmitter);
+                        }
+                    }
+                    catch (ex1) {
+                        return Emitter.handleEmitterError(fileName, ex1);
+                    }
+                }
+
+                if (sharedEmitter) {
+                    try {
+                        sharedEmitter.close();
+                    }
+                    catch (ex2) {
+                        return Emitter.handleEmitterError(sharedEmitter.fileName, ex2);
+                    }
+                }
+            }
+
+            declarationEmitTime += new Date().getTime() - start;
+
+            return [];
+        }
+
+        // Will not throw exceptions.
+        public emitUnitDeclarations(fileName: string): IDiagnostic[] {
+            if (this.canEmitDeclarations()) {
+                if (this.emitOptions.outputMany) {
+                    try {
+                        var document = this.getDocument(fileName);
+                        var emitter = this.emitDeclarations(document);
+                        if (emitter) {
+                            emitter.close();
+                        }
+                    }
+                    catch (ex1) {
+                        return Emitter.handleEmitterError(fileName, ex1);
+                    }
+                }
+                else
+                {
+                    return this.emitAllDeclarations();
+                }
+            }
+
+            return [];
+        }
+
+        static mapToFileNameExtension(extension: string, fileName: string, wholeFileNameReplaced: boolean) {
+            if (wholeFileNameReplaced) {
+                // The complete output is redirected in this file so do not change extension
+                return fileName;
+            } else {
+                // Change the extension of the file
+                var splitFname = fileName.split(".");
+                splitFname.pop();
+                return splitFname.join(".") + extension;
+            }
+        }
+
+        static mapToJSFileName(fileName: string, wholeFileNameReplaced: boolean) {
+            return TypeScriptCompiler.mapToFileNameExtension(".js", fileName, wholeFileNameReplaced);
+        }
+
+        // Caller is responsible for closing the returned emitter.
+        // May throw exceptions.
+        private emit(document: Document,
+                     inputOutputMapper?: (inputName: string, outputName: string) => void ,
+                     emitter?: Emitter): Emitter {
+
+            var script = document.script;
+            if (!script.isDeclareFile) {
+                var typeScriptFileName = document.fileName;
+                if (!emitter) {
+                    var javaScriptFileName = this.emitOptions.mapOutputFileName(typeScriptFileName, TypeScriptCompiler.mapToJSFileName);
+                    var outFile = this.createFile(javaScriptFileName, this.writeByteOrderMarkForDocument(document));
+
+                    emitter = new Emitter(javaScriptFileName, outFile, this.emitOptions, this.semanticInfoChain);
+
+                    if (this.settings.mapSourceFiles) {
+                        var sourceMapFileName = javaScriptFileName + SourceMapper.MapFileExtension;
+                        emitter.setSourceMappings(new SourceMapper(typeScriptFileName, javaScriptFileName, sourceMapFileName, outFile,
+                            this.createFile(sourceMapFileName, /*writeByteOrderMark:*/ false), this.settings.emitFullSourceMapPath));
+                    }
+
+                    if (inputOutputMapper) {
+                        // Remember the name of the outfile for this source file
+                        inputOutputMapper(typeScriptFileName, javaScriptFileName);
+                    }
+                }
+                else if (this.settings.mapSourceFiles) {
+                    emitter.setSourceMappings(new SourceMapper(typeScriptFileName, emitter.emittingFileName, emitter.sourceMapper.sourceMapFileName, emitter.outfile,
+                    emitter.sourceMapper.sourceMapOut, this.settings.emitFullSourceMapPath));
+                }
+
+                // Set location info
+                emitter.setDocument(document);
+                emitter.emitJavascript(script, /*startLine:*/false);
+            }
+
+            return emitter;
+        }
+
+        // Will not throw exceptions.
+        public emitAll(ioHost: EmitterIOHost, inputOutputMapper?: (inputFile: string, outputFile: string) => void ): IDiagnostic[] {
+            var start = new Date().getTime();
+
+            var optionsDiagnostic = this.parseEmitOption(ioHost);
+            if (optionsDiagnostic) {
+                return [optionsDiagnostic];
+            }
+
+            var fileNames = this.fileNameToDocument.getAllKeys();
+            var sharedEmitter: Emitter = null;
+
+            // Iterate through the files, as long as we don't get an error.
+            for (var i = 0, n = fileNames.length; i < n; i++) {
+                var fileName = fileNames[i];
+
+                var document = this.getDocument(fileName);
+
+                try {
+                    if (this.emitOptions.outputMany) {
+                        // We're outputting to mulitple files.  We don't want to reuse an emitter in that case.
+                        var singleEmitter = this.emit(document, inputOutputMapper);
+
+                        // Close the emitter after each emitted file.
+                        if (singleEmitter) {
+                            singleEmitter.emitSourceMapsAndClose();
+                        }
+                    }
+                    else {
+                        // We're not outputting to multiple files.  Keep using the same emitter and don't
+                        // close until below.
+                        sharedEmitter = this.emit(document, inputOutputMapper, sharedEmitter);
+                    }
+                }
+                catch (ex1) {
+                    return Emitter.handleEmitterError(fileName, ex1);
+                }
+            }
+
+            if (sharedEmitter) {
+                try {
+                    sharedEmitter.emitSourceMapsAndClose();
+                }
+                catch (ex2) {
+                    return Emitter.handleEmitterError(sharedEmitter.document.fileName, ex2);
+                }
+            }
+
+            emitTime += new Date().getTime() - start;
+            return [];
+        }
+
+        // Emit single file if outputMany is specified, else emit all
+        // Will not throw exceptions.
+        public emitUnit(fileName: string, ioHost: EmitterIOHost, inputOutputMapper?: (inputFile: string, outputFile: string) => void ): IDiagnostic[] {
+            var optionsDiagnostic = this.parseEmitOption(ioHost);
+            if (optionsDiagnostic) {
+                return [optionsDiagnostic];
+            }
+
+            if (this.emitOptions.outputMany) {
+                // In outputMany mode, only emit the document specified and its sourceMap if needed
+                var document = this.getDocument(fileName);
+                try {
+                    var emitter = this.emit(document, inputOutputMapper);
+
+                    // Close the emitter
+                    if (emitter) {
+                        emitter.emitSourceMapsAndClose();
+                    }
+                }
+                catch (ex1) {
+                    return Emitter.handleEmitterError(fileName, ex1);
+                }
+
+                return [];
+            }
+            else {
+                // In output Single file mode, emit everything
+                return this.emitAll(ioHost, inputOutputMapper);
+            }
+        }
+
+        private createFile(fileName: string, writeByteOrderMark: boolean): ITextWriter {
+            return new TextWriter(this.emitOptions.ioHost, fileName, writeByteOrderMark);
+        }
+
+        //
+        // Pull typecheck infrastructure
+        //
+
+        public pullResolveFile(fileName: string): boolean {
+            if (!this.pullTypeChecker) {
+                return false;
+            }
+
+            var unit = this.semanticInfoChain.getUnit(fileName);
+
+            if (!unit) {
+                return false;
+            }
+
+            this.pullTypeChecker.setUnit(fileName);
+            this.pullTypeChecker.resolver.resolveBoundDecls(unit.getTopLevelDecls()[0], new PullTypeResolutionContext());
+
+            return true;
+        }
+
+        public getSyntacticDiagnostics(fileName: string): IDiagnostic[]{
+            return this.getDocument(fileName).diagnostics();
+        }
+
+        /** Used for diagnostics in tests */
+        private getSyntaxTree(fileName: string): SyntaxTree {
+            return this.getDocument(fileName).syntaxTree();
+        }
+        private getScript(fileName: string): Script {
+            return this.getDocument(fileName).script;
+        }
+
+        public getSemanticDiagnostics(fileName: string): IDiagnostic[] {
+            var errors: IDiagnostic[] = [];
+
+            var unit = this.semanticInfoChain.getUnit(fileName);
+
+            if (unit) {
+                var document = this.getDocument(fileName);
+                var script = document.script;
+
+                if (script) {
+                    this.pullTypeChecker.typeCheckScript(script, fileName, this);
+
+                    unit.getDiagnostics(errors);
+                }
+            }
+
+            return errors;
+        }
+
+        public pullTypeCheck() {
+            var start = new Date().getTime();
+
+            this.semanticInfoChain = new SemanticInfoChain();
+            this.pullTypeChecker = new PullTypeChecker(this.settings, this.semanticInfoChain);
+
+            var declCollectionContext: DeclCollectionContext = null;
+            var i: number, n: number;
+
+            var createDeclsStartTime = new Date().getTime();
+
+            var fileNames = this.fileNameToDocument.getAllKeys();
+            for (var i = 0, n = fileNames.length; i < n; i++) {
+                var fileName = fileNames[i];
+                var document = this.getDocument(fileName);
+                var semanticInfo = new SemanticInfo(fileName);
+
+                declCollectionContext = new DeclCollectionContext(semanticInfo);
+                declCollectionContext.scriptName = fileName;
+
+                // create decls
+                getAstWalkerFactory().walk(document.script, preCollectDecls, postCollectDecls, null, declCollectionContext);
+
+                semanticInfo.addTopLevelDecl(declCollectionContext.getParent());
+
+                this.semanticInfoChain.addUnit(semanticInfo);
+            }
+
+            var createDeclsEndTime = new Date().getTime();
+
+            // bind declaration symbols
+            var bindStartTime = new Date().getTime();
+
+            var binder = new PullSymbolBinder(this.settings, this.semanticInfoChain);
+
+            // start at '1', so as to skip binding for global primitives such as 'any'
+            for (var i = 1; i < this.semanticInfoChain.units.length; i++) {
+                binder.bindDeclsForUnit(this.semanticInfoChain.units[i].getPath());
+            }
+
+            var bindEndTime = new Date().getTime();
+
+            var findErrorsStartTime = new Date().getTime();
+
+            //// type check
+            for (var i = 0, n = fileNames.length; i < n; i++) {
+                fileName = fileNames[i];
+                this.pullTypeChecker.typeCheckScript(this.getDocument(fileName).script, fileName, this);
+            }
+
+            var findErrorsEndTime = new Date().getTime();
+
+            typeCheckTime += new Date().getTime() - start;
+            this.logger.log("Number of symbols created:                " + pullSymbolID);
+            this.logger.log("Number of specialized types created:      " + nSpecializationsCreated);
+            this.logger.log("Number of specialized signatures created: " + nSpecializedSignaturesCreated);
+            this.logger.log("Decl creation:                            " + (createDeclsEndTime - createDeclsStartTime));
+            this.logger.log("Binding:                                  " + (bindEndTime - bindStartTime));
+            this.logger.log("    Time in findSymbol:                   " + time_in_findSymbol);
+            this.logger.log("Find errors:                              " + (findErrorsEndTime - findErrorsStartTime));
+        }
+
+        private pullUpdateScript(oldDocument: Document, newDocument: Document): void {
+            this.timeFunction("pullUpdateScript: ", () => {
+
+                var oldScript = oldDocument.script;
+                var newScript = newDocument.script;
+                
+                // want to name the new script semantic info the same as the old one
+                var newScriptSemanticInfo = new SemanticInfo(oldDocument.fileName);
+                var oldScriptSemanticInfo = this.semanticInfoChain.getUnit(oldDocument.fileName);
+
+                lastBoundPullDeclId = pullDeclID;
+                lastBoundPullSymbolID = pullSymbolID;
+
+                var declCollectionContext = new DeclCollectionContext(newScriptSemanticInfo);
+
+                declCollectionContext.scriptName = oldDocument.fileName;
+
+                // create decls
+                getAstWalkerFactory().walk(newScript, preCollectDecls, postCollectDecls, null, declCollectionContext);
+
+                var oldTopLevelDecl = oldScriptSemanticInfo.getTopLevelDecls()[0];
+                var newTopLevelDecl = declCollectionContext.getParent();
+
+                newScriptSemanticInfo.addTopLevelDecl(newTopLevelDecl);
+
+                var diffStartTime = new Date().getTime();
+                var diffResults = PullDeclDiffer.diffDecls(oldTopLevelDecl, oldScriptSemanticInfo, newTopLevelDecl, newScriptSemanticInfo);
+
+                var diffEndTime = new Date().getTime();
+                this.logger.log("Update Script - Diff time: " + (diffEndTime - diffStartTime));
+
+                // replace the old semantic info
+                this.semanticInfoChain.updateUnit(oldScriptSemanticInfo, newScriptSemanticInfo);
+
+                // Re-bind - we do this even if there aren't changes in the decls so as to relate the
+                // existing symbols to new decls and ASTs
+                var innerBindStartTime = new Date().getTime();
+
+                var topLevelDecls = newScriptSemanticInfo.getTopLevelDecls();
+
+                this.semanticInfoChain.update(oldDocument.fileName);
+
+                var binder = new PullSymbolBinder(this.settings, this.semanticInfoChain);
+                binder.setUnit(oldDocument.fileName);
+
+                for (var i = 0; i < topLevelDecls.length; i++) {
+                    binder.bindDeclToPullSymbol(topLevelDecls[i], true);
+                }
+
+                var innerBindEndTime = new Date().getTime();
+
+                this.logger.log("Update Script - Inner bind time: " + (innerBindEndTime - innerBindStartTime));
+                if (diffResults.length) {
+
+                    // propagate changes
+                    var graphUpdater = new PullSymbolGraphUpdater(this.semanticInfoChain);
+                    var diff: PullDeclDiff;
+
+                    var traceStartTime = new Date().getTime();
+                    for (var i = 0; i < diffResults.length; i++) {
+                        diff = diffResults[i];
+
+                        if (diff.kind === PullDeclEdit.DeclRemoved) {
+                            graphUpdater.removeDecl(diff.oldDecl);
+                        }
+                        else if (diff.kind === PullDeclEdit.DeclAdded) {
+                            graphUpdater.addDecl(diff.newDecl);
+                            graphUpdater.invalidateType(diff.oldDecl.getSymbol());
+                        }
+                        else {
+                            // PULLTODO: Other kinds of edits
+                            graphUpdater.invalidateType(diff.newDecl.getSymbol());
+                        }
+                    }
+
+                    var traceEndTime = new Date().getTime();
+
+                    // Don't re-typecheck or re-report errors just yet
+                    //this.pullTypeChecker.typeCheckScript(newScript, newScript.locationInfo.fileName, this);
+
+                    this.logger.log("Update Script - Trace time: " + (traceEndTime - traceStartTime));
+                    this.logger.log("Update Script - Number of diffs: " + diffResults.length);
+                }
+            } );
+        }
+
+        public getSymbolOfDeclaration(decl: PullDecl): PullSymbol {
+            if (!decl) {
+                return null;
+            }
+            var ast = this.pullTypeChecker.resolver.getASTForDecl(decl);
+            if (!ast) {
+                return null;
+            }
+            var enlosingDecl = this.pullTypeChecker.resolver.getEnclosingDecl(decl);
+            if (ast.nodeType() === NodeType.Member) {
+                return this.getSymbolOfDeclaration(enlosingDecl);
+            }
+            var resolutionContext = new PullTypeResolutionContext();
+            return this.pullTypeChecker.resolver.resolveAST(ast, /*inContextuallyTypedAssignment:*/false, enlosingDecl, resolutionContext).symbol;
+        }
+
+        public resolvePosition(pos: number, document: Document): PullTypeInfoAtPositionInfo {
+
+            // find the enclosing decl
+            var declStack: PullDecl[] = [];
+            var resultASTs: AST[] = [];
+            var script = document.script;
+            var scriptName = document.fileName;
+
+            var semanticInfo = this.semanticInfoChain.getUnit(scriptName);
+            var lastDeclAST: AST = null;
+            var foundAST: AST = null;
+            var symbol: PullSymbol = null;
+            var candidateSignature: PullSignatureSymbol = null;
+            var callSignatures: PullSignatureSymbol[] = null;
+
+            // these are used to track intermediate nodes so that we can properly apply contextual types
+            var lambdaAST: FunctionDeclaration = null;
+            var declarationInitASTs: VariableDeclarator[] = [];
+            var objectLitAST: UnaryExpression = null;
+            var asgAST: BinaryExpression = null;
+            var typeAssertionASTs: UnaryExpression[] = [];
+            var resolutionContext = new PullTypeResolutionContext();
+            var inTypeReference = false;
+            var enclosingDecl: PullDecl = null;
+            var isConstructorCall = false;
+
+            var pre = (cur: AST, parent: AST): AST => {
+                if (isValidAstNode(cur)) {
+                    if (pos >= cur.minChar && pos <= cur.limChar) {
+
+                        var previous = resultASTs[resultASTs.length - 1];
+
+                        if (previous === undefined || (cur.minChar >= previous.minChar && cur.limChar <= previous.limChar)) {
+
+                            var decl = semanticInfo.getDeclForAST(cur);
+
+                            if (decl) {
+                                declStack[declStack.length] = decl;
+                                lastDeclAST = cur;
+                            }
+
+                            if (cur.nodeType() === NodeType.FunctionDeclaration && hasFlag((<FunctionDeclaration>cur).getFunctionFlags(), FunctionFlags.IsFunctionExpression)) {
+                                lambdaAST = <FunctionDeclaration>cur;
+                            }
+                            else if (cur.nodeType() === NodeType.VariableDeclarator) {
+                                declarationInitASTs[declarationInitASTs.length] = <VariableDeclarator>cur;
+                            }
+                            else if (cur.nodeType() === NodeType.ObjectLiteralExpression) {
+                                objectLitAST = <UnaryExpression>cur;
+                            }
+                            else if (cur.nodeType() === NodeType.CastExpression) {
+                                typeAssertionASTs[typeAssertionASTs.length] = <UnaryExpression>cur;
+                            }
+                            else if (cur.nodeType() === NodeType.AssignmentExpression) {
+                                asgAST = <BinaryExpression>cur;
+                            }
+                            else if (cur.nodeType() === NodeType.TypeRef) {
+                                inTypeReference = true;
+                            }
+
+                            resultASTs[resultASTs.length] = cur;
+                        }
+                    }
+                }
+                return cur;
+            }
+
+            getAstWalkerFactory().walk(script, pre);
+
+            if (resultASTs.length) {
+                this.pullTypeChecker.setUnit(scriptName);
+
+                foundAST = resultASTs[resultASTs.length - 1];
+
+                // Check if is a name of a container
+                if (foundAST.nodeType() === NodeType.Name && resultASTs.length > 1) {
+                    var previousAST = resultASTs[resultASTs.length - 2];
+                    switch (previousAST.nodeType()) {
+                        case NodeType.InterfaceDeclaration:
+                        case NodeType.ClassDeclaration:
+                        case NodeType.ModuleDeclaration:
+                            if (foundAST === (<NamedDeclaration>previousAST).name) {
+                                foundAST = previousAST;
+                            }
+                            break;
+
+                        case NodeType.VariableDeclarator:
+                            if (foundAST === (<VariableDeclarator>previousAST).id) {
+                                foundAST = previousAST;
+                            }
+                            break;
+
+                        case NodeType.FunctionDeclaration:
+                            if (foundAST === (<FunctionDeclaration>previousAST).name) {
+                                foundAST = previousAST;
+                            }
+                            break;
+                    }
+                }
+
+                // are we within a decl?  if so, just grab its symbol
+                var funcDecl: FunctionDeclaration = null;
+                if (lastDeclAST === foundAST) {
+                    symbol = declStack[declStack.length - 1].getSymbol();
+                    this.pullTypeChecker.resolver.resolveDeclaredSymbol(symbol, null, resolutionContext);
+                    enclosingDecl = declStack[declStack.length - 1].getParentDecl();
+                    if (foundAST.nodeType() === NodeType.FunctionDeclaration) {
+                        funcDecl = <FunctionDeclaration>foundAST;
+                    }
+                }
+                else {
+                    // otherwise, it's an expression that needs to be resolved, so we must pull...
+
+                    // first, find the enclosing decl
+                    for (var i = declStack.length - 1; i >= 0; i--) {
+                        if (!(declStack[i].getKind() & (PullElementKind.Variable | PullElementKind.Parameter))) {
+                            enclosingDecl = declStack[i];
+                            break;
+                        }
+                    }
+
+                    // next, obtain the assigning AST, if applicable
+                    // (this would be the ast for the last decl on the decl stack)
+
+                    // if the found AST is a named, we want to check for previous dotted expressions,
+                    // since those will give us the right typing
+                    var callExpression: ICallExpression = null;
+                    if ((foundAST.nodeType() === NodeType.SuperExpression || foundAST.nodeType() === NodeType.ThisExpression || foundAST.nodeType() === NodeType.Name) &&
+                    resultASTs.length > 1) {
+                        for (var i = resultASTs.length - 2; i >= 0; i--) {
+                            if (resultASTs[i].nodeType() === NodeType.MemberAccessExpression &&
+                            (<BinaryExpression>resultASTs[i]).operand2 === resultASTs[i + 1]) {
+                                foundAST = resultASTs[i];
+                            }
+                            else if ((resultASTs[i].nodeType() === NodeType.InvocationExpression || resultASTs[i].nodeType() === NodeType.ObjectCreationExpression) &&
+                            (<CallExpression>resultASTs[i]).target === resultASTs[i + 1]) {
+                                callExpression = <ICallExpression><any>resultASTs[i];
+                                break;
+                            } else if (resultASTs[i].nodeType() === NodeType.FunctionDeclaration && (<FunctionDeclaration>resultASTs[i]).name === resultASTs[i + 1]) {
+                                funcDecl = <FunctionDeclaration>resultASTs[i];
+                                break;
+                            } else {
+                                break;
+                            }
+                        }
+                    }
+
+                    // if it's a list, we may not have an exact AST, so find the next nearest one
+                    if (foundAST.nodeType() === NodeType.List) {
+                        for (var i = 0; i < (<ASTList>foundAST).members.length; i++) {
+                            if ((<ASTList>foundAST).members[i].minChar > pos) {
+                                foundAST = (<ASTList>foundAST).members[i];
+                                break;
+                            }
+                        }
+                    }
+
+                    resolutionContext.resolvingTypeReference = inTypeReference;
+
+                    var inContextuallyTypedAssignment = false;
+
+                    if (declarationInitASTs.length) {
+                        var assigningAST: VariableDeclarator;
+
+                        for (var i = 0; i < declarationInitASTs.length; i++) {
+
+                            assigningAST = declarationInitASTs[i];
+                            inContextuallyTypedAssignment = (assigningAST !== null) && (assigningAST.typeExpr !== null);
+
+                            this.pullTypeChecker.resolver.resolveAST(assigningAST, /*inContextuallyTypedAssignment:*/false, null, resolutionContext);
+                            var varSymbolAndDiagnostics = this.semanticInfoChain.getSymbolAndDiagnosticsForAST(assigningAST, scriptName);
+                            var varSymbol = varSymbolAndDiagnostics && varSymbolAndDiagnostics.symbol;
+
+                            if (varSymbol && inContextuallyTypedAssignment) {
+                                var contextualType = varSymbol.getType();
+                                resolutionContext.pushContextualType(contextualType, false, null);
+                            }
+
+                            if (assigningAST.init) {
+                                this.pullTypeChecker.resolver.resolveAST(assigningAST.init, inContextuallyTypedAssignment, enclosingDecl, resolutionContext);
+                            }
+                        }
+                    }
+
+                    if (typeAssertionASTs.length) {
+                        for (var i = 0; i < typeAssertionASTs.length; i++) {
+                            this.pullTypeChecker.resolver.resolveAST(typeAssertionASTs[i], inContextuallyTypedAssignment, enclosingDecl, resolutionContext);
+                        }
+                    }
+
+                    if (asgAST) {
+                        this.pullTypeChecker.resolver.resolveAST(asgAST, inContextuallyTypedAssignment, enclosingDecl, resolutionContext);
+                    }
+
+                    if (objectLitAST) {
+                        this.pullTypeChecker.resolver.resolveAST(objectLitAST, inContextuallyTypedAssignment, enclosingDecl, resolutionContext);
+                    }
+
+                    if (lambdaAST) {
+                        this.pullTypeChecker.resolver.resolveAST(lambdaAST, true, enclosingDecl, resolutionContext);
+                        enclosingDecl = semanticInfo.getDeclForAST(lambdaAST);
+                    }
+
+                    symbol = this.pullTypeChecker.resolver.resolveAST(foundAST, inContextuallyTypedAssignment, enclosingDecl, resolutionContext).symbol;
+                    if (callExpression) {
+                        var isPropertyOrVar = symbol.getKind() === PullElementKind.Property || symbol.getKind() === PullElementKind.Variable;
+                        var typeSymbol = symbol.getType();
+                        if (isPropertyOrVar) {
+                            isPropertyOrVar = (typeSymbol.getKind() !== PullElementKind.Interface && typeSymbol.getKind() !== PullElementKind.ObjectType) || typeSymbol.getName() === "";
+                        }
+
+                        if (!isPropertyOrVar) {
+                            isConstructorCall = foundAST.nodeType() === NodeType.SuperExpression || callExpression.nodeType() === NodeType.ObjectCreationExpression;
+
+                            if (foundAST.nodeType() === NodeType.SuperExpression) {
+                                if (symbol.getKind() === PullElementKind.Class) {
+                                    callSignatures = (<PullTypeSymbol>symbol).getConstructorMethod().getType().getConstructSignatures();
+                                }
+                            } else {
+                                callSignatures = callExpression.nodeType() === NodeType.InvocationExpression ? typeSymbol.getCallSignatures() : typeSymbol.getConstructSignatures();
+                            }
+
+                            var callResolutionResults = new PullAdditionalCallResolutionData();
+                            if (callExpression.nodeType() === NodeType.InvocationExpression) {
+                                this.pullTypeChecker.resolver.resolveInvocationExpression(<InvocationExpression>callExpression, inContextuallyTypedAssignment, enclosingDecl, resolutionContext, callResolutionResults);
+                            } else {
+                                this.pullTypeChecker.resolver.resolveObjectCreationExpression(<ObjectCreationExpression>callExpression, inContextuallyTypedAssignment, enclosingDecl, resolutionContext, callResolutionResults);
+                            }
+
+                            if (callResolutionResults.candidateSignature) {
+                                candidateSignature = callResolutionResults.candidateSignature;
+                            }
+                            if (callResolutionResults.targetSymbol && callResolutionResults.targetSymbol.getName() !== "") {
+                                symbol = callResolutionResults.targetSymbol;
+                            }
+                            foundAST = <AST><any>callExpression;
+                        }
+                    }
+                }
+
+                if (funcDecl) {
+                    if (symbol && symbol.getKind() !== PullElementKind.Property) {
+                        var signatureInfo = PullHelpers.getSignatureForFuncDecl(funcDecl, this.semanticInfoChain.getUnit(scriptName));
+                        candidateSignature = signatureInfo.signature;
+                        callSignatures = signatureInfo.allSignatures;
+                    }
+                } else if (!callSignatures && symbol &&
+                (symbol.getKind() === PullElementKind.Method || symbol.getKind() === PullElementKind.Function)) {
+                    var typeSym = symbol.getType()
+                    if (typeSym) {
+                        callSignatures = typeSym.getCallSignatures();
+                    }
+                }
+            }
+
+            var enclosingScopeSymbol = this.getSymbolOfDeclaration(enclosingDecl);
+
+            return {
+                symbol: symbol,
+                ast: foundAST,
+                enclosingScopeSymbol: enclosingScopeSymbol,
+                candidateSignature: candidateSignature,
+                callSignatures: callSignatures,
+                isConstructorCall: isConstructorCall
+            };
+        }
+
+        private extractResolutionContextFromPath(path: AstPath, document: Document): { ast: AST; enclosingDecl: PullDecl; resolutionContext: PullTypeResolutionContext; inContextuallyTypedAssignment: boolean; } {
+            var script = document.script;
+            var scriptName = document.fileName;
+
+            var semanticInfo = this.semanticInfoChain.getUnit(scriptName);
+            var enclosingDecl: PullDecl = null;
+            var enclosingDeclAST: AST = null;
+            var inContextuallyTypedAssignment = false;
+
+            var resolutionContext = new PullTypeResolutionContext();
+            resolutionContext.resolveAggressively = true;
+
+            if (path.count() === 0) {
+                return null;
+            }
+
+            this.pullTypeChecker.setUnit(semanticInfo.getPath());
+
+            // Extract infromation from path
+            for (var i = 0 , n = path.count(); i < n; i++) {
+                var current = path.asts[i];
+
+                switch (current.nodeType()) {
+                    case NodeType.FunctionDeclaration:
+                        if (hasFlag((<FunctionDeclaration>current).getFunctionFlags(), FunctionFlags.IsFunctionExpression)) {
+                            this.pullTypeChecker.resolver.resolveAST((<FunctionDeclaration>current), true, enclosingDecl, resolutionContext);
+                        }
+
+                        break;
+
+                    case NodeType.VariableDeclarator:
+                        var assigningAST = <VariableDeclarator> current;
+                        inContextuallyTypedAssignment = (assigningAST.typeExpr !== null);
+
+                        this.pullTypeChecker.resolver.resolveAST(assigningAST, /*inContextuallyTypedAssignment*/false, null, resolutionContext);
+                        var varSymbolAndDiagnostics = this.semanticInfoChain.getSymbolAndDiagnosticsForAST(assigningAST, scriptName);
+                        var varSymbol = varSymbolAndDiagnostics && varSymbolAndDiagnostics.symbol;
+
+                        var contextualType: PullTypeSymbol = null;
+                        if (varSymbol && inContextuallyTypedAssignment) {
+                            contextualType = varSymbol.getType();
+                        }
+
+                        resolutionContext.pushContextualType(contextualType, false, null);
+
+                        if (assigningAST.init) {
+                            this.pullTypeChecker.resolver.resolveAST(assigningAST.init, inContextuallyTypedAssignment, enclosingDecl, resolutionContext);
+                        }
+
+                        break;
+
+                    case NodeType.InvocationExpression:
+                    case NodeType.ObjectCreationExpression:
+                        var isNew = current.nodeType() === NodeType.ObjectCreationExpression;
+                        var callExpression = <CallExpression>current;
+                        var contextualType: PullTypeSymbol = null;
+
+                        // Check if we are in an argumnt for a call, propagate the contextual typing
+                        if ((i + 1 < n) && callExpression.arguments === path.asts[i + 1]) {
+                            var callResolutionResults = new PullAdditionalCallResolutionData();
+                            if (isNew) {
+                                this.pullTypeChecker.resolver.resolveObjectCreationExpression(callExpression, inContextuallyTypedAssignment, enclosingDecl, resolutionContext, callResolutionResults);
+                            }
+                            else {
+                                this.pullTypeChecker.resolver.resolveInvocationExpression(callExpression, inContextuallyTypedAssignment, enclosingDecl, resolutionContext, callResolutionResults);
+                            }
+
+                            // Find the index in the arguments list
+                            if (callResolutionResults.actualParametersContextTypeSymbols) {
+                                var argExpression = (path.asts[i + 1] && path.asts[i + 1].nodeType() === NodeType.List) ? path.asts[i + 2] : path.asts[i + 1];
+                                if (argExpression) {
+                                    for (var j = 0, m = callExpression.arguments.members.length; j < m; j++) {
+                                        if (callExpression.arguments.members[j] === argExpression) {
+                                            var callContextualType = callResolutionResults.actualParametersContextTypeSymbols[j];
+                                            if (callContextualType) {
+                                                contextualType = callContextualType;
+                                                break;
+                                            }
+                                        }
+                                    }
+                                }
+                            }
+                        }
+                        else {
+                            // Just resolve the call expression
+                            if (isNew) {
+                                this.pullTypeChecker.resolver.resolveObjectCreationExpression(callExpression, inContextuallyTypedAssignment, enclosingDecl, resolutionContext);
+                            }
+                            else {
+                                this.pullTypeChecker.resolver.resolveInvocationExpression(callExpression, inContextuallyTypedAssignment, enclosingDecl, resolutionContext);
+                            }
+                        }
+
+                        resolutionContext.pushContextualType(contextualType, false, null);
+
+                        break;
+
+                    case NodeType.ArrayLiteralExpression:
+                        this.pullTypeChecker.resolver.resolveAST(current, inContextuallyTypedAssignment, enclosingDecl, resolutionContext);
+
+                        // Propagate the child element type
+                        var contextualType: PullTypeSymbol = null;
+                        var currentContextualType = resolutionContext.getContextualType();
+                        if (currentContextualType && currentContextualType.isArray()) {
+                            contextualType = currentContextualType.getElementType();
+                        }
+
+                        resolutionContext.pushContextualType(contextualType, false, null);
+
+                        break;
+
+                    case NodeType.ObjectLiteralExpression:
+                        var objectLiteralExpression = <UnaryExpression>current;
+                        var objectLiteralResolutionContext = new PullAdditionalObjectLiteralResolutionData();
+                        this.pullTypeChecker.resolver.resolveObjectLiteralExpression(objectLiteralExpression, inContextuallyTypedAssignment, enclosingDecl, resolutionContext, objectLiteralResolutionContext);
+
+                       // find the member in the path
+                        var memeberAST = (path.asts[i + 1] && path.asts[i + 1].nodeType() === NodeType.List) ? path.asts[i + 2] : path.asts[i + 1];
+                        if (memeberAST) {
+                            // Propagate the member contextual type
+                            var contextualType: PullTypeSymbol = null;
+                            var memberDecls = <ASTList>objectLiteralExpression.operand;
+                            if (memberDecls && objectLiteralResolutionContext.membersContextTypeSymbols) {
+                                for (var j = 0, m = memberDecls.members.length; j < m; j++) {
+                                    if (memberDecls.members[j] === memeberAST) {
+                                        var memberContextualType = objectLiteralResolutionContext.membersContextTypeSymbols[j];
+                                        if (memberContextualType) {
+                                            contextualType = memberContextualType;
+                                            break;
+                                        }
+                                    }
+                                }
+                            }
+
+                            resolutionContext.pushContextualType(contextualType, false, null);
+                        }
+
+                        break;
+
+                    case NodeType.AssignmentExpression:
+                        var assignmentExpression = <BinaryExpression>current;
+                        var contextualType: PullTypeSymbol = null;
+
+                        if (path.asts[i + 1] && path.asts[i + 1] === assignmentExpression.operand2) {
+                            // propagate the left hand side type as a contextual type
+                            var leftType = this.pullTypeChecker.resolver.resolveAST(assignmentExpression.operand1, inContextuallyTypedAssignment, enclosingDecl, resolutionContext).symbol.getType();
+                            if (leftType) {
+                                inContextuallyTypedAssignment = true;
+                                contextualType = leftType;
+                            }
+                        }
+
+                        resolutionContext.pushContextualType(contextualType, false, null);
+
+                        break;
+
+                    case NodeType.CastExpression:
+                        var castExpression = <UnaryExpression>current;
+                        var contextualType: PullTypeSymbol = null;
+
+                        if (i + 1 < n && path.asts[i + 1] === castExpression.castTerm) {
+                            // We are inside the cast term
+                            resolutionContext.resolvingTypeReference = true;
+                        }
+
+                        var typeSymbol = this.pullTypeChecker.resolver.resolveTypeAssertionExpression(castExpression, inContextuallyTypedAssignment, enclosingDecl, resolutionContext).symbol;
+
+                        // Set the context type
+                        if (typeSymbol) {
+                            inContextuallyTypedAssignment = true;
+                            contextualType = typeSymbol;
+                        }
+
+                        resolutionContext.pushContextualType(contextualType, false, null);
+
+                        break;
+
+                    case NodeType.ReturnStatement:
+                        var returnStatement = <ReturnStatement>current;
+                        var contextualType: PullTypeSymbol = null;
+
+                        if (enclosingDecl && (enclosingDecl.getKind() & PullElementKind.SomeFunction)) {
+                            var functionDeclaration = <FunctionDeclaration>enclosingDeclAST;
+                            if (functionDeclaration.returnTypeAnnotation) {
+                                // The containing function has a type annotation, propagate it as the contextual type
+                                var currentResolvingTypeReference = resolutionContext.resolvingTypeReference;
+                                resolutionContext.resolvingTypeReference = true;
+                                var returnTypeSymbol = this.pullTypeChecker.resolver.resolveTypeReference(<TypeReference>functionDeclaration.returnTypeAnnotation, enclosingDecl, resolutionContext).symbol;
+                                resolutionContext.resolvingTypeReference = currentResolvingTypeReference;
+                                if (returnTypeSymbol) {
+                                    inContextuallyTypedAssignment = true;
+                                    contextualType = returnTypeSymbol;
+                                }
+                            }
+                            else {
+                                // No type annotation, check if there is a contextual type enforced on the function, and propagate that
+                                var currentContextualType = resolutionContext.getContextualType();
+                                if (currentContextualType && currentContextualType.isFunction()) {
+                                    var currentContextualTypeSignatureSymbol = currentContextualType.getDeclarations()[0].getSignatureSymbol();
+                                    var currentContextualTypeReturnTypeSymbol = currentContextualTypeSignatureSymbol.getReturnType();
+                                    if (currentContextualTypeReturnTypeSymbol) {
+                                        inContextuallyTypedAssignment = true;
+                                        contextualType = currentContextualTypeReturnTypeSymbol;
+                                    }
+                                }
+                            }
+                        }
+
+                        resolutionContext.pushContextualType(contextualType, false, null);
+
+                        break;
+
+                    case NodeType.TypeRef:
+                    case NodeType.TypeParameter:
+                        resolutionContext.resolvingTypeReference = true;
+                        break;
+
+                    case NodeType.ClassDeclaration:
+                        var classDeclaration = <ClassDeclaration>current;
+                        if (path.asts[i + 1]) {
+                            if (path.asts[i + 1] === classDeclaration.extendsList ||
+                                path.asts[i + 1] === classDeclaration.implementsList) {
+                                resolutionContext.resolvingTypeReference = true;
+                            }
+                        }
+
+                        break;
+
+                    case NodeType.InterfaceDeclaration:
+                        var interfaceDeclaration = <InterfaceDeclaration>current;
+                        if (path.asts[i + 1]) {
+                            if (path.asts[i + 1] === interfaceDeclaration.extendsList ||
+                                path.asts[i + 1] === interfaceDeclaration.implementsList ||
+                                path.asts[i + 1] === interfaceDeclaration.name) {
+                                resolutionContext.resolvingTypeReference = true;
+                            }
+                        }
+
+                        break;
+                }
+
+                // Record enclosing Decl
+                var decl = semanticInfo.getDeclForAST(current);
+                if (decl && !(decl.getKind() & (PullElementKind.Variable | PullElementKind.Parameter | PullElementKind.TypeParameter))) {
+                    enclosingDecl = decl;
+                    enclosingDeclAST = current;
+                }
+            }
+
+            // if the found AST is a named, we want to check for previous dotted expressions,
+            // since those will give us the right typing
+            if (path.ast().nodeType() === NodeType.Name && path.count() > 1) {
+                for (var i = path.count() - 1; i >= 0; i--) {
+                    if (path.asts[path.top - 1].nodeType() === NodeType.MemberAccessExpression &&
+                    (<BinaryExpression>path.asts[path.top - 1]).operand2 === path.asts[path.top]) {
+                        path.pop();
+                    }
+                    else {
+                        break;
+                    }
+                }
+            }
+
+            return {
+                ast: path.ast(),
+                enclosingDecl: enclosingDecl,
+                resolutionContext: resolutionContext,
+                inContextuallyTypedAssignment: inContextuallyTypedAssignment
+            };
+        }
+
+        public pullGetSymbolInformationFromPath(path: AstPath, document: Document): PullSymbolInfo {
+            var context = this.extractResolutionContextFromPath(path, document);
+            if (!context) {
+                return null;
+            }
+
+            var symbolAndDiagnostics = this.pullTypeChecker.resolver.resolveAST(path.ast(), context.inContextuallyTypedAssignment, context.enclosingDecl, context.resolutionContext);
+            var symbol = symbolAndDiagnostics && symbolAndDiagnostics.symbol;
+
+            return {
+                symbol: symbol,
+                ast: path.ast(),
+                enclosingScopeSymbol: this.getSymbolOfDeclaration(context.enclosingDecl)
+            };
+        }
+
+        public pullGetDeclarationSymbolInformation(path: AstPath, document: Document): PullSymbolInfo {
+            var script = document.script;
+            var scriptName = document.fileName;
+
+            var ast = path.ast();
+
+            if (ast.nodeType() !== NodeType.ClassDeclaration && ast.nodeType() !== NodeType.InterfaceDeclaration && ast.nodeType() !== NodeType.ModuleDeclaration && ast.nodeType() !== NodeType.FunctionDeclaration && ast.nodeType() !== NodeType.VariableDeclarator) {
+                return null;
+            }
+
+            var context = this.extractResolutionContextFromPath(path, document);
+            if (!context) {
+                return null;
+            }
+
+            var semanticInfo = this.semanticInfoChain.getUnit(scriptName);
+            var decl = semanticInfo.getDeclForAST(ast);
+            var symbol = (decl.getKind() & PullElementKind.SomeSignature) ? decl.getSignatureSymbol() : decl.getSymbol();
+            this.pullTypeChecker.resolver.resolveDeclaredSymbol(symbol, null, context.resolutionContext);
+
+            return {
+                symbol: symbol,
+                ast: path.ast(),
+                enclosingScopeSymbol: this.getSymbolOfDeclaration(context.enclosingDecl)
+            };
+        }
+
+        public pullGetCallInformationFromPath(path: AstPath, document: Document): PullCallSymbolInfo {
+            // AST has to be a call expression
+            if (path.ast().nodeType() !== NodeType.InvocationExpression && path.ast().nodeType() !== NodeType.ObjectCreationExpression) {
+                return null;
+            }
+
+            var isNew = (path.ast().nodeType() === NodeType.ObjectCreationExpression);
+
+            var context = this.extractResolutionContextFromPath(path, document);
+            if (!context) {
+                return null;
+            }
+
+            var callResolutionResults = new PullAdditionalCallResolutionData();
+
+            if (isNew) {
+                this.pullTypeChecker.resolver.resolveObjectCreationExpression(<CallExpression>path.ast(), context.inContextuallyTypedAssignment, context.enclosingDecl, context.resolutionContext, callResolutionResults);
+            }
+            else {
+                this.pullTypeChecker.resolver.resolveInvocationExpression(<CallExpression>path.ast(), context.inContextuallyTypedAssignment, context.enclosingDecl, context.resolutionContext, callResolutionResults);
+            }
+
+            return {
+                targetSymbol: callResolutionResults.targetSymbol,
+                resolvedSignatures: callResolutionResults.resolvedSignatures,
+                candidateSignature: callResolutionResults.candidateSignature,
+                ast: path.ast(),
+                enclosingScopeSymbol: this.getSymbolOfDeclaration(context.enclosingDecl),
+                isConstructorCall: isNew
+            };
+        }
+
+        public pullGetVisibleMemberSymbolsFromPath(path: AstPath, document: Document): PullVisibleSymbolsInfo {
+            var context = this.extractResolutionContextFromPath(path, document);
+            if (!context) {
+                return null;
+            }
+
+            var symbols = this.pullTypeChecker.resolver.getVisibleMembersFromExpression(path.ast(), context.enclosingDecl, context.resolutionContext);
+            if (!symbols) {
+                return null;
+            }
+
+            return {
+                symbols: symbols,
+                enclosingScopeSymbol: this.getSymbolOfDeclaration(context.enclosingDecl)
+            };
+        }
+
+        public pullGetVisibleSymbolsFromPath(path: AstPath, document: Document): PullVisibleSymbolsInfo {
+            var context = this.extractResolutionContextFromPath(path, document);
+            if (!context) {
+                return null;
+            }
+
+            var symbols = this.pullTypeChecker.resolver.getVisibleSymbols(context.enclosingDecl, context.resolutionContext);
+            if (!symbols) {
+                return null;
+            }
+
+            return {
+                symbols: symbols,
+                enclosingScopeSymbol: this.getSymbolOfDeclaration(context.enclosingDecl)
+            };
+        }
+
+        public pullGetContextualMembersFromPath(path: AstPath, document: Document): PullVisibleSymbolsInfo {
+            // Input has to be an object literal
+            if (path.ast().nodeType() !== NodeType.ObjectLiteralExpression) {
+                return null;
+            }
+
+            var context = this.extractResolutionContextFromPath(path, document);
+            if (!context) {
+                return null;
+            }
+
+            var members = this.pullTypeChecker.resolver.getVisibleContextSymbols(context.enclosingDecl, context.resolutionContext);
+
+            return {
+                symbols: members,
+                enclosingScopeSymbol: this.getSymbolOfDeclaration(context.enclosingDecl)
+            };
+        }
+
+        public pullGetTypeInfoAtPosition(pos: number, document: Document): PullTypeInfoAtPositionInfo {
+            return this.timeFunction("pullGetTypeInfoAtPosition for pos " + pos + ":", () => {
+                return this.resolvePosition(pos, document);
+            });
+        }
+
+        public getTopLevelDeclarations(scriptName: string): PullDecl[] {
+            this.pullResolveFile(scriptName);
+
+            var unit = this.semanticInfoChain.getUnit(scriptName);
+
+            if (!unit) {
+                return null;
+            }
+
+            return unit.getTopLevelDecls();
+        }
+
+        public reportDiagnostics(errors: IDiagnostic[], errorReporter: TypeScript.IDiagnosticReporter): void {
+            for (var i = 0; i < errors.length; i++) {
+                errorReporter.addDiagnostic(errors[i]);
+            }
+        }
+    }
 }