// some complex cases of assignment compat of generic signatures.

var x;
var y;

<<<<<<< HEAD
x = y; // ok

// BUG 780917
y = x; // should be error

=======
// These both do not make sense as we would eventually be comparing I2<T> to I2<I2<T>>, and they are self referencing anyway
x = y;
y = x;

>>>>>>> 89626eeb
<|MERGE_RESOLUTION|>--- conflicted
+++ resolved
@@ -1,17 +1,8 @@
-// some complex cases of assignment compat of generic signatures.
-
-var x;
-var y;
-
-<<<<<<< HEAD
-x = y; // ok
-
-// BUG 780917
-y = x; // should be error
-
-=======
-// These both do not make sense as we would eventually be comparing I2<T> to I2<I2<T>>, and they are self referencing anyway
-x = y;
-y = x;
-
->>>>>>> 89626eeb
+// some complex cases of assignment compat of generic signatures.
+
+var x;
+var y;
+
+// These both do not make sense as we would eventually be comparing I2<T> to I2<I2<T>>, and they are self referencing anyway
+x = y;
+y = x;