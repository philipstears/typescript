--- conflicted
+++ resolved
@@ -1,19 +1,14 @@
-=== tests/cases/compiler/arrayAugment.ts ===
-Line 0 col 10 IdentifierName "Array" = Array<T>
-<<<<<<< HEAD
-Line 0 col 16 IdentifierName "T" = T
-Line 1 col 0 IdentifierName "split" = (parts: number) => Array<T>[]
-=======
-Line 0 col 16 IdentifierName "T" = any
-Line 1 col 0 IdentifierName "split" = (parts: number) => T[][]
->>>>>>> 850b69d1
-Line 1 col 12 IdentifierName "parts" = number
-Line 1 col 30 IdentifierName "T" = T
-Line 4 col 4 IdentifierName "x" = string[]
-Line 4 col 8 ArrayLiteralExpression "['']" = string[]
-Line 5 col 4 IdentifierName "y" = string[][]
-Line 5 col 8 InvocationExpression "x.split(4)" = string[][]
-Line 5 col 8 MemberAccessExpression "x.split" = (parts: number) => string[][]
-Line 5 col 8 IdentifierName "x" = string[]
-Line 5 col 10 IdentifierName "split" = (parts: number) => string[][]
+=== tests/cases/compiler/arrayAugment.ts ===
+Line 0 col 10 IdentifierName "Array" = Array<T>
+Line 0 col 16 IdentifierName "T" = any
+Line 1 col 0 IdentifierName "split" = (parts: number) => T[][]
+Line 1 col 12 IdentifierName "parts" = number
+Line 1 col 30 IdentifierName "T" = T
+Line 4 col 4 IdentifierName "x" = string[]
+Line 4 col 8 ArrayLiteralExpression "['']" = string[]
+Line 5 col 4 IdentifierName "y" = string[][]
+Line 5 col 8 InvocationExpression "x.split(4)" = string[][]
+Line 5 col 8 MemberAccessExpression "x.split" = (parts: number) => string[][]
+Line 5 col 8 IdentifierName "x" = string[]
+Line 5 col 10 IdentifierName "split" = (parts: number) => string[][]
 Line 6 col 4 IdentifierName "y" = string[][]