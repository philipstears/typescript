--- conflicted
+++ resolved
@@ -1,10 +1,3 @@
-<<<<<<< HEAD
-0.ts line 3 col 9: error TS2109: 'this' must only be used inside a function or script context.
-0.ts line 3 col 9: error TS2140: 'this' cannot be referenced in initializers in a class body.
-
-=======
-0.ts line 5 col 16: error TS2140: 'this' cannot be referenced in static initializers in a class body.
-0.ts line 12 col 22: error TS2156: Static member cannot be accessed off an instance variable.
-0.ts line 18 col 22: error TS2094: The property 'x' does not exist on value of type '{ y: any; bar2(): void; new(): Foo; }'.
-
->>>>>>> fe3a558c
+0.ts line 5 col 16: error TS2140: 'this' cannot be referenced in static initializers in a class body.
+0.ts line 12 col 22: error TS2156: Static member cannot be accessed off an instance variable.
+0.ts line 18 col 22: error TS2094: The property 'x' does not exist on value of type '{ y: any; bar2(): void; new(): Foo; }'.