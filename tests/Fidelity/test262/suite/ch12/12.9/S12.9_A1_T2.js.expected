{
    "isDeclaration": false,
    "languageVersion": "EcmaScript5",
    "parseOptions": {
        "allowAutomaticSemicolonInsertion": true
    },
    "sourceUnit": {
        "kind": "SourceUnit",
        "fullStart": 0,
        "fullEnd": 538,
        "start": 427,
        "end": 538,
        "fullWidth": 538,
        "width": 111,
        "moduleElements": [
            {
                "kind": "VariableStatement",
                "fullStart": 0,
                "fullEnd": 436,
                "start": 427,
                "end": 435,
                "fullWidth": 436,
                "width": 8,
                "modifiers": [],
                "variableDeclaration": {
                    "kind": "VariableDeclaration",
                    "fullStart": 0,
                    "fullEnd": 434,
                    "start": 427,
                    "end": 434,
                    "fullWidth": 434,
                    "width": 7,
                    "varKeyword": {
                        "kind": "VarKeyword",
                        "fullStart": 0,
                        "fullEnd": 431,
                        "start": 427,
                        "end": 430,
                        "fullWidth": 431,
                        "width": 3,
                        "text": "var",
                        "value": "var",
                        "valueText": "var",
                        "hasLeadingTrivia": true,
                        "hasLeadingComment": true,
                        "hasLeadingNewLine": true,
                        "hasTrailingTrivia": true,
                        "leadingTrivia": [
                            {
                                "kind": "SingleLineCommentTrivia",
                                "text": "// Copyright 2009 the Sputnik authors.  All rights reserved."
                            },
                            {
                                "kind": "NewLineTrivia",
                                "text": "\n"
                            },
                            {
                                "kind": "SingleLineCommentTrivia",
                                "text": "// This code is governed by the BSD license found in the LICENSE file."
                            },
                            {
                                "kind": "NewLineTrivia",
                                "text": "\n"
                            },
                            {
                                "kind": "NewLineTrivia",
                                "text": "\n"
                            },
                            {
                                "kind": "MultiLineCommentTrivia",
                                "text": "/**\n * Appearing of \"return\" without a function body leads to syntax error\n *\n * @path ch12/12.9/S12.9_A1_T2.js\n * @description Checking if execution of \"return x\" with no function fails\n * @negative\n */"
                            },
                            {
                                "kind": "NewLineTrivia",
                                "text": "\n"
                            },
                            {
                                "kind": "NewLineTrivia",
                                "text": "\n"
                            },
                            {
                                "kind": "SingleLineCommentTrivia",
                                "text": "//////////////////////////////////////////////////////////////////////////////"
                            },
                            {
                                "kind": "NewLineTrivia",
                                "text": "\n"
                            },
                            {
                                "kind": "SingleLineCommentTrivia",
                                "text": "//CHECK#1"
                            },
                            {
                                "kind": "NewLineTrivia",
                                "text": "\n"
                            }
                        ],
                        "trailingTrivia": [
                            {
                                "kind": "WhitespaceTrivia",
                                "text": " "
                            }
                        ]
                    },
                    "variableDeclarators": [
                        {
                            "kind": "VariableDeclarator",
                            "fullStart": 431,
                            "fullEnd": 434,
                            "start": 431,
                            "end": 434,
                            "fullWidth": 3,
<<<<<<< HEAD
                            "width": 3,
                            "identifier": {
=======
                            "propertyName": {
>>>>>>> 85e84683
                                "kind": "IdentifierName",
                                "fullStart": 431,
                                "fullEnd": 432,
                                "start": 431,
                                "end": 432,
                                "fullWidth": 1,
                                "width": 1,
                                "text": "x",
                                "value": "x",
                                "valueText": "x"
                            },
                            "equalsValueClause": {
                                "kind": "EqualsValueClause",
                                "fullStart": 432,
                                "fullEnd": 434,
                                "start": 432,
                                "end": 434,
                                "fullWidth": 2,
                                "width": 2,
                                "equalsToken": {
                                    "kind": "EqualsToken",
                                    "fullStart": 432,
                                    "fullEnd": 433,
                                    "start": 432,
                                    "end": 433,
                                    "fullWidth": 1,
                                    "width": 1,
                                    "text": "=",
                                    "value": "=",
                                    "valueText": "="
                                },
                                "value": {
                                    "kind": "NumericLiteral",
                                    "fullStart": 433,
                                    "fullEnd": 434,
                                    "start": 433,
                                    "end": 434,
                                    "fullWidth": 1,
                                    "width": 1,
                                    "text": "1",
                                    "value": 1,
                                    "valueText": "1"
                                }
                            }
                        }
                    ]
                },
                "semicolonToken": {
                    "kind": "SemicolonToken",
                    "fullStart": 434,
                    "fullEnd": 436,
                    "start": 434,
                    "end": 435,
                    "fullWidth": 2,
                    "width": 1,
                    "text": ";",
                    "value": ";",
                    "valueText": ";",
                    "hasTrailingTrivia": true,
                    "hasTrailingNewLine": true,
                    "trailingTrivia": [
                        {
                            "kind": "NewLineTrivia",
                            "text": "\n"
                        }
                    ]
                }
            },
            {
                "kind": "ReturnStatement",
                "fullStart": 436,
                "fullEnd": 446,
                "start": 436,
                "end": 445,
                "fullWidth": 10,
                "width": 9,
                "returnKeyword": {
                    "kind": "ReturnKeyword",
                    "fullStart": 436,
                    "fullEnd": 443,
                    "start": 436,
                    "end": 442,
                    "fullWidth": 7,
                    "width": 6,
                    "text": "return",
                    "value": "return",
                    "valueText": "return",
                    "hasTrailingTrivia": true,
                    "trailingTrivia": [
                        {
                            "kind": "WhitespaceTrivia",
                            "text": " "
                        }
                    ]
                },
                "expression": {
                    "kind": "IdentifierName",
                    "fullStart": 443,
                    "fullEnd": 444,
                    "start": 443,
                    "end": 444,
                    "fullWidth": 1,
                    "width": 1,
                    "text": "x",
                    "value": "x",
                    "valueText": "x"
                },
                "semicolonToken": {
                    "kind": "SemicolonToken",
                    "fullStart": 444,
                    "fullEnd": 446,
                    "start": 444,
                    "end": 445,
                    "fullWidth": 2,
                    "width": 1,
                    "text": ";",
                    "value": ";",
                    "valueText": ";",
                    "hasTrailingTrivia": true,
                    "hasTrailingNewLine": true,
                    "trailingTrivia": [
                        {
                            "kind": "NewLineTrivia",
                            "text": "\n"
                        }
                    ]
                }
            },
            {
                "kind": "VariableStatement",
                "fullStart": 446,
                "fullEnd": 455,
                "start": 446,
                "end": 454,
                "fullWidth": 9,
                "width": 8,
                "modifiers": [],
                "variableDeclaration": {
                    "kind": "VariableDeclaration",
                    "fullStart": 446,
                    "fullEnd": 453,
                    "start": 446,
                    "end": 453,
                    "fullWidth": 7,
                    "width": 7,
                    "varKeyword": {
                        "kind": "VarKeyword",
                        "fullStart": 446,
                        "fullEnd": 450,
                        "start": 446,
                        "end": 449,
                        "fullWidth": 4,
                        "width": 3,
                        "text": "var",
                        "value": "var",
                        "valueText": "var",
                        "hasTrailingTrivia": true,
                        "trailingTrivia": [
                            {
                                "kind": "WhitespaceTrivia",
                                "text": " "
                            }
                        ]
                    },
                    "variableDeclarators": [
                        {
                            "kind": "VariableDeclarator",
                            "fullStart": 450,
                            "fullEnd": 453,
                            "start": 450,
                            "end": 453,
                            "fullWidth": 3,
<<<<<<< HEAD
                            "width": 3,
                            "identifier": {
=======
                            "propertyName": {
>>>>>>> 85e84683
                                "kind": "IdentifierName",
                                "fullStart": 450,
                                "fullEnd": 451,
                                "start": 450,
                                "end": 451,
                                "fullWidth": 1,
                                "width": 1,
                                "text": "y",
                                "value": "y",
                                "valueText": "y"
                            },
                            "equalsValueClause": {
                                "kind": "EqualsValueClause",
                                "fullStart": 451,
                                "fullEnd": 453,
                                "start": 451,
                                "end": 453,
                                "fullWidth": 2,
                                "width": 2,
                                "equalsToken": {
                                    "kind": "EqualsToken",
                                    "fullStart": 451,
                                    "fullEnd": 452,
                                    "start": 451,
                                    "end": 452,
                                    "fullWidth": 1,
                                    "width": 1,
                                    "text": "=",
                                    "value": "=",
                                    "valueText": "="
                                },
                                "value": {
                                    "kind": "NumericLiteral",
                                    "fullStart": 452,
                                    "fullEnd": 453,
                                    "start": 452,
                                    "end": 453,
                                    "fullWidth": 1,
                                    "width": 1,
                                    "text": "2",
                                    "value": 2,
                                    "valueText": "2"
                                }
                            }
                        }
                    ]
                },
                "semicolonToken": {
                    "kind": "SemicolonToken",
                    "fullStart": 453,
                    "fullEnd": 455,
                    "start": 453,
                    "end": 454,
                    "fullWidth": 2,
                    "width": 1,
                    "text": ";",
                    "value": ";",
                    "valueText": ";",
                    "hasTrailingTrivia": true,
                    "hasTrailingNewLine": true,
                    "trailingTrivia": [
                        {
                            "kind": "NewLineTrivia",
                            "text": "\n"
                        }
                    ]
                }
            }
        ],
        "endOfFileToken": {
            "kind": "EndOfFileToken",
            "fullStart": 455,
            "fullEnd": 538,
            "start": 538,
            "end": 538,
            "fullWidth": 83,
            "width": 0,
            "text": "",
            "hasLeadingTrivia": true,
            "hasLeadingComment": true,
            "hasLeadingNewLine": true,
            "leadingTrivia": [
                {
                    "kind": "SingleLineCommentTrivia",
                    "text": "//"
                },
                {
                    "kind": "NewLineTrivia",
                    "text": "\n"
                },
                {
                    "kind": "SingleLineCommentTrivia",
                    "text": "//////////////////////////////////////////////////////////////////////////////"
                },
                {
                    "kind": "NewLineTrivia",
                    "text": "\n"
                },
                {
                    "kind": "NewLineTrivia",
                    "text": "\n"
                }
            ]
        }
    },
    "lineMap": {
        "lineStarts": [
            0,
            61,
            132,
            133,
            137,
            208,
            211,
            245,
            320,
            333,
            337,
            338,
            417,
            427,
            436,
            446,
            455,
            458,
            537,
            538
        ],
        "length": 538
    }
}<|MERGE_RESOLUTION|>--- conflicted
+++ resolved
@@ -110,12 +110,8 @@
                             "start": 431,
                             "end": 434,
                             "fullWidth": 3,
-<<<<<<< HEAD
                             "width": 3,
-                            "identifier": {
-=======
                             "propertyName": {
->>>>>>> 85e84683
                                 "kind": "IdentifierName",
                                 "fullStart": 431,
                                 "fullEnd": 432,
@@ -288,12 +284,8 @@
                             "start": 450,
                             "end": 453,
                             "fullWidth": 3,
-<<<<<<< HEAD
                             "width": 3,
-                            "identifier": {
-=======
                             "propertyName": {
->>>>>>> 85e84683
                                 "kind": "IdentifierName",
                                 "fullStart": 450,
                                 "fullEnd": 451,
