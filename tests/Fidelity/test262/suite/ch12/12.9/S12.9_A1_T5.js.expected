--- conflicted
+++ resolved
@@ -146,12 +146,8 @@
                                     "start": 457,
                                     "end": 460,
                                     "fullWidth": 3,
-<<<<<<< HEAD
                                     "width": 3,
-                                    "identifier": {
-=======
                                     "propertyName": {
->>>>>>> 85e84683
                                         "kind": "IdentifierName",
                                         "fullStart": 457,
                                         "fullEnd": 458,
@@ -319,12 +315,8 @@
                                     "start": 482,
                                     "end": 485,
                                     "fullWidth": 3,
-<<<<<<< HEAD
                                     "width": 3,
-                                    "identifier": {
-=======
                                     "propertyName": {
->>>>>>> 85e84683
                                         "kind": "IdentifierName",
                                         "fullStart": 482,
                                         "fullEnd": 483,
