--- conflicted
+++ resolved
@@ -95,12 +95,8 @@
                             "start": 287,
                             "end": 300,
                             "fullWidth": 13,
-<<<<<<< HEAD
                             "width": 13,
-                            "identifier": {
-=======
                             "propertyName": {
->>>>>>> 85e84683
                                 "kind": "IdentifierName",
                                 "fullStart": 287,
                                 "fullEnd": 293,
@@ -370,12 +366,8 @@
                                                     "start": 324,
                                                     "end": 335,
                                                     "fullWidth": 11,
-<<<<<<< HEAD
                                                     "width": 11,
-                                                    "identifier": {
-=======
                                                     "propertyName": {
->>>>>>> 85e84683
                                                         "kind": "IdentifierName",
                                                         "fullStart": 324,
                                                         "fullEnd": 330,
@@ -913,12 +905,8 @@
                                                                             "start": 395,
                                                                             "end": 414,
                                                                             "fullWidth": 19,
-<<<<<<< HEAD
                                                                             "width": 19,
-                                                                            "identifier": {
-=======
                                                                             "propertyName": {
->>>>>>> 85e84683
                                                                                 "kind": "IdentifierName",
                                                                                 "fullStart": 395,
                                                                                 "fullEnd": 401,
@@ -2617,12 +2605,8 @@
                                                                             "start": 1059,
                                                                             "end": 1076,
                                                                             "fullWidth": 17,
-<<<<<<< HEAD
                                                                             "width": 17,
-                                                                            "identifier": {
-=======
                                                                             "propertyName": {
->>>>>>> 85e84683
                                                                                 "kind": "IdentifierName",
                                                                                 "fullStart": 1059,
                                                                                 "fullEnd": 1065,
