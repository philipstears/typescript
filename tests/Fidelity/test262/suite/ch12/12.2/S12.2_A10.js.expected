{
    "isDeclaration": false,
    "languageVersion": "EcmaScript5",
    "parseOptions": {
        "allowAutomaticSemicolonInsertion": true
    },
    "sourceUnit": {
        "kind": "SourceUnit",
        "fullStart": 0,
        "fullEnd": 599,
        "start": 388,
        "end": 599,
        "fullWidth": 599,
        "width": 211,
        "moduleElements": [
            {
                "kind": "TryStatement",
                "fullStart": 0,
                "fullEnd": 483,
                "start": 388,
                "end": 482,
                "fullWidth": 483,
                "width": 94,
                "tryKeyword": {
                    "kind": "TryKeyword",
                    "fullStart": 0,
                    "fullEnd": 392,
                    "start": 388,
                    "end": 391,
                    "fullWidth": 392,
                    "width": 3,
                    "text": "try",
                    "value": "try",
                    "valueText": "try",
                    "hasLeadingTrivia": true,
                    "hasLeadingComment": true,
                    "hasLeadingNewLine": true,
                    "hasTrailingTrivia": true,
                    "leadingTrivia": [
                        {
                            "kind": "SingleLineCommentTrivia",
                            "text": "// Copyright 2009 the Sputnik authors.  All rights reserved."
                        },
                        {
                            "kind": "NewLineTrivia",
                            "text": "\n"
                        },
                        {
                            "kind": "SingleLineCommentTrivia",
                            "text": "// This code is governed by the BSD license found in the LICENSE file."
                        },
                        {
                            "kind": "NewLineTrivia",
                            "text": "\n"
                        },
                        {
                            "kind": "NewLineTrivia",
                            "text": "\n"
                        },
                        {
                            "kind": "MultiLineCommentTrivia",
                            "text": "/**\n * \"var\" statement within \"for\" statement is allowed\n *\n * @path ch12/12.2/S12.2_A10.js\n * @description Declaring variable within a \"for\" IterationStatement\n */"
                        },
                        {
                            "kind": "NewLineTrivia",
                            "text": "\n"
                        },
                        {
                            "kind": "NewLineTrivia",
                            "text": "\n"
                        },
                        {
                            "kind": "SingleLineCommentTrivia",
                            "text": "//////////////////////////////////////////////////////////////////////////////"
                        },
                        {
                            "kind": "NewLineTrivia",
                            "text": "\n"
                        },
                        {
                            "kind": "SingleLineCommentTrivia",
                            "text": "//CHECK#1"
                        },
                        {
                            "kind": "NewLineTrivia",
                            "text": "\n"
                        }
                    ],
                    "trailingTrivia": [
                        {
                            "kind": "WhitespaceTrivia",
                            "text": " "
                        }
                    ]
                },
                "block": {
                    "kind": "Block",
                    "fullStart": 392,
                    "fullEnd": 410,
                    "start": 392,
                    "end": 409,
                    "fullWidth": 18,
                    "width": 17,
                    "openBraceToken": {
                        "kind": "OpenBraceToken",
                        "fullStart": 392,
                        "fullEnd": 394,
                        "start": 392,
                        "end": 393,
                        "fullWidth": 2,
                        "width": 1,
                        "text": "{",
                        "value": "{",
                        "valueText": "{",
                        "hasTrailingTrivia": true,
                        "hasTrailingNewLine": true,
                        "trailingTrivia": [
                            {
                                "kind": "NewLineTrivia",
                                "text": "\n"
                            }
                        ]
                    },
                    "statements": [
                        {
                            "kind": "ExpressionStatement",
                            "fullStart": 394,
                            "fullEnd": 408,
                            "start": 395,
                            "end": 407,
                            "fullWidth": 14,
                            "width": 12,
                            "expression": {
                                "kind": "AssignmentExpression",
                                "fullStart": 394,
                                "fullEnd": 406,
                                "start": 395,
                                "end": 406,
                                "fullWidth": 12,
                                "width": 11,
                                "left": {
                                    "kind": "IdentifierName",
                                    "fullStart": 394,
                                    "fullEnd": 400,
                                    "start": 395,
                                    "end": 400,
                                    "fullWidth": 6,
                                    "width": 5,
                                    "text": "__ind",
                                    "value": "__ind",
                                    "valueText": "__ind",
                                    "hasLeadingTrivia": true,
                                    "leadingTrivia": [
                                        {
                                            "kind": "WhitespaceTrivia",
                                            "text": "\t"
                                        }
                                    ]
                                },
                                "operatorToken": {
                                    "kind": "EqualsToken",
                                    "fullStart": 400,
                                    "fullEnd": 401,
                                    "start": 400,
                                    "end": 401,
                                    "fullWidth": 1,
                                    "width": 1,
                                    "text": "=",
                                    "value": "=",
                                    "valueText": "="
                                },
                                "right": {
                                    "kind": "IdentifierName",
                                    "fullStart": 401,
                                    "fullEnd": 406,
                                    "start": 401,
                                    "end": 406,
                                    "fullWidth": 5,
                                    "width": 5,
                                    "text": "__ind",
                                    "value": "__ind",
                                    "valueText": "__ind"
                                }
                            },
                            "semicolonToken": {
                                "kind": "SemicolonToken",
                                "fullStart": 406,
                                "fullEnd": 408,
                                "start": 406,
                                "end": 407,
                                "fullWidth": 2,
                                "width": 1,
                                "text": ";",
                                "value": ";",
                                "valueText": ";",
                                "hasTrailingTrivia": true,
                                "hasTrailingNewLine": true,
                                "trailingTrivia": [
                                    {
                                        "kind": "NewLineTrivia",
                                        "text": "\n"
                                    }
                                ]
                            }
                        }
                    ],
                    "closeBraceToken": {
                        "kind": "CloseBraceToken",
                        "fullStart": 408,
                        "fullEnd": 410,
                        "start": 408,
                        "end": 409,
                        "fullWidth": 2,
                        "width": 1,
                        "text": "}",
                        "value": "}",
                        "valueText": "}",
                        "hasTrailingTrivia": true,
                        "trailingTrivia": [
                            {
                                "kind": "WhitespaceTrivia",
                                "text": " "
                            }
                        ]
                    }
                },
                "catchClause": {
                    "kind": "CatchClause",
                    "fullStart": 410,
                    "fullEnd": 483,
                    "start": 410,
                    "end": 482,
                    "fullWidth": 73,
                    "width": 72,
                    "catchKeyword": {
                        "kind": "CatchKeyword",
                        "fullStart": 410,
                        "fullEnd": 416,
                        "start": 410,
                        "end": 415,
                        "fullWidth": 6,
                        "width": 5,
                        "text": "catch",
                        "value": "catch",
                        "valueText": "catch",
                        "hasTrailingTrivia": true,
                        "trailingTrivia": [
                            {
                                "kind": "WhitespaceTrivia",
                                "text": " "
                            }
                        ]
                    },
                    "openParenToken": {
                        "kind": "OpenParenToken",
                        "fullStart": 416,
                        "fullEnd": 417,
                        "start": 416,
                        "end": 417,
                        "fullWidth": 1,
                        "width": 1,
                        "text": "(",
                        "value": "(",
                        "valueText": "("
                    },
                    "identifier": {
                        "kind": "IdentifierName",
                        "fullStart": 417,
                        "fullEnd": 418,
                        "start": 417,
                        "end": 418,
                        "fullWidth": 1,
                        "width": 1,
                        "text": "e",
                        "value": "e",
                        "valueText": "e"
                    },
                    "closeParenToken": {
                        "kind": "CloseParenToken",
                        "fullStart": 418,
                        "fullEnd": 420,
                        "start": 418,
                        "end": 419,
                        "fullWidth": 2,
                        "width": 1,
                        "text": ")",
                        "value": ")",
                        "valueText": ")",
                        "hasTrailingTrivia": true,
                        "trailingTrivia": [
                            {
                                "kind": "WhitespaceTrivia",
                                "text": " "
                            }
                        ]
                    },
                    "block": {
                        "kind": "Block",
                        "fullStart": 420,
                        "fullEnd": 483,
                        "start": 420,
                        "end": 482,
                        "fullWidth": 63,
                        "width": 62,
                        "openBraceToken": {
                            "kind": "OpenBraceToken",
                            "fullStart": 420,
                            "fullEnd": 422,
                            "start": 420,
                            "end": 421,
                            "fullWidth": 2,
                            "width": 1,
                            "text": "{",
                            "value": "{",
                            "valueText": "{",
                            "hasTrailingTrivia": true,
                            "hasTrailingNewLine": true,
                            "trailingTrivia": [
                                {
                                    "kind": "NewLineTrivia",
                                    "text": "\n"
                                }
                            ]
                        },
                        "statements": [
                            {
                                "kind": "ExpressionStatement",
                                "fullStart": 422,
                                "fullEnd": 481,
                                "start": 426,
                                "end": 480,
                                "fullWidth": 59,
                                "width": 54,
                                "expression": {
                                    "kind": "InvocationExpression",
                                    "fullStart": 422,
                                    "fullEnd": 479,
                                    "start": 426,
                                    "end": 479,
                                    "fullWidth": 57,
                                    "width": 53,
                                    "expression": {
                                        "kind": "IdentifierName",
                                        "fullStart": 422,
                                        "fullEnd": 432,
                                        "start": 426,
                                        "end": 432,
                                        "fullWidth": 10,
                                        "width": 6,
                                        "text": "$ERROR",
                                        "value": "$ERROR",
                                        "valueText": "$ERROR",
                                        "hasLeadingTrivia": true,
                                        "leadingTrivia": [
                                            {
                                                "kind": "WhitespaceTrivia",
                                                "text": "    "
                                            }
                                        ]
                                    },
                                    "argumentList": {
                                        "kind": "ArgumentList",
                                        "fullStart": 432,
                                        "fullEnd": 479,
                                        "start": 432,
                                        "end": 479,
                                        "fullWidth": 47,
                                        "width": 47,
                                        "openParenToken": {
                                            "kind": "OpenParenToken",
                                            "fullStart": 432,
                                            "fullEnd": 433,
                                            "start": 432,
                                            "end": 433,
                                            "fullWidth": 1,
                                            "width": 1,
                                            "text": "(",
                                            "value": "(",
                                            "valueText": "("
                                        },
                                        "arguments": [
                                            {
                                                "kind": "AddExpression",
                                                "fullStart": 433,
                                                "fullEnd": 478,
                                                "start": 433,
                                                "end": 478,
                                                "fullWidth": 45,
                                                "width": 45,
                                                "left": {
                                                    "kind": "StringLiteral",
                                                    "fullStart": 433,
                                                    "fullEnd": 468,
                                                    "start": 433,
                                                    "end": 468,
                                                    "fullWidth": 35,
                                                    "width": 35,
                                                    "text": "'#1: var inside \"for\" is admitted '",
                                                    "value": "#1: var inside \"for\" is admitted ",
                                                    "valueText": "#1: var inside \"for\" is admitted "
                                                },
                                                "operatorToken": {
                                                    "kind": "PlusToken",
                                                    "fullStart": 468,
                                                    "fullEnd": 469,
                                                    "start": 468,
                                                    "end": 469,
                                                    "fullWidth": 1,
                                                    "width": 1,
                                                    "text": "+",
                                                    "value": "+",
                                                    "valueText": "+"
                                                },
                                                "right": {
                                                    "kind": "MemberAccessExpression",
                                                    "fullStart": 469,
                                                    "fullEnd": 478,
                                                    "start": 469,
                                                    "end": 478,
                                                    "fullWidth": 9,
                                                    "width": 9,
                                                    "expression": {
                                                        "kind": "IdentifierName",
                                                        "fullStart": 469,
                                                        "fullEnd": 470,
                                                        "start": 469,
                                                        "end": 470,
                                                        "fullWidth": 1,
                                                        "width": 1,
                                                        "text": "e",
                                                        "value": "e",
                                                        "valueText": "e"
                                                    },
                                                    "dotToken": {
                                                        "kind": "DotToken",
                                                        "fullStart": 470,
                                                        "fullEnd": 471,
                                                        "start": 470,
                                                        "end": 471,
                                                        "fullWidth": 1,
                                                        "width": 1,
                                                        "text": ".",
                                                        "value": ".",
                                                        "valueText": "."
                                                    },
                                                    "name": {
                                                        "kind": "IdentifierName",
                                                        "fullStart": 471,
                                                        "fullEnd": 478,
                                                        "start": 471,
                                                        "end": 478,
                                                        "fullWidth": 7,
                                                        "width": 7,
                                                        "text": "message",
                                                        "value": "message",
                                                        "valueText": "message"
                                                    }
                                                }
                                            }
                                        ],
                                        "closeParenToken": {
                                            "kind": "CloseParenToken",
                                            "fullStart": 478,
                                            "fullEnd": 479,
                                            "start": 478,
                                            "end": 479,
                                            "fullWidth": 1,
                                            "width": 1,
                                            "text": ")",
                                            "value": ")",
                                            "valueText": ")"
                                        }
                                    }
                                },
                                "semicolonToken": {
                                    "kind": "SemicolonToken",
                                    "fullStart": 479,
                                    "fullEnd": 481,
                                    "start": 479,
                                    "end": 480,
                                    "fullWidth": 2,
                                    "width": 1,
                                    "text": ";",
                                    "value": ";",
                                    "valueText": ";",
                                    "hasTrailingTrivia": true,
                                    "hasTrailingNewLine": true,
                                    "trailingTrivia": [
                                        {
                                            "kind": "NewLineTrivia",
                                            "text": "\n"
                                        }
                                    ]
                                }
                            }
                        ],
                        "closeBraceToken": {
                            "kind": "CloseBraceToken",
                            "fullStart": 481,
                            "fullEnd": 483,
                            "start": 481,
                            "end": 482,
                            "fullWidth": 2,
                            "width": 1,
                            "text": "}",
                            "value": "}",
                            "valueText": "}",
                            "hasTrailingTrivia": true,
                            "hasTrailingNewLine": true,
                            "trailingTrivia": [
                                {
                                    "kind": "NewLineTrivia",
                                    "text": "\n"
                                }
                            ]
                        }
                    }
                }
            },
            {
                "kind": "ForStatement",
                "fullStart": 483,
                "fullEnd": 598,
                "start": 566,
                "end": 597,
                "fullWidth": 115,
                "width": 31,
                "forKeyword": {
                    "kind": "ForKeyword",
                    "fullStart": 483,
                    "fullEnd": 570,
                    "start": 566,
                    "end": 569,
                    "fullWidth": 87,
                    "width": 3,
                    "text": "for",
                    "value": "for",
                    "valueText": "for",
                    "hasLeadingTrivia": true,
                    "hasLeadingComment": true,
                    "hasLeadingNewLine": true,
                    "hasTrailingTrivia": true,
                    "leadingTrivia": [
                        {
                            "kind": "SingleLineCommentTrivia",
                            "text": "//"
                        },
                        {
                            "kind": "NewLineTrivia",
                            "text": "\n"
                        },
                        {
                            "kind": "SingleLineCommentTrivia",
                            "text": "//////////////////////////////////////////////////////////////////////////////"
                        },
                        {
                            "kind": "NewLineTrivia",
                            "text": "\n"
                        },
                        {
                            "kind": "NewLineTrivia",
                            "text": "\n"
                        }
                    ],
                    "trailingTrivia": [
                        {
                            "kind": "WhitespaceTrivia",
                            "text": " "
                        }
                    ]
                },
                "openParenToken": {
                    "kind": "OpenParenToken",
                    "fullStart": 570,
                    "fullEnd": 571,
                    "start": 570,
                    "end": 571,
                    "fullWidth": 1,
                    "width": 1,
                    "text": "(",
                    "value": "(",
                    "valueText": "("
                },
                "variableDeclaration": {
                    "kind": "VariableDeclaration",
                    "fullStart": 571,
                    "fullEnd": 580,
                    "start": 571,
                    "end": 580,
                    "fullWidth": 9,
                    "width": 9,
                    "varKeyword": {
                        "kind": "VarKeyword",
                        "fullStart": 571,
                        "fullEnd": 575,
                        "start": 571,
                        "end": 574,
                        "fullWidth": 4,
                        "width": 3,
                        "text": "var",
                        "value": "var",
                        "valueText": "var",
                        "hasTrailingTrivia": true,
                        "trailingTrivia": [
                            {
                                "kind": "WhitespaceTrivia",
                                "text": " "
                            }
                        ]
                    },
                    "variableDeclarators": [
                        {
                            "kind": "VariableDeclarator",
                            "fullStart": 575,
                            "fullEnd": 580,
                            "start": 575,
                            "end": 580,
                            "fullWidth": 5,
<<<<<<< HEAD
                            "width": 5,
                            "identifier": {
=======
                            "propertyName": {
>>>>>>> 85e84683
                                "kind": "IdentifierName",
                                "fullStart": 575,
                                "fullEnd": 580,
                                "start": 575,
                                "end": 580,
                                "fullWidth": 5,
                                "width": 5,
                                "text": "__ind",
                                "value": "__ind",
                                "valueText": "__ind"
                            }
                        }
                    ]
                },
                "firstSemicolonToken": {
                    "kind": "SemicolonToken",
                    "fullStart": 580,
                    "fullEnd": 581,
                    "start": 580,
                    "end": 581,
                    "fullWidth": 1,
                    "width": 1,
                    "text": ";",
                    "value": ";",
                    "valueText": ";"
                },
                "secondSemicolonToken": {
                    "kind": "SemicolonToken",
                    "fullStart": 581,
                    "fullEnd": 582,
                    "start": 581,
                    "end": 582,
                    "fullWidth": 1,
                    "width": 1,
                    "text": ";",
                    "value": ";",
                    "valueText": ";"
                },
                "closeParenToken": {
                    "kind": "CloseParenToken",
                    "fullStart": 582,
                    "fullEnd": 583,
                    "start": 582,
                    "end": 583,
                    "fullWidth": 1,
                    "width": 1,
                    "text": ")",
                    "value": ")",
                    "valueText": ")"
                },
                "statement": {
                    "kind": "Block",
                    "fullStart": 583,
                    "fullEnd": 598,
                    "start": 583,
                    "end": 597,
                    "fullWidth": 15,
                    "width": 14,
                    "openBraceToken": {
                        "kind": "OpenBraceToken",
                        "fullStart": 583,
                        "fullEnd": 585,
                        "start": 583,
                        "end": 584,
                        "fullWidth": 2,
                        "width": 1,
                        "text": "{",
                        "value": "{",
                        "valueText": "{",
                        "hasTrailingTrivia": true,
                        "hasTrailingNewLine": true,
                        "trailingTrivia": [
                            {
                                "kind": "NewLineTrivia",
                                "text": "\n"
                            }
                        ]
                    },
                    "statements": [
                        {
                            "kind": "BreakStatement",
                            "fullStart": 585,
                            "fullEnd": 596,
                            "start": 589,
                            "end": 595,
                            "fullWidth": 11,
                            "width": 6,
                            "breakKeyword": {
                                "kind": "BreakKeyword",
                                "fullStart": 585,
                                "fullEnd": 594,
                                "start": 589,
                                "end": 594,
                                "fullWidth": 9,
                                "width": 5,
                                "text": "break",
                                "value": "break",
                                "valueText": "break",
                                "hasLeadingTrivia": true,
                                "leadingTrivia": [
                                    {
                                        "kind": "WhitespaceTrivia",
                                        "text": "    "
                                    }
                                ]
                            },
                            "semicolonToken": {
                                "kind": "SemicolonToken",
                                "fullStart": 594,
                                "fullEnd": 596,
                                "start": 594,
                                "end": 595,
                                "fullWidth": 2,
                                "width": 1,
                                "text": ";",
                                "value": ";",
                                "valueText": ";",
                                "hasTrailingTrivia": true,
                                "hasTrailingNewLine": true,
                                "trailingTrivia": [
                                    {
                                        "kind": "NewLineTrivia",
                                        "text": "\n"
                                    }
                                ]
                            }
                        }
                    ],
                    "closeBraceToken": {
                        "kind": "CloseBraceToken",
                        "fullStart": 596,
                        "fullEnd": 598,
                        "start": 596,
                        "end": 597,
                        "fullWidth": 2,
                        "width": 1,
                        "text": "}",
                        "value": "}",
                        "valueText": "}",
                        "hasTrailingTrivia": true,
                        "hasTrailingNewLine": true,
                        "trailingTrivia": [
                            {
                                "kind": "NewLineTrivia",
                                "text": "\n"
                            }
                        ]
                    }
                }
            }
        ],
        "endOfFileToken": {
            "kind": "EndOfFileToken",
            "fullStart": 598,
            "fullEnd": 599,
            "start": 599,
            "end": 599,
            "fullWidth": 1,
            "width": 0,
            "text": "",
            "hasLeadingTrivia": true,
            "hasLeadingNewLine": true,
            "leadingTrivia": [
                {
                    "kind": "NewLineTrivia",
                    "text": "\n"
                }
            ]
        }
    },
    "lineMap": {
        "lineStarts": [
            0,
            61,
            132,
            133,
            137,
            190,
            193,
            225,
            294,
            298,
            299,
            378,
            388,
            394,
            408,
            422,
            481,
            483,
            486,
            565,
            566,
            585,
            596,
            598,
            599
        ],
        "length": 599
    }
}<|MERGE_RESOLUTION|>--- conflicted
+++ resolved
@@ -616,12 +616,8 @@
                             "start": 575,
                             "end": 580,
                             "fullWidth": 5,
-<<<<<<< HEAD
                             "width": 5,
-                            "identifier": {
-=======
                             "propertyName": {
->>>>>>> 85e84683
                                 "kind": "IdentifierName",
                                 "fullStart": 575,
                                 "fullEnd": 580,
