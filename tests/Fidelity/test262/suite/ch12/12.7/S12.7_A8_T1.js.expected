{
    "isDeclaration": false,
    "languageVersion": "EcmaScript5",
    "parseOptions": {
        "allowAutomaticSemicolonInsertion": true
    },
    "sourceUnit": {
        "kind": "SourceUnit",
        "fullStart": 0,
        "fullEnd": 582,
        "start": 353,
        "end": 582,
        "fullWidth": 582,
        "width": 229,
        "moduleElements": [
            {
                "kind": "VariableStatement",
                "fullStart": 0,
                "fullEnd": 366,
                "start": 353,
                "end": 365,
                "fullWidth": 366,
                "width": 12,
                "modifiers": [],
                "variableDeclaration": {
                    "kind": "VariableDeclaration",
                    "fullStart": 0,
                    "fullEnd": 364,
                    "start": 353,
                    "end": 364,
                    "fullWidth": 364,
                    "width": 11,
                    "varKeyword": {
                        "kind": "VarKeyword",
                        "fullStart": 0,
                        "fullEnd": 357,
                        "start": 353,
                        "end": 356,
                        "fullWidth": 357,
                        "width": 3,
                        "text": "var",
                        "value": "var",
                        "valueText": "var",
                        "hasLeadingTrivia": true,
                        "hasLeadingComment": true,
                        "hasLeadingNewLine": true,
                        "hasTrailingTrivia": true,
                        "leadingTrivia": [
                            {
                                "kind": "SingleLineCommentTrivia",
                                "text": "// Copyright 2009 the Sputnik authors.  All rights reserved."
                            },
                            {
                                "kind": "NewLineTrivia",
                                "text": "\n"
                            },
                            {
                                "kind": "SingleLineCommentTrivia",
                                "text": "// This code is governed by the BSD license found in the LICENSE file."
                            },
                            {
                                "kind": "NewLineTrivia",
                                "text": "\n"
                            },
                            {
                                "kind": "NewLineTrivia",
                                "text": "\n"
                            },
                            {
                                "kind": "MultiLineCommentTrivia",
                                "text": "/**\n * Appearing of \"continue\" within a \"try/catch\" Block yields SyntaxError\n *\n * @path ch12/12.7/S12.7_A8_T1.js\n * @description Checking if execution of \"continue Identifier\" within catch Block fails\n * @negative\n */"
                            },
                            {
                                "kind": "NewLineTrivia",
                                "text": "\n"
                            },
                            {
                                "kind": "NewLineTrivia",
                                "text": "\n"
                            }
                        ],
                        "trailingTrivia": [
                            {
                                "kind": "WhitespaceTrivia",
                                "text": " "
                            }
                        ]
                    },
                    "variableDeclarators": [
                        {
                            "kind": "VariableDeclarator",
                            "fullStart": 357,
                            "fullEnd": 360,
                            "start": 357,
                            "end": 360,
                            "fullWidth": 3,
<<<<<<< HEAD
                            "width": 3,
                            "identifier": {
=======
                            "propertyName": {
>>>>>>> 85e84683
                                "kind": "IdentifierName",
                                "fullStart": 357,
                                "fullEnd": 358,
                                "start": 357,
                                "end": 358,
                                "fullWidth": 1,
                                "width": 1,
                                "text": "x",
                                "value": "x",
                                "valueText": "x"
                            },
                            "equalsValueClause": {
                                "kind": "EqualsValueClause",
                                "fullStart": 358,
                                "fullEnd": 360,
                                "start": 358,
                                "end": 360,
                                "fullWidth": 2,
                                "width": 2,
                                "equalsToken": {
                                    "kind": "EqualsToken",
                                    "fullStart": 358,
                                    "fullEnd": 359,
                                    "start": 358,
                                    "end": 359,
                                    "fullWidth": 1,
                                    "width": 1,
                                    "text": "=",
                                    "value": "=",
                                    "valueText": "="
                                },
                                "value": {
                                    "kind": "NumericLiteral",
                                    "fullStart": 359,
                                    "fullEnd": 360,
                                    "start": 359,
                                    "end": 360,
                                    "fullWidth": 1,
                                    "width": 1,
                                    "text": "0",
                                    "value": 0,
                                    "valueText": "0"
                                }
                            }
                        },
                        {
                            "kind": "CommaToken",
                            "fullStart": 360,
                            "fullEnd": 361,
                            "start": 360,
                            "end": 361,
                            "fullWidth": 1,
                            "width": 1,
                            "text": ",",
                            "value": ",",
                            "valueText": ","
                        },
                        {
                            "kind": "VariableDeclarator",
                            "fullStart": 361,
                            "fullEnd": 364,
                            "start": 361,
                            "end": 364,
                            "fullWidth": 3,
<<<<<<< HEAD
                            "width": 3,
                            "identifier": {
=======
                            "propertyName": {
>>>>>>> 85e84683
                                "kind": "IdentifierName",
                                "fullStart": 361,
                                "fullEnd": 362,
                                "start": 361,
                                "end": 362,
                                "fullWidth": 1,
                                "width": 1,
                                "text": "y",
                                "value": "y",
                                "valueText": "y"
                            },
                            "equalsValueClause": {
                                "kind": "EqualsValueClause",
                                "fullStart": 362,
                                "fullEnd": 364,
                                "start": 362,
                                "end": 364,
                                "fullWidth": 2,
                                "width": 2,
                                "equalsToken": {
                                    "kind": "EqualsToken",
                                    "fullStart": 362,
                                    "fullEnd": 363,
                                    "start": 362,
                                    "end": 363,
                                    "fullWidth": 1,
                                    "width": 1,
                                    "text": "=",
                                    "value": "=",
                                    "valueText": "="
                                },
                                "value": {
                                    "kind": "NumericLiteral",
                                    "fullStart": 363,
                                    "fullEnd": 364,
                                    "start": 363,
                                    "end": 364,
                                    "fullWidth": 1,
                                    "width": 1,
                                    "text": "0",
                                    "value": 0,
                                    "valueText": "0"
                                }
                            }
                        }
                    ]
                },
                "semicolonToken": {
                    "kind": "SemicolonToken",
                    "fullStart": 364,
                    "fullEnd": 366,
                    "start": 364,
                    "end": 365,
                    "fullWidth": 2,
                    "width": 1,
                    "text": ";",
                    "value": ";",
                    "valueText": ";",
                    "hasTrailingTrivia": true,
                    "hasTrailingNewLine": true,
                    "trailingTrivia": [
                        {
                            "kind": "NewLineTrivia",
                            "text": "\n"
                        }
                    ]
                }
            },
            {
                "kind": "TryStatement",
                "fullStart": 366,
                "fullEnd": 579,
                "start": 367,
                "end": 579,
                "fullWidth": 213,
                "width": 212,
                "tryKeyword": {
                    "kind": "TryKeyword",
                    "fullStart": 366,
                    "fullEnd": 370,
                    "start": 367,
                    "end": 370,
                    "fullWidth": 4,
                    "width": 3,
                    "text": "try",
                    "value": "try",
                    "valueText": "try",
                    "hasLeadingTrivia": true,
                    "hasLeadingNewLine": true,
                    "leadingTrivia": [
                        {
                            "kind": "NewLineTrivia",
                            "text": "\n"
                        }
                    ]
                },
                "block": {
                    "kind": "Block",
                    "fullStart": 370,
                    "fullEnd": 508,
                    "start": 370,
                    "end": 507,
                    "fullWidth": 138,
                    "width": 137,
                    "openBraceToken": {
                        "kind": "OpenBraceToken",
                        "fullStart": 370,
                        "fullEnd": 372,
                        "start": 370,
                        "end": 371,
                        "fullWidth": 2,
                        "width": 1,
                        "text": "{",
                        "value": "{",
                        "valueText": "{",
                        "hasTrailingTrivia": true,
                        "hasTrailingNewLine": true,
                        "trailingTrivia": [
                            {
                                "kind": "NewLineTrivia",
                                "text": "\n"
                            }
                        ]
                    },
                    "statements": [
                        {
                            "kind": "LabeledStatement",
                            "fullStart": 372,
                            "fullEnd": 440,
                            "start": 373,
                            "end": 439,
                            "fullWidth": 68,
                            "width": 66,
                            "identifier": {
                                "kind": "IdentifierName",
                                "fullStart": 372,
                                "fullEnd": 380,
                                "start": 373,
                                "end": 379,
                                "fullWidth": 8,
                                "width": 6,
                                "text": "LABEL1",
                                "value": "LABEL1",
                                "valueText": "LABEL1",
                                "hasLeadingTrivia": true,
                                "hasTrailingTrivia": true,
                                "leadingTrivia": [
                                    {
                                        "kind": "WhitespaceTrivia",
                                        "text": "\t"
                                    }
                                ],
                                "trailingTrivia": [
                                    {
                                        "kind": "WhitespaceTrivia",
                                        "text": " "
                                    }
                                ]
                            },
                            "colonToken": {
                                "kind": "ColonToken",
                                "fullStart": 380,
                                "fullEnd": 382,
                                "start": 380,
                                "end": 381,
                                "fullWidth": 2,
                                "width": 1,
                                "text": ":",
                                "value": ":",
                                "valueText": ":",
                                "hasTrailingTrivia": true,
                                "trailingTrivia": [
                                    {
                                        "kind": "WhitespaceTrivia",
                                        "text": " "
                                    }
                                ]
                            },
                            "statement": {
                                "kind": "DoStatement",
                                "fullStart": 382,
                                "fullEnd": 440,
                                "start": 382,
                                "end": 439,
                                "fullWidth": 58,
                                "width": 57,
                                "doKeyword": {
                                    "kind": "DoKeyword",
                                    "fullStart": 382,
                                    "fullEnd": 385,
                                    "start": 382,
                                    "end": 384,
                                    "fullWidth": 3,
                                    "width": 2,
                                    "text": "do",
                                    "value": "do",
                                    "valueText": "do",
                                    "hasTrailingTrivia": true,
                                    "trailingTrivia": [
                                        {
                                            "kind": "WhitespaceTrivia",
                                            "text": " "
                                        }
                                    ]
                                },
                                "statement": {
                                    "kind": "Block",
                                    "fullStart": 385,
                                    "fullEnd": 430,
                                    "start": 385,
                                    "end": 429,
                                    "fullWidth": 45,
                                    "width": 44,
                                    "openBraceToken": {
                                        "kind": "OpenBraceToken",
                                        "fullStart": 385,
                                        "fullEnd": 387,
                                        "start": 385,
                                        "end": 386,
                                        "fullWidth": 2,
                                        "width": 1,
                                        "text": "{",
                                        "value": "{",
                                        "valueText": "{",
                                        "hasTrailingTrivia": true,
                                        "hasTrailingNewLine": true,
                                        "trailingTrivia": [
                                            {
                                                "kind": "NewLineTrivia",
                                                "text": "\n"
                                            }
                                        ]
                                    },
                                    "statements": [
                                        {
                                            "kind": "ExpressionStatement",
                                            "fullStart": 387,
                                            "fullEnd": 394,
                                            "start": 389,
                                            "end": 393,
                                            "fullWidth": 7,
                                            "width": 4,
                                            "expression": {
                                                "kind": "PostIncrementExpression",
                                                "fullStart": 387,
                                                "fullEnd": 392,
                                                "start": 389,
                                                "end": 392,
                                                "fullWidth": 5,
                                                "width": 3,
                                                "operand": {
                                                    "kind": "IdentifierName",
                                                    "fullStart": 387,
                                                    "fullEnd": 390,
                                                    "start": 389,
                                                    "end": 390,
                                                    "fullWidth": 3,
                                                    "width": 1,
                                                    "text": "x",
                                                    "value": "x",
                                                    "valueText": "x",
                                                    "hasLeadingTrivia": true,
                                                    "leadingTrivia": [
                                                        {
                                                            "kind": "WhitespaceTrivia",
                                                            "text": "\t\t"
                                                        }
                                                    ]
                                                },
                                                "operatorToken": {
                                                    "kind": "PlusPlusToken",
                                                    "fullStart": 390,
                                                    "fullEnd": 392,
                                                    "start": 390,
                                                    "end": 392,
                                                    "fullWidth": 2,
                                                    "width": 2,
                                                    "text": "++",
                                                    "value": "++",
                                                    "valueText": "++"
                                                }
                                            },
                                            "semicolonToken": {
                                                "kind": "SemicolonToken",
                                                "fullStart": 392,
                                                "fullEnd": 394,
                                                "start": 392,
                                                "end": 393,
                                                "fullWidth": 2,
                                                "width": 1,
                                                "text": ";",
                                                "value": ";",
                                                "valueText": ";",
                                                "hasTrailingTrivia": true,
                                                "hasTrailingNewLine": true,
                                                "trailingTrivia": [
                                                    {
                                                        "kind": "NewLineTrivia",
                                                        "text": "\n"
                                                    }
                                                ]
                                            }
                                        },
                                        {
                                            "kind": "ThrowStatement",
                                            "fullStart": 394,
                                            "fullEnd": 420,
                                            "start": 396,
                                            "end": 419,
                                            "fullWidth": 26,
                                            "width": 23,
                                            "throwKeyword": {
                                                "kind": "ThrowKeyword",
                                                "fullStart": 394,
                                                "fullEnd": 402,
                                                "start": 396,
                                                "end": 401,
                                                "fullWidth": 8,
                                                "width": 5,
                                                "text": "throw",
                                                "value": "throw",
                                                "valueText": "throw",
                                                "hasLeadingTrivia": true,
                                                "hasTrailingTrivia": true,
                                                "leadingTrivia": [
                                                    {
                                                        "kind": "WhitespaceTrivia",
                                                        "text": "\t\t"
                                                    }
                                                ],
                                                "trailingTrivia": [
                                                    {
                                                        "kind": "WhitespaceTrivia",
                                                        "text": " "
                                                    }
                                                ]
                                            },
                                            "expression": {
                                                "kind": "StringLiteral",
                                                "fullStart": 402,
                                                "fullEnd": 418,
                                                "start": 402,
                                                "end": 418,
                                                "fullWidth": 16,
                                                "width": 16,
                                                "text": "\"gonna leave it\"",
                                                "value": "gonna leave it",
                                                "valueText": "gonna leave it"
                                            },
                                            "semicolonToken": {
                                                "kind": "SemicolonToken",
                                                "fullStart": 418,
                                                "fullEnd": 420,
                                                "start": 418,
                                                "end": 419,
                                                "fullWidth": 2,
                                                "width": 1,
                                                "text": ";",
                                                "value": ";",
                                                "valueText": ";",
                                                "hasTrailingTrivia": true,
                                                "hasTrailingNewLine": true,
                                                "trailingTrivia": [
                                                    {
                                                        "kind": "NewLineTrivia",
                                                        "text": "\n"
                                                    }
                                                ]
                                            }
                                        },
                                        {
                                            "kind": "ExpressionStatement",
                                            "fullStart": 420,
                                            "fullEnd": 427,
                                            "start": 422,
                                            "end": 426,
                                            "fullWidth": 7,
                                            "width": 4,
                                            "expression": {
                                                "kind": "PostIncrementExpression",
                                                "fullStart": 420,
                                                "fullEnd": 425,
                                                "start": 422,
                                                "end": 425,
                                                "fullWidth": 5,
                                                "width": 3,
                                                "operand": {
                                                    "kind": "IdentifierName",
                                                    "fullStart": 420,
                                                    "fullEnd": 423,
                                                    "start": 422,
                                                    "end": 423,
                                                    "fullWidth": 3,
                                                    "width": 1,
                                                    "text": "y",
                                                    "value": "y",
                                                    "valueText": "y",
                                                    "hasLeadingTrivia": true,
                                                    "leadingTrivia": [
                                                        {
                                                            "kind": "WhitespaceTrivia",
                                                            "text": "\t\t"
                                                        }
                                                    ]
                                                },
                                                "operatorToken": {
                                                    "kind": "PlusPlusToken",
                                                    "fullStart": 423,
                                                    "fullEnd": 425,
                                                    "start": 423,
                                                    "end": 425,
                                                    "fullWidth": 2,
                                                    "width": 2,
                                                    "text": "++",
                                                    "value": "++",
                                                    "valueText": "++"
                                                }
                                            },
                                            "semicolonToken": {
                                                "kind": "SemicolonToken",
                                                "fullStart": 425,
                                                "fullEnd": 427,
                                                "start": 425,
                                                "end": 426,
                                                "fullWidth": 2,
                                                "width": 1,
                                                "text": ";",
                                                "value": ";",
                                                "valueText": ";",
                                                "hasTrailingTrivia": true,
                                                "hasTrailingNewLine": true,
                                                "trailingTrivia": [
                                                    {
                                                        "kind": "NewLineTrivia",
                                                        "text": "\n"
                                                    }
                                                ]
                                            }
                                        }
                                    ],
                                    "closeBraceToken": {
                                        "kind": "CloseBraceToken",
                                        "fullStart": 427,
                                        "fullEnd": 430,
                                        "start": 428,
                                        "end": 429,
                                        "fullWidth": 3,
                                        "width": 1,
                                        "text": "}",
                                        "value": "}",
                                        "valueText": "}",
                                        "hasLeadingTrivia": true,
                                        "hasTrailingTrivia": true,
                                        "leadingTrivia": [
                                            {
                                                "kind": "WhitespaceTrivia",
                                                "text": "\t"
                                            }
                                        ],
                                        "trailingTrivia": [
                                            {
                                                "kind": "WhitespaceTrivia",
                                                "text": " "
                                            }
                                        ]
                                    }
                                },
                                "whileKeyword": {
                                    "kind": "WhileKeyword",
                                    "fullStart": 430,
                                    "fullEnd": 435,
                                    "start": 430,
                                    "end": 435,
                                    "fullWidth": 5,
                                    "width": 5,
                                    "text": "while",
                                    "value": "while",
                                    "valueText": "while"
                                },
                                "openParenToken": {
                                    "kind": "OpenParenToken",
                                    "fullStart": 435,
                                    "fullEnd": 436,
                                    "start": 435,
                                    "end": 436,
                                    "fullWidth": 1,
                                    "width": 1,
                                    "text": "(",
                                    "value": "(",
                                    "valueText": "("
                                },
                                "condition": {
                                    "kind": "NumericLiteral",
                                    "fullStart": 436,
                                    "fullEnd": 437,
                                    "start": 436,
                                    "end": 437,
                                    "fullWidth": 1,
                                    "width": 1,
                                    "text": "0",
                                    "value": 0,
                                    "valueText": "0"
                                },
                                "closeParenToken": {
                                    "kind": "CloseParenToken",
                                    "fullStart": 437,
                                    "fullEnd": 438,
                                    "start": 437,
                                    "end": 438,
                                    "fullWidth": 1,
                                    "width": 1,
                                    "text": ")",
                                    "value": ")",
                                    "valueText": ")"
                                },
                                "semicolonToken": {
                                    "kind": "SemicolonToken",
                                    "fullStart": 438,
                                    "fullEnd": 440,
                                    "start": 438,
                                    "end": 439,
                                    "fullWidth": 2,
                                    "width": 1,
                                    "text": ";",
                                    "value": ";",
                                    "valueText": ";",
                                    "hasTrailingTrivia": true,
                                    "hasTrailingNewLine": true,
                                    "trailingTrivia": [
                                        {
                                            "kind": "NewLineTrivia",
                                            "text": "\n"
                                        }
                                    ]
                                }
                            }
                        },
                        {
                            "kind": "ExpressionStatement",
                            "fullStart": 440,
                            "fullEnd": 506,
                            "start": 441,
                            "end": 505,
                            "fullWidth": 66,
                            "width": 64,
                            "expression": {
                                "kind": "InvocationExpression",
                                "fullStart": 440,
                                "fullEnd": 504,
                                "start": 441,
                                "end": 504,
                                "fullWidth": 64,
                                "width": 63,
                                "expression": {
                                    "kind": "IdentifierName",
                                    "fullStart": 440,
                                    "fullEnd": 447,
                                    "start": 441,
                                    "end": 447,
                                    "fullWidth": 7,
                                    "width": 6,
                                    "text": "$ERROR",
                                    "value": "$ERROR",
                                    "valueText": "$ERROR",
                                    "hasLeadingTrivia": true,
                                    "leadingTrivia": [
                                        {
                                            "kind": "WhitespaceTrivia",
                                            "text": "\t"
                                        }
                                    ]
                                },
                                "argumentList": {
                                    "kind": "ArgumentList",
                                    "fullStart": 447,
                                    "fullEnd": 504,
                                    "start": 447,
                                    "end": 504,
                                    "fullWidth": 57,
                                    "width": 57,
                                    "openParenToken": {
                                        "kind": "OpenParenToken",
                                        "fullStart": 447,
                                        "fullEnd": 448,
                                        "start": 447,
                                        "end": 448,
                                        "fullWidth": 1,
                                        "width": 1,
                                        "text": "(",
                                        "value": "(",
                                        "valueText": "("
                                    },
                                    "arguments": [
                                        {
                                            "kind": "StringLiteral",
                                            "fullStart": 448,
                                            "fullEnd": 503,
                                            "start": 448,
                                            "end": 503,
                                            "fullWidth": 55,
                                            "width": 55,
                                            "text": "'#1: throw \"gonna leave it\" lead to throwing exception'",
                                            "value": "#1: throw \"gonna leave it\" lead to throwing exception",
                                            "valueText": "#1: throw \"gonna leave it\" lead to throwing exception"
                                        }
                                    ],
                                    "closeParenToken": {
                                        "kind": "CloseParenToken",
                                        "fullStart": 503,
                                        "fullEnd": 504,
                                        "start": 503,
                                        "end": 504,
                                        "fullWidth": 1,
                                        "width": 1,
                                        "text": ")",
                                        "value": ")",
                                        "valueText": ")"
                                    }
                                }
                            },
                            "semicolonToken": {
                                "kind": "SemicolonToken",
                                "fullStart": 504,
                                "fullEnd": 506,
                                "start": 504,
                                "end": 505,
                                "fullWidth": 2,
                                "width": 1,
                                "text": ";",
                                "value": ";",
                                "valueText": ";",
                                "hasTrailingTrivia": true,
                                "hasTrailingNewLine": true,
                                "trailingTrivia": [
                                    {
                                        "kind": "NewLineTrivia",
                                        "text": "\n"
                                    }
                                ]
                            }
                        }
                    ],
                    "closeBraceToken": {
                        "kind": "CloseBraceToken",
                        "fullStart": 506,
                        "fullEnd": 508,
                        "start": 506,
                        "end": 507,
                        "fullWidth": 2,
                        "width": 1,
                        "text": "}",
                        "value": "}",
                        "valueText": "}",
                        "hasTrailingTrivia": true,
                        "trailingTrivia": [
                            {
                                "kind": "WhitespaceTrivia",
                                "text": " "
                            }
                        ]
                    }
                },
                "catchClause": {
                    "kind": "CatchClause",
                    "fullStart": 508,
                    "fullEnd": 579,
                    "start": 508,
                    "end": 579,
                    "fullWidth": 71,
                    "width": 71,
                    "catchKeyword": {
                        "kind": "CatchKeyword",
                        "fullStart": 508,
                        "fullEnd": 513,
                        "start": 508,
                        "end": 513,
                        "fullWidth": 5,
                        "width": 5,
                        "text": "catch",
                        "value": "catch",
                        "valueText": "catch"
                    },
                    "openParenToken": {
                        "kind": "OpenParenToken",
                        "fullStart": 513,
                        "fullEnd": 514,
                        "start": 513,
                        "end": 514,
                        "fullWidth": 1,
                        "width": 1,
                        "text": "(",
                        "value": "(",
                        "valueText": "("
                    },
                    "identifier": {
                        "kind": "IdentifierName",
                        "fullStart": 514,
                        "fullEnd": 515,
                        "start": 514,
                        "end": 515,
                        "fullWidth": 1,
                        "width": 1,
                        "text": "e",
                        "value": "e",
                        "valueText": "e"
                    },
                    "closeParenToken": {
                        "kind": "CloseParenToken",
                        "fullStart": 515,
                        "fullEnd": 516,
                        "start": 515,
                        "end": 516,
                        "fullWidth": 1,
                        "width": 1,
                        "text": ")",
                        "value": ")",
                        "valueText": ")"
                    },
                    "block": {
                        "kind": "Block",
                        "fullStart": 516,
                        "fullEnd": 579,
                        "start": 516,
                        "end": 579,
                        "fullWidth": 63,
                        "width": 63,
                        "openBraceToken": {
                            "kind": "OpenBraceToken",
                            "fullStart": 516,
                            "fullEnd": 518,
                            "start": 516,
                            "end": 517,
                            "fullWidth": 2,
                            "width": 1,
                            "text": "{",
                            "value": "{",
                            "valueText": "{",
                            "hasTrailingTrivia": true,
                            "hasTrailingNewLine": true,
                            "trailingTrivia": [
                                {
                                    "kind": "NewLineTrivia",
                                    "text": "\n"
                                }
                            ]
                        },
                        "statements": [
                            {
                                "kind": "ContinueStatement",
                                "fullStart": 518,
                                "fullEnd": 536,
                                "start": 519,
                                "end": 535,
                                "fullWidth": 18,
                                "width": 16,
                                "continueKeyword": {
                                    "kind": "ContinueKeyword",
                                    "fullStart": 518,
                                    "fullEnd": 528,
                                    "start": 519,
                                    "end": 527,
                                    "fullWidth": 10,
                                    "width": 8,
                                    "text": "continue",
                                    "value": "continue",
                                    "valueText": "continue",
                                    "hasLeadingTrivia": true,
                                    "hasTrailingTrivia": true,
                                    "leadingTrivia": [
                                        {
                                            "kind": "WhitespaceTrivia",
                                            "text": "\t"
                                        }
                                    ],
                                    "trailingTrivia": [
                                        {
                                            "kind": "WhitespaceTrivia",
                                            "text": " "
                                        }
                                    ]
                                },
                                "identifier": {
                                    "kind": "IdentifierName",
                                    "fullStart": 528,
                                    "fullEnd": 534,
                                    "start": 528,
                                    "end": 534,
                                    "fullWidth": 6,
                                    "width": 6,
                                    "text": "LABEL2",
                                    "value": "LABEL2",
                                    "valueText": "LABEL2"
                                },
                                "semicolonToken": {
                                    "kind": "SemicolonToken",
                                    "fullStart": 534,
                                    "fullEnd": 536,
                                    "start": 534,
                                    "end": 535,
                                    "fullWidth": 2,
                                    "width": 1,
                                    "text": ";",
                                    "value": ";",
                                    "valueText": ";",
                                    "hasTrailingTrivia": true,
                                    "hasTrailingNewLine": true,
                                    "trailingTrivia": [
                                        {
                                            "kind": "NewLineTrivia",
                                            "text": "\n"
                                        }
                                    ]
                                }
                            },
                            {
                                "kind": "LabeledStatement",
                                "fullStart": 536,
                                "fullEnd": 578,
                                "start": 537,
                                "end": 577,
                                "fullWidth": 42,
                                "width": 40,
                                "identifier": {
                                    "kind": "IdentifierName",
                                    "fullStart": 536,
                                    "fullEnd": 544,
                                    "start": 537,
                                    "end": 543,
                                    "fullWidth": 8,
                                    "width": 6,
                                    "text": "LABEL2",
                                    "value": "LABEL2",
                                    "valueText": "LABEL2",
                                    "hasLeadingTrivia": true,
                                    "hasTrailingTrivia": true,
                                    "leadingTrivia": [
                                        {
                                            "kind": "WhitespaceTrivia",
                                            "text": "\t"
                                        }
                                    ],
                                    "trailingTrivia": [
                                        {
                                            "kind": "WhitespaceTrivia",
                                            "text": " "
                                        }
                                    ]
                                },
                                "colonToken": {
                                    "kind": "ColonToken",
                                    "fullStart": 544,
                                    "fullEnd": 546,
                                    "start": 544,
                                    "end": 545,
                                    "fullWidth": 2,
                                    "width": 1,
                                    "text": ":",
                                    "value": ":",
                                    "valueText": ":",
                                    "hasTrailingTrivia": true,
                                    "trailingTrivia": [
                                        {
                                            "kind": "WhitespaceTrivia",
                                            "text": " "
                                        }
                                    ]
                                },
                                "statement": {
                                    "kind": "DoStatement",
                                    "fullStart": 546,
                                    "fullEnd": 578,
                                    "start": 546,
                                    "end": 577,
                                    "fullWidth": 32,
                                    "width": 31,
                                    "doKeyword": {
                                        "kind": "DoKeyword",
                                        "fullStart": 546,
                                        "fullEnd": 549,
                                        "start": 546,
                                        "end": 548,
                                        "fullWidth": 3,
                                        "width": 2,
                                        "text": "do",
                                        "value": "do",
                                        "valueText": "do",
                                        "hasTrailingTrivia": true,
                                        "trailingTrivia": [
                                            {
                                                "kind": "WhitespaceTrivia",
                                                "text": " "
                                            }
                                        ]
                                    },
                                    "statement": {
                                        "kind": "Block",
                                        "fullStart": 549,
                                        "fullEnd": 568,
                                        "start": 549,
                                        "end": 567,
                                        "fullWidth": 19,
                                        "width": 18,
                                        "openBraceToken": {
                                            "kind": "OpenBraceToken",
                                            "fullStart": 549,
                                            "fullEnd": 551,
                                            "start": 549,
                                            "end": 550,
                                            "fullWidth": 2,
                                            "width": 1,
                                            "text": "{",
                                            "value": "{",
                                            "valueText": "{",
                                            "hasTrailingTrivia": true,
                                            "hasTrailingNewLine": true,
                                            "trailingTrivia": [
                                                {
                                                    "kind": "NewLineTrivia",
                                                    "text": "\n"
                                                }
                                            ]
                                        },
                                        "statements": [
                                            {
                                                "kind": "ExpressionStatement",
                                                "fullStart": 551,
                                                "fullEnd": 558,
                                                "start": 553,
                                                "end": 557,
                                                "fullWidth": 7,
                                                "width": 4,
                                                "expression": {
                                                    "kind": "PostIncrementExpression",
                                                    "fullStart": 551,
                                                    "fullEnd": 556,
                                                    "start": 553,
                                                    "end": 556,
                                                    "fullWidth": 5,
                                                    "width": 3,
                                                    "operand": {
                                                        "kind": "IdentifierName",
                                                        "fullStart": 551,
                                                        "fullEnd": 554,
                                                        "start": 553,
                                                        "end": 554,
                                                        "fullWidth": 3,
                                                        "width": 1,
                                                        "text": "x",
                                                        "value": "x",
                                                        "valueText": "x",
                                                        "hasLeadingTrivia": true,
                                                        "leadingTrivia": [
                                                            {
                                                                "kind": "WhitespaceTrivia",
                                                                "text": "\t\t"
                                                            }
                                                        ]
                                                    },
                                                    "operatorToken": {
                                                        "kind": "PlusPlusToken",
                                                        "fullStart": 554,
                                                        "fullEnd": 556,
                                                        "start": 554,
                                                        "end": 556,
                                                        "fullWidth": 2,
                                                        "width": 2,
                                                        "text": "++",
                                                        "value": "++",
                                                        "valueText": "++"
                                                    }
                                                },
                                                "semicolonToken": {
                                                    "kind": "SemicolonToken",
                                                    "fullStart": 556,
                                                    "fullEnd": 558,
                                                    "start": 556,
                                                    "end": 557,
                                                    "fullWidth": 2,
                                                    "width": 1,
                                                    "text": ";",
                                                    "value": ";",
                                                    "valueText": ";",
                                                    "hasTrailingTrivia": true,
                                                    "hasTrailingNewLine": true,
                                                    "trailingTrivia": [
                                                        {
                                                            "kind": "NewLineTrivia",
                                                            "text": "\n"
                                                        }
                                                    ]
                                                }
                                            },
                                            {
                                                "kind": "ExpressionStatement",
                                                "fullStart": 558,
                                                "fullEnd": 565,
                                                "start": 560,
                                                "end": 564,
                                                "fullWidth": 7,
                                                "width": 4,
                                                "expression": {
                                                    "kind": "PostIncrementExpression",
                                                    "fullStart": 558,
                                                    "fullEnd": 563,
                                                    "start": 560,
                                                    "end": 563,
                                                    "fullWidth": 5,
                                                    "width": 3,
                                                    "operand": {
                                                        "kind": "IdentifierName",
                                                        "fullStart": 558,
                                                        "fullEnd": 561,
                                                        "start": 560,
                                                        "end": 561,
                                                        "fullWidth": 3,
                                                        "width": 1,
                                                        "text": "y",
                                                        "value": "y",
                                                        "valueText": "y",
                                                        "hasLeadingTrivia": true,
                                                        "leadingTrivia": [
                                                            {
                                                                "kind": "WhitespaceTrivia",
                                                                "text": "\t\t"
                                                            }
                                                        ]
                                                    },
                                                    "operatorToken": {
                                                        "kind": "PlusPlusToken",
                                                        "fullStart": 561,
                                                        "fullEnd": 563,
                                                        "start": 561,
                                                        "end": 563,
                                                        "fullWidth": 2,
                                                        "width": 2,
                                                        "text": "++",
                                                        "value": "++",
                                                        "valueText": "++"
                                                    }
                                                },
                                                "semicolonToken": {
                                                    "kind": "SemicolonToken",
                                                    "fullStart": 563,
                                                    "fullEnd": 565,
                                                    "start": 563,
                                                    "end": 564,
                                                    "fullWidth": 2,
                                                    "width": 1,
                                                    "text": ";",
                                                    "value": ";",
                                                    "valueText": ";",
                                                    "hasTrailingTrivia": true,
                                                    "hasTrailingNewLine": true,
                                                    "trailingTrivia": [
                                                        {
                                                            "kind": "NewLineTrivia",
                                                            "text": "\n"
                                                        }
                                                    ]
                                                }
                                            }
                                        ],
                                        "closeBraceToken": {
                                            "kind": "CloseBraceToken",
                                            "fullStart": 565,
                                            "fullEnd": 568,
                                            "start": 566,
                                            "end": 567,
                                            "fullWidth": 3,
                                            "width": 1,
                                            "text": "}",
                                            "value": "}",
                                            "valueText": "}",
                                            "hasLeadingTrivia": true,
                                            "hasTrailingTrivia": true,
                                            "leadingTrivia": [
                                                {
                                                    "kind": "WhitespaceTrivia",
                                                    "text": "\t"
                                                }
                                            ],
                                            "trailingTrivia": [
                                                {
                                                    "kind": "WhitespaceTrivia",
                                                    "text": " "
                                                }
                                            ]
                                        }
                                    },
                                    "whileKeyword": {
                                        "kind": "WhileKeyword",
                                        "fullStart": 568,
                                        "fullEnd": 573,
                                        "start": 568,
                                        "end": 573,
                                        "fullWidth": 5,
                                        "width": 5,
                                        "text": "while",
                                        "value": "while",
                                        "valueText": "while"
                                    },
                                    "openParenToken": {
                                        "kind": "OpenParenToken",
                                        "fullStart": 573,
                                        "fullEnd": 574,
                                        "start": 573,
                                        "end": 574,
                                        "fullWidth": 1,
                                        "width": 1,
                                        "text": "(",
                                        "value": "(",
                                        "valueText": "("
                                    },
                                    "condition": {
                                        "kind": "NumericLiteral",
                                        "fullStart": 574,
                                        "fullEnd": 575,
                                        "start": 574,
                                        "end": 575,
                                        "fullWidth": 1,
                                        "width": 1,
                                        "text": "0",
                                        "value": 0,
                                        "valueText": "0"
                                    },
                                    "closeParenToken": {
                                        "kind": "CloseParenToken",
                                        "fullStart": 575,
                                        "fullEnd": 576,
                                        "start": 575,
                                        "end": 576,
                                        "fullWidth": 1,
                                        "width": 1,
                                        "text": ")",
                                        "value": ")",
                                        "valueText": ")"
                                    },
                                    "semicolonToken": {
                                        "kind": "SemicolonToken",
                                        "fullStart": 576,
                                        "fullEnd": 578,
                                        "start": 576,
                                        "end": 577,
                                        "fullWidth": 2,
                                        "width": 1,
                                        "text": ";",
                                        "value": ";",
                                        "valueText": ";",
                                        "hasTrailingTrivia": true,
                                        "hasTrailingNewLine": true,
                                        "trailingTrivia": [
                                            {
                                                "kind": "NewLineTrivia",
                                                "text": "\n"
                                            }
                                        ]
                                    }
                                }
                            }
                        ],
                        "closeBraceToken": {
                            "kind": "CloseBraceToken",
                            "fullStart": 578,
                            "fullEnd": 579,
                            "start": 578,
                            "end": 579,
                            "fullWidth": 1,
                            "width": 1,
                            "text": "}",
                            "value": "}",
                            "valueText": "}"
                        }
                    }
                }
            },
            {
                "kind": "EmptyStatement",
                "fullStart": 579,
                "fullEnd": 581,
                "start": 579,
                "end": 580,
                "fullWidth": 2,
                "width": 1,
                "semicolonToken": {
                    "kind": "SemicolonToken",
                    "fullStart": 579,
                    "fullEnd": 581,
                    "start": 579,
                    "end": 580,
                    "fullWidth": 2,
                    "width": 1,
                    "text": ";",
                    "value": ";",
                    "valueText": ";",
                    "hasTrailingTrivia": true,
                    "hasTrailingNewLine": true,
                    "trailingTrivia": [
                        {
                            "kind": "NewLineTrivia",
                            "text": "\n"
                        }
                    ]
                }
            }
        ],
        "endOfFileToken": {
            "kind": "EndOfFileToken",
            "fullStart": 581,
            "fullEnd": 582,
            "start": 582,
            "end": 582,
            "fullWidth": 1,
            "width": 0,
            "text": "",
            "hasLeadingTrivia": true,
            "hasLeadingNewLine": true,
            "leadingTrivia": [
                {
                    "kind": "NewLineTrivia",
                    "text": "\n"
                }
            ]
        }
    },
    "lineMap": {
        "lineStarts": [
            0,
            61,
            132,
            133,
            137,
            210,
            213,
            247,
            335,
            348,
            352,
            353,
            366,
            367,
            372,
            387,
            394,
            420,
            427,
            440,
            506,
            518,
            536,
            551,
            558,
            565,
            578,
            581,
            582
        ],
        "length": 582
    }
}<|MERGE_RESOLUTION|>--- conflicted
+++ resolved
@@ -94,12 +94,8 @@
                             "start": 357,
                             "end": 360,
                             "fullWidth": 3,
-<<<<<<< HEAD
                             "width": 3,
-                            "identifier": {
-=======
                             "propertyName": {
->>>>>>> 85e84683
                                 "kind": "IdentifierName",
                                 "fullStart": 357,
                                 "fullEnd": 358,
@@ -164,12 +160,8 @@
                             "start": 361,
                             "end": 364,
                             "fullWidth": 3,
-<<<<<<< HEAD
                             "width": 3,
-                            "identifier": {
-=======
                             "propertyName": {
->>>>>>> 85e84683
                                 "kind": "IdentifierName",
                                 "fullStart": 361,
                                 "fullEnd": 362,
