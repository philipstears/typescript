--- conflicted
+++ resolved
@@ -94,12 +94,8 @@
                             "start": 374,
                             "end": 377,
                             "fullWidth": 3,
-<<<<<<< HEAD
                             "width": 3,
-                            "identifier": {
-=======
                             "propertyName": {
->>>>>>> 85e84683
                                 "kind": "IdentifierName",
                                 "fullStart": 374,
                                 "fullEnd": 375,
@@ -164,12 +160,8 @@
                             "start": 378,
                             "end": 381,
                             "fullWidth": 3,
-<<<<<<< HEAD
                             "width": 3,
-                            "identifier": {
-=======
                             "propertyName": {
->>>>>>> 85e84683
                                 "kind": "IdentifierName",
                                 "fullStart": 378,
                                 "fullEnd": 379,
