{
    "isDeclaration": false,
    "languageVersion": "EcmaScript5",
    "parseOptions": {
        "allowAutomaticSemicolonInsertion": true
    },
    "sourceUnit": {
        "kind": "SourceUnit",
        "fullStart": 0,
        "fullEnd": 590,
        "start": 367,
        "end": 590,
        "fullWidth": 590,
        "width": 223,
        "moduleElements": [
            {
                "kind": "LabeledStatement",
                "fullStart": 0,
                "fullEnd": 383,
                "start": 367,
                "end": 382,
                "fullWidth": 383,
                "width": 15,
                "identifier": {
                    "kind": "IdentifierName",
                    "fullStart": 0,
                    "fullEnd": 373,
                    "start": 367,
                    "end": 372,
                    "fullWidth": 373,
                    "width": 5,
                    "text": "LABEL",
                    "value": "LABEL",
                    "valueText": "LABEL",
                    "hasLeadingTrivia": true,
                    "hasLeadingComment": true,
                    "hasLeadingNewLine": true,
                    "hasTrailingTrivia": true,
                    "leadingTrivia": [
                        {
                            "kind": "SingleLineCommentTrivia",
                            "text": "// Copyright 2009 the Sputnik authors.  All rights reserved."
                        },
                        {
                            "kind": "NewLineTrivia",
                            "text": "\n"
                        },
                        {
                            "kind": "SingleLineCommentTrivia",
                            "text": "// This code is governed by the BSD license found in the LICENSE file."
                        },
                        {
                            "kind": "NewLineTrivia",
                            "text": "\n"
                        },
                        {
                            "kind": "NewLineTrivia",
                            "text": "\n"
                        },
                        {
                            "kind": "MultiLineCommentTrivia",
                            "text": "/**\n * Appearing of continue without an IterationStatement leads to syntax error\n *\n * @path ch12/12.7/S12.7_A1_T2.js\n * @description Checking if single \"continue\" with Label but without any IterationStatement fails\n * @negative\n */"
                        },
                        {
                            "kind": "NewLineTrivia",
                            "text": "\n"
                        },
                        {
                            "kind": "NewLineTrivia",
                            "text": "\n"
                        }
                    ],
                    "trailingTrivia": [
                        {
                            "kind": "WhitespaceTrivia",
                            "text": " "
                        }
                    ]
                },
                "colonToken": {
                    "kind": "ColonToken",
                    "fullStart": 373,
                    "fullEnd": 375,
                    "start": 373,
                    "end": 374,
                    "fullWidth": 2,
                    "width": 1,
                    "text": ":",
                    "value": ":",
                    "valueText": ":",
                    "hasTrailingTrivia": true,
                    "trailingTrivia": [
                        {
                            "kind": "WhitespaceTrivia",
                            "text": " "
                        }
                    ]
                },
                "statement": {
                    "kind": "ExpressionStatement",
                    "fullStart": 375,
                    "fullEnd": 383,
                    "start": 375,
                    "end": 382,
                    "fullWidth": 8,
                    "width": 7,
                    "expression": {
                        "kind": "AssignmentExpression",
                        "fullStart": 375,
                        "fullEnd": 381,
                        "start": 375,
                        "end": 381,
                        "fullWidth": 6,
                        "width": 6,
                        "left": {
                            "kind": "IdentifierName",
                            "fullStart": 375,
                            "fullEnd": 376,
                            "start": 375,
                            "end": 376,
                            "fullWidth": 1,
                            "width": 1,
                            "text": "x",
                            "value": "x",
                            "valueText": "x"
                        },
                        "operatorToken": {
                            "kind": "EqualsToken",
                            "fullStart": 376,
                            "fullEnd": 377,
                            "start": 376,
                            "end": 377,
                            "fullWidth": 1,
                            "width": 1,
                            "text": "=",
                            "value": "=",
                            "valueText": "="
                        },
                        "right": {
                            "kind": "NumericLiteral",
                            "fullStart": 377,
                            "fullEnd": 381,
                            "start": 377,
                            "end": 381,
                            "fullWidth": 4,
                            "width": 4,
                            "text": "3.14",
                            "value": 3.14,
                            "valueText": "3.14"
                        }
                    },
                    "semicolonToken": {
                        "kind": "SemicolonToken",
                        "fullStart": 381,
                        "fullEnd": 383,
                        "start": 381,
                        "end": 382,
                        "fullWidth": 2,
                        "width": 1,
                        "text": ";",
                        "value": ";",
                        "valueText": ";",
                        "hasTrailingTrivia": true,
                        "hasTrailingNewLine": true,
                        "trailingTrivia": [
                            {
                                "kind": "NewLineTrivia",
                                "text": "\n"
                            }
                        ]
                    }
                }
            },
            {
                "kind": "VariableStatement",
                "fullStart": 383,
                "fullEnd": 482,
                "start": 473,
                "end": 481,
                "fullWidth": 99,
                "width": 8,
                "modifiers": [],
                "variableDeclaration": {
                    "kind": "VariableDeclaration",
                    "fullStart": 383,
                    "fullEnd": 480,
                    "start": 473,
                    "end": 480,
                    "fullWidth": 97,
                    "width": 7,
                    "varKeyword": {
                        "kind": "VarKeyword",
                        "fullStart": 383,
                        "fullEnd": 477,
                        "start": 473,
                        "end": 476,
                        "fullWidth": 94,
                        "width": 3,
                        "text": "var",
                        "value": "var",
                        "valueText": "var",
                        "hasLeadingTrivia": true,
                        "hasLeadingComment": true,
                        "hasLeadingNewLine": true,
                        "hasTrailingTrivia": true,
                        "leadingTrivia": [
                            {
                                "kind": "NewLineTrivia",
                                "text": "\n"
                            },
                            {
                                "kind": "SingleLineCommentTrivia",
                                "text": "//////////////////////////////////////////////////////////////////////////////"
                            },
                            {
                                "kind": "NewLineTrivia",
                                "text": "\n"
                            },
                            {
                                "kind": "SingleLineCommentTrivia",
                                "text": "//CHECK#1"
                            },
                            {
                                "kind": "NewLineTrivia",
                                "text": "\n"
                            }
                        ],
                        "trailingTrivia": [
                            {
                                "kind": "WhitespaceTrivia",
                                "text": " "
                            }
                        ]
                    },
                    "variableDeclarators": [
                        {
                            "kind": "VariableDeclarator",
                            "fullStart": 477,
                            "fullEnd": 480,
                            "start": 477,
                            "end": 480,
                            "fullWidth": 3,
<<<<<<< HEAD
                            "width": 3,
                            "identifier": {
=======
                            "propertyName": {
>>>>>>> 85e84683
                                "kind": "IdentifierName",
                                "fullStart": 477,
                                "fullEnd": 478,
                                "start": 477,
                                "end": 478,
                                "fullWidth": 1,
                                "width": 1,
                                "text": "x",
                                "value": "x",
                                "valueText": "x"
                            },
                            "equalsValueClause": {
                                "kind": "EqualsValueClause",
                                "fullStart": 478,
                                "fullEnd": 480,
                                "start": 478,
                                "end": 480,
                                "fullWidth": 2,
                                "width": 2,
                                "equalsToken": {
                                    "kind": "EqualsToken",
                                    "fullStart": 478,
                                    "fullEnd": 479,
                                    "start": 478,
                                    "end": 479,
                                    "fullWidth": 1,
                                    "width": 1,
                                    "text": "=",
                                    "value": "=",
                                    "valueText": "="
                                },
                                "value": {
                                    "kind": "NumericLiteral",
                                    "fullStart": 479,
                                    "fullEnd": 480,
                                    "start": 479,
                                    "end": 480,
                                    "fullWidth": 1,
                                    "width": 1,
                                    "text": "1",
                                    "value": 1,
                                    "valueText": "1"
                                }
                            }
                        }
                    ]
                },
                "semicolonToken": {
                    "kind": "SemicolonToken",
                    "fullStart": 480,
                    "fullEnd": 482,
                    "start": 480,
                    "end": 481,
                    "fullWidth": 2,
                    "width": 1,
                    "text": ";",
                    "value": ";",
                    "valueText": ";",
                    "hasTrailingTrivia": true,
                    "hasTrailingNewLine": true,
                    "trailingTrivia": [
                        {
                            "kind": "NewLineTrivia",
                            "text": "\n"
                        }
                    ]
                }
            },
            {
                "kind": "ContinueStatement",
                "fullStart": 482,
                "fullEnd": 498,
                "start": 482,
                "end": 497,
                "fullWidth": 16,
                "width": 15,
                "continueKeyword": {
                    "kind": "ContinueKeyword",
                    "fullStart": 482,
                    "fullEnd": 491,
                    "start": 482,
                    "end": 490,
                    "fullWidth": 9,
                    "width": 8,
                    "text": "continue",
                    "value": "continue",
                    "valueText": "continue",
                    "hasTrailingTrivia": true,
                    "trailingTrivia": [
                        {
                            "kind": "WhitespaceTrivia",
                            "text": " "
                        }
                    ]
                },
                "identifier": {
                    "kind": "IdentifierName",
                    "fullStart": 491,
                    "fullEnd": 496,
                    "start": 491,
                    "end": 496,
                    "fullWidth": 5,
                    "width": 5,
                    "text": "LABEL",
                    "value": "LABEL",
                    "valueText": "LABEL"
                },
                "semicolonToken": {
                    "kind": "SemicolonToken",
                    "fullStart": 496,
                    "fullEnd": 498,
                    "start": 496,
                    "end": 497,
                    "fullWidth": 2,
                    "width": 1,
                    "text": ";",
                    "value": ";",
                    "valueText": ";",
                    "hasTrailingTrivia": true,
                    "hasTrailingNewLine": true,
                    "trailingTrivia": [
                        {
                            "kind": "NewLineTrivia",
                            "text": "\n"
                        }
                    ]
                }
            },
            {
                "kind": "VariableStatement",
                "fullStart": 498,
                "fullEnd": 507,
                "start": 498,
                "end": 506,
                "fullWidth": 9,
                "width": 8,
                "modifiers": [],
                "variableDeclaration": {
                    "kind": "VariableDeclaration",
                    "fullStart": 498,
                    "fullEnd": 505,
                    "start": 498,
                    "end": 505,
                    "fullWidth": 7,
                    "width": 7,
                    "varKeyword": {
                        "kind": "VarKeyword",
                        "fullStart": 498,
                        "fullEnd": 502,
                        "start": 498,
                        "end": 501,
                        "fullWidth": 4,
                        "width": 3,
                        "text": "var",
                        "value": "var",
                        "valueText": "var",
                        "hasTrailingTrivia": true,
                        "trailingTrivia": [
                            {
                                "kind": "WhitespaceTrivia",
                                "text": " "
                            }
                        ]
                    },
                    "variableDeclarators": [
                        {
                            "kind": "VariableDeclarator",
                            "fullStart": 502,
                            "fullEnd": 505,
                            "start": 502,
                            "end": 505,
                            "fullWidth": 3,
<<<<<<< HEAD
                            "width": 3,
                            "identifier": {
=======
                            "propertyName": {
>>>>>>> 85e84683
                                "kind": "IdentifierName",
                                "fullStart": 502,
                                "fullEnd": 503,
                                "start": 502,
                                "end": 503,
                                "fullWidth": 1,
                                "width": 1,
                                "text": "y",
                                "value": "y",
                                "valueText": "y"
                            },
                            "equalsValueClause": {
                                "kind": "EqualsValueClause",
                                "fullStart": 503,
                                "fullEnd": 505,
                                "start": 503,
                                "end": 505,
                                "fullWidth": 2,
                                "width": 2,
                                "equalsToken": {
                                    "kind": "EqualsToken",
                                    "fullStart": 503,
                                    "fullEnd": 504,
                                    "start": 503,
                                    "end": 504,
                                    "fullWidth": 1,
                                    "width": 1,
                                    "text": "=",
                                    "value": "=",
                                    "valueText": "="
                                },
                                "value": {
                                    "kind": "NumericLiteral",
                                    "fullStart": 504,
                                    "fullEnd": 505,
                                    "start": 504,
                                    "end": 505,
                                    "fullWidth": 1,
                                    "width": 1,
                                    "text": "2",
                                    "value": 2,
                                    "valueText": "2"
                                }
                            }
                        }
                    ]
                },
                "semicolonToken": {
                    "kind": "SemicolonToken",
                    "fullStart": 505,
                    "fullEnd": 507,
                    "start": 505,
                    "end": 506,
                    "fullWidth": 2,
                    "width": 1,
                    "text": ";",
                    "value": ";",
                    "valueText": ";",
                    "hasTrailingTrivia": true,
                    "hasTrailingNewLine": true,
                    "trailingTrivia": [
                        {
                            "kind": "NewLineTrivia",
                            "text": "\n"
                        }
                    ]
                }
            }
        ],
        "endOfFileToken": {
            "kind": "EndOfFileToken",
            "fullStart": 507,
            "fullEnd": 590,
            "start": 590,
            "end": 590,
            "fullWidth": 83,
            "width": 0,
            "text": "",
            "hasLeadingTrivia": true,
            "hasLeadingComment": true,
            "hasLeadingNewLine": true,
            "leadingTrivia": [
                {
                    "kind": "SingleLineCommentTrivia",
                    "text": "//"
                },
                {
                    "kind": "NewLineTrivia",
                    "text": "\n"
                },
                {
                    "kind": "SingleLineCommentTrivia",
                    "text": "//////////////////////////////////////////////////////////////////////////////"
                },
                {
                    "kind": "NewLineTrivia",
                    "text": "\n"
                },
                {
                    "kind": "NewLineTrivia",
                    "text": "\n"
                }
            ]
        }
    },
    "lineMap": {
        "lineStarts": [
            0,
            61,
            132,
            133,
            137,
            214,
            217,
            251,
            349,
            362,
            366,
            367,
            383,
            384,
            463,
            473,
            482,
            498,
            507,
            510,
            589,
            590
        ],
        "length": 590
    }
}<|MERGE_RESOLUTION|>--- conflicted
+++ resolved
@@ -240,12 +240,8 @@
                             "start": 477,
                             "end": 480,
                             "fullWidth": 3,
-<<<<<<< HEAD
                             "width": 3,
-                            "identifier": {
-=======
                             "propertyName": {
->>>>>>> 85e84683
                                 "kind": "IdentifierName",
                                 "fullStart": 477,
                                 "fullEnd": 478,
@@ -418,12 +414,8 @@
                             "start": 502,
                             "end": 505,
                             "fullWidth": 3,
-<<<<<<< HEAD
                             "width": 3,
-                            "identifier": {
-=======
                             "propertyName": {
->>>>>>> 85e84683
                                 "kind": "IdentifierName",
                                 "fullStart": 502,
                                 "fullEnd": 503,
