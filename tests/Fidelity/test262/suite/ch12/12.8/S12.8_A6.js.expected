--- conflicted
+++ resolved
@@ -94,12 +94,8 @@
                             "start": 396,
                             "end": 399,
                             "fullWidth": 3,
-<<<<<<< HEAD
                             "width": 3,
-                            "identifier": {
-=======
                             "propertyName": {
->>>>>>> 85e84683
                                 "kind": "IdentifierName",
                                 "fullStart": 396,
                                 "fullEnd": 397,
@@ -164,12 +160,8 @@
                             "start": 400,
                             "end": 403,
                             "fullWidth": 3,
-<<<<<<< HEAD
                             "width": 3,
-                            "identifier": {
-=======
                             "propertyName": {
->>>>>>> 85e84683
                                 "kind": "IdentifierName",
                                 "fullStart": 400,
                                 "fullEnd": 401,
