{
    "isDeclaration": false,
    "languageVersion": "EcmaScript5",
    "parseOptions": {
        "allowAutomaticSemicolonInsertion": true
    },
    "sourceUnit": {
        "kind": "SourceUnit",
        "fullStart": 0,
        "fullEnd": 1103,
        "start": 332,
        "end": 1103,
        "fullWidth": 1103,
        "width": 771,
        "moduleElements": [
            {
                "kind": "LabeledStatement",
                "fullStart": 0,
                "fullEnd": 370,
                "start": 332,
                "end": 369,
                "fullWidth": 370,
                "width": 37,
                "identifier": {
                    "kind": "IdentifierName",
                    "fullStart": 0,
                    "fullEnd": 342,
                    "start": 332,
                    "end": 341,
                    "fullWidth": 342,
                    "width": 9,
                    "text": "LABEL_OUT",
                    "value": "LABEL_OUT",
                    "valueText": "LABEL_OUT",
                    "hasLeadingTrivia": true,
                    "hasLeadingComment": true,
                    "hasLeadingNewLine": true,
                    "hasTrailingTrivia": true,
                    "leadingTrivia": [
                        {
                            "kind": "SingleLineCommentTrivia",
                            "text": "// Copyright 2009 the Sputnik authors.  All rights reserved."
                        },
                        {
                            "kind": "NewLineTrivia",
                            "text": "\n"
                        },
                        {
                            "kind": "SingleLineCommentTrivia",
                            "text": "// This code is governed by the BSD license found in the LICENSE file."
                        },
                        {
                            "kind": "NewLineTrivia",
                            "text": "\n"
                        },
                        {
                            "kind": "NewLineTrivia",
                            "text": "\n"
                        },
                        {
                            "kind": "MultiLineCommentTrivia",
                            "text": "/**\n * When \"break Identifier\" is evaluated, (break, empty, Identifier) is returned\n *\n * @path ch12/12.8/S12.8_A4_T3.js\n * @description Using embedded and labeled loops, breaking to outer loop\n */"
                        },
                        {
                            "kind": "NewLineTrivia",
                            "text": "\n"
                        },
                        {
                            "kind": "NewLineTrivia",
                            "text": "\n"
                        }
                    ],
                    "trailingTrivia": [
                        {
                            "kind": "WhitespaceTrivia",
                            "text": " "
                        }
                    ]
                },
                "colonToken": {
                    "kind": "ColonToken",
                    "fullStart": 342,
                    "fullEnd": 344,
                    "start": 342,
                    "end": 343,
                    "fullWidth": 2,
                    "width": 1,
                    "text": ":",
                    "value": ":",
                    "valueText": ":",
                    "hasTrailingTrivia": true,
                    "trailingTrivia": [
                        {
                            "kind": "WhitespaceTrivia",
                            "text": " "
                        }
                    ]
                },
                "statement": {
                    "kind": "VariableStatement",
                    "fullStart": 344,
                    "fullEnd": 370,
                    "start": 344,
                    "end": 369,
                    "fullWidth": 26,
                    "width": 25,
                    "modifiers": [],
                    "variableDeclaration": {
                        "kind": "VariableDeclaration",
                        "fullStart": 344,
                        "fullEnd": 368,
                        "start": 344,
                        "end": 368,
                        "fullWidth": 24,
                        "width": 24,
                        "varKeyword": {
                            "kind": "VarKeyword",
                            "fullStart": 344,
                            "fullEnd": 348,
                            "start": 344,
                            "end": 347,
                            "fullWidth": 4,
                            "width": 3,
                            "text": "var",
                            "value": "var",
                            "valueText": "var",
                            "hasTrailingTrivia": true,
                            "trailingTrivia": [
                                {
                                    "kind": "WhitespaceTrivia",
                                    "text": " "
                                }
                            ]
                        },
                        "variableDeclarators": [
                            {
                                "kind": "VariableDeclarator",
                                "fullStart": 348,
                                "fullEnd": 351,
                                "start": 348,
                                "end": 351,
                                "fullWidth": 3,
<<<<<<< HEAD
                                "width": 3,
                                "identifier": {
=======
                                "propertyName": {
>>>>>>> 85e84683
                                    "kind": "IdentifierName",
                                    "fullStart": 348,
                                    "fullEnd": 349,
                                    "start": 348,
                                    "end": 349,
                                    "fullWidth": 1,
                                    "width": 1,
                                    "text": "x",
                                    "value": "x",
                                    "valueText": "x"
                                },
                                "equalsValueClause": {
                                    "kind": "EqualsValueClause",
                                    "fullStart": 349,
                                    "fullEnd": 351,
                                    "start": 349,
                                    "end": 351,
                                    "fullWidth": 2,
                                    "width": 2,
                                    "equalsToken": {
                                        "kind": "EqualsToken",
                                        "fullStart": 349,
                                        "fullEnd": 350,
                                        "start": 349,
                                        "end": 350,
                                        "fullWidth": 1,
                                        "width": 1,
                                        "text": "=",
                                        "value": "=",
                                        "valueText": "="
                                    },
                                    "value": {
                                        "kind": "NumericLiteral",
                                        "fullStart": 350,
                                        "fullEnd": 351,
                                        "start": 350,
                                        "end": 351,
                                        "fullWidth": 1,
                                        "width": 1,
                                        "text": "0",
                                        "value": 0,
                                        "valueText": "0"
                                    }
                                }
                            },
                            {
                                "kind": "CommaToken",
                                "fullStart": 351,
                                "fullEnd": 353,
                                "start": 351,
                                "end": 352,
                                "fullWidth": 2,
                                "width": 1,
                                "text": ",",
                                "value": ",",
                                "valueText": ",",
                                "hasTrailingTrivia": true,
                                "trailingTrivia": [
                                    {
                                        "kind": "WhitespaceTrivia",
                                        "text": " "
                                    }
                                ]
                            },
                            {
                                "kind": "VariableDeclarator",
                                "fullStart": 353,
                                "fullEnd": 356,
                                "start": 353,
                                "end": 356,
                                "fullWidth": 3,
<<<<<<< HEAD
                                "width": 3,
                                "identifier": {
=======
                                "propertyName": {
>>>>>>> 85e84683
                                    "kind": "IdentifierName",
                                    "fullStart": 353,
                                    "fullEnd": 354,
                                    "start": 353,
                                    "end": 354,
                                    "fullWidth": 1,
                                    "width": 1,
                                    "text": "y",
                                    "value": "y",
                                    "valueText": "y"
                                },
                                "equalsValueClause": {
                                    "kind": "EqualsValueClause",
                                    "fullStart": 354,
                                    "fullEnd": 356,
                                    "start": 354,
                                    "end": 356,
                                    "fullWidth": 2,
                                    "width": 2,
                                    "equalsToken": {
                                        "kind": "EqualsToken",
                                        "fullStart": 354,
                                        "fullEnd": 355,
                                        "start": 354,
                                        "end": 355,
                                        "fullWidth": 1,
                                        "width": 1,
                                        "text": "=",
                                        "value": "=",
                                        "valueText": "="
                                    },
                                    "value": {
                                        "kind": "NumericLiteral",
                                        "fullStart": 355,
                                        "fullEnd": 356,
                                        "start": 355,
                                        "end": 356,
                                        "fullWidth": 1,
                                        "width": 1,
                                        "text": "0",
                                        "value": 0,
                                        "valueText": "0"
                                    }
                                }
                            },
                            {
                                "kind": "CommaToken",
                                "fullStart": 356,
                                "fullEnd": 358,
                                "start": 356,
                                "end": 357,
                                "fullWidth": 2,
                                "width": 1,
                                "text": ",",
                                "value": ",",
                                "valueText": ",",
                                "hasTrailingTrivia": true,
                                "trailingTrivia": [
                                    {
                                        "kind": "WhitespaceTrivia",
                                        "text": " "
                                    }
                                ]
                            },
                            {
                                "kind": "VariableDeclarator",
                                "fullStart": 358,
                                "fullEnd": 362,
                                "start": 358,
                                "end": 362,
                                "fullWidth": 4,
<<<<<<< HEAD
                                "width": 4,
                                "identifier": {
=======
                                "propertyName": {
>>>>>>> 85e84683
                                    "kind": "IdentifierName",
                                    "fullStart": 358,
                                    "fullEnd": 360,
                                    "start": 358,
                                    "end": 360,
                                    "fullWidth": 2,
                                    "width": 2,
                                    "text": "xx",
                                    "value": "xx",
                                    "valueText": "xx"
                                },
                                "equalsValueClause": {
                                    "kind": "EqualsValueClause",
                                    "fullStart": 360,
                                    "fullEnd": 362,
                                    "start": 360,
                                    "end": 362,
                                    "fullWidth": 2,
                                    "width": 2,
                                    "equalsToken": {
                                        "kind": "EqualsToken",
                                        "fullStart": 360,
                                        "fullEnd": 361,
                                        "start": 360,
                                        "end": 361,
                                        "fullWidth": 1,
                                        "width": 1,
                                        "text": "=",
                                        "value": "=",
                                        "valueText": "="
                                    },
                                    "value": {
                                        "kind": "NumericLiteral",
                                        "fullStart": 361,
                                        "fullEnd": 362,
                                        "start": 361,
                                        "end": 362,
                                        "fullWidth": 1,
                                        "width": 1,
                                        "text": "0",
                                        "value": 0,
                                        "valueText": "0"
                                    }
                                }
                            },
                            {
                                "kind": "CommaToken",
                                "fullStart": 362,
                                "fullEnd": 364,
                                "start": 362,
                                "end": 363,
                                "fullWidth": 2,
                                "width": 1,
                                "text": ",",
                                "value": ",",
                                "valueText": ",",
                                "hasTrailingTrivia": true,
                                "trailingTrivia": [
                                    {
                                        "kind": "WhitespaceTrivia",
                                        "text": " "
                                    }
                                ]
                            },
                            {
                                "kind": "VariableDeclarator",
                                "fullStart": 364,
                                "fullEnd": 368,
                                "start": 364,
                                "end": 368,
                                "fullWidth": 4,
<<<<<<< HEAD
                                "width": 4,
                                "identifier": {
=======
                                "propertyName": {
>>>>>>> 85e84683
                                    "kind": "IdentifierName",
                                    "fullStart": 364,
                                    "fullEnd": 366,
                                    "start": 364,
                                    "end": 366,
                                    "fullWidth": 2,
                                    "width": 2,
                                    "text": "yy",
                                    "value": "yy",
                                    "valueText": "yy"
                                },
                                "equalsValueClause": {
                                    "kind": "EqualsValueClause",
                                    "fullStart": 366,
                                    "fullEnd": 368,
                                    "start": 366,
                                    "end": 368,
                                    "fullWidth": 2,
                                    "width": 2,
                                    "equalsToken": {
                                        "kind": "EqualsToken",
                                        "fullStart": 366,
                                        "fullEnd": 367,
                                        "start": 366,
                                        "end": 367,
                                        "fullWidth": 1,
                                        "width": 1,
                                        "text": "=",
                                        "value": "=",
                                        "valueText": "="
                                    },
                                    "value": {
                                        "kind": "NumericLiteral",
                                        "fullStart": 367,
                                        "fullEnd": 368,
                                        "start": 367,
                                        "end": 368,
                                        "fullWidth": 1,
                                        "width": 1,
                                        "text": "0",
                                        "value": 0,
                                        "valueText": "0"
                                    }
                                }
                            }
                        ]
                    },
                    "semicolonToken": {
                        "kind": "SemicolonToken",
                        "fullStart": 368,
                        "fullEnd": 370,
                        "start": 368,
                        "end": 369,
                        "fullWidth": 2,
                        "width": 1,
                        "text": ";",
                        "value": ";",
                        "valueText": ";",
                        "hasTrailingTrivia": true,
                        "hasTrailingNewLine": true,
                        "trailingTrivia": [
                            {
                                "kind": "NewLineTrivia",
                                "text": "\n"
                            }
                        ]
                    }
                }
            },
            {
                "kind": "ExpressionStatement",
                "fullStart": 370,
                "fullEnd": 760,
                "start": 370,
                "end": 759,
                "fullWidth": 390,
                "width": 389,
                "expression": {
                    "kind": "InvocationExpression",
                    "fullStart": 370,
                    "fullEnd": 758,
                    "start": 370,
                    "end": 758,
                    "fullWidth": 388,
                    "width": 388,
                    "expression": {
                        "kind": "ParenthesizedExpression",
                        "fullStart": 370,
                        "fullEnd": 756,
                        "start": 370,
                        "end": 756,
                        "fullWidth": 386,
                        "width": 386,
                        "openParenToken": {
                            "kind": "OpenParenToken",
                            "fullStart": 370,
                            "fullEnd": 371,
                            "start": 370,
                            "end": 371,
                            "fullWidth": 1,
                            "width": 1,
                            "text": "(",
                            "value": "(",
                            "valueText": "("
                        },
                        "expression": {
                            "kind": "FunctionExpression",
                            "fullStart": 371,
                            "fullEnd": 755,
                            "start": 371,
                            "end": 755,
                            "fullWidth": 384,
                            "width": 384,
                            "functionKeyword": {
                                "kind": "FunctionKeyword",
                                "fullStart": 371,
                                "fullEnd": 379,
                                "start": 371,
                                "end": 379,
                                "fullWidth": 8,
                                "width": 8,
                                "text": "function",
                                "value": "function",
                                "valueText": "function"
                            },
                            "callSignature": {
                                "kind": "CallSignature",
                                "fullStart": 379,
                                "fullEnd": 381,
                                "start": 379,
                                "end": 381,
                                "fullWidth": 2,
                                "width": 2,
                                "parameterList": {
                                    "kind": "ParameterList",
                                    "fullStart": 379,
                                    "fullEnd": 381,
                                    "start": 379,
                                    "end": 381,
                                    "fullWidth": 2,
                                    "width": 2,
                                    "openParenToken": {
                                        "kind": "OpenParenToken",
                                        "fullStart": 379,
                                        "fullEnd": 380,
                                        "start": 379,
                                        "end": 380,
                                        "fullWidth": 1,
                                        "width": 1,
                                        "text": "(",
                                        "value": "(",
                                        "valueText": "("
                                    },
                                    "parameters": [],
                                    "closeParenToken": {
                                        "kind": "CloseParenToken",
                                        "fullStart": 380,
                                        "fullEnd": 381,
                                        "start": 380,
                                        "end": 381,
                                        "fullWidth": 1,
                                        "width": 1,
                                        "text": ")",
                                        "value": ")",
                                        "valueText": ")"
                                    }
                                }
                            },
                            "block": {
                                "kind": "Block",
                                "fullStart": 381,
                                "fullEnd": 755,
                                "start": 381,
                                "end": 755,
                                "fullWidth": 374,
                                "width": 374,
                                "openBraceToken": {
                                    "kind": "OpenBraceToken",
                                    "fullStart": 381,
                                    "fullEnd": 383,
                                    "start": 381,
                                    "end": 382,
                                    "fullWidth": 2,
                                    "width": 1,
                                    "text": "{",
                                    "value": "{",
                                    "valueText": "{",
                                    "hasTrailingTrivia": true,
                                    "hasTrailingNewLine": true,
                                    "trailingTrivia": [
                                        {
                                            "kind": "NewLineTrivia",
                                            "text": "\n"
                                        }
                                    ]
                                },
                                "statements": [
                                    {
                                        "kind": "LabeledStatement",
                                        "fullStart": 383,
                                        "fullEnd": 686,
                                        "start": 383,
                                        "end": 685,
                                        "fullWidth": 303,
                                        "width": 302,
                                        "identifier": {
                                            "kind": "IdentifierName",
                                            "fullStart": 383,
                                            "fullEnd": 397,
                                            "start": 383,
                                            "end": 396,
                                            "fullWidth": 14,
                                            "width": 13,
                                            "text": "LABEL_DO_LOOP",
                                            "value": "LABEL_DO_LOOP",
                                            "valueText": "LABEL_DO_LOOP",
                                            "hasTrailingTrivia": true,
                                            "trailingTrivia": [
                                                {
                                                    "kind": "WhitespaceTrivia",
                                                    "text": " "
                                                }
                                            ]
                                        },
                                        "colonToken": {
                                            "kind": "ColonToken",
                                            "fullStart": 397,
                                            "fullEnd": 399,
                                            "start": 397,
                                            "end": 398,
                                            "fullWidth": 2,
                                            "width": 1,
                                            "text": ":",
                                            "value": ":",
                                            "valueText": ":",
                                            "hasTrailingTrivia": true,
                                            "trailingTrivia": [
                                                {
                                                    "kind": "WhitespaceTrivia",
                                                    "text": " "
                                                }
                                            ]
                                        },
                                        "statement": {
                                            "kind": "DoStatement",
                                            "fullStart": 399,
                                            "fullEnd": 686,
                                            "start": 399,
                                            "end": 685,
                                            "fullWidth": 287,
                                            "width": 286,
                                            "doKeyword": {
                                                "kind": "DoKeyword",
                                                "fullStart": 399,
                                                "fullEnd": 402,
                                                "start": 399,
                                                "end": 401,
                                                "fullWidth": 3,
                                                "width": 2,
                                                "text": "do",
                                                "value": "do",
                                                "valueText": "do",
                                                "hasTrailingTrivia": true,
                                                "trailingTrivia": [
                                                    {
                                                        "kind": "WhitespaceTrivia",
                                                        "text": " "
                                                    }
                                                ]
                                            },
                                            "statement": {
                                                "kind": "Block",
                                                "fullStart": 402,
                                                "fullEnd": 676,
                                                "start": 402,
                                                "end": 675,
                                                "fullWidth": 274,
                                                "width": 273,
                                                "openBraceToken": {
                                                    "kind": "OpenBraceToken",
                                                    "fullStart": 402,
                                                    "fullEnd": 404,
                                                    "start": 402,
                                                    "end": 403,
                                                    "fullWidth": 2,
                                                    "width": 1,
                                                    "text": "{",
                                                    "value": "{",
                                                    "valueText": "{",
                                                    "hasTrailingTrivia": true,
                                                    "hasTrailingNewLine": true,
                                                    "trailingTrivia": [
                                                        {
                                                            "kind": "NewLineTrivia",
                                                            "text": "\n"
                                                        }
                                                    ]
                                                },
                                                "statements": [
                                                    {
                                                        "kind": "LabeledStatement",
                                                        "fullStart": 404,
                                                        "fullEnd": 424,
                                                        "start": 408,
                                                        "end": 423,
                                                        "fullWidth": 20,
                                                        "width": 15,
                                                        "identifier": {
                                                            "kind": "IdentifierName",
                                                            "fullStart": 404,
                                                            "fullEnd": 417,
                                                            "start": 408,
                                                            "end": 416,
                                                            "fullWidth": 13,
                                                            "width": 8,
                                                            "text": "LABEL_IN",
                                                            "value": "LABEL_IN",
                                                            "valueText": "LABEL_IN",
                                                            "hasLeadingTrivia": true,
                                                            "hasTrailingTrivia": true,
                                                            "leadingTrivia": [
                                                                {
                                                                    "kind": "WhitespaceTrivia",
                                                                    "text": "    "
                                                                }
                                                            ],
                                                            "trailingTrivia": [
                                                                {
                                                                    "kind": "WhitespaceTrivia",
                                                                    "text": " "
                                                                }
                                                            ]
                                                        },
                                                        "colonToken": {
                                                            "kind": "ColonToken",
                                                            "fullStart": 417,
                                                            "fullEnd": 419,
                                                            "start": 417,
                                                            "end": 418,
                                                            "fullWidth": 2,
                                                            "width": 1,
                                                            "text": ":",
                                                            "value": ":",
                                                            "valueText": ":",
                                                            "hasTrailingTrivia": true,
                                                            "trailingTrivia": [
                                                                {
                                                                    "kind": "WhitespaceTrivia",
                                                                    "text": " "
                                                                }
                                                            ]
                                                        },
                                                        "statement": {
                                                            "kind": "ExpressionStatement",
                                                            "fullStart": 419,
                                                            "fullEnd": 424,
                                                            "start": 419,
                                                            "end": 423,
                                                            "fullWidth": 5,
                                                            "width": 4,
                                                            "expression": {
                                                                "kind": "PostIncrementExpression",
                                                                "fullStart": 419,
                                                                "fullEnd": 422,
                                                                "start": 419,
                                                                "end": 422,
                                                                "fullWidth": 3,
                                                                "width": 3,
                                                                "operand": {
                                                                    "kind": "IdentifierName",
                                                                    "fullStart": 419,
                                                                    "fullEnd": 420,
                                                                    "start": 419,
                                                                    "end": 420,
                                                                    "fullWidth": 1,
                                                                    "width": 1,
                                                                    "text": "x",
                                                                    "value": "x",
                                                                    "valueText": "x"
                                                                },
                                                                "operatorToken": {
                                                                    "kind": "PlusPlusToken",
                                                                    "fullStart": 420,
                                                                    "fullEnd": 422,
                                                                    "start": 420,
                                                                    "end": 422,
                                                                    "fullWidth": 2,
                                                                    "width": 2,
                                                                    "text": "++",
                                                                    "value": "++",
                                                                    "valueText": "++"
                                                                }
                                                            },
                                                            "semicolonToken": {
                                                                "kind": "SemicolonToken",
                                                                "fullStart": 422,
                                                                "fullEnd": 424,
                                                                "start": 422,
                                                                "end": 423,
                                                                "fullWidth": 2,
                                                                "width": 1,
                                                                "text": ";",
                                                                "value": ";",
                                                                "valueText": ";",
                                                                "hasTrailingTrivia": true,
                                                                "hasTrailingNewLine": true,
                                                                "trailingTrivia": [
                                                                    {
                                                                        "kind": "NewLineTrivia",
                                                                        "text": "\n"
                                                                    }
                                                                ]
                                                            }
                                                        }
                                                    },
                                                    {
                                                        "kind": "IfStatement",
                                                        "fullStart": 424,
                                                        "fullEnd": 446,
                                                        "start": 428,
                                                        "end": 445,
                                                        "fullWidth": 22,
                                                        "width": 17,
                                                        "ifKeyword": {
                                                            "kind": "IfKeyword",
                                                            "fullStart": 424,
                                                            "fullEnd": 430,
                                                            "start": 428,
                                                            "end": 430,
                                                            "fullWidth": 6,
                                                            "width": 2,
                                                            "text": "if",
                                                            "value": "if",
                                                            "valueText": "if",
                                                            "hasLeadingTrivia": true,
                                                            "leadingTrivia": [
                                                                {
                                                                    "kind": "WhitespaceTrivia",
                                                                    "text": "    "
                                                                }
                                                            ]
                                                        },
                                                        "openParenToken": {
                                                            "kind": "OpenParenToken",
                                                            "fullStart": 430,
                                                            "fullEnd": 431,
                                                            "start": 430,
                                                            "end": 431,
                                                            "fullWidth": 1,
                                                            "width": 1,
                                                            "text": "(",
                                                            "value": "(",
                                                            "valueText": "("
                                                        },
                                                        "condition": {
                                                            "kind": "EqualsExpression",
                                                            "fullStart": 431,
                                                            "fullEnd": 437,
                                                            "start": 431,
                                                            "end": 437,
                                                            "fullWidth": 6,
                                                            "width": 6,
                                                            "left": {
                                                                "kind": "IdentifierName",
                                                                "fullStart": 431,
                                                                "fullEnd": 432,
                                                                "start": 431,
                                                                "end": 432,
                                                                "fullWidth": 1,
                                                                "width": 1,
                                                                "text": "x",
                                                                "value": "x",
                                                                "valueText": "x"
                                                            },
                                                            "operatorToken": {
                                                                "kind": "EqualsEqualsEqualsToken",
                                                                "fullStart": 432,
                                                                "fullEnd": 435,
                                                                "start": 432,
                                                                "end": 435,
                                                                "fullWidth": 3,
                                                                "width": 3,
                                                                "text": "===",
                                                                "value": "===",
                                                                "valueText": "==="
                                                            },
                                                            "right": {
                                                                "kind": "NumericLiteral",
                                                                "fullStart": 435,
                                                                "fullEnd": 437,
                                                                "start": 435,
                                                                "end": 437,
                                                                "fullWidth": 2,
                                                                "width": 2,
                                                                "text": "10",
                                                                "value": 10,
                                                                "valueText": "10"
                                                            }
                                                        },
                                                        "closeParenToken": {
                                                            "kind": "CloseParenToken",
                                                            "fullStart": 437,
                                                            "fullEnd": 438,
                                                            "start": 437,
                                                            "end": 438,
                                                            "fullWidth": 1,
                                                            "width": 1,
                                                            "text": ")",
                                                            "value": ")",
                                                            "valueText": ")"
                                                        },
                                                        "statement": {
                                                            "kind": "ReturnStatement",
                                                            "fullStart": 438,
                                                            "fullEnd": 446,
                                                            "start": 438,
                                                            "end": 445,
                                                            "fullWidth": 8,
                                                            "width": 7,
                                                            "returnKeyword": {
                                                                "kind": "ReturnKeyword",
                                                                "fullStart": 438,
                                                                "fullEnd": 444,
                                                                "start": 438,
                                                                "end": 444,
                                                                "fullWidth": 6,
                                                                "width": 6,
                                                                "text": "return",
                                                                "value": "return",
                                                                "valueText": "return"
                                                            },
                                                            "semicolonToken": {
                                                                "kind": "SemicolonToken",
                                                                "fullStart": 444,
                                                                "fullEnd": 446,
                                                                "start": 444,
                                                                "end": 445,
                                                                "fullWidth": 2,
                                                                "width": 1,
                                                                "text": ";",
                                                                "value": ";",
                                                                "valueText": ";",
                                                                "hasTrailingTrivia": true,
                                                                "hasTrailingNewLine": true,
                                                                "trailingTrivia": [
                                                                    {
                                                                        "kind": "NewLineTrivia",
                                                                        "text": "\n"
                                                                    }
                                                                ]
                                                            }
                                                        }
                                                    },
                                                    {
                                                        "kind": "LabeledStatement",
                                                        "fullStart": 446,
                                                        "fullEnd": 614,
                                                        "start": 450,
                                                        "end": 613,
                                                        "fullWidth": 168,
                                                        "width": 163,
                                                        "identifier": {
                                                            "kind": "IdentifierName",
                                                            "fullStart": 446,
                                                            "fullEnd": 468,
                                                            "start": 450,
                                                            "end": 467,
                                                            "fullWidth": 22,
                                                            "width": 17,
                                                            "text": "LABEL_NESTED_LOOP",
                                                            "value": "LABEL_NESTED_LOOP",
                                                            "valueText": "LABEL_NESTED_LOOP",
                                                            "hasLeadingTrivia": true,
                                                            "hasTrailingTrivia": true,
                                                            "leadingTrivia": [
                                                                {
                                                                    "kind": "WhitespaceTrivia",
                                                                    "text": "    "
                                                                }
                                                            ],
                                                            "trailingTrivia": [
                                                                {
                                                                    "kind": "WhitespaceTrivia",
                                                                    "text": " "
                                                                }
                                                            ]
                                                        },
                                                        "colonToken": {
                                                            "kind": "ColonToken",
                                                            "fullStart": 468,
                                                            "fullEnd": 470,
                                                            "start": 468,
                                                            "end": 469,
                                                            "fullWidth": 2,
                                                            "width": 1,
                                                            "text": ":",
                                                            "value": ":",
                                                            "valueText": ":",
                                                            "hasTrailingTrivia": true,
                                                            "trailingTrivia": [
                                                                {
                                                                    "kind": "WhitespaceTrivia",
                                                                    "text": " "
                                                                }
                                                            ]
                                                        },
                                                        "statement": {
                                                            "kind": "DoStatement",
                                                            "fullStart": 470,
                                                            "fullEnd": 614,
                                                            "start": 470,
                                                            "end": 613,
                                                            "fullWidth": 144,
                                                            "width": 143,
                                                            "doKeyword": {
                                                                "kind": "DoKeyword",
                                                                "fullStart": 470,
                                                                "fullEnd": 473,
                                                                "start": 470,
                                                                "end": 472,
                                                                "fullWidth": 3,
                                                                "width": 2,
                                                                "text": "do",
                                                                "value": "do",
                                                                "valueText": "do",
                                                                "hasTrailingTrivia": true,
                                                                "trailingTrivia": [
                                                                    {
                                                                        "kind": "WhitespaceTrivia",
                                                                        "text": " "
                                                                    }
                                                                ]
                                                            },
                                                            "statement": {
                                                                "kind": "Block",
                                                                "fullStart": 473,
                                                                "fullEnd": 603,
                                                                "start": 473,
                                                                "end": 602,
                                                                "fullWidth": 130,
                                                                "width": 129,
                                                                "openBraceToken": {
                                                                    "kind": "OpenBraceToken",
                                                                    "fullStart": 473,
                                                                    "fullEnd": 475,
                                                                    "start": 473,
                                                                    "end": 474,
                                                                    "fullWidth": 2,
                                                                    "width": 1,
                                                                    "text": "{",
                                                                    "value": "{",
                                                                    "valueText": "{",
                                                                    "hasTrailingTrivia": true,
                                                                    "hasTrailingNewLine": true,
                                                                    "trailingTrivia": [
                                                                        {
                                                                            "kind": "NewLineTrivia",
                                                                            "text": "\n"
                                                                        }
                                                                    ]
                                                                },
                                                                "statements": [
                                                                    {
                                                                        "kind": "LabeledStatement",
                                                                        "fullStart": 475,
                                                                        "fullEnd": 507,
                                                                        "start": 483,
                                                                        "end": 506,
                                                                        "fullWidth": 32,
                                                                        "width": 23,
                                                                        "identifier": {
                                                                            "kind": "IdentifierName",
                                                                            "fullStart": 475,
                                                                            "fullEnd": 499,
                                                                            "start": 483,
                                                                            "end": 498,
                                                                            "fullWidth": 24,
                                                                            "width": 15,
                                                                            "text": "LABEL_IN_NESTED",
                                                                            "value": "LABEL_IN_NESTED",
                                                                            "valueText": "LABEL_IN_NESTED",
                                                                            "hasLeadingTrivia": true,
                                                                            "hasTrailingTrivia": true,
                                                                            "leadingTrivia": [
                                                                                {
                                                                                    "kind": "WhitespaceTrivia",
                                                                                    "text": "        "
                                                                                }
                                                                            ],
                                                                            "trailingTrivia": [
                                                                                {
                                                                                    "kind": "WhitespaceTrivia",
                                                                                    "text": " "
                                                                                }
                                                                            ]
                                                                        },
                                                                        "colonToken": {
                                                                            "kind": "ColonToken",
                                                                            "fullStart": 499,
                                                                            "fullEnd": 501,
                                                                            "start": 499,
                                                                            "end": 500,
                                                                            "fullWidth": 2,
                                                                            "width": 1,
                                                                            "text": ":",
                                                                            "value": ":",
                                                                            "valueText": ":",
                                                                            "hasTrailingTrivia": true,
                                                                            "trailingTrivia": [
                                                                                {
                                                                                    "kind": "WhitespaceTrivia",
                                                                                    "text": " "
                                                                                }
                                                                            ]
                                                                        },
                                                                        "statement": {
                                                                            "kind": "ExpressionStatement",
                                                                            "fullStart": 501,
                                                                            "fullEnd": 507,
                                                                            "start": 501,
                                                                            "end": 506,
                                                                            "fullWidth": 6,
                                                                            "width": 5,
                                                                            "expression": {
                                                                                "kind": "PostIncrementExpression",
                                                                                "fullStart": 501,
                                                                                "fullEnd": 505,
                                                                                "start": 501,
                                                                                "end": 505,
                                                                                "fullWidth": 4,
                                                                                "width": 4,
                                                                                "operand": {
                                                                                    "kind": "IdentifierName",
                                                                                    "fullStart": 501,
                                                                                    "fullEnd": 503,
                                                                                    "start": 501,
                                                                                    "end": 503,
                                                                                    "fullWidth": 2,
                                                                                    "width": 2,
                                                                                    "text": "xx",
                                                                                    "value": "xx",
                                                                                    "valueText": "xx"
                                                                                },
                                                                                "operatorToken": {
                                                                                    "kind": "PlusPlusToken",
                                                                                    "fullStart": 503,
                                                                                    "fullEnd": 505,
                                                                                    "start": 503,
                                                                                    "end": 505,
                                                                                    "fullWidth": 2,
                                                                                    "width": 2,
                                                                                    "text": "++",
                                                                                    "value": "++",
                                                                                    "valueText": "++"
                                                                                }
                                                                            },
                                                                            "semicolonToken": {
                                                                                "kind": "SemicolonToken",
                                                                                "fullStart": 505,
                                                                                "fullEnd": 507,
                                                                                "start": 505,
                                                                                "end": 506,
                                                                                "fullWidth": 2,
                                                                                "width": 1,
                                                                                "text": ";",
                                                                                "value": ";",
                                                                                "valueText": ";",
                                                                                "hasTrailingTrivia": true,
                                                                                "hasTrailingNewLine": true,
                                                                                "trailingTrivia": [
                                                                                    {
                                                                                        "kind": "NewLineTrivia",
                                                                                        "text": "\n"
                                                                                    }
                                                                                ]
                                                                            }
                                                                        }
                                                                    },
                                                                    {
                                                                        "kind": "IfStatement",
                                                                        "fullStart": 507,
                                                                        "fullEnd": 534,
                                                                        "start": 515,
                                                                        "end": 533,
                                                                        "fullWidth": 27,
                                                                        "width": 18,
                                                                        "ifKeyword": {
                                                                            "kind": "IfKeyword",
                                                                            "fullStart": 507,
                                                                            "fullEnd": 517,
                                                                            "start": 515,
                                                                            "end": 517,
                                                                            "fullWidth": 10,
                                                                            "width": 2,
                                                                            "text": "if",
                                                                            "value": "if",
                                                                            "valueText": "if",
                                                                            "hasLeadingTrivia": true,
                                                                            "leadingTrivia": [
                                                                                {
                                                                                    "kind": "WhitespaceTrivia",
                                                                                    "text": "        "
                                                                                }
                                                                            ]
                                                                        },
                                                                        "openParenToken": {
                                                                            "kind": "OpenParenToken",
                                                                            "fullStart": 517,
                                                                            "fullEnd": 518,
                                                                            "start": 517,
                                                                            "end": 518,
                                                                            "fullWidth": 1,
                                                                            "width": 1,
                                                                            "text": "(",
                                                                            "value": "(",
                                                                            "valueText": "("
                                                                        },
                                                                        "condition": {
                                                                            "kind": "EqualsExpression",
                                                                            "fullStart": 518,
                                                                            "fullEnd": 525,
                                                                            "start": 518,
                                                                            "end": 525,
                                                                            "fullWidth": 7,
                                                                            "width": 7,
                                                                            "left": {
                                                                                "kind": "IdentifierName",
                                                                                "fullStart": 518,
                                                                                "fullEnd": 520,
                                                                                "start": 518,
                                                                                "end": 520,
                                                                                "fullWidth": 2,
                                                                                "width": 2,
                                                                                "text": "xx",
                                                                                "value": "xx",
                                                                                "valueText": "xx"
                                                                            },
                                                                            "operatorToken": {
                                                                                "kind": "EqualsEqualsEqualsToken",
                                                                                "fullStart": 520,
                                                                                "fullEnd": 523,
                                                                                "start": 520,
                                                                                "end": 523,
                                                                                "fullWidth": 3,
                                                                                "width": 3,
                                                                                "text": "===",
                                                                                "value": "===",
                                                                                "valueText": "==="
                                                                            },
                                                                            "right": {
                                                                                "kind": "NumericLiteral",
                                                                                "fullStart": 523,
                                                                                "fullEnd": 525,
                                                                                "start": 523,
                                                                                "end": 525,
                                                                                "fullWidth": 2,
                                                                                "width": 2,
                                                                                "text": "10",
                                                                                "value": 10,
                                                                                "valueText": "10"
                                                                            }
                                                                        },
                                                                        "closeParenToken": {
                                                                            "kind": "CloseParenToken",
                                                                            "fullStart": 525,
                                                                            "fullEnd": 526,
                                                                            "start": 525,
                                                                            "end": 526,
                                                                            "fullWidth": 1,
                                                                            "width": 1,
                                                                            "text": ")",
                                                                            "value": ")",
                                                                            "valueText": ")"
                                                                        },
                                                                        "statement": {
                                                                            "kind": "ReturnStatement",
                                                                            "fullStart": 526,
                                                                            "fullEnd": 534,
                                                                            "start": 526,
                                                                            "end": 533,
                                                                            "fullWidth": 8,
                                                                            "width": 7,
                                                                            "returnKeyword": {
                                                                                "kind": "ReturnKeyword",
                                                                                "fullStart": 526,
                                                                                "fullEnd": 532,
                                                                                "start": 526,
                                                                                "end": 532,
                                                                                "fullWidth": 6,
                                                                                "width": 6,
                                                                                "text": "return",
                                                                                "value": "return",
                                                                                "valueText": "return"
                                                                            },
                                                                            "semicolonToken": {
                                                                                "kind": "SemicolonToken",
                                                                                "fullStart": 532,
                                                                                "fullEnd": 534,
                                                                                "start": 532,
                                                                                "end": 533,
                                                                                "fullWidth": 2,
                                                                                "width": 1,
                                                                                "text": ";",
                                                                                "value": ";",
                                                                                "valueText": ";",
                                                                                "hasTrailingTrivia": true,
                                                                                "hasTrailingNewLine": true,
                                                                                "trailingTrivia": [
                                                                                    {
                                                                                        "kind": "NewLineTrivia",
                                                                                        "text": "\n"
                                                                                    }
                                                                                ]
                                                                            }
                                                                        }
                                                                    },
                                                                    {
                                                                        "kind": "BreakStatement",
                                                                        "fullStart": 534,
                                                                        "fullEnd": 563,
                                                                        "start": 542,
                                                                        "end": 562,
                                                                        "fullWidth": 29,
                                                                        "width": 20,
                                                                        "breakKeyword": {
                                                                            "kind": "BreakKeyword",
                                                                            "fullStart": 534,
                                                                            "fullEnd": 548,
                                                                            "start": 542,
                                                                            "end": 547,
                                                                            "fullWidth": 14,
                                                                            "width": 5,
                                                                            "text": "break",
                                                                            "value": "break",
                                                                            "valueText": "break",
                                                                            "hasLeadingTrivia": true,
                                                                            "hasTrailingTrivia": true,
                                                                            "leadingTrivia": [
                                                                                {
                                                                                    "kind": "WhitespaceTrivia",
                                                                                    "text": "        "
                                                                                }
                                                                            ],
                                                                            "trailingTrivia": [
                                                                                {
                                                                                    "kind": "WhitespaceTrivia",
                                                                                    "text": " "
                                                                                }
                                                                            ]
                                                                        },
                                                                        "identifier": {
                                                                            "kind": "IdentifierName",
                                                                            "fullStart": 548,
                                                                            "fullEnd": 561,
                                                                            "start": 548,
                                                                            "end": 561,
                                                                            "fullWidth": 13,
                                                                            "width": 13,
                                                                            "text": "LABEL_DO_LOOP",
                                                                            "value": "LABEL_DO_LOOP",
                                                                            "valueText": "LABEL_DO_LOOP"
                                                                        },
                                                                        "semicolonToken": {
                                                                            "kind": "SemicolonToken",
                                                                            "fullStart": 561,
                                                                            "fullEnd": 563,
                                                                            "start": 561,
                                                                            "end": 562,
                                                                            "fullWidth": 2,
                                                                            "width": 1,
                                                                            "text": ";",
                                                                            "value": ";",
                                                                            "valueText": ";",
                                                                            "hasTrailingTrivia": true,
                                                                            "hasTrailingNewLine": true,
                                                                            "trailingTrivia": [
                                                                                {
                                                                                    "kind": "NewLineTrivia",
                                                                                    "text": "\n"
                                                                                }
                                                                            ]
                                                                        }
                                                                    },
                                                                    {
                                                                        "kind": "LabeledStatement",
                                                                        "fullStart": 563,
                                                                        "fullEnd": 597,
                                                                        "start": 571,
                                                                        "end": 596,
                                                                        "fullWidth": 34,
                                                                        "width": 25,
                                                                        "identifier": {
                                                                            "kind": "IdentifierName",
                                                                            "fullStart": 563,
                                                                            "fullEnd": 589,
                                                                            "start": 571,
                                                                            "end": 588,
                                                                            "fullWidth": 26,
                                                                            "width": 17,
                                                                            "text": "LABEL_IN_NESTED_2",
                                                                            "value": "LABEL_IN_NESTED_2",
                                                                            "valueText": "LABEL_IN_NESTED_2",
                                                                            "hasLeadingTrivia": true,
                                                                            "hasTrailingTrivia": true,
                                                                            "leadingTrivia": [
                                                                                {
                                                                                    "kind": "WhitespaceTrivia",
                                                                                    "text": "        "
                                                                                }
                                                                            ],
                                                                            "trailingTrivia": [
                                                                                {
                                                                                    "kind": "WhitespaceTrivia",
                                                                                    "text": " "
                                                                                }
                                                                            ]
                                                                        },
                                                                        "colonToken": {
                                                                            "kind": "ColonToken",
                                                                            "fullStart": 589,
                                                                            "fullEnd": 591,
                                                                            "start": 589,
                                                                            "end": 590,
                                                                            "fullWidth": 2,
                                                                            "width": 1,
                                                                            "text": ":",
                                                                            "value": ":",
                                                                            "valueText": ":",
                                                                            "hasTrailingTrivia": true,
                                                                            "trailingTrivia": [
                                                                                {
                                                                                    "kind": "WhitespaceTrivia",
                                                                                    "text": " "
                                                                                }
                                                                            ]
                                                                        },
                                                                        "statement": {
                                                                            "kind": "ExpressionStatement",
                                                                            "fullStart": 591,
                                                                            "fullEnd": 597,
                                                                            "start": 591,
                                                                            "end": 596,
                                                                            "fullWidth": 6,
                                                                            "width": 5,
                                                                            "expression": {
                                                                                "kind": "PostIncrementExpression",
                                                                                "fullStart": 591,
                                                                                "fullEnd": 595,
                                                                                "start": 591,
                                                                                "end": 595,
                                                                                "fullWidth": 4,
                                                                                "width": 4,
                                                                                "operand": {
                                                                                    "kind": "IdentifierName",
                                                                                    "fullStart": 591,
                                                                                    "fullEnd": 593,
                                                                                    "start": 591,
                                                                                    "end": 593,
                                                                                    "fullWidth": 2,
                                                                                    "width": 2,
                                                                                    "text": "yy",
                                                                                    "value": "yy",
                                                                                    "valueText": "yy"
                                                                                },
                                                                                "operatorToken": {
                                                                                    "kind": "PlusPlusToken",
                                                                                    "fullStart": 593,
                                                                                    "fullEnd": 595,
                                                                                    "start": 593,
                                                                                    "end": 595,
                                                                                    "fullWidth": 2,
                                                                                    "width": 2,
                                                                                    "text": "++",
                                                                                    "value": "++",
                                                                                    "valueText": "++"
                                                                                }
                                                                            },
                                                                            "semicolonToken": {
                                                                                "kind": "SemicolonToken",
                                                                                "fullStart": 595,
                                                                                "fullEnd": 597,
                                                                                "start": 595,
                                                                                "end": 596,
                                                                                "fullWidth": 2,
                                                                                "width": 1,
                                                                                "text": ";",
                                                                                "value": ";",
                                                                                "valueText": ";",
                                                                                "hasTrailingTrivia": true,
                                                                                "hasTrailingNewLine": true,
                                                                                "trailingTrivia": [
                                                                                    {
                                                                                        "kind": "NewLineTrivia",
                                                                                        "text": "\n"
                                                                                    }
                                                                                ]
                                                                            }
                                                                        }
                                                                    }
                                                                ],
                                                                "closeBraceToken": {
                                                                    "kind": "CloseBraceToken",
                                                                    "fullStart": 597,
                                                                    "fullEnd": 603,
                                                                    "start": 601,
                                                                    "end": 602,
                                                                    "fullWidth": 6,
                                                                    "width": 1,
                                                                    "text": "}",
                                                                    "value": "}",
                                                                    "valueText": "}",
                                                                    "hasLeadingTrivia": true,
                                                                    "hasTrailingTrivia": true,
                                                                    "leadingTrivia": [
                                                                        {
                                                                            "kind": "WhitespaceTrivia",
                                                                            "text": "    "
                                                                        }
                                                                    ],
                                                                    "trailingTrivia": [
                                                                        {
                                                                            "kind": "WhitespaceTrivia",
                                                                            "text": " "
                                                                        }
                                                                    ]
                                                                }
                                                            },
                                                            "whileKeyword": {
                                                                "kind": "WhileKeyword",
                                                                "fullStart": 603,
                                                                "fullEnd": 609,
                                                                "start": 603,
                                                                "end": 608,
                                                                "fullWidth": 6,
                                                                "width": 5,
                                                                "text": "while",
                                                                "value": "while",
                                                                "valueText": "while",
                                                                "hasTrailingTrivia": true,
                                                                "trailingTrivia": [
                                                                    {
                                                                        "kind": "WhitespaceTrivia",
                                                                        "text": " "
                                                                    }
                                                                ]
                                                            },
                                                            "openParenToken": {
                                                                "kind": "OpenParenToken",
                                                                "fullStart": 609,
                                                                "fullEnd": 610,
                                                                "start": 609,
                                                                "end": 610,
                                                                "fullWidth": 1,
                                                                "width": 1,
                                                                "text": "(",
                                                                "value": "(",
                                                                "valueText": "("
                                                            },
                                                            "condition": {
                                                                "kind": "NumericLiteral",
                                                                "fullStart": 610,
                                                                "fullEnd": 611,
                                                                "start": 610,
                                                                "end": 611,
                                                                "fullWidth": 1,
                                                                "width": 1,
                                                                "text": "0",
                                                                "value": 0,
                                                                "valueText": "0"
                                                            },
                                                            "closeParenToken": {
                                                                "kind": "CloseParenToken",
                                                                "fullStart": 611,
                                                                "fullEnd": 612,
                                                                "start": 611,
                                                                "end": 612,
                                                                "fullWidth": 1,
                                                                "width": 1,
                                                                "text": ")",
                                                                "value": ")",
                                                                "valueText": ")"
                                                            },
                                                            "semicolonToken": {
                                                                "kind": "SemicolonToken",
                                                                "fullStart": 612,
                                                                "fullEnd": 614,
                                                                "start": 612,
                                                                "end": 613,
                                                                "fullWidth": 2,
                                                                "width": 1,
                                                                "text": ";",
                                                                "value": ";",
                                                                "valueText": ";",
                                                                "hasTrailingTrivia": true,
                                                                "hasTrailingNewLine": true,
                                                                "trailingTrivia": [
                                                                    {
                                                                        "kind": "NewLineTrivia",
                                                                        "text": "\n"
                                                                    }
                                                                ]
                                                            }
                                                        }
                                                    },
                                                    {
                                                        "kind": "LabeledStatement",
                                                        "fullStart": 614,
                                                        "fullEnd": 641,
                                                        "start": 623,
                                                        "end": 640,
                                                        "fullWidth": 27,
                                                        "width": 17,
                                                        "identifier": {
                                                            "kind": "IdentifierName",
                                                            "fullStart": 614,
                                                            "fullEnd": 634,
                                                            "start": 623,
                                                            "end": 633,
                                                            "fullWidth": 20,
                                                            "width": 10,
                                                            "text": "LABEL_IN_2",
                                                            "value": "LABEL_IN_2",
                                                            "valueText": "LABEL_IN_2",
                                                            "hasLeadingTrivia": true,
                                                            "hasLeadingNewLine": true,
                                                            "hasTrailingTrivia": true,
                                                            "leadingTrivia": [
                                                                {
                                                                    "kind": "WhitespaceTrivia",
                                                                    "text": "    "
                                                                },
                                                                {
                                                                    "kind": "NewLineTrivia",
                                                                    "text": "\n"
                                                                },
                                                                {
                                                                    "kind": "WhitespaceTrivia",
                                                                    "text": "    "
                                                                }
                                                            ],
                                                            "trailingTrivia": [
                                                                {
                                                                    "kind": "WhitespaceTrivia",
                                                                    "text": " "
                                                                }
                                                            ]
                                                        },
                                                        "colonToken": {
                                                            "kind": "ColonToken",
                                                            "fullStart": 634,
                                                            "fullEnd": 636,
                                                            "start": 634,
                                                            "end": 635,
                                                            "fullWidth": 2,
                                                            "width": 1,
                                                            "text": ":",
                                                            "value": ":",
                                                            "valueText": ":",
                                                            "hasTrailingTrivia": true,
                                                            "trailingTrivia": [
                                                                {
                                                                    "kind": "WhitespaceTrivia",
                                                                    "text": " "
                                                                }
                                                            ]
                                                        },
                                                        "statement": {
                                                            "kind": "ExpressionStatement",
                                                            "fullStart": 636,
                                                            "fullEnd": 641,
                                                            "start": 636,
                                                            "end": 640,
                                                            "fullWidth": 5,
                                                            "width": 4,
                                                            "expression": {
                                                                "kind": "PostIncrementExpression",
                                                                "fullStart": 636,
                                                                "fullEnd": 639,
                                                                "start": 636,
                                                                "end": 639,
                                                                "fullWidth": 3,
                                                                "width": 3,
                                                                "operand": {
                                                                    "kind": "IdentifierName",
                                                                    "fullStart": 636,
                                                                    "fullEnd": 637,
                                                                    "start": 636,
                                                                    "end": 637,
                                                                    "fullWidth": 1,
                                                                    "width": 1,
                                                                    "text": "y",
                                                                    "value": "y",
                                                                    "valueText": "y"
                                                                },
                                                                "operatorToken": {
                                                                    "kind": "PlusPlusToken",
                                                                    "fullStart": 637,
                                                                    "fullEnd": 639,
                                                                    "start": 637,
                                                                    "end": 639,
                                                                    "fullWidth": 2,
                                                                    "width": 2,
                                                                    "text": "++",
                                                                    "value": "++",
                                                                    "valueText": "++"
                                                                }
                                                            },
                                                            "semicolonToken": {
                                                                "kind": "SemicolonToken",
                                                                "fullStart": 639,
                                                                "fullEnd": 641,
                                                                "start": 639,
                                                                "end": 640,
                                                                "fullWidth": 2,
                                                                "width": 1,
                                                                "text": ";",
                                                                "value": ";",
                                                                "valueText": ";",
                                                                "hasTrailingTrivia": true,
                                                                "hasTrailingNewLine": true,
                                                                "trailingTrivia": [
                                                                    {
                                                                        "kind": "NewLineTrivia",
                                                                        "text": "\n"
                                                                    }
                                                                ]
                                                            }
                                                        }
                                                    },
                                                    {
                                                        "kind": "FunctionDeclaration",
                                                        "fullStart": 641,
                                                        "fullEnd": 674,
                                                        "start": 650,
                                                        "end": 673,
                                                        "fullWidth": 33,
                                                        "width": 23,
                                                        "modifiers": [],
                                                        "functionKeyword": {
                                                            "kind": "FunctionKeyword",
                                                            "fullStart": 641,
                                                            "fullEnd": 659,
                                                            "start": 650,
                                                            "end": 658,
                                                            "fullWidth": 18,
                                                            "width": 8,
                                                            "text": "function",
                                                            "value": "function",
                                                            "valueText": "function",
                                                            "hasLeadingTrivia": true,
                                                            "hasLeadingNewLine": true,
                                                            "hasTrailingTrivia": true,
                                                            "leadingTrivia": [
                                                                {
                                                                    "kind": "WhitespaceTrivia",
                                                                    "text": "    "
                                                                },
                                                                {
                                                                    "kind": "NewLineTrivia",
                                                                    "text": "\n"
                                                                },
                                                                {
                                                                    "kind": "WhitespaceTrivia",
                                                                    "text": "    "
                                                                }
                                                            ],
                                                            "trailingTrivia": [
                                                                {
                                                                    "kind": "WhitespaceTrivia",
                                                                    "text": " "
                                                                }
                                                            ]
                                                        },
                                                        "identifier": {
                                                            "kind": "IdentifierName",
                                                            "fullStart": 659,
                                                            "fullEnd": 669,
                                                            "start": 659,
                                                            "end": 669,
                                                            "fullWidth": 10,
                                                            "width": 10,
                                                            "text": "IN_DO_FUNC",
                                                            "value": "IN_DO_FUNC",
                                                            "valueText": "IN_DO_FUNC"
                                                        },
                                                        "callSignature": {
                                                            "kind": "CallSignature",
                                                            "fullStart": 669,
                                                            "fullEnd": 671,
                                                            "start": 669,
                                                            "end": 671,
                                                            "fullWidth": 2,
                                                            "width": 2,
                                                            "parameterList": {
                                                                "kind": "ParameterList",
                                                                "fullStart": 669,
                                                                "fullEnd": 671,
                                                                "start": 669,
                                                                "end": 671,
                                                                "fullWidth": 2,
                                                                "width": 2,
                                                                "openParenToken": {
                                                                    "kind": "OpenParenToken",
                                                                    "fullStart": 669,
                                                                    "fullEnd": 670,
                                                                    "start": 669,
                                                                    "end": 670,
                                                                    "fullWidth": 1,
                                                                    "width": 1,
                                                                    "text": "(",
                                                                    "value": "(",
                                                                    "valueText": "("
                                                                },
                                                                "parameters": [],
                                                                "closeParenToken": {
                                                                    "kind": "CloseParenToken",
                                                                    "fullStart": 670,
                                                                    "fullEnd": 671,
                                                                    "start": 670,
                                                                    "end": 671,
                                                                    "fullWidth": 1,
                                                                    "width": 1,
                                                                    "text": ")",
                                                                    "value": ")",
                                                                    "valueText": ")"
                                                                }
                                                            }
                                                        },
                                                        "block": {
                                                            "kind": "Block",
                                                            "fullStart": 671,
                                                            "fullEnd": 674,
                                                            "start": 671,
                                                            "end": 673,
                                                            "fullWidth": 3,
                                                            "width": 2,
                                                            "openBraceToken": {
                                                                "kind": "OpenBraceToken",
                                                                "fullStart": 671,
                                                                "fullEnd": 672,
                                                                "start": 671,
                                                                "end": 672,
                                                                "fullWidth": 1,
                                                                "width": 1,
                                                                "text": "{",
                                                                "value": "{",
                                                                "valueText": "{"
                                                            },
                                                            "statements": [],
                                                            "closeBraceToken": {
                                                                "kind": "CloseBraceToken",
                                                                "fullStart": 672,
                                                                "fullEnd": 674,
                                                                "start": 672,
                                                                "end": 673,
                                                                "fullWidth": 2,
                                                                "width": 1,
                                                                "text": "}",
                                                                "value": "}",
                                                                "valueText": "}",
                                                                "hasTrailingTrivia": true,
                                                                "hasTrailingNewLine": true,
                                                                "trailingTrivia": [
                                                                    {
                                                                        "kind": "NewLineTrivia",
                                                                        "text": "\n"
                                                                    }
                                                                ]
                                                            }
                                                        }
                                                    }
                                                ],
                                                "closeBraceToken": {
                                                    "kind": "CloseBraceToken",
                                                    "fullStart": 674,
                                                    "fullEnd": 676,
                                                    "start": 674,
                                                    "end": 675,
                                                    "fullWidth": 2,
                                                    "width": 1,
                                                    "text": "}",
                                                    "value": "}",
                                                    "valueText": "}",
                                                    "hasTrailingTrivia": true,
                                                    "trailingTrivia": [
                                                        {
                                                            "kind": "WhitespaceTrivia",
                                                            "text": " "
                                                        }
                                                    ]
                                                }
                                            },
                                            "whileKeyword": {
                                                "kind": "WhileKeyword",
                                                "fullStart": 676,
                                                "fullEnd": 681,
                                                "start": 676,
                                                "end": 681,
                                                "fullWidth": 5,
                                                "width": 5,
                                                "text": "while",
                                                "value": "while",
                                                "valueText": "while"
                                            },
                                            "openParenToken": {
                                                "kind": "OpenParenToken",
                                                "fullStart": 681,
                                                "fullEnd": 682,
                                                "start": 681,
                                                "end": 682,
                                                "fullWidth": 1,
                                                "width": 1,
                                                "text": "(",
                                                "value": "(",
                                                "valueText": "("
                                            },
                                            "condition": {
                                                "kind": "NumericLiteral",
                                                "fullStart": 682,
                                                "fullEnd": 683,
                                                "start": 682,
                                                "end": 683,
                                                "fullWidth": 1,
                                                "width": 1,
                                                "text": "0",
                                                "value": 0,
                                                "valueText": "0"
                                            },
                                            "closeParenToken": {
                                                "kind": "CloseParenToken",
                                                "fullStart": 683,
                                                "fullEnd": 684,
                                                "start": 683,
                                                "end": 684,
                                                "fullWidth": 1,
                                                "width": 1,
                                                "text": ")",
                                                "value": ")",
                                                "valueText": ")"
                                            },
                                            "semicolonToken": {
                                                "kind": "SemicolonToken",
                                                "fullStart": 684,
                                                "fullEnd": 686,
                                                "start": 684,
                                                "end": 685,
                                                "fullWidth": 2,
                                                "width": 1,
                                                "text": ";",
                                                "value": ";",
                                                "valueText": ";",
                                                "hasTrailingTrivia": true,
                                                "hasTrailingNewLine": true,
                                                "trailingTrivia": [
                                                    {
                                                        "kind": "NewLineTrivia",
                                                        "text": "\n"
                                                    }
                                                ]
                                            }
                                        }
                                    },
                                    {
                                        "kind": "LabeledStatement",
                                        "fullStart": 686,
                                        "fullEnd": 731,
                                        "start": 687,
                                        "end": 730,
                                        "fullWidth": 45,
                                        "width": 43,
                                        "identifier": {
                                            "kind": "IdentifierName",
                                            "fullStart": 686,
                                            "fullEnd": 706,
                                            "start": 687,
                                            "end": 705,
                                            "fullWidth": 20,
                                            "width": 18,
                                            "text": "LABEL_ANOTHER_LOOP",
                                            "value": "LABEL_ANOTHER_LOOP",
                                            "valueText": "LABEL_ANOTHER_LOOP",
                                            "hasLeadingTrivia": true,
                                            "hasLeadingNewLine": true,
                                            "hasTrailingTrivia": true,
                                            "leadingTrivia": [
                                                {
                                                    "kind": "NewLineTrivia",
                                                    "text": "\n"
                                                }
                                            ],
                                            "trailingTrivia": [
                                                {
                                                    "kind": "WhitespaceTrivia",
                                                    "text": " "
                                                }
                                            ]
                                        },
                                        "colonToken": {
                                            "kind": "ColonToken",
                                            "fullStart": 706,
                                            "fullEnd": 708,
                                            "start": 706,
                                            "end": 707,
                                            "fullWidth": 2,
                                            "width": 1,
                                            "text": ":",
                                            "value": ":",
                                            "valueText": ":",
                                            "hasTrailingTrivia": true,
                                            "trailingTrivia": [
                                                {
                                                    "kind": "WhitespaceTrivia",
                                                    "text": " "
                                                }
                                            ]
                                        },
                                        "statement": {
                                            "kind": "DoStatement",
                                            "fullStart": 708,
                                            "fullEnd": 731,
                                            "start": 708,
                                            "end": 730,
                                            "fullWidth": 23,
                                            "width": 22,
                                            "doKeyword": {
                                                "kind": "DoKeyword",
                                                "fullStart": 708,
                                                "fullEnd": 711,
                                                "start": 708,
                                                "end": 710,
                                                "fullWidth": 3,
                                                "width": 2,
                                                "text": "do",
                                                "value": "do",
                                                "valueText": "do",
                                                "hasTrailingTrivia": true,
                                                "trailingTrivia": [
                                                    {
                                                        "kind": "WhitespaceTrivia",
                                                        "text": " "
                                                    }
                                                ]
                                            },
                                            "statement": {
                                                "kind": "Block",
                                                "fullStart": 711,
                                                "fullEnd": 721,
                                                "start": 711,
                                                "end": 720,
                                                "fullWidth": 10,
                                                "width": 9,
                                                "openBraceToken": {
                                                    "kind": "OpenBraceToken",
                                                    "fullStart": 711,
                                                    "fullEnd": 713,
                                                    "start": 711,
                                                    "end": 712,
                                                    "fullWidth": 2,
                                                    "width": 1,
                                                    "text": "{",
                                                    "value": "{",
                                                    "valueText": "{",
                                                    "hasTrailingTrivia": true,
                                                    "hasTrailingNewLine": true,
                                                    "trailingTrivia": [
                                                        {
                                                            "kind": "NewLineTrivia",
                                                            "text": "\n"
                                                        }
                                                    ]
                                                },
                                                "statements": [
                                                    {
                                                        "kind": "EmptyStatement",
                                                        "fullStart": 713,
                                                        "fullEnd": 719,
                                                        "start": 717,
                                                        "end": 718,
                                                        "fullWidth": 6,
                                                        "width": 1,
                                                        "semicolonToken": {
                                                            "kind": "SemicolonToken",
                                                            "fullStart": 713,
                                                            "fullEnd": 719,
                                                            "start": 717,
                                                            "end": 718,
                                                            "fullWidth": 6,
                                                            "width": 1,
                                                            "text": ";",
                                                            "value": ";",
                                                            "valueText": ";",
                                                            "hasLeadingTrivia": true,
                                                            "hasTrailingTrivia": true,
                                                            "hasTrailingNewLine": true,
                                                            "leadingTrivia": [
                                                                {
                                                                    "kind": "WhitespaceTrivia",
                                                                    "text": "    "
                                                                }
                                                            ],
                                                            "trailingTrivia": [
                                                                {
                                                                    "kind": "NewLineTrivia",
                                                                    "text": "\n"
                                                                }
                                                            ]
                                                        }
                                                    }
                                                ],
                                                "closeBraceToken": {
                                                    "kind": "CloseBraceToken",
                                                    "fullStart": 719,
                                                    "fullEnd": 721,
                                                    "start": 719,
                                                    "end": 720,
                                                    "fullWidth": 2,
                                                    "width": 1,
                                                    "text": "}",
                                                    "value": "}",
                                                    "valueText": "}",
                                                    "hasTrailingTrivia": true,
                                                    "trailingTrivia": [
                                                        {
                                                            "kind": "WhitespaceTrivia",
                                                            "text": " "
                                                        }
                                                    ]
                                                }
                                            },
                                            "whileKeyword": {
                                                "kind": "WhileKeyword",
                                                "fullStart": 721,
                                                "fullEnd": 726,
                                                "start": 721,
                                                "end": 726,
                                                "fullWidth": 5,
                                                "width": 5,
                                                "text": "while",
                                                "value": "while",
                                                "valueText": "while"
                                            },
                                            "openParenToken": {
                                                "kind": "OpenParenToken",
                                                "fullStart": 726,
                                                "fullEnd": 727,
                                                "start": 726,
                                                "end": 727,
                                                "fullWidth": 1,
                                                "width": 1,
                                                "text": "(",
                                                "value": "(",
                                                "valueText": "("
                                            },
                                            "condition": {
                                                "kind": "NumericLiteral",
                                                "fullStart": 727,
                                                "fullEnd": 728,
                                                "start": 727,
                                                "end": 728,
                                                "fullWidth": 1,
                                                "width": 1,
                                                "text": "0",
                                                "value": 0,
                                                "valueText": "0"
                                            },
                                            "closeParenToken": {
                                                "kind": "CloseParenToken",
                                                "fullStart": 728,
                                                "fullEnd": 729,
                                                "start": 728,
                                                "end": 729,
                                                "fullWidth": 1,
                                                "width": 1,
                                                "text": ")",
                                                "value": ")",
                                                "valueText": ")"
                                            },
                                            "semicolonToken": {
                                                "kind": "SemicolonToken",
                                                "fullStart": 729,
                                                "fullEnd": 731,
                                                "start": 729,
                                                "end": 730,
                                                "fullWidth": 2,
                                                "width": 1,
                                                "text": ";",
                                                "value": ";",
                                                "valueText": ";",
                                                "hasTrailingTrivia": true,
                                                "hasTrailingNewLine": true,
                                                "trailingTrivia": [
                                                    {
                                                        "kind": "NewLineTrivia",
                                                        "text": "\n"
                                                    }
                                                ]
                                            }
                                        }
                                    },
                                    {
                                        "kind": "FunctionDeclaration",
                                        "fullStart": 731,
                                        "fullEnd": 754,
                                        "start": 732,
                                        "end": 753,
                                        "fullWidth": 23,
                                        "width": 21,
                                        "modifiers": [],
                                        "functionKeyword": {
                                            "kind": "FunctionKeyword",
                                            "fullStart": 731,
                                            "fullEnd": 741,
                                            "start": 732,
                                            "end": 740,
                                            "fullWidth": 10,
                                            "width": 8,
                                            "text": "function",
                                            "value": "function",
                                            "valueText": "function",
                                            "hasLeadingTrivia": true,
                                            "hasLeadingNewLine": true,
                                            "hasTrailingTrivia": true,
                                            "leadingTrivia": [
                                                {
                                                    "kind": "NewLineTrivia",
                                                    "text": "\n"
                                                }
                                            ],
                                            "trailingTrivia": [
                                                {
                                                    "kind": "WhitespaceTrivia",
                                                    "text": " "
                                                }
                                            ]
                                        },
                                        "identifier": {
                                            "kind": "IdentifierName",
                                            "fullStart": 741,
                                            "fullEnd": 749,
                                            "start": 741,
                                            "end": 749,
                                            "fullWidth": 8,
                                            "width": 8,
                                            "text": "OUT_FUNC",
                                            "value": "OUT_FUNC",
                                            "valueText": "OUT_FUNC"
                                        },
                                        "callSignature": {
                                            "kind": "CallSignature",
                                            "fullStart": 749,
                                            "fullEnd": 751,
                                            "start": 749,
                                            "end": 751,
                                            "fullWidth": 2,
                                            "width": 2,
                                            "parameterList": {
                                                "kind": "ParameterList",
                                                "fullStart": 749,
                                                "fullEnd": 751,
                                                "start": 749,
                                                "end": 751,
                                                "fullWidth": 2,
                                                "width": 2,
                                                "openParenToken": {
                                                    "kind": "OpenParenToken",
                                                    "fullStart": 749,
                                                    "fullEnd": 750,
                                                    "start": 749,
                                                    "end": 750,
                                                    "fullWidth": 1,
                                                    "width": 1,
                                                    "text": "(",
                                                    "value": "(",
                                                    "valueText": "("
                                                },
                                                "parameters": [],
                                                "closeParenToken": {
                                                    "kind": "CloseParenToken",
                                                    "fullStart": 750,
                                                    "fullEnd": 751,
                                                    "start": 750,
                                                    "end": 751,
                                                    "fullWidth": 1,
                                                    "width": 1,
                                                    "text": ")",
                                                    "value": ")",
                                                    "valueText": ")"
                                                }
                                            }
                                        },
                                        "block": {
                                            "kind": "Block",
                                            "fullStart": 751,
                                            "fullEnd": 754,
                                            "start": 751,
                                            "end": 753,
                                            "fullWidth": 3,
                                            "width": 2,
                                            "openBraceToken": {
                                                "kind": "OpenBraceToken",
                                                "fullStart": 751,
                                                "fullEnd": 752,
                                                "start": 751,
                                                "end": 752,
                                                "fullWidth": 1,
                                                "width": 1,
                                                "text": "{",
                                                "value": "{",
                                                "valueText": "{"
                                            },
                                            "statements": [],
                                            "closeBraceToken": {
                                                "kind": "CloseBraceToken",
                                                "fullStart": 752,
                                                "fullEnd": 754,
                                                "start": 752,
                                                "end": 753,
                                                "fullWidth": 2,
                                                "width": 1,
                                                "text": "}",
                                                "value": "}",
                                                "valueText": "}",
                                                "hasTrailingTrivia": true,
                                                "hasTrailingNewLine": true,
                                                "trailingTrivia": [
                                                    {
                                                        "kind": "NewLineTrivia",
                                                        "text": "\n"
                                                    }
                                                ]
                                            }
                                        }
                                    }
                                ],
                                "closeBraceToken": {
                                    "kind": "CloseBraceToken",
                                    "fullStart": 754,
                                    "fullEnd": 755,
                                    "start": 754,
                                    "end": 755,
                                    "fullWidth": 1,
                                    "width": 1,
                                    "text": "}",
                                    "value": "}",
                                    "valueText": "}"
                                }
                            }
                        },
                        "closeParenToken": {
                            "kind": "CloseParenToken",
                            "fullStart": 755,
                            "fullEnd": 756,
                            "start": 755,
                            "end": 756,
                            "fullWidth": 1,
                            "width": 1,
                            "text": ")",
                            "value": ")",
                            "valueText": ")"
                        }
                    },
                    "argumentList": {
                        "kind": "ArgumentList",
                        "fullStart": 756,
                        "fullEnd": 758,
                        "start": 756,
                        "end": 758,
                        "fullWidth": 2,
                        "width": 2,
                        "openParenToken": {
                            "kind": "OpenParenToken",
                            "fullStart": 756,
                            "fullEnd": 757,
                            "start": 756,
                            "end": 757,
                            "fullWidth": 1,
                            "width": 1,
                            "text": "(",
                            "value": "(",
                            "valueText": "("
                        },
                        "arguments": [],
                        "closeParenToken": {
                            "kind": "CloseParenToken",
                            "fullStart": 757,
                            "fullEnd": 758,
                            "start": 757,
                            "end": 758,
                            "fullWidth": 1,
                            "width": 1,
                            "text": ")",
                            "value": ")",
                            "valueText": ")"
                        }
                    }
                },
                "semicolonToken": {
                    "kind": "SemicolonToken",
                    "fullStart": 758,
                    "fullEnd": 760,
                    "start": 758,
                    "end": 759,
                    "fullWidth": 2,
                    "width": 1,
                    "text": ";",
                    "value": ";",
                    "valueText": ";",
                    "hasTrailingTrivia": true,
                    "hasTrailingNewLine": true,
                    "trailingTrivia": [
                        {
                            "kind": "NewLineTrivia",
                            "text": "\n"
                        }
                    ]
                }
            },
            {
                "kind": "IfStatement",
                "fullStart": 760,
                "fullEnd": 1020,
                "start": 849,
                "end": 1019,
                "fullWidth": 260,
                "width": 170,
                "ifKeyword": {
                    "kind": "IfKeyword",
                    "fullStart": 760,
                    "fullEnd": 852,
                    "start": 849,
                    "end": 851,
                    "fullWidth": 92,
                    "width": 2,
                    "text": "if",
                    "value": "if",
                    "valueText": "if",
                    "hasLeadingTrivia": true,
                    "hasLeadingComment": true,
                    "hasLeadingNewLine": true,
                    "hasTrailingTrivia": true,
                    "leadingTrivia": [
                        {
                            "kind": "SingleLineCommentTrivia",
                            "text": "//////////////////////////////////////////////////////////////////////////////"
                        },
                        {
                            "kind": "NewLineTrivia",
                            "text": "\n"
                        },
                        {
                            "kind": "SingleLineCommentTrivia",
                            "text": "//CHECK#1"
                        },
                        {
                            "kind": "NewLineTrivia",
                            "text": "\n"
                        }
                    ],
                    "trailingTrivia": [
                        {
                            "kind": "WhitespaceTrivia",
                            "text": " "
                        }
                    ]
                },
                "openParenToken": {
                    "kind": "OpenParenToken",
                    "fullStart": 852,
                    "fullEnd": 853,
                    "start": 852,
                    "end": 853,
                    "fullWidth": 1,
                    "width": 1,
                    "text": "(",
                    "value": "(",
                    "valueText": "("
                },
                "condition": {
                    "kind": "LogicalAndExpression",
                    "fullStart": 853,
                    "fullEnd": 888,
                    "start": 853,
                    "end": 888,
                    "fullWidth": 35,
                    "width": 35,
                    "left": {
                        "kind": "LogicalAndExpression",
                        "fullStart": 853,
                        "fullEnd": 869,
                        "start": 853,
                        "end": 869,
                        "fullWidth": 16,
                        "width": 16,
                        "left": {
                            "kind": "ParenthesizedExpression",
                            "fullStart": 853,
                            "fullEnd": 860,
                            "start": 853,
                            "end": 860,
                            "fullWidth": 7,
                            "width": 7,
                            "openParenToken": {
                                "kind": "OpenParenToken",
                                "fullStart": 853,
                                "fullEnd": 854,
                                "start": 853,
                                "end": 854,
                                "fullWidth": 1,
                                "width": 1,
                                "text": "(",
                                "value": "(",
                                "valueText": "("
                            },
                            "expression": {
                                "kind": "NotEqualsExpression",
                                "fullStart": 854,
                                "fullEnd": 859,
                                "start": 854,
                                "end": 859,
                                "fullWidth": 5,
                                "width": 5,
                                "left": {
                                    "kind": "IdentifierName",
                                    "fullStart": 854,
                                    "fullEnd": 855,
                                    "start": 854,
                                    "end": 855,
                                    "fullWidth": 1,
                                    "width": 1,
                                    "text": "x",
                                    "value": "x",
                                    "valueText": "x"
                                },
                                "operatorToken": {
                                    "kind": "ExclamationEqualsEqualsToken",
                                    "fullStart": 855,
                                    "fullEnd": 858,
                                    "start": 855,
                                    "end": 858,
                                    "fullWidth": 3,
                                    "width": 3,
                                    "text": "!==",
                                    "value": "!==",
                                    "valueText": "!=="
                                },
                                "right": {
                                    "kind": "NumericLiteral",
                                    "fullStart": 858,
                                    "fullEnd": 859,
                                    "start": 858,
                                    "end": 859,
                                    "fullWidth": 1,
                                    "width": 1,
                                    "text": "1",
                                    "value": 1,
                                    "valueText": "1"
                                }
                            },
                            "closeParenToken": {
                                "kind": "CloseParenToken",
                                "fullStart": 859,
                                "fullEnd": 860,
                                "start": 859,
                                "end": 860,
                                "fullWidth": 1,
                                "width": 1,
                                "text": ")",
                                "value": ")",
                                "valueText": ")"
                            }
                        },
                        "operatorToken": {
                            "kind": "AmpersandAmpersandToken",
                            "fullStart": 860,
                            "fullEnd": 862,
                            "start": 860,
                            "end": 862,
                            "fullWidth": 2,
                            "width": 2,
                            "text": "&&",
                            "value": "&&",
                            "valueText": "&&"
                        },
                        "right": {
                            "kind": "ParenthesizedExpression",
                            "fullStart": 862,
                            "fullEnd": 869,
                            "start": 862,
                            "end": 869,
                            "fullWidth": 7,
                            "width": 7,
                            "openParenToken": {
                                "kind": "OpenParenToken",
                                "fullStart": 862,
                                "fullEnd": 863,
                                "start": 862,
                                "end": 863,
                                "fullWidth": 1,
                                "width": 1,
                                "text": "(",
                                "value": "(",
                                "valueText": "("
                            },
                            "expression": {
                                "kind": "NotEqualsExpression",
                                "fullStart": 863,
                                "fullEnd": 868,
                                "start": 863,
                                "end": 868,
                                "fullWidth": 5,
                                "width": 5,
                                "left": {
                                    "kind": "IdentifierName",
                                    "fullStart": 863,
                                    "fullEnd": 864,
                                    "start": 863,
                                    "end": 864,
                                    "fullWidth": 1,
                                    "width": 1,
                                    "text": "y",
                                    "value": "y",
                                    "valueText": "y"
                                },
                                "operatorToken": {
                                    "kind": "ExclamationEqualsEqualsToken",
                                    "fullStart": 864,
                                    "fullEnd": 867,
                                    "start": 864,
                                    "end": 867,
                                    "fullWidth": 3,
                                    "width": 3,
                                    "text": "!==",
                                    "value": "!==",
                                    "valueText": "!=="
                                },
                                "right": {
                                    "kind": "NumericLiteral",
                                    "fullStart": 867,
                                    "fullEnd": 868,
                                    "start": 867,
                                    "end": 868,
                                    "fullWidth": 1,
                                    "width": 1,
                                    "text": "0",
                                    "value": 0,
                                    "valueText": "0"
                                }
                            },
                            "closeParenToken": {
                                "kind": "CloseParenToken",
                                "fullStart": 868,
                                "fullEnd": 869,
                                "start": 868,
                                "end": 869,
                                "fullWidth": 1,
                                "width": 1,
                                "text": ")",
                                "value": ")",
                                "valueText": ")"
                            }
                        }
                    },
                    "operatorToken": {
                        "kind": "AmpersandAmpersandToken",
                        "fullStart": 869,
                        "fullEnd": 871,
                        "start": 869,
                        "end": 871,
                        "fullWidth": 2,
                        "width": 2,
                        "text": "&&",
                        "value": "&&",
                        "valueText": "&&"
                    },
                    "right": {
                        "kind": "BitwiseAndExpression",
                        "fullStart": 871,
                        "fullEnd": 888,
                        "start": 871,
                        "end": 888,
                        "fullWidth": 17,
                        "width": 17,
                        "left": {
                            "kind": "ParenthesizedExpression",
                            "fullStart": 871,
                            "fullEnd": 879,
                            "start": 871,
                            "end": 879,
                            "fullWidth": 8,
                            "width": 8,
                            "openParenToken": {
                                "kind": "OpenParenToken",
                                "fullStart": 871,
                                "fullEnd": 872,
                                "start": 871,
                                "end": 872,
                                "fullWidth": 1,
                                "width": 1,
                                "text": "(",
                                "value": "(",
                                "valueText": "("
                            },
                            "expression": {
                                "kind": "NotEqualsExpression",
                                "fullStart": 872,
                                "fullEnd": 878,
                                "start": 872,
                                "end": 878,
                                "fullWidth": 6,
                                "width": 6,
                                "left": {
                                    "kind": "IdentifierName",
                                    "fullStart": 872,
                                    "fullEnd": 874,
                                    "start": 872,
                                    "end": 874,
                                    "fullWidth": 2,
                                    "width": 2,
                                    "text": "xx",
                                    "value": "xx",
                                    "valueText": "xx"
                                },
                                "operatorToken": {
                                    "kind": "ExclamationEqualsEqualsToken",
                                    "fullStart": 874,
                                    "fullEnd": 877,
                                    "start": 874,
                                    "end": 877,
                                    "fullWidth": 3,
                                    "width": 3,
                                    "text": "!==",
                                    "value": "!==",
                                    "valueText": "!=="
                                },
                                "right": {
                                    "kind": "NumericLiteral",
                                    "fullStart": 877,
                                    "fullEnd": 878,
                                    "start": 877,
                                    "end": 878,
                                    "fullWidth": 1,
                                    "width": 1,
                                    "text": "1",
                                    "value": 1,
                                    "valueText": "1"
                                }
                            },
                            "closeParenToken": {
                                "kind": "CloseParenToken",
                                "fullStart": 878,
                                "fullEnd": 879,
                                "start": 878,
                                "end": 879,
                                "fullWidth": 1,
                                "width": 1,
                                "text": ")",
                                "value": ")",
                                "valueText": ")"
                            }
                        },
                        "operatorToken": {
                            "kind": "AmpersandToken",
                            "fullStart": 879,
                            "fullEnd": 880,
                            "start": 879,
                            "end": 880,
                            "fullWidth": 1,
                            "width": 1,
                            "text": "&",
                            "value": "&",
                            "valueText": "&"
                        },
                        "right": {
                            "kind": "ParenthesizedExpression",
                            "fullStart": 880,
                            "fullEnd": 888,
                            "start": 880,
                            "end": 888,
                            "fullWidth": 8,
                            "width": 8,
                            "openParenToken": {
                                "kind": "OpenParenToken",
                                "fullStart": 880,
                                "fullEnd": 881,
                                "start": 880,
                                "end": 881,
                                "fullWidth": 1,
                                "width": 1,
                                "text": "(",
                                "value": "(",
                                "valueText": "("
                            },
                            "expression": {
                                "kind": "NotEqualsExpression",
                                "fullStart": 881,
                                "fullEnd": 887,
                                "start": 881,
                                "end": 887,
                                "fullWidth": 6,
                                "width": 6,
                                "left": {
                                    "kind": "IdentifierName",
                                    "fullStart": 881,
                                    "fullEnd": 883,
                                    "start": 881,
                                    "end": 883,
                                    "fullWidth": 2,
                                    "width": 2,
                                    "text": "yy",
                                    "value": "yy",
                                    "valueText": "yy"
                                },
                                "operatorToken": {
                                    "kind": "ExclamationEqualsEqualsToken",
                                    "fullStart": 883,
                                    "fullEnd": 886,
                                    "start": 883,
                                    "end": 886,
                                    "fullWidth": 3,
                                    "width": 3,
                                    "text": "!==",
                                    "value": "!==",
                                    "valueText": "!=="
                                },
                                "right": {
                                    "kind": "NumericLiteral",
                                    "fullStart": 886,
                                    "fullEnd": 887,
                                    "start": 886,
                                    "end": 887,
                                    "fullWidth": 1,
                                    "width": 1,
                                    "text": "0",
                                    "value": 0,
                                    "valueText": "0"
                                }
                            },
                            "closeParenToken": {
                                "kind": "CloseParenToken",
                                "fullStart": 887,
                                "fullEnd": 888,
                                "start": 887,
                                "end": 888,
                                "fullWidth": 1,
                                "width": 1,
                                "text": ")",
                                "value": ")",
                                "valueText": ")"
                            }
                        }
                    }
                },
                "closeParenToken": {
                    "kind": "CloseParenToken",
                    "fullStart": 888,
                    "fullEnd": 890,
                    "start": 888,
                    "end": 889,
                    "fullWidth": 2,
                    "width": 1,
                    "text": ")",
                    "value": ")",
                    "valueText": ")",
                    "hasTrailingTrivia": true,
                    "trailingTrivia": [
                        {
                            "kind": "WhitespaceTrivia",
                            "text": " "
                        }
                    ]
                },
                "statement": {
                    "kind": "Block",
                    "fullStart": 890,
                    "fullEnd": 1020,
                    "start": 890,
                    "end": 1019,
                    "fullWidth": 130,
                    "width": 129,
                    "openBraceToken": {
                        "kind": "OpenBraceToken",
                        "fullStart": 890,
                        "fullEnd": 892,
                        "start": 890,
                        "end": 891,
                        "fullWidth": 2,
                        "width": 1,
                        "text": "{",
                        "value": "{",
                        "valueText": "{",
                        "hasTrailingTrivia": true,
                        "hasTrailingNewLine": true,
                        "trailingTrivia": [
                            {
                                "kind": "NewLineTrivia",
                                "text": "\n"
                            }
                        ]
                    },
                    "statements": [
                        {
                            "kind": "ExpressionStatement",
                            "fullStart": 892,
                            "fullEnd": 1018,
                            "start": 893,
                            "end": 1017,
                            "fullWidth": 126,
                            "width": 124,
                            "expression": {
                                "kind": "InvocationExpression",
                                "fullStart": 892,
                                "fullEnd": 1016,
                                "start": 893,
                                "end": 1016,
                                "fullWidth": 124,
                                "width": 123,
                                "expression": {
                                    "kind": "IdentifierName",
                                    "fullStart": 892,
                                    "fullEnd": 899,
                                    "start": 893,
                                    "end": 899,
                                    "fullWidth": 7,
                                    "width": 6,
                                    "text": "$ERROR",
                                    "value": "$ERROR",
                                    "valueText": "$ERROR",
                                    "hasLeadingTrivia": true,
                                    "leadingTrivia": [
                                        {
                                            "kind": "WhitespaceTrivia",
                                            "text": "\t"
                                        }
                                    ]
                                },
                                "argumentList": {
                                    "kind": "ArgumentList",
                                    "fullStart": 899,
                                    "fullEnd": 1016,
                                    "start": 899,
                                    "end": 1016,
                                    "fullWidth": 117,
                                    "width": 117,
                                    "openParenToken": {
                                        "kind": "OpenParenToken",
                                        "fullStart": 899,
                                        "fullEnd": 900,
                                        "start": 899,
                                        "end": 900,
                                        "fullWidth": 1,
                                        "width": 1,
                                        "text": "(",
                                        "value": "(",
                                        "valueText": "("
                                    },
                                    "arguments": [
                                        {
                                            "kind": "AddExpression",
                                            "fullStart": 900,
                                            "fullEnd": 1015,
                                            "start": 900,
                                            "end": 1014,
                                            "fullWidth": 115,
                                            "width": 114,
                                            "left": {
                                                "kind": "AddExpression",
                                                "fullStart": 900,
                                                "fullEnd": 1011,
                                                "start": 900,
                                                "end": 1011,
                                                "fullWidth": 111,
                                                "width": 111,
                                                "left": {
                                                    "kind": "AddExpression",
                                                    "fullStart": 900,
                                                    "fullEnd": 998,
                                                    "start": 900,
                                                    "end": 998,
                                                    "fullWidth": 98,
                                                    "width": 98,
                                                    "left": {
                                                        "kind": "AddExpression",
                                                        "fullStart": 900,
                                                        "fullEnd": 995,
                                                        "start": 900,
                                                        "end": 995,
                                                        "fullWidth": 95,
                                                        "width": 95,
                                                        "left": {
                                                            "kind": "AddExpression",
                                                            "fullStart": 900,
                                                            "fullEnd": 982,
                                                            "start": 900,
                                                            "end": 982,
                                                            "fullWidth": 82,
                                                            "width": 82,
                                                            "left": {
                                                                "kind": "AddExpression",
                                                                "fullStart": 900,
                                                                "fullEnd": 980,
                                                                "start": 900,
                                                                "end": 980,
                                                                "fullWidth": 80,
                                                                "width": 80,
                                                                "left": {
                                                                    "kind": "AddExpression",
                                                                    "fullStart": 900,
                                                                    "fullEnd": 968,
                                                                    "start": 900,
                                                                    "end": 968,
                                                                    "fullWidth": 68,
                                                                    "width": 68,
                                                                    "left": {
                                                                        "kind": "StringLiteral",
                                                                        "fullStart": 900,
                                                                        "fullEnd": 966,
                                                                        "start": 900,
                                                                        "end": 966,
                                                                        "fullWidth": 66,
                                                                        "width": 66,
                                                                        "text": "'#1: x === 1 and y === 0 and xx === 1 and yy === 0. Actual:  x==='",
                                                                        "value": "#1: x === 1 and y === 0 and xx === 1 and yy === 0. Actual:  x===",
                                                                        "valueText": "#1: x === 1 and y === 0 and xx === 1 and yy === 0. Actual:  x==="
                                                                    },
                                                                    "operatorToken": {
                                                                        "kind": "PlusToken",
                                                                        "fullStart": 966,
                                                                        "fullEnd": 967,
                                                                        "start": 966,
                                                                        "end": 967,
                                                                        "fullWidth": 1,
                                                                        "width": 1,
                                                                        "text": "+",
                                                                        "value": "+",
                                                                        "valueText": "+"
                                                                    },
                                                                    "right": {
                                                                        "kind": "IdentifierName",
                                                                        "fullStart": 967,
                                                                        "fullEnd": 968,
                                                                        "start": 967,
                                                                        "end": 968,
                                                                        "fullWidth": 1,
                                                                        "width": 1,
                                                                        "text": "x",
                                                                        "value": "x",
                                                                        "valueText": "x"
                                                                    }
                                                                },
                                                                "operatorToken": {
                                                                    "kind": "PlusToken",
                                                                    "fullStart": 968,
                                                                    "fullEnd": 969,
                                                                    "start": 968,
                                                                    "end": 969,
                                                                    "fullWidth": 1,
                                                                    "width": 1,
                                                                    "text": "+",
                                                                    "value": "+",
                                                                    "valueText": "+"
                                                                },
                                                                "right": {
                                                                    "kind": "StringLiteral",
                                                                    "fullStart": 969,
                                                                    "fullEnd": 980,
                                                                    "start": 969,
                                                                    "end": 980,
                                                                    "fullWidth": 11,
                                                                    "width": 11,
                                                                    "text": "' and y==='",
                                                                    "value": " and y===",
                                                                    "valueText": " and y==="
                                                                }
                                                            },
                                                            "operatorToken": {
                                                                "kind": "PlusToken",
                                                                "fullStart": 980,
                                                                "fullEnd": 981,
                                                                "start": 980,
                                                                "end": 981,
                                                                "fullWidth": 1,
                                                                "width": 1,
                                                                "text": "+",
                                                                "value": "+",
                                                                "valueText": "+"
                                                            },
                                                            "right": {
                                                                "kind": "IdentifierName",
                                                                "fullStart": 981,
                                                                "fullEnd": 982,
                                                                "start": 981,
                                                                "end": 982,
                                                                "fullWidth": 1,
                                                                "width": 1,
                                                                "text": "y",
                                                                "value": "y",
                                                                "valueText": "y"
                                                            }
                                                        },
                                                        "operatorToken": {
                                                            "kind": "PlusToken",
                                                            "fullStart": 982,
                                                            "fullEnd": 983,
                                                            "start": 982,
                                                            "end": 983,
                                                            "fullWidth": 1,
                                                            "width": 1,
                                                            "text": "+",
                                                            "value": "+",
                                                            "valueText": "+"
                                                        },
                                                        "right": {
                                                            "kind": "StringLiteral",
                                                            "fullStart": 983,
                                                            "fullEnd": 995,
                                                            "start": 983,
                                                            "end": 995,
                                                            "fullWidth": 12,
                                                            "width": 12,
                                                            "text": "' and xx==='",
                                                            "value": " and xx===",
                                                            "valueText": " and xx==="
                                                        }
                                                    },
                                                    "operatorToken": {
                                                        "kind": "PlusToken",
                                                        "fullStart": 995,
                                                        "fullEnd": 996,
                                                        "start": 995,
                                                        "end": 996,
                                                        "fullWidth": 1,
                                                        "width": 1,
                                                        "text": "+",
                                                        "value": "+",
                                                        "valueText": "+"
                                                    },
                                                    "right": {
                                                        "kind": "IdentifierName",
                                                        "fullStart": 996,
                                                        "fullEnd": 998,
                                                        "start": 996,
                                                        "end": 998,
                                                        "fullWidth": 2,
                                                        "width": 2,
                                                        "text": "xx",
                                                        "value": "xx",
                                                        "valueText": "xx"
                                                    }
                                                },
                                                "operatorToken": {
                                                    "kind": "PlusToken",
                                                    "fullStart": 998,
                                                    "fullEnd": 999,
                                                    "start": 998,
                                                    "end": 999,
                                                    "fullWidth": 1,
                                                    "width": 1,
                                                    "text": "+",
                                                    "value": "+",
                                                    "valueText": "+"
                                                },
                                                "right": {
                                                    "kind": "StringLiteral",
                                                    "fullStart": 999,
                                                    "fullEnd": 1011,
                                                    "start": 999,
                                                    "end": 1011,
                                                    "fullWidth": 12,
                                                    "width": 12,
                                                    "text": "' and yy==='",
                                                    "value": " and yy===",
                                                    "valueText": " and yy==="
                                                }
                                            },
                                            "operatorToken": {
                                                "kind": "PlusToken",
                                                "fullStart": 1011,
                                                "fullEnd": 1012,
                                                "start": 1011,
                                                "end": 1012,
                                                "fullWidth": 1,
                                                "width": 1,
                                                "text": "+",
                                                "value": "+",
                                                "valueText": "+"
                                            },
                                            "right": {
                                                "kind": "IdentifierName",
                                                "fullStart": 1012,
                                                "fullEnd": 1015,
                                                "start": 1012,
                                                "end": 1014,
                                                "fullWidth": 3,
                                                "width": 2,
                                                "text": "yy",
                                                "value": "yy",
                                                "valueText": "yy",
                                                "hasTrailingTrivia": true,
                                                "trailingTrivia": [
                                                    {
                                                        "kind": "WhitespaceTrivia",
                                                        "text": " "
                                                    }
                                                ]
                                            }
                                        }
                                    ],
                                    "closeParenToken": {
                                        "kind": "CloseParenToken",
                                        "fullStart": 1015,
                                        "fullEnd": 1016,
                                        "start": 1015,
                                        "end": 1016,
                                        "fullWidth": 1,
                                        "width": 1,
                                        "text": ")",
                                        "value": ")",
                                        "valueText": ")"
                                    }
                                }
                            },
                            "semicolonToken": {
                                "kind": "SemicolonToken",
                                "fullStart": 1016,
                                "fullEnd": 1018,
                                "start": 1016,
                                "end": 1017,
                                "fullWidth": 2,
                                "width": 1,
                                "text": ";",
                                "value": ";",
                                "valueText": ";",
                                "hasTrailingTrivia": true,
                                "hasTrailingNewLine": true,
                                "trailingTrivia": [
                                    {
                                        "kind": "NewLineTrivia",
                                        "text": "\n"
                                    }
                                ]
                            }
                        }
                    ],
                    "closeBraceToken": {
                        "kind": "CloseBraceToken",
                        "fullStart": 1018,
                        "fullEnd": 1020,
                        "start": 1018,
                        "end": 1019,
                        "fullWidth": 2,
                        "width": 1,
                        "text": "}",
                        "value": "}",
                        "valueText": "}",
                        "hasTrailingTrivia": true,
                        "hasTrailingNewLine": true,
                        "trailingTrivia": [
                            {
                                "kind": "NewLineTrivia",
                                "text": "\n"
                            }
                        ]
                    }
                }
            }
        ],
        "endOfFileToken": {
            "kind": "EndOfFileToken",
            "fullStart": 1020,
            "fullEnd": 1103,
            "start": 1103,
            "end": 1103,
            "fullWidth": 83,
            "width": 0,
            "text": "",
            "hasLeadingTrivia": true,
            "hasLeadingComment": true,
            "hasLeadingNewLine": true,
            "leadingTrivia": [
                {
                    "kind": "SingleLineCommentTrivia",
                    "text": "//"
                },
                {
                    "kind": "NewLineTrivia",
                    "text": "\n"
                },
                {
                    "kind": "SingleLineCommentTrivia",
                    "text": "//////////////////////////////////////////////////////////////////////////////"
                },
                {
                    "kind": "NewLineTrivia",
                    "text": "\n"
                },
                {
                    "kind": "NewLineTrivia",
                    "text": "\n"
                }
            ]
        }
    },
    "lineMap": {
        "lineStarts": [
            0,
            61,
            132,
            133,
            137,
            217,
            220,
            254,
            327,
            331,
            332,
            370,
            383,
            404,
            424,
            446,
            475,
            507,
            534,
            563,
            597,
            614,
            619,
            641,
            646,
            674,
            686,
            687,
            713,
            719,
            731,
            732,
            754,
            760,
            839,
            849,
            892,
            1018,
            1020,
            1023,
            1102,
            1103
        ],
        "length": 1103
    }
}<|MERGE_RESOLUTION|>--- conflicted
+++ resolved
@@ -140,12 +140,8 @@
                                 "start": 348,
                                 "end": 351,
                                 "fullWidth": 3,
-<<<<<<< HEAD
                                 "width": 3,
-                                "identifier": {
-=======
                                 "propertyName": {
->>>>>>> 85e84683
                                     "kind": "IdentifierName",
                                     "fullStart": 348,
                                     "fullEnd": 349,
@@ -217,12 +213,8 @@
                                 "start": 353,
                                 "end": 356,
                                 "fullWidth": 3,
-<<<<<<< HEAD
                                 "width": 3,
-                                "identifier": {
-=======
                                 "propertyName": {
->>>>>>> 85e84683
                                     "kind": "IdentifierName",
                                     "fullStart": 353,
                                     "fullEnd": 354,
@@ -294,12 +286,8 @@
                                 "start": 358,
                                 "end": 362,
                                 "fullWidth": 4,
-<<<<<<< HEAD
                                 "width": 4,
-                                "identifier": {
-=======
                                 "propertyName": {
->>>>>>> 85e84683
                                     "kind": "IdentifierName",
                                     "fullStart": 358,
                                     "fullEnd": 360,
@@ -371,12 +359,8 @@
                                 "start": 364,
                                 "end": 368,
                                 "fullWidth": 4,
-<<<<<<< HEAD
                                 "width": 4,
-                                "identifier": {
-=======
                                 "propertyName": {
->>>>>>> 85e84683
                                     "kind": "IdentifierName",
                                     "fullStart": 364,
                                     "fullEnd": 366,
