--- conflicted
+++ resolved
@@ -140,12 +140,8 @@
                                 "start": 349,
                                 "end": 352,
                                 "fullWidth": 3,
-<<<<<<< HEAD
                                 "width": 3,
-                                "identifier": {
-=======
                                 "propertyName": {
->>>>>>> 85e84683
                                     "kind": "IdentifierName",
                                     "fullStart": 349,
                                     "fullEnd": 350,
@@ -217,12 +213,8 @@
                                 "start": 354,
                                 "end": 357,
                                 "fullWidth": 3,
-<<<<<<< HEAD
                                 "width": 3,
-                                "identifier": {
-=======
                                 "propertyName": {
->>>>>>> 85e84683
                                     "kind": "IdentifierName",
                                     "fullStart": 354,
                                     "fullEnd": 355,
@@ -294,12 +286,8 @@
                                 "start": 359,
                                 "end": 363,
                                 "fullWidth": 4,
-<<<<<<< HEAD
                                 "width": 4,
-                                "identifier": {
-=======
                                 "propertyName": {
->>>>>>> 85e84683
                                     "kind": "IdentifierName",
                                     "fullStart": 359,
                                     "fullEnd": 361,
@@ -371,12 +359,8 @@
                                 "start": 365,
                                 "end": 369,
                                 "fullWidth": 4,
-<<<<<<< HEAD
                                 "width": 4,
-                                "identifier": {
-=======
                                 "propertyName": {
->>>>>>> 85e84683
                                     "kind": "IdentifierName",
                                     "fullStart": 365,
                                     "fullEnd": 367,
