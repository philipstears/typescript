{
    "isDeclaration": false,
    "languageVersion": "EcmaScript5",
    "parseOptions": {
        "allowAutomaticSemicolonInsertion": true
    },
    "sourceUnit": {
        "kind": "SourceUnit",
        "fullStart": 0,
        "fullEnd": 860,
        "start": 321,
        "end": 860,
        "fullWidth": 860,
        "width": 539,
        "moduleElements": [
            {
                "kind": "LabeledStatement",
                "fullStart": 0,
                "fullEnd": 347,
                "start": 321,
                "end": 346,
                "fullWidth": 347,
                "width": 25,
                "identifier": {
                    "kind": "IdentifierName",
                    "fullStart": 0,
                    "fullEnd": 331,
                    "start": 321,
                    "end": 330,
                    "fullWidth": 331,
                    "width": 9,
                    "text": "LABEL_OUT",
                    "value": "LABEL_OUT",
                    "valueText": "LABEL_OUT",
                    "hasLeadingTrivia": true,
                    "hasLeadingComment": true,
                    "hasLeadingNewLine": true,
                    "hasTrailingTrivia": true,
                    "leadingTrivia": [
                        {
                            "kind": "SingleLineCommentTrivia",
                            "text": "// Copyright 2009 the Sputnik authors.  All rights reserved."
                        },
                        {
                            "kind": "NewLineTrivia",
                            "text": "\n"
                        },
                        {
                            "kind": "SingleLineCommentTrivia",
                            "text": "// This code is governed by the BSD license found in the LICENSE file."
                        },
                        {
                            "kind": "NewLineTrivia",
                            "text": "\n"
                        },
                        {
                            "kind": "NewLineTrivia",
                            "text": "\n"
                        },
                        {
                            "kind": "MultiLineCommentTrivia",
                            "text": "/**\n * When \"break Identifier\" is evaluated, (break, empty, Identifier) is returned\n *\n * @path ch12/12.8/S12.8_A4_T1.js\n * @description Using \"break Identifier\" within labaeled loop\n */"
                        },
                        {
                            "kind": "NewLineTrivia",
                            "text": "\n"
                        },
                        {
                            "kind": "NewLineTrivia",
                            "text": "\n"
                        }
                    ],
                    "trailingTrivia": [
                        {
                            "kind": "WhitespaceTrivia",
                            "text": " "
                        }
                    ]
                },
                "colonToken": {
                    "kind": "ColonToken",
                    "fullStart": 331,
                    "fullEnd": 333,
                    "start": 331,
                    "end": 332,
                    "fullWidth": 2,
                    "width": 1,
                    "text": ":",
                    "value": ":",
                    "valueText": ":",
                    "hasTrailingTrivia": true,
                    "trailingTrivia": [
                        {
                            "kind": "WhitespaceTrivia",
                            "text": " "
                        }
                    ]
                },
                "statement": {
                    "kind": "VariableStatement",
                    "fullStart": 333,
                    "fullEnd": 347,
                    "start": 333,
                    "end": 346,
                    "fullWidth": 14,
                    "width": 13,
                    "modifiers": [],
                    "variableDeclaration": {
                        "kind": "VariableDeclaration",
                        "fullStart": 333,
                        "fullEnd": 345,
                        "start": 333,
                        "end": 345,
                        "fullWidth": 12,
                        "width": 12,
                        "varKeyword": {
                            "kind": "VarKeyword",
                            "fullStart": 333,
                            "fullEnd": 337,
                            "start": 333,
                            "end": 336,
                            "fullWidth": 4,
                            "width": 3,
                            "text": "var",
                            "value": "var",
                            "valueText": "var",
                            "hasTrailingTrivia": true,
                            "trailingTrivia": [
                                {
                                    "kind": "WhitespaceTrivia",
                                    "text": " "
                                }
                            ]
                        },
                        "variableDeclarators": [
                            {
                                "kind": "VariableDeclarator",
                                "fullStart": 337,
                                "fullEnd": 340,
                                "start": 337,
                                "end": 340,
                                "fullWidth": 3,
<<<<<<< HEAD
                                "width": 3,
                                "identifier": {
=======
                                "propertyName": {
>>>>>>> 85e84683
                                    "kind": "IdentifierName",
                                    "fullStart": 337,
                                    "fullEnd": 338,
                                    "start": 337,
                                    "end": 338,
                                    "fullWidth": 1,
                                    "width": 1,
                                    "text": "x",
                                    "value": "x",
                                    "valueText": "x"
                                },
                                "equalsValueClause": {
                                    "kind": "EqualsValueClause",
                                    "fullStart": 338,
                                    "fullEnd": 340,
                                    "start": 338,
                                    "end": 340,
                                    "fullWidth": 2,
                                    "width": 2,
                                    "equalsToken": {
                                        "kind": "EqualsToken",
                                        "fullStart": 338,
                                        "fullEnd": 339,
                                        "start": 338,
                                        "end": 339,
                                        "fullWidth": 1,
                                        "width": 1,
                                        "text": "=",
                                        "value": "=",
                                        "valueText": "="
                                    },
                                    "value": {
                                        "kind": "NumericLiteral",
                                        "fullStart": 339,
                                        "fullEnd": 340,
                                        "start": 339,
                                        "end": 340,
                                        "fullWidth": 1,
                                        "width": 1,
                                        "text": "0",
                                        "value": 0,
                                        "valueText": "0"
                                    }
                                }
                            },
                            {
                                "kind": "CommaToken",
                                "fullStart": 340,
                                "fullEnd": 342,
                                "start": 340,
                                "end": 341,
                                "fullWidth": 2,
                                "width": 1,
                                "text": ",",
                                "value": ",",
                                "valueText": ",",
                                "hasTrailingTrivia": true,
                                "trailingTrivia": [
                                    {
                                        "kind": "WhitespaceTrivia",
                                        "text": " "
                                    }
                                ]
                            },
                            {
                                "kind": "VariableDeclarator",
                                "fullStart": 342,
                                "fullEnd": 345,
                                "start": 342,
                                "end": 345,
                                "fullWidth": 3,
<<<<<<< HEAD
                                "width": 3,
                                "identifier": {
=======
                                "propertyName": {
>>>>>>> 85e84683
                                    "kind": "IdentifierName",
                                    "fullStart": 342,
                                    "fullEnd": 343,
                                    "start": 342,
                                    "end": 343,
                                    "fullWidth": 1,
                                    "width": 1,
                                    "text": "y",
                                    "value": "y",
                                    "valueText": "y"
                                },
                                "equalsValueClause": {
                                    "kind": "EqualsValueClause",
                                    "fullStart": 343,
                                    "fullEnd": 345,
                                    "start": 343,
                                    "end": 345,
                                    "fullWidth": 2,
                                    "width": 2,
                                    "equalsToken": {
                                        "kind": "EqualsToken",
                                        "fullStart": 343,
                                        "fullEnd": 344,
                                        "start": 343,
                                        "end": 344,
                                        "fullWidth": 1,
                                        "width": 1,
                                        "text": "=",
                                        "value": "=",
                                        "valueText": "="
                                    },
                                    "value": {
                                        "kind": "NumericLiteral",
                                        "fullStart": 344,
                                        "fullEnd": 345,
                                        "start": 344,
                                        "end": 345,
                                        "fullWidth": 1,
                                        "width": 1,
                                        "text": "0",
                                        "value": 0,
                                        "valueText": "0"
                                    }
                                }
                            }
                        ]
                    },
                    "semicolonToken": {
                        "kind": "SemicolonToken",
                        "fullStart": 345,
                        "fullEnd": 347,
                        "start": 345,
                        "end": 346,
                        "fullWidth": 2,
                        "width": 1,
                        "text": ";",
                        "value": ";",
                        "valueText": ";",
                        "hasTrailingTrivia": true,
                        "hasTrailingNewLine": true,
                        "trailingTrivia": [
                            {
                                "kind": "NewLineTrivia",
                                "text": "\n"
                            }
                        ]
                    }
                }
            },
            {
                "kind": "ExpressionStatement",
                "fullStart": 347,
                "fullEnd": 589,
                "start": 347,
                "end": 588,
                "fullWidth": 242,
                "width": 241,
                "expression": {
                    "kind": "InvocationExpression",
                    "fullStart": 347,
                    "fullEnd": 587,
                    "start": 347,
                    "end": 587,
                    "fullWidth": 240,
                    "width": 240,
                    "expression": {
                        "kind": "ParenthesizedExpression",
                        "fullStart": 347,
                        "fullEnd": 585,
                        "start": 347,
                        "end": 585,
                        "fullWidth": 238,
                        "width": 238,
                        "openParenToken": {
                            "kind": "OpenParenToken",
                            "fullStart": 347,
                            "fullEnd": 348,
                            "start": 347,
                            "end": 348,
                            "fullWidth": 1,
                            "width": 1,
                            "text": "(",
                            "value": "(",
                            "valueText": "("
                        },
                        "expression": {
                            "kind": "FunctionExpression",
                            "fullStart": 348,
                            "fullEnd": 584,
                            "start": 348,
                            "end": 584,
                            "fullWidth": 236,
                            "width": 236,
                            "functionKeyword": {
                                "kind": "FunctionKeyword",
                                "fullStart": 348,
                                "fullEnd": 356,
                                "start": 348,
                                "end": 356,
                                "fullWidth": 8,
                                "width": 8,
                                "text": "function",
                                "value": "function",
                                "valueText": "function"
                            },
                            "callSignature": {
                                "kind": "CallSignature",
                                "fullStart": 356,
                                "fullEnd": 358,
                                "start": 356,
                                "end": 358,
                                "fullWidth": 2,
                                "width": 2,
                                "parameterList": {
                                    "kind": "ParameterList",
                                    "fullStart": 356,
                                    "fullEnd": 358,
                                    "start": 356,
                                    "end": 358,
                                    "fullWidth": 2,
                                    "width": 2,
                                    "openParenToken": {
                                        "kind": "OpenParenToken",
                                        "fullStart": 356,
                                        "fullEnd": 357,
                                        "start": 356,
                                        "end": 357,
                                        "fullWidth": 1,
                                        "width": 1,
                                        "text": "(",
                                        "value": "(",
                                        "valueText": "("
                                    },
                                    "parameters": [],
                                    "closeParenToken": {
                                        "kind": "CloseParenToken",
                                        "fullStart": 357,
                                        "fullEnd": 358,
                                        "start": 357,
                                        "end": 358,
                                        "fullWidth": 1,
                                        "width": 1,
                                        "text": ")",
                                        "value": ")",
                                        "valueText": ")"
                                    }
                                }
                            },
                            "block": {
                                "kind": "Block",
                                "fullStart": 358,
                                "fullEnd": 584,
                                "start": 358,
                                "end": 584,
                                "fullWidth": 226,
                                "width": 226,
                                "openBraceToken": {
                                    "kind": "OpenBraceToken",
                                    "fullStart": 358,
                                    "fullEnd": 360,
                                    "start": 358,
                                    "end": 359,
                                    "fullWidth": 2,
                                    "width": 1,
                                    "text": "{",
                                    "value": "{",
                                    "valueText": "{",
                                    "hasTrailingTrivia": true,
                                    "hasTrailingNewLine": true,
                                    "trailingTrivia": [
                                        {
                                            "kind": "NewLineTrivia",
                                            "text": "\n"
                                        }
                                    ]
                                },
                                "statements": [
                                    {
                                        "kind": "LabeledStatement",
                                        "fullStart": 360,
                                        "fullEnd": 515,
                                        "start": 360,
                                        "end": 514,
                                        "fullWidth": 155,
                                        "width": 154,
                                        "identifier": {
                                            "kind": "IdentifierName",
                                            "fullStart": 360,
                                            "fullEnd": 374,
                                            "start": 360,
                                            "end": 373,
                                            "fullWidth": 14,
                                            "width": 13,
                                            "text": "LABEL_DO_LOOP",
                                            "value": "LABEL_DO_LOOP",
                                            "valueText": "LABEL_DO_LOOP",
                                            "hasTrailingTrivia": true,
                                            "trailingTrivia": [
                                                {
                                                    "kind": "WhitespaceTrivia",
                                                    "text": " "
                                                }
                                            ]
                                        },
                                        "colonToken": {
                                            "kind": "ColonToken",
                                            "fullStart": 374,
                                            "fullEnd": 376,
                                            "start": 374,
                                            "end": 375,
                                            "fullWidth": 2,
                                            "width": 1,
                                            "text": ":",
                                            "value": ":",
                                            "valueText": ":",
                                            "hasTrailingTrivia": true,
                                            "trailingTrivia": [
                                                {
                                                    "kind": "WhitespaceTrivia",
                                                    "text": " "
                                                }
                                            ]
                                        },
                                        "statement": {
                                            "kind": "DoStatement",
                                            "fullStart": 376,
                                            "fullEnd": 515,
                                            "start": 376,
                                            "end": 514,
                                            "fullWidth": 139,
                                            "width": 138,
                                            "doKeyword": {
                                                "kind": "DoKeyword",
                                                "fullStart": 376,
                                                "fullEnd": 379,
                                                "start": 376,
                                                "end": 378,
                                                "fullWidth": 3,
                                                "width": 2,
                                                "text": "do",
                                                "value": "do",
                                                "valueText": "do",
                                                "hasTrailingTrivia": true,
                                                "trailingTrivia": [
                                                    {
                                                        "kind": "WhitespaceTrivia",
                                                        "text": " "
                                                    }
                                                ]
                                            },
                                            "statement": {
                                                "kind": "Block",
                                                "fullStart": 379,
                                                "fullEnd": 505,
                                                "start": 379,
                                                "end": 504,
                                                "fullWidth": 126,
                                                "width": 125,
                                                "openBraceToken": {
                                                    "kind": "OpenBraceToken",
                                                    "fullStart": 379,
                                                    "fullEnd": 381,
                                                    "start": 379,
                                                    "end": 380,
                                                    "fullWidth": 2,
                                                    "width": 1,
                                                    "text": "{",
                                                    "value": "{",
                                                    "valueText": "{",
                                                    "hasTrailingTrivia": true,
                                                    "hasTrailingNewLine": true,
                                                    "trailingTrivia": [
                                                        {
                                                            "kind": "NewLineTrivia",
                                                            "text": "\n"
                                                        }
                                                    ]
                                                },
                                                "statements": [
                                                    {
                                                        "kind": "LabeledStatement",
                                                        "fullStart": 381,
                                                        "fullEnd": 401,
                                                        "start": 385,
                                                        "end": 400,
                                                        "fullWidth": 20,
                                                        "width": 15,
                                                        "identifier": {
                                                            "kind": "IdentifierName",
                                                            "fullStart": 381,
                                                            "fullEnd": 394,
                                                            "start": 385,
                                                            "end": 393,
                                                            "fullWidth": 13,
                                                            "width": 8,
                                                            "text": "LABEL_IN",
                                                            "value": "LABEL_IN",
                                                            "valueText": "LABEL_IN",
                                                            "hasLeadingTrivia": true,
                                                            "hasTrailingTrivia": true,
                                                            "leadingTrivia": [
                                                                {
                                                                    "kind": "WhitespaceTrivia",
                                                                    "text": "    "
                                                                }
                                                            ],
                                                            "trailingTrivia": [
                                                                {
                                                                    "kind": "WhitespaceTrivia",
                                                                    "text": " "
                                                                }
                                                            ]
                                                        },
                                                        "colonToken": {
                                                            "kind": "ColonToken",
                                                            "fullStart": 394,
                                                            "fullEnd": 396,
                                                            "start": 394,
                                                            "end": 395,
                                                            "fullWidth": 2,
                                                            "width": 1,
                                                            "text": ":",
                                                            "value": ":",
                                                            "valueText": ":",
                                                            "hasTrailingTrivia": true,
                                                            "trailingTrivia": [
                                                                {
                                                                    "kind": "WhitespaceTrivia",
                                                                    "text": " "
                                                                }
                                                            ]
                                                        },
                                                        "statement": {
                                                            "kind": "ExpressionStatement",
                                                            "fullStart": 396,
                                                            "fullEnd": 401,
                                                            "start": 396,
                                                            "end": 400,
                                                            "fullWidth": 5,
                                                            "width": 4,
                                                            "expression": {
                                                                "kind": "PostIncrementExpression",
                                                                "fullStart": 396,
                                                                "fullEnd": 399,
                                                                "start": 396,
                                                                "end": 399,
                                                                "fullWidth": 3,
                                                                "width": 3,
                                                                "operand": {
                                                                    "kind": "IdentifierName",
                                                                    "fullStart": 396,
                                                                    "fullEnd": 397,
                                                                    "start": 396,
                                                                    "end": 397,
                                                                    "fullWidth": 1,
                                                                    "width": 1,
                                                                    "text": "x",
                                                                    "value": "x",
                                                                    "valueText": "x"
                                                                },
                                                                "operatorToken": {
                                                                    "kind": "PlusPlusToken",
                                                                    "fullStart": 397,
                                                                    "fullEnd": 399,
                                                                    "start": 397,
                                                                    "end": 399,
                                                                    "fullWidth": 2,
                                                                    "width": 2,
                                                                    "text": "++",
                                                                    "value": "++",
                                                                    "valueText": "++"
                                                                }
                                                            },
                                                            "semicolonToken": {
                                                                "kind": "SemicolonToken",
                                                                "fullStart": 399,
                                                                "fullEnd": 401,
                                                                "start": 399,
                                                                "end": 400,
                                                                "fullWidth": 2,
                                                                "width": 1,
                                                                "text": ";",
                                                                "value": ";",
                                                                "valueText": ";",
                                                                "hasTrailingTrivia": true,
                                                                "hasTrailingNewLine": true,
                                                                "trailingTrivia": [
                                                                    {
                                                                        "kind": "NewLineTrivia",
                                                                        "text": "\n"
                                                                    }
                                                                ]
                                                            }
                                                        }
                                                    },
                                                    {
                                                        "kind": "IfStatement",
                                                        "fullStart": 401,
                                                        "fullEnd": 423,
                                                        "start": 405,
                                                        "end": 422,
                                                        "fullWidth": 22,
                                                        "width": 17,
                                                        "ifKeyword": {
                                                            "kind": "IfKeyword",
                                                            "fullStart": 401,
                                                            "fullEnd": 407,
                                                            "start": 405,
                                                            "end": 407,
                                                            "fullWidth": 6,
                                                            "width": 2,
                                                            "text": "if",
                                                            "value": "if",
                                                            "valueText": "if",
                                                            "hasLeadingTrivia": true,
                                                            "leadingTrivia": [
                                                                {
                                                                    "kind": "WhitespaceTrivia",
                                                                    "text": "    "
                                                                }
                                                            ]
                                                        },
                                                        "openParenToken": {
                                                            "kind": "OpenParenToken",
                                                            "fullStart": 407,
                                                            "fullEnd": 408,
                                                            "start": 407,
                                                            "end": 408,
                                                            "fullWidth": 1,
                                                            "width": 1,
                                                            "text": "(",
                                                            "value": "(",
                                                            "valueText": "("
                                                        },
                                                        "condition": {
                                                            "kind": "EqualsExpression",
                                                            "fullStart": 408,
                                                            "fullEnd": 414,
                                                            "start": 408,
                                                            "end": 414,
                                                            "fullWidth": 6,
                                                            "width": 6,
                                                            "left": {
                                                                "kind": "IdentifierName",
                                                                "fullStart": 408,
                                                                "fullEnd": 409,
                                                                "start": 408,
                                                                "end": 409,
                                                                "fullWidth": 1,
                                                                "width": 1,
                                                                "text": "x",
                                                                "value": "x",
                                                                "valueText": "x"
                                                            },
                                                            "operatorToken": {
                                                                "kind": "EqualsEqualsEqualsToken",
                                                                "fullStart": 409,
                                                                "fullEnd": 412,
                                                                "start": 409,
                                                                "end": 412,
                                                                "fullWidth": 3,
                                                                "width": 3,
                                                                "text": "===",
                                                                "value": "===",
                                                                "valueText": "==="
                                                            },
                                                            "right": {
                                                                "kind": "NumericLiteral",
                                                                "fullStart": 412,
                                                                "fullEnd": 414,
                                                                "start": 412,
                                                                "end": 414,
                                                                "fullWidth": 2,
                                                                "width": 2,
                                                                "text": "10",
                                                                "value": 10,
                                                                "valueText": "10"
                                                            }
                                                        },
                                                        "closeParenToken": {
                                                            "kind": "CloseParenToken",
                                                            "fullStart": 414,
                                                            "fullEnd": 415,
                                                            "start": 414,
                                                            "end": 415,
                                                            "fullWidth": 1,
                                                            "width": 1,
                                                            "text": ")",
                                                            "value": ")",
                                                            "valueText": ")"
                                                        },
                                                        "statement": {
                                                            "kind": "ReturnStatement",
                                                            "fullStart": 415,
                                                            "fullEnd": 423,
                                                            "start": 415,
                                                            "end": 422,
                                                            "fullWidth": 8,
                                                            "width": 7,
                                                            "returnKeyword": {
                                                                "kind": "ReturnKeyword",
                                                                "fullStart": 415,
                                                                "fullEnd": 421,
                                                                "start": 415,
                                                                "end": 421,
                                                                "fullWidth": 6,
                                                                "width": 6,
                                                                "text": "return",
                                                                "value": "return",
                                                                "valueText": "return"
                                                            },
                                                            "semicolonToken": {
                                                                "kind": "SemicolonToken",
                                                                "fullStart": 421,
                                                                "fullEnd": 423,
                                                                "start": 421,
                                                                "end": 422,
                                                                "fullWidth": 2,
                                                                "width": 1,
                                                                "text": ";",
                                                                "value": ";",
                                                                "valueText": ";",
                                                                "hasTrailingTrivia": true,
                                                                "hasTrailingNewLine": true,
                                                                "trailingTrivia": [
                                                                    {
                                                                        "kind": "NewLineTrivia",
                                                                        "text": "\n"
                                                                    }
                                                                ]
                                                            }
                                                        }
                                                    },
                                                    {
                                                        "kind": "BreakStatement",
                                                        "fullStart": 423,
                                                        "fullEnd": 448,
                                                        "start": 427,
                                                        "end": 447,
                                                        "fullWidth": 25,
                                                        "width": 20,
                                                        "breakKeyword": {
                                                            "kind": "BreakKeyword",
                                                            "fullStart": 423,
                                                            "fullEnd": 433,
                                                            "start": 427,
                                                            "end": 432,
                                                            "fullWidth": 10,
                                                            "width": 5,
                                                            "text": "break",
                                                            "value": "break",
                                                            "valueText": "break",
                                                            "hasLeadingTrivia": true,
                                                            "hasTrailingTrivia": true,
                                                            "leadingTrivia": [
                                                                {
                                                                    "kind": "WhitespaceTrivia",
                                                                    "text": "    "
                                                                }
                                                            ],
                                                            "trailingTrivia": [
                                                                {
                                                                    "kind": "WhitespaceTrivia",
                                                                    "text": " "
                                                                }
                                                            ]
                                                        },
                                                        "identifier": {
                                                            "kind": "IdentifierName",
                                                            "fullStart": 433,
                                                            "fullEnd": 446,
                                                            "start": 433,
                                                            "end": 446,
                                                            "fullWidth": 13,
                                                            "width": 13,
                                                            "text": "LABEL_DO_LOOP",
                                                            "value": "LABEL_DO_LOOP",
                                                            "valueText": "LABEL_DO_LOOP"
                                                        },
                                                        "semicolonToken": {
                                                            "kind": "SemicolonToken",
                                                            "fullStart": 446,
                                                            "fullEnd": 448,
                                                            "start": 446,
                                                            "end": 447,
                                                            "fullWidth": 2,
                                                            "width": 1,
                                                            "text": ";",
                                                            "value": ";",
                                                            "valueText": ";",
                                                            "hasTrailingTrivia": true,
                                                            "hasTrailingNewLine": true,
                                                            "trailingTrivia": [
                                                                {
                                                                    "kind": "NewLineTrivia",
                                                                    "text": "\n"
                                                                }
                                                            ]
                                                        }
                                                    },
                                                    {
                                                        "kind": "LabeledStatement",
                                                        "fullStart": 448,
                                                        "fullEnd": 470,
                                                        "start": 452,
                                                        "end": 469,
                                                        "fullWidth": 22,
                                                        "width": 17,
                                                        "identifier": {
                                                            "kind": "IdentifierName",
                                                            "fullStart": 448,
                                                            "fullEnd": 463,
                                                            "start": 452,
                                                            "end": 462,
                                                            "fullWidth": 15,
                                                            "width": 10,
                                                            "text": "LABEL_IN_2",
                                                            "value": "LABEL_IN_2",
                                                            "valueText": "LABEL_IN_2",
                                                            "hasLeadingTrivia": true,
                                                            "hasTrailingTrivia": true,
                                                            "leadingTrivia": [
                                                                {
                                                                    "kind": "WhitespaceTrivia",
                                                                    "text": "    "
                                                                }
                                                            ],
                                                            "trailingTrivia": [
                                                                {
                                                                    "kind": "WhitespaceTrivia",
                                                                    "text": " "
                                                                }
                                                            ]
                                                        },
                                                        "colonToken": {
                                                            "kind": "ColonToken",
                                                            "fullStart": 463,
                                                            "fullEnd": 465,
                                                            "start": 463,
                                                            "end": 464,
                                                            "fullWidth": 2,
                                                            "width": 1,
                                                            "text": ":",
                                                            "value": ":",
                                                            "valueText": ":",
                                                            "hasTrailingTrivia": true,
                                                            "trailingTrivia": [
                                                                {
                                                                    "kind": "WhitespaceTrivia",
                                                                    "text": " "
                                                                }
                                                            ]
                                                        },
                                                        "statement": {
                                                            "kind": "ExpressionStatement",
                                                            "fullStart": 465,
                                                            "fullEnd": 470,
                                                            "start": 465,
                                                            "end": 469,
                                                            "fullWidth": 5,
                                                            "width": 4,
                                                            "expression": {
                                                                "kind": "PostIncrementExpression",
                                                                "fullStart": 465,
                                                                "fullEnd": 468,
                                                                "start": 465,
                                                                "end": 468,
                                                                "fullWidth": 3,
                                                                "width": 3,
                                                                "operand": {
                                                                    "kind": "IdentifierName",
                                                                    "fullStart": 465,
                                                                    "fullEnd": 466,
                                                                    "start": 465,
                                                                    "end": 466,
                                                                    "fullWidth": 1,
                                                                    "width": 1,
                                                                    "text": "y",
                                                                    "value": "y",
                                                                    "valueText": "y"
                                                                },
                                                                "operatorToken": {
                                                                    "kind": "PlusPlusToken",
                                                                    "fullStart": 466,
                                                                    "fullEnd": 468,
                                                                    "start": 466,
                                                                    "end": 468,
                                                                    "fullWidth": 2,
                                                                    "width": 2,
                                                                    "text": "++",
                                                                    "value": "++",
                                                                    "valueText": "++"
                                                                }
                                                            },
                                                            "semicolonToken": {
                                                                "kind": "SemicolonToken",
                                                                "fullStart": 468,
                                                                "fullEnd": 470,
                                                                "start": 468,
                                                                "end": 469,
                                                                "fullWidth": 2,
                                                                "width": 1,
                                                                "text": ";",
                                                                "value": ";",
                                                                "valueText": ";",
                                                                "hasTrailingTrivia": true,
                                                                "hasTrailingNewLine": true,
                                                                "trailingTrivia": [
                                                                    {
                                                                        "kind": "NewLineTrivia",
                                                                        "text": "\n"
                                                                    }
                                                                ]
                                                            }
                                                        }
                                                    },
                                                    {
                                                        "kind": "FunctionDeclaration",
                                                        "fullStart": 470,
                                                        "fullEnd": 503,
                                                        "start": 479,
                                                        "end": 502,
                                                        "fullWidth": 33,
                                                        "width": 23,
                                                        "modifiers": [],
                                                        "functionKeyword": {
                                                            "kind": "FunctionKeyword",
                                                            "fullStart": 470,
                                                            "fullEnd": 488,
                                                            "start": 479,
                                                            "end": 487,
                                                            "fullWidth": 18,
                                                            "width": 8,
                                                            "text": "function",
                                                            "value": "function",
                                                            "valueText": "function",
                                                            "hasLeadingTrivia": true,
                                                            "hasLeadingNewLine": true,
                                                            "hasTrailingTrivia": true,
                                                            "leadingTrivia": [
                                                                {
                                                                    "kind": "WhitespaceTrivia",
                                                                    "text": "    "
                                                                },
                                                                {
                                                                    "kind": "NewLineTrivia",
                                                                    "text": "\n"
                                                                },
                                                                {
                                                                    "kind": "WhitespaceTrivia",
                                                                    "text": "    "
                                                                }
                                                            ],
                                                            "trailingTrivia": [
                                                                {
                                                                    "kind": "WhitespaceTrivia",
                                                                    "text": " "
                                                                }
                                                            ]
                                                        },
                                                        "identifier": {
                                                            "kind": "IdentifierName",
                                                            "fullStart": 488,
                                                            "fullEnd": 498,
                                                            "start": 488,
                                                            "end": 498,
                                                            "fullWidth": 10,
                                                            "width": 10,
                                                            "text": "IN_DO_FUNC",
                                                            "value": "IN_DO_FUNC",
                                                            "valueText": "IN_DO_FUNC"
                                                        },
                                                        "callSignature": {
                                                            "kind": "CallSignature",
                                                            "fullStart": 498,
                                                            "fullEnd": 500,
                                                            "start": 498,
                                                            "end": 500,
                                                            "fullWidth": 2,
                                                            "width": 2,
                                                            "parameterList": {
                                                                "kind": "ParameterList",
                                                                "fullStart": 498,
                                                                "fullEnd": 500,
                                                                "start": 498,
                                                                "end": 500,
                                                                "fullWidth": 2,
                                                                "width": 2,
                                                                "openParenToken": {
                                                                    "kind": "OpenParenToken",
                                                                    "fullStart": 498,
                                                                    "fullEnd": 499,
                                                                    "start": 498,
                                                                    "end": 499,
                                                                    "fullWidth": 1,
                                                                    "width": 1,
                                                                    "text": "(",
                                                                    "value": "(",
                                                                    "valueText": "("
                                                                },
                                                                "parameters": [],
                                                                "closeParenToken": {
                                                                    "kind": "CloseParenToken",
                                                                    "fullStart": 499,
                                                                    "fullEnd": 500,
                                                                    "start": 499,
                                                                    "end": 500,
                                                                    "fullWidth": 1,
                                                                    "width": 1,
                                                                    "text": ")",
                                                                    "value": ")",
                                                                    "valueText": ")"
                                                                }
                                                            }
                                                        },
                                                        "block": {
                                                            "kind": "Block",
                                                            "fullStart": 500,
                                                            "fullEnd": 503,
                                                            "start": 500,
                                                            "end": 502,
                                                            "fullWidth": 3,
                                                            "width": 2,
                                                            "openBraceToken": {
                                                                "kind": "OpenBraceToken",
                                                                "fullStart": 500,
                                                                "fullEnd": 501,
                                                                "start": 500,
                                                                "end": 501,
                                                                "fullWidth": 1,
                                                                "width": 1,
                                                                "text": "{",
                                                                "value": "{",
                                                                "valueText": "{"
                                                            },
                                                            "statements": [],
                                                            "closeBraceToken": {
                                                                "kind": "CloseBraceToken",
                                                                "fullStart": 501,
                                                                "fullEnd": 503,
                                                                "start": 501,
                                                                "end": 502,
                                                                "fullWidth": 2,
                                                                "width": 1,
                                                                "text": "}",
                                                                "value": "}",
                                                                "valueText": "}",
                                                                "hasTrailingTrivia": true,
                                                                "hasTrailingNewLine": true,
                                                                "trailingTrivia": [
                                                                    {
                                                                        "kind": "NewLineTrivia",
                                                                        "text": "\n"
                                                                    }
                                                                ]
                                                            }
                                                        }
                                                    }
                                                ],
                                                "closeBraceToken": {
                                                    "kind": "CloseBraceToken",
                                                    "fullStart": 503,
                                                    "fullEnd": 505,
                                                    "start": 503,
                                                    "end": 504,
                                                    "fullWidth": 2,
                                                    "width": 1,
                                                    "text": "}",
                                                    "value": "}",
                                                    "valueText": "}",
                                                    "hasTrailingTrivia": true,
                                                    "trailingTrivia": [
                                                        {
                                                            "kind": "WhitespaceTrivia",
                                                            "text": " "
                                                        }
                                                    ]
                                                }
                                            },
                                            "whileKeyword": {
                                                "kind": "WhileKeyword",
                                                "fullStart": 505,
                                                "fullEnd": 510,
                                                "start": 505,
                                                "end": 510,
                                                "fullWidth": 5,
                                                "width": 5,
                                                "text": "while",
                                                "value": "while",
                                                "valueText": "while"
                                            },
                                            "openParenToken": {
                                                "kind": "OpenParenToken",
                                                "fullStart": 510,
                                                "fullEnd": 511,
                                                "start": 510,
                                                "end": 511,
                                                "fullWidth": 1,
                                                "width": 1,
                                                "text": "(",
                                                "value": "(",
                                                "valueText": "("
                                            },
                                            "condition": {
                                                "kind": "NumericLiteral",
                                                "fullStart": 511,
                                                "fullEnd": 512,
                                                "start": 511,
                                                "end": 512,
                                                "fullWidth": 1,
                                                "width": 1,
                                                "text": "0",
                                                "value": 0,
                                                "valueText": "0"
                                            },
                                            "closeParenToken": {
                                                "kind": "CloseParenToken",
                                                "fullStart": 512,
                                                "fullEnd": 513,
                                                "start": 512,
                                                "end": 513,
                                                "fullWidth": 1,
                                                "width": 1,
                                                "text": ")",
                                                "value": ")",
                                                "valueText": ")"
                                            },
                                            "semicolonToken": {
                                                "kind": "SemicolonToken",
                                                "fullStart": 513,
                                                "fullEnd": 515,
                                                "start": 513,
                                                "end": 514,
                                                "fullWidth": 2,
                                                "width": 1,
                                                "text": ";",
                                                "value": ";",
                                                "valueText": ";",
                                                "hasTrailingTrivia": true,
                                                "hasTrailingNewLine": true,
                                                "trailingTrivia": [
                                                    {
                                                        "kind": "NewLineTrivia",
                                                        "text": "\n"
                                                    }
                                                ]
                                            }
                                        }
                                    },
                                    {
                                        "kind": "LabeledStatement",
                                        "fullStart": 515,
                                        "fullEnd": 560,
                                        "start": 516,
                                        "end": 559,
                                        "fullWidth": 45,
                                        "width": 43,
                                        "identifier": {
                                            "kind": "IdentifierName",
                                            "fullStart": 515,
                                            "fullEnd": 535,
                                            "start": 516,
                                            "end": 534,
                                            "fullWidth": 20,
                                            "width": 18,
                                            "text": "LABEL_ANOTHER_LOOP",
                                            "value": "LABEL_ANOTHER_LOOP",
                                            "valueText": "LABEL_ANOTHER_LOOP",
                                            "hasLeadingTrivia": true,
                                            "hasLeadingNewLine": true,
                                            "hasTrailingTrivia": true,
                                            "leadingTrivia": [
                                                {
                                                    "kind": "NewLineTrivia",
                                                    "text": "\n"
                                                }
                                            ],
                                            "trailingTrivia": [
                                                {
                                                    "kind": "WhitespaceTrivia",
                                                    "text": " "
                                                }
                                            ]
                                        },
                                        "colonToken": {
                                            "kind": "ColonToken",
                                            "fullStart": 535,
                                            "fullEnd": 537,
                                            "start": 535,
                                            "end": 536,
                                            "fullWidth": 2,
                                            "width": 1,
                                            "text": ":",
                                            "value": ":",
                                            "valueText": ":",
                                            "hasTrailingTrivia": true,
                                            "trailingTrivia": [
                                                {
                                                    "kind": "WhitespaceTrivia",
                                                    "text": " "
                                                }
                                            ]
                                        },
                                        "statement": {
                                            "kind": "DoStatement",
                                            "fullStart": 537,
                                            "fullEnd": 560,
                                            "start": 537,
                                            "end": 559,
                                            "fullWidth": 23,
                                            "width": 22,
                                            "doKeyword": {
                                                "kind": "DoKeyword",
                                                "fullStart": 537,
                                                "fullEnd": 540,
                                                "start": 537,
                                                "end": 539,
                                                "fullWidth": 3,
                                                "width": 2,
                                                "text": "do",
                                                "value": "do",
                                                "valueText": "do",
                                                "hasTrailingTrivia": true,
                                                "trailingTrivia": [
                                                    {
                                                        "kind": "WhitespaceTrivia",
                                                        "text": " "
                                                    }
                                                ]
                                            },
                                            "statement": {
                                                "kind": "Block",
                                                "fullStart": 540,
                                                "fullEnd": 550,
                                                "start": 540,
                                                "end": 549,
                                                "fullWidth": 10,
                                                "width": 9,
                                                "openBraceToken": {
                                                    "kind": "OpenBraceToken",
                                                    "fullStart": 540,
                                                    "fullEnd": 542,
                                                    "start": 540,
                                                    "end": 541,
                                                    "fullWidth": 2,
                                                    "width": 1,
                                                    "text": "{",
                                                    "value": "{",
                                                    "valueText": "{",
                                                    "hasTrailingTrivia": true,
                                                    "hasTrailingNewLine": true,
                                                    "trailingTrivia": [
                                                        {
                                                            "kind": "NewLineTrivia",
                                                            "text": "\n"
                                                        }
                                                    ]
                                                },
                                                "statements": [
                                                    {
                                                        "kind": "EmptyStatement",
                                                        "fullStart": 542,
                                                        "fullEnd": 548,
                                                        "start": 546,
                                                        "end": 547,
                                                        "fullWidth": 6,
                                                        "width": 1,
                                                        "semicolonToken": {
                                                            "kind": "SemicolonToken",
                                                            "fullStart": 542,
                                                            "fullEnd": 548,
                                                            "start": 546,
                                                            "end": 547,
                                                            "fullWidth": 6,
                                                            "width": 1,
                                                            "text": ";",
                                                            "value": ";",
                                                            "valueText": ";",
                                                            "hasLeadingTrivia": true,
                                                            "hasTrailingTrivia": true,
                                                            "hasTrailingNewLine": true,
                                                            "leadingTrivia": [
                                                                {
                                                                    "kind": "WhitespaceTrivia",
                                                                    "text": "    "
                                                                }
                                                            ],
                                                            "trailingTrivia": [
                                                                {
                                                                    "kind": "NewLineTrivia",
                                                                    "text": "\n"
                                                                }
                                                            ]
                                                        }
                                                    }
                                                ],
                                                "closeBraceToken": {
                                                    "kind": "CloseBraceToken",
                                                    "fullStart": 548,
                                                    "fullEnd": 550,
                                                    "start": 548,
                                                    "end": 549,
                                                    "fullWidth": 2,
                                                    "width": 1,
                                                    "text": "}",
                                                    "value": "}",
                                                    "valueText": "}",
                                                    "hasTrailingTrivia": true,
                                                    "trailingTrivia": [
                                                        {
                                                            "kind": "WhitespaceTrivia",
                                                            "text": " "
                                                        }
                                                    ]
                                                }
                                            },
                                            "whileKeyword": {
                                                "kind": "WhileKeyword",
                                                "fullStart": 550,
                                                "fullEnd": 555,
                                                "start": 550,
                                                "end": 555,
                                                "fullWidth": 5,
                                                "width": 5,
                                                "text": "while",
                                                "value": "while",
                                                "valueText": "while"
                                            },
                                            "openParenToken": {
                                                "kind": "OpenParenToken",
                                                "fullStart": 555,
                                                "fullEnd": 556,
                                                "start": 555,
                                                "end": 556,
                                                "fullWidth": 1,
                                                "width": 1,
                                                "text": "(",
                                                "value": "(",
                                                "valueText": "("
                                            },
                                            "condition": {
                                                "kind": "NumericLiteral",
                                                "fullStart": 556,
                                                "fullEnd": 557,
                                                "start": 556,
                                                "end": 557,
                                                "fullWidth": 1,
                                                "width": 1,
                                                "text": "0",
                                                "value": 0,
                                                "valueText": "0"
                                            },
                                            "closeParenToken": {
                                                "kind": "CloseParenToken",
                                                "fullStart": 557,
                                                "fullEnd": 558,
                                                "start": 557,
                                                "end": 558,
                                                "fullWidth": 1,
                                                "width": 1,
                                                "text": ")",
                                                "value": ")",
                                                "valueText": ")"
                                            },
                                            "semicolonToken": {
                                                "kind": "SemicolonToken",
                                                "fullStart": 558,
                                                "fullEnd": 560,
                                                "start": 558,
                                                "end": 559,
                                                "fullWidth": 2,
                                                "width": 1,
                                                "text": ";",
                                                "value": ";",
                                                "valueText": ";",
                                                "hasTrailingTrivia": true,
                                                "hasTrailingNewLine": true,
                                                "trailingTrivia": [
                                                    {
                                                        "kind": "NewLineTrivia",
                                                        "text": "\n"
                                                    }
                                                ]
                                            }
                                        }
                                    },
                                    {
                                        "kind": "FunctionDeclaration",
                                        "fullStart": 560,
                                        "fullEnd": 583,
                                        "start": 561,
                                        "end": 582,
                                        "fullWidth": 23,
                                        "width": 21,
                                        "modifiers": [],
                                        "functionKeyword": {
                                            "kind": "FunctionKeyword",
                                            "fullStart": 560,
                                            "fullEnd": 570,
                                            "start": 561,
                                            "end": 569,
                                            "fullWidth": 10,
                                            "width": 8,
                                            "text": "function",
                                            "value": "function",
                                            "valueText": "function",
                                            "hasLeadingTrivia": true,
                                            "hasLeadingNewLine": true,
                                            "hasTrailingTrivia": true,
                                            "leadingTrivia": [
                                                {
                                                    "kind": "NewLineTrivia",
                                                    "text": "\n"
                                                }
                                            ],
                                            "trailingTrivia": [
                                                {
                                                    "kind": "WhitespaceTrivia",
                                                    "text": " "
                                                }
                                            ]
                                        },
                                        "identifier": {
                                            "kind": "IdentifierName",
                                            "fullStart": 570,
                                            "fullEnd": 578,
                                            "start": 570,
                                            "end": 578,
                                            "fullWidth": 8,
                                            "width": 8,
                                            "text": "OUT_FUNC",
                                            "value": "OUT_FUNC",
                                            "valueText": "OUT_FUNC"
                                        },
                                        "callSignature": {
                                            "kind": "CallSignature",
                                            "fullStart": 578,
                                            "fullEnd": 580,
                                            "start": 578,
                                            "end": 580,
                                            "fullWidth": 2,
                                            "width": 2,
                                            "parameterList": {
                                                "kind": "ParameterList",
                                                "fullStart": 578,
                                                "fullEnd": 580,
                                                "start": 578,
                                                "end": 580,
                                                "fullWidth": 2,
                                                "width": 2,
                                                "openParenToken": {
                                                    "kind": "OpenParenToken",
                                                    "fullStart": 578,
                                                    "fullEnd": 579,
                                                    "start": 578,
                                                    "end": 579,
                                                    "fullWidth": 1,
                                                    "width": 1,
                                                    "text": "(",
                                                    "value": "(",
                                                    "valueText": "("
                                                },
                                                "parameters": [],
                                                "closeParenToken": {
                                                    "kind": "CloseParenToken",
                                                    "fullStart": 579,
                                                    "fullEnd": 580,
                                                    "start": 579,
                                                    "end": 580,
                                                    "fullWidth": 1,
                                                    "width": 1,
                                                    "text": ")",
                                                    "value": ")",
                                                    "valueText": ")"
                                                }
                                            }
                                        },
                                        "block": {
                                            "kind": "Block",
                                            "fullStart": 580,
                                            "fullEnd": 583,
                                            "start": 580,
                                            "end": 582,
                                            "fullWidth": 3,
                                            "width": 2,
                                            "openBraceToken": {
                                                "kind": "OpenBraceToken",
                                                "fullStart": 580,
                                                "fullEnd": 581,
                                                "start": 580,
                                                "end": 581,
                                                "fullWidth": 1,
                                                "width": 1,
                                                "text": "{",
                                                "value": "{",
                                                "valueText": "{"
                                            },
                                            "statements": [],
                                            "closeBraceToken": {
                                                "kind": "CloseBraceToken",
                                                "fullStart": 581,
                                                "fullEnd": 583,
                                                "start": 581,
                                                "end": 582,
                                                "fullWidth": 2,
                                                "width": 1,
                                                "text": "}",
                                                "value": "}",
                                                "valueText": "}",
                                                "hasTrailingTrivia": true,
                                                "hasTrailingNewLine": true,
                                                "trailingTrivia": [
                                                    {
                                                        "kind": "NewLineTrivia",
                                                        "text": "\n"
                                                    }
                                                ]
                                            }
                                        }
                                    }
                                ],
                                "closeBraceToken": {
                                    "kind": "CloseBraceToken",
                                    "fullStart": 583,
                                    "fullEnd": 584,
                                    "start": 583,
                                    "end": 584,
                                    "fullWidth": 1,
                                    "width": 1,
                                    "text": "}",
                                    "value": "}",
                                    "valueText": "}"
                                }
                            }
                        },
                        "closeParenToken": {
                            "kind": "CloseParenToken",
                            "fullStart": 584,
                            "fullEnd": 585,
                            "start": 584,
                            "end": 585,
                            "fullWidth": 1,
                            "width": 1,
                            "text": ")",
                            "value": ")",
                            "valueText": ")"
                        }
                    },
                    "argumentList": {
                        "kind": "ArgumentList",
                        "fullStart": 585,
                        "fullEnd": 587,
                        "start": 585,
                        "end": 587,
                        "fullWidth": 2,
                        "width": 2,
                        "openParenToken": {
                            "kind": "OpenParenToken",
                            "fullStart": 585,
                            "fullEnd": 586,
                            "start": 585,
                            "end": 586,
                            "fullWidth": 1,
                            "width": 1,
                            "text": "(",
                            "value": "(",
                            "valueText": "("
                        },
                        "arguments": [],
                        "closeParenToken": {
                            "kind": "CloseParenToken",
                            "fullStart": 586,
                            "fullEnd": 587,
                            "start": 586,
                            "end": 587,
                            "fullWidth": 1,
                            "width": 1,
                            "text": ")",
                            "value": ")",
                            "valueText": ")"
                        }
                    }
                },
                "semicolonToken": {
                    "kind": "SemicolonToken",
                    "fullStart": 587,
                    "fullEnd": 589,
                    "start": 587,
                    "end": 588,
                    "fullWidth": 2,
                    "width": 1,
                    "text": ";",
                    "value": ";",
                    "valueText": ";",
                    "hasTrailingTrivia": true,
                    "hasTrailingNewLine": true,
                    "trailingTrivia": [
                        {
                            "kind": "NewLineTrivia",
                            "text": "\n"
                        }
                    ]
                }
            },
            {
                "kind": "IfStatement",
                "fullStart": 589,
                "fullEnd": 777,
                "start": 678,
                "end": 776,
                "fullWidth": 188,
                "width": 98,
                "ifKeyword": {
                    "kind": "IfKeyword",
                    "fullStart": 589,
                    "fullEnd": 681,
                    "start": 678,
                    "end": 680,
                    "fullWidth": 92,
                    "width": 2,
                    "text": "if",
                    "value": "if",
                    "valueText": "if",
                    "hasLeadingTrivia": true,
                    "hasLeadingComment": true,
                    "hasLeadingNewLine": true,
                    "hasTrailingTrivia": true,
                    "leadingTrivia": [
                        {
                            "kind": "SingleLineCommentTrivia",
                            "text": "//////////////////////////////////////////////////////////////////////////////"
                        },
                        {
                            "kind": "NewLineTrivia",
                            "text": "\n"
                        },
                        {
                            "kind": "SingleLineCommentTrivia",
                            "text": "//CHECK#1"
                        },
                        {
                            "kind": "NewLineTrivia",
                            "text": "\n"
                        }
                    ],
                    "trailingTrivia": [
                        {
                            "kind": "WhitespaceTrivia",
                            "text": " "
                        }
                    ]
                },
                "openParenToken": {
                    "kind": "OpenParenToken",
                    "fullStart": 681,
                    "fullEnd": 682,
                    "start": 681,
                    "end": 682,
                    "fullWidth": 1,
                    "width": 1,
                    "text": "(",
                    "value": "(",
                    "valueText": "("
                },
                "condition": {
                    "kind": "LogicalAndExpression",
                    "fullStart": 682,
                    "fullEnd": 698,
                    "start": 682,
                    "end": 698,
                    "fullWidth": 16,
                    "width": 16,
                    "left": {
                        "kind": "ParenthesizedExpression",
                        "fullStart": 682,
                        "fullEnd": 689,
                        "start": 682,
                        "end": 689,
                        "fullWidth": 7,
                        "width": 7,
                        "openParenToken": {
                            "kind": "OpenParenToken",
                            "fullStart": 682,
                            "fullEnd": 683,
                            "start": 682,
                            "end": 683,
                            "fullWidth": 1,
                            "width": 1,
                            "text": "(",
                            "value": "(",
                            "valueText": "("
                        },
                        "expression": {
                            "kind": "NotEqualsExpression",
                            "fullStart": 683,
                            "fullEnd": 688,
                            "start": 683,
                            "end": 688,
                            "fullWidth": 5,
                            "width": 5,
                            "left": {
                                "kind": "IdentifierName",
                                "fullStart": 683,
                                "fullEnd": 684,
                                "start": 683,
                                "end": 684,
                                "fullWidth": 1,
                                "width": 1,
                                "text": "x",
                                "value": "x",
                                "valueText": "x"
                            },
                            "operatorToken": {
                                "kind": "ExclamationEqualsEqualsToken",
                                "fullStart": 684,
                                "fullEnd": 687,
                                "start": 684,
                                "end": 687,
                                "fullWidth": 3,
                                "width": 3,
                                "text": "!==",
                                "value": "!==",
                                "valueText": "!=="
                            },
                            "right": {
                                "kind": "NumericLiteral",
                                "fullStart": 687,
                                "fullEnd": 688,
                                "start": 687,
                                "end": 688,
                                "fullWidth": 1,
                                "width": 1,
                                "text": "1",
                                "value": 1,
                                "valueText": "1"
                            }
                        },
                        "closeParenToken": {
                            "kind": "CloseParenToken",
                            "fullStart": 688,
                            "fullEnd": 689,
                            "start": 688,
                            "end": 689,
                            "fullWidth": 1,
                            "width": 1,
                            "text": ")",
                            "value": ")",
                            "valueText": ")"
                        }
                    },
                    "operatorToken": {
                        "kind": "AmpersandAmpersandToken",
                        "fullStart": 689,
                        "fullEnd": 691,
                        "start": 689,
                        "end": 691,
                        "fullWidth": 2,
                        "width": 2,
                        "text": "&&",
                        "value": "&&",
                        "valueText": "&&"
                    },
                    "right": {
                        "kind": "ParenthesizedExpression",
                        "fullStart": 691,
                        "fullEnd": 698,
                        "start": 691,
                        "end": 698,
                        "fullWidth": 7,
                        "width": 7,
                        "openParenToken": {
                            "kind": "OpenParenToken",
                            "fullStart": 691,
                            "fullEnd": 692,
                            "start": 691,
                            "end": 692,
                            "fullWidth": 1,
                            "width": 1,
                            "text": "(",
                            "value": "(",
                            "valueText": "("
                        },
                        "expression": {
                            "kind": "NotEqualsExpression",
                            "fullStart": 692,
                            "fullEnd": 697,
                            "start": 692,
                            "end": 697,
                            "fullWidth": 5,
                            "width": 5,
                            "left": {
                                "kind": "IdentifierName",
                                "fullStart": 692,
                                "fullEnd": 693,
                                "start": 692,
                                "end": 693,
                                "fullWidth": 1,
                                "width": 1,
                                "text": "y",
                                "value": "y",
                                "valueText": "y"
                            },
                            "operatorToken": {
                                "kind": "ExclamationEqualsEqualsToken",
                                "fullStart": 693,
                                "fullEnd": 696,
                                "start": 693,
                                "end": 696,
                                "fullWidth": 3,
                                "width": 3,
                                "text": "!==",
                                "value": "!==",
                                "valueText": "!=="
                            },
                            "right": {
                                "kind": "NumericLiteral",
                                "fullStart": 696,
                                "fullEnd": 697,
                                "start": 696,
                                "end": 697,
                                "fullWidth": 1,
                                "width": 1,
                                "text": "0",
                                "value": 0,
                                "valueText": "0"
                            }
                        },
                        "closeParenToken": {
                            "kind": "CloseParenToken",
                            "fullStart": 697,
                            "fullEnd": 698,
                            "start": 697,
                            "end": 698,
                            "fullWidth": 1,
                            "width": 1,
                            "text": ")",
                            "value": ")",
                            "valueText": ")"
                        }
                    }
                },
                "closeParenToken": {
                    "kind": "CloseParenToken",
                    "fullStart": 698,
                    "fullEnd": 700,
                    "start": 698,
                    "end": 699,
                    "fullWidth": 2,
                    "width": 1,
                    "text": ")",
                    "value": ")",
                    "valueText": ")",
                    "hasTrailingTrivia": true,
                    "trailingTrivia": [
                        {
                            "kind": "WhitespaceTrivia",
                            "text": " "
                        }
                    ]
                },
                "statement": {
                    "kind": "Block",
                    "fullStart": 700,
                    "fullEnd": 777,
                    "start": 700,
                    "end": 776,
                    "fullWidth": 77,
                    "width": 76,
                    "openBraceToken": {
                        "kind": "OpenBraceToken",
                        "fullStart": 700,
                        "fullEnd": 702,
                        "start": 700,
                        "end": 701,
                        "fullWidth": 2,
                        "width": 1,
                        "text": "{",
                        "value": "{",
                        "valueText": "{",
                        "hasTrailingTrivia": true,
                        "hasTrailingNewLine": true,
                        "trailingTrivia": [
                            {
                                "kind": "NewLineTrivia",
                                "text": "\n"
                            }
                        ]
                    },
                    "statements": [
                        {
                            "kind": "ExpressionStatement",
                            "fullStart": 702,
                            "fullEnd": 775,
                            "start": 703,
                            "end": 774,
                            "fullWidth": 73,
                            "width": 71,
                            "expression": {
                                "kind": "InvocationExpression",
                                "fullStart": 702,
                                "fullEnd": 773,
                                "start": 703,
                                "end": 773,
                                "fullWidth": 71,
                                "width": 70,
                                "expression": {
                                    "kind": "IdentifierName",
                                    "fullStart": 702,
                                    "fullEnd": 709,
                                    "start": 703,
                                    "end": 709,
                                    "fullWidth": 7,
                                    "width": 6,
                                    "text": "$ERROR",
                                    "value": "$ERROR",
                                    "valueText": "$ERROR",
                                    "hasLeadingTrivia": true,
                                    "leadingTrivia": [
                                        {
                                            "kind": "WhitespaceTrivia",
                                            "text": "\t"
                                        }
                                    ]
                                },
                                "argumentList": {
                                    "kind": "ArgumentList",
                                    "fullStart": 709,
                                    "fullEnd": 773,
                                    "start": 709,
                                    "end": 773,
                                    "fullWidth": 64,
                                    "width": 64,
                                    "openParenToken": {
                                        "kind": "OpenParenToken",
                                        "fullStart": 709,
                                        "fullEnd": 710,
                                        "start": 709,
                                        "end": 710,
                                        "fullWidth": 1,
                                        "width": 1,
                                        "text": "(",
                                        "value": "(",
                                        "valueText": "("
                                    },
                                    "arguments": [
                                        {
                                            "kind": "AddExpression",
                                            "fullStart": 710,
                                            "fullEnd": 772,
                                            "start": 710,
                                            "end": 770,
                                            "fullWidth": 62,
                                            "width": 60,
                                            "left": {
                                                "kind": "AddExpression",
                                                "fullStart": 710,
                                                "fullEnd": 767,
                                                "start": 710,
                                                "end": 767,
                                                "fullWidth": 57,
                                                "width": 57,
                                                "left": {
                                                    "kind": "AddExpression",
                                                    "fullStart": 710,
                                                    "fullEnd": 754,
                                                    "start": 710,
                                                    "end": 754,
                                                    "fullWidth": 44,
                                                    "width": 44,
                                                    "left": {
                                                        "kind": "StringLiteral",
                                                        "fullStart": 710,
                                                        "fullEnd": 752,
                                                        "start": 710,
                                                        "end": 752,
                                                        "fullWidth": 42,
                                                        "width": 42,
                                                        "text": "'#1: x === 1 and y === 0. Actual:  x === '",
                                                        "value": "#1: x === 1 and y === 0. Actual:  x === ",
                                                        "valueText": "#1: x === 1 and y === 0. Actual:  x === "
                                                    },
                                                    "operatorToken": {
                                                        "kind": "PlusToken",
                                                        "fullStart": 752,
                                                        "fullEnd": 753,
                                                        "start": 752,
                                                        "end": 753,
                                                        "fullWidth": 1,
                                                        "width": 1,
                                                        "text": "+",
                                                        "value": "+",
                                                        "valueText": "+"
                                                    },
                                                    "right": {
                                                        "kind": "IdentifierName",
                                                        "fullStart": 753,
                                                        "fullEnd": 754,
                                                        "start": 753,
                                                        "end": 754,
                                                        "fullWidth": 1,
                                                        "width": 1,
                                                        "text": "x",
                                                        "value": "x",
                                                        "valueText": "x"
                                                    }
                                                },
                                                "operatorToken": {
                                                    "kind": "PlusToken",
                                                    "fullStart": 754,
                                                    "fullEnd": 755,
                                                    "start": 754,
                                                    "end": 755,
                                                    "fullWidth": 1,
                                                    "width": 1,
                                                    "text": "+",
                                                    "value": "+",
                                                    "valueText": "+"
                                                },
                                                "right": {
                                                    "kind": "StringLiteral",
                                                    "fullStart": 755,
                                                    "fullEnd": 767,
                                                    "start": 755,
                                                    "end": 767,
                                                    "fullWidth": 12,
                                                    "width": 12,
                                                    "text": "' and y ==='",
                                                    "value": " and y ===",
                                                    "valueText": " and y ==="
                                                }
                                            },
                                            "operatorToken": {
                                                "kind": "PlusToken",
                                                "fullStart": 767,
                                                "fullEnd": 769,
                                                "start": 767,
                                                "end": 768,
                                                "fullWidth": 2,
                                                "width": 1,
                                                "text": "+",
                                                "value": "+",
                                                "valueText": "+",
                                                "hasTrailingTrivia": true,
                                                "trailingTrivia": [
                                                    {
                                                        "kind": "WhitespaceTrivia",
                                                        "text": " "
                                                    }
                                                ]
                                            },
                                            "right": {
                                                "kind": "IdentifierName",
                                                "fullStart": 769,
                                                "fullEnd": 772,
                                                "start": 769,
                                                "end": 770,
                                                "fullWidth": 3,
                                                "width": 1,
                                                "text": "y",
                                                "value": "y",
                                                "valueText": "y",
                                                "hasTrailingTrivia": true,
                                                "trailingTrivia": [
                                                    {
                                                        "kind": "WhitespaceTrivia",
                                                        "text": "  "
                                                    }
                                                ]
                                            }
                                        }
                                    ],
                                    "closeParenToken": {
                                        "kind": "CloseParenToken",
                                        "fullStart": 772,
                                        "fullEnd": 773,
                                        "start": 772,
                                        "end": 773,
                                        "fullWidth": 1,
                                        "width": 1,
                                        "text": ")",
                                        "value": ")",
                                        "valueText": ")"
                                    }
                                }
                            },
                            "semicolonToken": {
                                "kind": "SemicolonToken",
                                "fullStart": 773,
                                "fullEnd": 775,
                                "start": 773,
                                "end": 774,
                                "fullWidth": 2,
                                "width": 1,
                                "text": ";",
                                "value": ";",
                                "valueText": ";",
                                "hasTrailingTrivia": true,
                                "hasTrailingNewLine": true,
                                "trailingTrivia": [
                                    {
                                        "kind": "NewLineTrivia",
                                        "text": "\n"
                                    }
                                ]
                            }
                        }
                    ],
                    "closeBraceToken": {
                        "kind": "CloseBraceToken",
                        "fullStart": 775,
                        "fullEnd": 777,
                        "start": 775,
                        "end": 776,
                        "fullWidth": 2,
                        "width": 1,
                        "text": "}",
                        "value": "}",
                        "valueText": "}",
                        "hasTrailingTrivia": true,
                        "hasTrailingNewLine": true,
                        "trailingTrivia": [
                            {
                                "kind": "NewLineTrivia",
                                "text": "\n"
                            }
                        ]
                    }
                }
            }
        ],
        "endOfFileToken": {
            "kind": "EndOfFileToken",
            "fullStart": 777,
            "fullEnd": 860,
            "start": 860,
            "end": 860,
            "fullWidth": 83,
            "width": 0,
            "text": "",
            "hasLeadingTrivia": true,
            "hasLeadingComment": true,
            "hasLeadingNewLine": true,
            "leadingTrivia": [
                {
                    "kind": "SingleLineCommentTrivia",
                    "text": "//"
                },
                {
                    "kind": "NewLineTrivia",
                    "text": "\n"
                },
                {
                    "kind": "SingleLineCommentTrivia",
                    "text": "//////////////////////////////////////////////////////////////////////////////"
                },
                {
                    "kind": "NewLineTrivia",
                    "text": "\n"
                },
                {
                    "kind": "NewLineTrivia",
                    "text": "\n"
                }
            ]
        }
    },
    "lineMap": {
        "lineStarts": [
            0,
            61,
            132,
            133,
            137,
            217,
            220,
            254,
            316,
            320,
            321,
            347,
            360,
            381,
            401,
            423,
            448,
            470,
            475,
            503,
            515,
            516,
            542,
            548,
            560,
            561,
            583,
            589,
            668,
            678,
            702,
            775,
            777,
            780,
            859,
            860
        ],
        "length": 860
    }
}<|MERGE_RESOLUTION|>--- conflicted
+++ resolved
@@ -140,12 +140,8 @@
                                 "start": 337,
                                 "end": 340,
                                 "fullWidth": 3,
-<<<<<<< HEAD
                                 "width": 3,
-                                "identifier": {
-=======
                                 "propertyName": {
->>>>>>> 85e84683
                                     "kind": "IdentifierName",
                                     "fullStart": 337,
                                     "fullEnd": 338,
@@ -217,12 +213,8 @@
                                 "start": 342,
                                 "end": 345,
                                 "fullWidth": 3,
-<<<<<<< HEAD
                                 "width": 3,
-                                "identifier": {
-=======
                                 "propertyName": {
->>>>>>> 85e84683
                                     "kind": "IdentifierName",
                                     "fullStart": 342,
                                     "fullEnd": 343,
