{
    "isDeclaration": false,
    "languageVersion": "EcmaScript5",
    "parseOptions": {
        "allowAutomaticSemicolonInsertion": true
    },
    "sourceUnit": {
        "kind": "SourceUnit",
        "fullStart": 0,
        "fullEnd": 550,
        "start": 330,
        "end": 550,
        "fullWidth": 550,
        "width": 220,
        "moduleElements": [
            {
                "kind": "LabeledStatement",
                "fullStart": 0,
                "fullEnd": 346,
                "start": 330,
                "end": 345,
                "fullWidth": 346,
                "width": 15,
                "identifier": {
                    "kind": "IdentifierName",
                    "fullStart": 0,
                    "fullEnd": 336,
                    "start": 330,
                    "end": 335,
                    "fullWidth": 336,
                    "width": 5,
                    "text": "LABEL",
                    "value": "LABEL",
                    "valueText": "LABEL",
                    "hasLeadingTrivia": true,
                    "hasLeadingComment": true,
                    "hasLeadingNewLine": true,
                    "hasTrailingTrivia": true,
                    "leadingTrivia": [
                        {
                            "kind": "SingleLineCommentTrivia",
                            "text": "// Copyright 2009 the Sputnik authors.  All rights reserved."
                        },
                        {
                            "kind": "NewLineTrivia",
                            "text": "\n"
                        },
                        {
                            "kind": "SingleLineCommentTrivia",
                            "text": "// This code is governed by the BSD license found in the LICENSE file."
                        },
                        {
                            "kind": "NewLineTrivia",
                            "text": "\n"
                        },
                        {
                            "kind": "NewLineTrivia",
                            "text": "\n"
                        },
                        {
                            "kind": "MultiLineCommentTrivia",
                            "text": "/**\n * Appearing of break without an IterationStatement leads to syntax error\n *\n * @path ch12/12.8/S12.8_A1_T2.js\n * @description Checking if break Identifier with no loop fails\n * @negative\n */"
                        },
                        {
                            "kind": "NewLineTrivia",
                            "text": "\n"
                        },
                        {
                            "kind": "NewLineTrivia",
                            "text": "\n"
                        }
                    ],
                    "trailingTrivia": [
                        {
                            "kind": "WhitespaceTrivia",
                            "text": " "
                        }
                    ]
                },
                "colonToken": {
                    "kind": "ColonToken",
                    "fullStart": 336,
                    "fullEnd": 338,
                    "start": 336,
                    "end": 337,
                    "fullWidth": 2,
                    "width": 1,
                    "text": ":",
                    "value": ":",
                    "valueText": ":",
                    "hasTrailingTrivia": true,
                    "trailingTrivia": [
                        {
                            "kind": "WhitespaceTrivia",
                            "text": " "
                        }
                    ]
                },
                "statement": {
                    "kind": "ExpressionStatement",
                    "fullStart": 338,
                    "fullEnd": 346,
                    "start": 338,
                    "end": 345,
                    "fullWidth": 8,
                    "width": 7,
                    "expression": {
                        "kind": "AssignmentExpression",
                        "fullStart": 338,
                        "fullEnd": 344,
                        "start": 338,
                        "end": 344,
                        "fullWidth": 6,
                        "width": 6,
                        "left": {
                            "kind": "IdentifierName",
                            "fullStart": 338,
                            "fullEnd": 339,
                            "start": 338,
                            "end": 339,
                            "fullWidth": 1,
                            "width": 1,
                            "text": "x",
                            "value": "x",
                            "valueText": "x"
                        },
                        "operatorToken": {
                            "kind": "EqualsToken",
                            "fullStart": 339,
                            "fullEnd": 340,
                            "start": 339,
                            "end": 340,
                            "fullWidth": 1,
                            "width": 1,
                            "text": "=",
                            "value": "=",
                            "valueText": "="
                        },
                        "right": {
                            "kind": "NumericLiteral",
                            "fullStart": 340,
                            "fullEnd": 344,
                            "start": 340,
                            "end": 344,
                            "fullWidth": 4,
                            "width": 4,
                            "text": "3.14",
                            "value": 3.14,
                            "valueText": "3.14"
                        }
                    },
                    "semicolonToken": {
                        "kind": "SemicolonToken",
                        "fullStart": 344,
                        "fullEnd": 346,
                        "start": 344,
                        "end": 345,
                        "fullWidth": 2,
                        "width": 1,
                        "text": ";",
                        "value": ";",
                        "valueText": ";",
                        "hasTrailingTrivia": true,
                        "hasTrailingNewLine": true,
                        "trailingTrivia": [
                            {
                                "kind": "NewLineTrivia",
                                "text": "\n"
                            }
                        ]
                    }
                }
            },
            {
                "kind": "VariableStatement",
                "fullStart": 346,
                "fullEnd": 445,
                "start": 436,
                "end": 444,
                "fullWidth": 99,
                "width": 8,
                "modifiers": [],
                "variableDeclaration": {
                    "kind": "VariableDeclaration",
                    "fullStart": 346,
                    "fullEnd": 443,
                    "start": 436,
                    "end": 443,
                    "fullWidth": 97,
                    "width": 7,
                    "varKeyword": {
                        "kind": "VarKeyword",
                        "fullStart": 346,
                        "fullEnd": 440,
                        "start": 436,
                        "end": 439,
                        "fullWidth": 94,
                        "width": 3,
                        "text": "var",
                        "value": "var",
                        "valueText": "var",
                        "hasLeadingTrivia": true,
                        "hasLeadingComment": true,
                        "hasLeadingNewLine": true,
                        "hasTrailingTrivia": true,
                        "leadingTrivia": [
                            {
                                "kind": "NewLineTrivia",
                                "text": "\n"
                            },
                            {
                                "kind": "SingleLineCommentTrivia",
                                "text": "//////////////////////////////////////////////////////////////////////////////"
                            },
                            {
                                "kind": "NewLineTrivia",
                                "text": "\n"
                            },
                            {
                                "kind": "SingleLineCommentTrivia",
                                "text": "//CHECK#1"
                            },
                            {
                                "kind": "NewLineTrivia",
                                "text": "\n"
                            }
                        ],
                        "trailingTrivia": [
                            {
                                "kind": "WhitespaceTrivia",
                                "text": " "
                            }
                        ]
                    },
                    "variableDeclarators": [
                        {
                            "kind": "VariableDeclarator",
                            "fullStart": 440,
                            "fullEnd": 443,
                            "start": 440,
                            "end": 443,
                            "fullWidth": 3,
<<<<<<< HEAD
                            "width": 3,
                            "identifier": {
=======
                            "propertyName": {
>>>>>>> 85e84683
                                "kind": "IdentifierName",
                                "fullStart": 440,
                                "fullEnd": 441,
                                "start": 440,
                                "end": 441,
                                "fullWidth": 1,
                                "width": 1,
                                "text": "x",
                                "value": "x",
                                "valueText": "x"
                            },
                            "equalsValueClause": {
                                "kind": "EqualsValueClause",
                                "fullStart": 441,
                                "fullEnd": 443,
                                "start": 441,
                                "end": 443,
                                "fullWidth": 2,
                                "width": 2,
                                "equalsToken": {
                                    "kind": "EqualsToken",
                                    "fullStart": 441,
                                    "fullEnd": 442,
                                    "start": 441,
                                    "end": 442,
                                    "fullWidth": 1,
                                    "width": 1,
                                    "text": "=",
                                    "value": "=",
                                    "valueText": "="
                                },
                                "value": {
                                    "kind": "NumericLiteral",
                                    "fullStart": 442,
                                    "fullEnd": 443,
                                    "start": 442,
                                    "end": 443,
                                    "fullWidth": 1,
                                    "width": 1,
                                    "text": "1",
                                    "value": 1,
                                    "valueText": "1"
                                }
                            }
                        }
                    ]
                },
                "semicolonToken": {
                    "kind": "SemicolonToken",
                    "fullStart": 443,
                    "fullEnd": 445,
                    "start": 443,
                    "end": 444,
                    "fullWidth": 2,
                    "width": 1,
                    "text": ";",
                    "value": ";",
                    "valueText": ";",
                    "hasTrailingTrivia": true,
                    "hasTrailingNewLine": true,
                    "trailingTrivia": [
                        {
                            "kind": "NewLineTrivia",
                            "text": "\n"
                        }
                    ]
                }
            },
            {
                "kind": "BreakStatement",
                "fullStart": 445,
                "fullEnd": 458,
                "start": 445,
                "end": 457,
                "fullWidth": 13,
                "width": 12,
                "breakKeyword": {
                    "kind": "BreakKeyword",
                    "fullStart": 445,
                    "fullEnd": 451,
                    "start": 445,
                    "end": 450,
                    "fullWidth": 6,
                    "width": 5,
                    "text": "break",
                    "value": "break",
                    "valueText": "break",
                    "hasTrailingTrivia": true,
                    "trailingTrivia": [
                        {
                            "kind": "WhitespaceTrivia",
                            "text": " "
                        }
                    ]
                },
                "identifier": {
                    "kind": "IdentifierName",
                    "fullStart": 451,
                    "fullEnd": 456,
                    "start": 451,
                    "end": 456,
                    "fullWidth": 5,
                    "width": 5,
                    "text": "LABEL",
                    "value": "LABEL",
                    "valueText": "LABEL"
                },
                "semicolonToken": {
                    "kind": "SemicolonToken",
                    "fullStart": 456,
                    "fullEnd": 458,
                    "start": 456,
                    "end": 457,
                    "fullWidth": 2,
                    "width": 1,
                    "text": ";",
                    "value": ";",
                    "valueText": ";",
                    "hasTrailingTrivia": true,
                    "hasTrailingNewLine": true,
                    "trailingTrivia": [
                        {
                            "kind": "NewLineTrivia",
                            "text": "\n"
                        }
                    ]
                }
            },
            {
                "kind": "VariableStatement",
                "fullStart": 458,
                "fullEnd": 467,
                "start": 458,
                "end": 466,
                "fullWidth": 9,
                "width": 8,
                "modifiers": [],
                "variableDeclaration": {
                    "kind": "VariableDeclaration",
                    "fullStart": 458,
                    "fullEnd": 465,
                    "start": 458,
                    "end": 465,
                    "fullWidth": 7,
                    "width": 7,
                    "varKeyword": {
                        "kind": "VarKeyword",
                        "fullStart": 458,
                        "fullEnd": 462,
                        "start": 458,
                        "end": 461,
                        "fullWidth": 4,
                        "width": 3,
                        "text": "var",
                        "value": "var",
                        "valueText": "var",
                        "hasTrailingTrivia": true,
                        "trailingTrivia": [
                            {
                                "kind": "WhitespaceTrivia",
                                "text": " "
                            }
                        ]
                    },
                    "variableDeclarators": [
                        {
                            "kind": "VariableDeclarator",
                            "fullStart": 462,
                            "fullEnd": 465,
                            "start": 462,
                            "end": 465,
                            "fullWidth": 3,
<<<<<<< HEAD
                            "width": 3,
                            "identifier": {
=======
                            "propertyName": {
>>>>>>> 85e84683
                                "kind": "IdentifierName",
                                "fullStart": 462,
                                "fullEnd": 463,
                                "start": 462,
                                "end": 463,
                                "fullWidth": 1,
                                "width": 1,
                                "text": "y",
                                "value": "y",
                                "valueText": "y"
                            },
                            "equalsValueClause": {
                                "kind": "EqualsValueClause",
                                "fullStart": 463,
                                "fullEnd": 465,
                                "start": 463,
                                "end": 465,
                                "fullWidth": 2,
                                "width": 2,
                                "equalsToken": {
                                    "kind": "EqualsToken",
                                    "fullStart": 463,
                                    "fullEnd": 464,
                                    "start": 463,
                                    "end": 464,
                                    "fullWidth": 1,
                                    "width": 1,
                                    "text": "=",
                                    "value": "=",
                                    "valueText": "="
                                },
                                "value": {
                                    "kind": "NumericLiteral",
                                    "fullStart": 464,
                                    "fullEnd": 465,
                                    "start": 464,
                                    "end": 465,
                                    "fullWidth": 1,
                                    "width": 1,
                                    "text": "2",
                                    "value": 2,
                                    "valueText": "2"
                                }
                            }
                        }
                    ]
                },
                "semicolonToken": {
                    "kind": "SemicolonToken",
                    "fullStart": 465,
                    "fullEnd": 467,
                    "start": 465,
                    "end": 466,
                    "fullWidth": 2,
                    "width": 1,
                    "text": ";",
                    "value": ";",
                    "valueText": ";",
                    "hasTrailingTrivia": true,
                    "hasTrailingNewLine": true,
                    "trailingTrivia": [
                        {
                            "kind": "NewLineTrivia",
                            "text": "\n"
                        }
                    ]
                }
            }
        ],
        "endOfFileToken": {
            "kind": "EndOfFileToken",
            "fullStart": 467,
            "fullEnd": 550,
            "start": 550,
            "end": 550,
            "fullWidth": 83,
            "width": 0,
            "text": "",
            "hasLeadingTrivia": true,
            "hasLeadingComment": true,
            "hasLeadingNewLine": true,
            "leadingTrivia": [
                {
                    "kind": "SingleLineCommentTrivia",
                    "text": "//"
                },
                {
                    "kind": "NewLineTrivia",
                    "text": "\n"
                },
                {
                    "kind": "SingleLineCommentTrivia",
                    "text": "//////////////////////////////////////////////////////////////////////////////"
                },
                {
                    "kind": "NewLineTrivia",
                    "text": "\n"
                },
                {
                    "kind": "NewLineTrivia",
                    "text": "\n"
                }
            ]
        }
    },
    "lineMap": {
        "lineStarts": [
            0,
            61,
            132,
            133,
            137,
            211,
            214,
            248,
            312,
            325,
            329,
            330,
            346,
            347,
            426,
            436,
            445,
            458,
            467,
            470,
            549,
            550
        ],
        "length": 550
    }
}<|MERGE_RESOLUTION|>--- conflicted
+++ resolved
@@ -240,12 +240,8 @@
                             "start": 440,
                             "end": 443,
                             "fullWidth": 3,
-<<<<<<< HEAD
                             "width": 3,
-                            "identifier": {
-=======
                             "propertyName": {
->>>>>>> 85e84683
                                 "kind": "IdentifierName",
                                 "fullStart": 440,
                                 "fullEnd": 441,
@@ -418,12 +414,8 @@
                             "start": 462,
                             "end": 465,
                             "fullWidth": 3,
-<<<<<<< HEAD
                             "width": 3,
-                            "identifier": {
-=======
                             "propertyName": {
->>>>>>> 85e84683
                                 "kind": "IdentifierName",
                                 "fullStart": 462,
                                 "fullEnd": 463,
