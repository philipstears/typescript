--- conflicted
+++ resolved
@@ -236,12 +236,8 @@
                                         "start": 307,
                                         "end": 317,
                                         "fullWidth": 10,
-<<<<<<< HEAD
                                         "width": 10,
-                                        "identifier": {
-=======
                                         "propertyName": {
->>>>>>> 85e84683
                                             "kind": "IdentifierName",
                                             "fullStart": 307,
                                             "fullEnd": 314,
@@ -1154,12 +1150,8 @@
                             "start": 494,
                             "end": 511,
                             "fullWidth": 17,
-<<<<<<< HEAD
                             "width": 17,
-                            "identifier": {
-=======
                             "propertyName": {
->>>>>>> 85e84683
                                 "kind": "IdentifierName",
                                 "fullStart": 494,
                                 "fullEnd": 496,
