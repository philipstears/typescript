--- conflicted
+++ resolved
@@ -126,11 +126,8 @@
                                 "start": 370,
                                 "end": 375,
                                 "fullWidth": 5,
-<<<<<<< HEAD
                                 "width": 5,
-=======
                                 "modifiers": [],
->>>>>>> e3c38734
                                 "identifier": {
                                     "kind": "IdentifierName",
                                     "fullStart": 370,
