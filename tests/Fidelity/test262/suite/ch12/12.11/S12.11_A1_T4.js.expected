{
    "isDeclaration": false,
    "languageVersion": "EcmaScript5",
    "parseOptions": {
        "allowAutomaticSemicolonInsertion": true
    },
    "sourceUnit": {
        "kind": "SourceUnit",
        "fullStart": 0,
        "fullEnd": 2052,
        "start": 350,
        "end": 2052,
        "fullWidth": 2052,
        "width": 1702,
        "moduleElements": [
            {
                "kind": "FunctionDeclaration",
                "fullStart": 0,
                "fullEnd": 853,
                "start": 350,
                "end": 852,
                "fullWidth": 853,
                "width": 502,
                "modifiers": [],
                "functionKeyword": {
                    "kind": "FunctionKeyword",
                    "fullStart": 0,
                    "fullEnd": 359,
                    "start": 350,
                    "end": 358,
                    "fullWidth": 359,
                    "width": 8,
                    "text": "function",
                    "value": "function",
                    "valueText": "function",
                    "hasLeadingTrivia": true,
                    "hasLeadingComment": true,
                    "hasLeadingNewLine": true,
                    "hasTrailingTrivia": true,
                    "leadingTrivia": [
                        {
                            "kind": "SingleLineCommentTrivia",
                            "text": "// Copyright 2009 the Sputnik authors.  All rights reserved."
                        },
                        {
                            "kind": "NewLineTrivia",
                            "text": "\n"
                        },
                        {
                            "kind": "SingleLineCommentTrivia",
                            "text": "// This code is governed by the BSD license found in the LICENSE file."
                        },
                        {
                            "kind": "NewLineTrivia",
                            "text": "\n"
                        },
                        {
                            "kind": "NewLineTrivia",
                            "text": "\n"
                        },
                        {
                            "kind": "MultiLineCommentTrivia",
                            "text": "/**\n * If Result.type is break and Result.target is in the current\n * label set, return (normal, Result.value, empty)\n *\n * @path ch12/12.11/S12.11_A1_T4.js\n * @description Using case with isNaN and isNaN(value)\n */"
                        },
                        {
                            "kind": "NewLineTrivia",
                            "text": "\n"
                        },
                        {
                            "kind": "NewLineTrivia",
                            "text": "\n"
                        }
                    ],
                    "trailingTrivia": [
                        {
                            "kind": "WhitespaceTrivia",
                            "text": " "
                        }
                    ]
                },
                "identifier": {
                    "kind": "IdentifierName",
                    "fullStart": 359,
                    "fullEnd": 369,
                    "start": 359,
                    "end": 369,
                    "fullWidth": 10,
                    "width": 10,
                    "text": "SwitchTest",
                    "value": "SwitchTest",
                    "valueText": "SwitchTest"
                },
                "callSignature": {
                    "kind": "CallSignature",
                    "fullStart": 369,
                    "fullEnd": 376,
                    "start": 369,
                    "end": 376,
                    "fullWidth": 7,
                    "width": 7,
                    "parameterList": {
                        "kind": "ParameterList",
                        "fullStart": 369,
                        "fullEnd": 376,
                        "start": 369,
                        "end": 376,
                        "fullWidth": 7,
                        "width": 7,
                        "openParenToken": {
                            "kind": "OpenParenToken",
                            "fullStart": 369,
                            "fullEnd": 370,
                            "start": 369,
                            "end": 370,
                            "fullWidth": 1,
                            "width": 1,
                            "text": "(",
                            "value": "(",
                            "valueText": "("
                        },
                        "parameters": [
                            {
                                "kind": "Parameter",
                                "fullStart": 370,
                                "fullEnd": 375,
                                "start": 370,
                                "end": 375,
                                "fullWidth": 5,
                                "width": 5,
                                "modifiers": [],
                                "identifier": {
                                    "kind": "IdentifierName",
                                    "fullStart": 370,
                                    "fullEnd": 375,
                                    "start": 370,
                                    "end": 375,
                                    "fullWidth": 5,
                                    "width": 5,
                                    "text": "value",
                                    "value": "value",
                                    "valueText": "value"
                                }
                            }
                        ],
                        "closeParenToken": {
                            "kind": "CloseParenToken",
                            "fullStart": 375,
                            "fullEnd": 376,
                            "start": 375,
                            "end": 376,
                            "fullWidth": 1,
                            "width": 1,
                            "text": ")",
                            "value": ")",
                            "valueText": ")"
                        }
                    }
                },
                "block": {
                    "kind": "Block",
                    "fullStart": 376,
                    "fullEnd": 853,
                    "start": 376,
                    "end": 852,
                    "fullWidth": 477,
                    "width": 476,
                    "openBraceToken": {
                        "kind": "OpenBraceToken",
                        "fullStart": 376,
                        "fullEnd": 378,
                        "start": 376,
                        "end": 377,
                        "fullWidth": 2,
                        "width": 1,
                        "text": "{",
                        "value": "{",
                        "valueText": "{",
                        "hasTrailingTrivia": true,
                        "hasTrailingNewLine": true,
                        "trailingTrivia": [
                            {
                                "kind": "NewLineTrivia",
                                "text": "\n"
                            }
                        ]
                    },
                    "statements": [
                        {
                            "kind": "VariableStatement",
                            "fullStart": 378,
                            "fullEnd": 396,
                            "start": 380,
                            "end": 395,
                            "fullWidth": 18,
                            "width": 15,
                            "modifiers": [],
                            "variableDeclaration": {
                                "kind": "VariableDeclaration",
                                "fullStart": 378,
                                "fullEnd": 394,
                                "start": 380,
                                "end": 394,
                                "fullWidth": 16,
                                "width": 14,
                                "varKeyword": {
                                    "kind": "VarKeyword",
                                    "fullStart": 378,
                                    "fullEnd": 384,
                                    "start": 380,
                                    "end": 383,
                                    "fullWidth": 6,
                                    "width": 3,
                                    "text": "var",
                                    "value": "var",
                                    "valueText": "var",
                                    "hasLeadingTrivia": true,
                                    "hasTrailingTrivia": true,
                                    "leadingTrivia": [
                                        {
                                            "kind": "WhitespaceTrivia",
                                            "text": "  "
                                        }
                                    ],
                                    "trailingTrivia": [
                                        {
                                            "kind": "WhitespaceTrivia",
                                            "text": " "
                                        }
                                    ]
                                },
                                "variableDeclarators": [
                                    {
                                        "kind": "VariableDeclarator",
                                        "fullStart": 384,
                                        "fullEnd": 394,
                                        "start": 384,
                                        "end": 394,
                                        "fullWidth": 10,
<<<<<<< HEAD
                                        "width": 10,
                                        "identifier": {
=======
                                        "propertyName": {
>>>>>>> 85e84683
                                            "kind": "IdentifierName",
                                            "fullStart": 384,
                                            "fullEnd": 391,
                                            "start": 384,
                                            "end": 390,
                                            "fullWidth": 7,
                                            "width": 6,
                                            "text": "result",
                                            "value": "result",
                                            "valueText": "result",
                                            "hasTrailingTrivia": true,
                                            "trailingTrivia": [
                                                {
                                                    "kind": "WhitespaceTrivia",
                                                    "text": " "
                                                }
                                            ]
                                        },
                                        "equalsValueClause": {
                                            "kind": "EqualsValueClause",
                                            "fullStart": 391,
                                            "fullEnd": 394,
                                            "start": 391,
                                            "end": 394,
                                            "fullWidth": 3,
                                            "width": 3,
                                            "equalsToken": {
                                                "kind": "EqualsToken",
                                                "fullStart": 391,
                                                "fullEnd": 393,
                                                "start": 391,
                                                "end": 392,
                                                "fullWidth": 2,
                                                "width": 1,
                                                "text": "=",
                                                "value": "=",
                                                "valueText": "=",
                                                "hasTrailingTrivia": true,
                                                "trailingTrivia": [
                                                    {
                                                        "kind": "WhitespaceTrivia",
                                                        "text": " "
                                                    }
                                                ]
                                            },
                                            "value": {
                                                "kind": "NumericLiteral",
                                                "fullStart": 393,
                                                "fullEnd": 394,
                                                "start": 393,
                                                "end": 394,
                                                "fullWidth": 1,
                                                "width": 1,
                                                "text": "0",
                                                "value": 0,
                                                "valueText": "0"
                                            }
                                        }
                                    }
                                ]
                            },
                            "semicolonToken": {
                                "kind": "SemicolonToken",
                                "fullStart": 394,
                                "fullEnd": 396,
                                "start": 394,
                                "end": 395,
                                "fullWidth": 2,
                                "width": 1,
                                "text": ";",
                                "value": ";",
                                "valueText": ";",
                                "hasTrailingTrivia": true,
                                "hasTrailingNewLine": true,
                                "trailingTrivia": [
                                    {
                                        "kind": "NewLineTrivia",
                                        "text": "\n"
                                    }
                                ]
                            }
                        },
                        {
                            "kind": "SwitchStatement",
                            "fullStart": 396,
                            "fullEnd": 831,
                            "start": 401,
                            "end": 830,
                            "fullWidth": 435,
                            "width": 429,
                            "switchKeyword": {
                                "kind": "SwitchKeyword",
                                "fullStart": 396,
                                "fullEnd": 407,
                                "start": 401,
                                "end": 407,
                                "fullWidth": 11,
                                "width": 6,
                                "text": "switch",
                                "value": "switch",
                                "valueText": "switch",
                                "hasLeadingTrivia": true,
                                "hasLeadingNewLine": true,
                                "leadingTrivia": [
                                    {
                                        "kind": "WhitespaceTrivia",
                                        "text": "  "
                                    },
                                    {
                                        "kind": "NewLineTrivia",
                                        "text": "\n"
                                    },
                                    {
                                        "kind": "WhitespaceTrivia",
                                        "text": "  "
                                    }
                                ]
                            },
                            "openParenToken": {
                                "kind": "OpenParenToken",
                                "fullStart": 407,
                                "fullEnd": 408,
                                "start": 407,
                                "end": 408,
                                "fullWidth": 1,
                                "width": 1,
                                "text": "(",
                                "value": "(",
                                "valueText": "("
                            },
                            "expression": {
                                "kind": "IdentifierName",
                                "fullStart": 408,
                                "fullEnd": 413,
                                "start": 408,
                                "end": 413,
                                "fullWidth": 5,
                                "width": 5,
                                "text": "value",
                                "value": "value",
                                "valueText": "value"
                            },
                            "closeParenToken": {
                                "kind": "CloseParenToken",
                                "fullStart": 413,
                                "fullEnd": 415,
                                "start": 413,
                                "end": 414,
                                "fullWidth": 2,
                                "width": 1,
                                "text": ")",
                                "value": ")",
                                "valueText": ")",
                                "hasTrailingTrivia": true,
                                "trailingTrivia": [
                                    {
                                        "kind": "WhitespaceTrivia",
                                        "text": " "
                                    }
                                ]
                            },
                            "openBraceToken": {
                                "kind": "OpenBraceToken",
                                "fullStart": 415,
                                "fullEnd": 417,
                                "start": 415,
                                "end": 416,
                                "fullWidth": 2,
                                "width": 1,
                                "text": "{",
                                "value": "{",
                                "valueText": "{",
                                "hasTrailingTrivia": true,
                                "hasTrailingNewLine": true,
                                "trailingTrivia": [
                                    {
                                        "kind": "NewLineTrivia",
                                        "text": "\n"
                                    }
                                ]
                            },
                            "switchClauses": [
                                {
                                    "kind": "CaseSwitchClause",
                                    "fullStart": 417,
                                    "fullEnd": 448,
                                    "start": 421,
                                    "end": 447,
                                    "fullWidth": 31,
                                    "width": 26,
                                    "caseKeyword": {
                                        "kind": "CaseKeyword",
                                        "fullStart": 417,
                                        "fullEnd": 426,
                                        "start": 421,
                                        "end": 425,
                                        "fullWidth": 9,
                                        "width": 4,
                                        "text": "case",
                                        "value": "case",
                                        "valueText": "case",
                                        "hasLeadingTrivia": true,
                                        "hasTrailingTrivia": true,
                                        "leadingTrivia": [
                                            {
                                                "kind": "WhitespaceTrivia",
                                                "text": "    "
                                            }
                                        ],
                                        "trailingTrivia": [
                                            {
                                                "kind": "WhitespaceTrivia",
                                                "text": " "
                                            }
                                        ]
                                    },
                                    "expression": {
                                        "kind": "NumericLiteral",
                                        "fullStart": 426,
                                        "fullEnd": 427,
                                        "start": 426,
                                        "end": 427,
                                        "fullWidth": 1,
                                        "width": 1,
                                        "text": "0",
                                        "value": 0,
                                        "valueText": "0"
                                    },
                                    "colonToken": {
                                        "kind": "ColonToken",
                                        "fullStart": 427,
                                        "fullEnd": 429,
                                        "start": 427,
                                        "end": 428,
                                        "fullWidth": 2,
                                        "width": 1,
                                        "text": ":",
                                        "value": ":",
                                        "valueText": ":",
                                        "hasTrailingTrivia": true,
                                        "hasTrailingNewLine": true,
                                        "trailingTrivia": [
                                            {
                                                "kind": "NewLineTrivia",
                                                "text": "\n"
                                            }
                                        ]
                                    },
                                    "statements": [
                                        {
                                            "kind": "ExpressionStatement",
                                            "fullStart": 429,
                                            "fullEnd": 448,
                                            "start": 435,
                                            "end": 447,
                                            "fullWidth": 19,
                                            "width": 12,
                                            "expression": {
                                                "kind": "AddAssignmentExpression",
                                                "fullStart": 429,
                                                "fullEnd": 446,
                                                "start": 435,
                                                "end": 446,
                                                "fullWidth": 17,
                                                "width": 11,
                                                "left": {
                                                    "kind": "IdentifierName",
                                                    "fullStart": 429,
                                                    "fullEnd": 442,
                                                    "start": 435,
                                                    "end": 441,
                                                    "fullWidth": 13,
                                                    "width": 6,
                                                    "text": "result",
                                                    "value": "result",
                                                    "valueText": "result",
                                                    "hasLeadingTrivia": true,
                                                    "hasTrailingTrivia": true,
                                                    "leadingTrivia": [
                                                        {
                                                            "kind": "WhitespaceTrivia",
                                                            "text": "      "
                                                        }
                                                    ],
                                                    "trailingTrivia": [
                                                        {
                                                            "kind": "WhitespaceTrivia",
                                                            "text": " "
                                                        }
                                                    ]
                                                },
                                                "operatorToken": {
                                                    "kind": "PlusEqualsToken",
                                                    "fullStart": 442,
                                                    "fullEnd": 445,
                                                    "start": 442,
                                                    "end": 444,
                                                    "fullWidth": 3,
                                                    "width": 2,
                                                    "text": "+=",
                                                    "value": "+=",
                                                    "valueText": "+=",
                                                    "hasTrailingTrivia": true,
                                                    "trailingTrivia": [
                                                        {
                                                            "kind": "WhitespaceTrivia",
                                                            "text": " "
                                                        }
                                                    ]
                                                },
                                                "right": {
                                                    "kind": "NumericLiteral",
                                                    "fullStart": 445,
                                                    "fullEnd": 446,
                                                    "start": 445,
                                                    "end": 446,
                                                    "fullWidth": 1,
                                                    "width": 1,
                                                    "text": "2",
                                                    "value": 2,
                                                    "valueText": "2"
                                                }
                                            },
                                            "semicolonToken": {
                                                "kind": "SemicolonToken",
                                                "fullStart": 446,
                                                "fullEnd": 448,
                                                "start": 446,
                                                "end": 447,
                                                "fullWidth": 2,
                                                "width": 1,
                                                "text": ";",
                                                "value": ";",
                                                "valueText": ";",
                                                "hasTrailingTrivia": true,
                                                "hasTrailingNewLine": true,
                                                "trailingTrivia": [
                                                    {
                                                        "kind": "NewLineTrivia",
                                                        "text": "\n"
                                                    }
                                                ]
                                            }
                                        }
                                    ]
                                },
                                {
                                    "kind": "CaseSwitchClause",
                                    "fullStart": 448,
                                    "fullEnd": 492,
                                    "start": 452,
                                    "end": 491,
                                    "fullWidth": 44,
                                    "width": 39,
                                    "caseKeyword": {
                                        "kind": "CaseKeyword",
                                        "fullStart": 448,
                                        "fullEnd": 457,
                                        "start": 452,
                                        "end": 456,
                                        "fullWidth": 9,
                                        "width": 4,
                                        "text": "case",
                                        "value": "case",
                                        "valueText": "case",
                                        "hasLeadingTrivia": true,
                                        "hasTrailingTrivia": true,
                                        "leadingTrivia": [
                                            {
                                                "kind": "WhitespaceTrivia",
                                                "text": "    "
                                            }
                                        ],
                                        "trailingTrivia": [
                                            {
                                                "kind": "WhitespaceTrivia",
                                                "text": " "
                                            }
                                        ]
                                    },
                                    "expression": {
                                        "kind": "NumericLiteral",
                                        "fullStart": 457,
                                        "fullEnd": 458,
                                        "start": 457,
                                        "end": 458,
                                        "fullWidth": 1,
                                        "width": 1,
                                        "text": "1",
                                        "value": 1,
                                        "valueText": "1"
                                    },
                                    "colonToken": {
                                        "kind": "ColonToken",
                                        "fullStart": 458,
                                        "fullEnd": 460,
                                        "start": 458,
                                        "end": 459,
                                        "fullWidth": 2,
                                        "width": 1,
                                        "text": ":",
                                        "value": ":",
                                        "valueText": ":",
                                        "hasTrailingTrivia": true,
                                        "hasTrailingNewLine": true,
                                        "trailingTrivia": [
                                            {
                                                "kind": "NewLineTrivia",
                                                "text": "\n"
                                            }
                                        ]
                                    },
                                    "statements": [
                                        {
                                            "kind": "ExpressionStatement",
                                            "fullStart": 460,
                                            "fullEnd": 479,
                                            "start": 466,
                                            "end": 478,
                                            "fullWidth": 19,
                                            "width": 12,
                                            "expression": {
                                                "kind": "AddAssignmentExpression",
                                                "fullStart": 460,
                                                "fullEnd": 477,
                                                "start": 466,
                                                "end": 477,
                                                "fullWidth": 17,
                                                "width": 11,
                                                "left": {
                                                    "kind": "IdentifierName",
                                                    "fullStart": 460,
                                                    "fullEnd": 473,
                                                    "start": 466,
                                                    "end": 472,
                                                    "fullWidth": 13,
                                                    "width": 6,
                                                    "text": "result",
                                                    "value": "result",
                                                    "valueText": "result",
                                                    "hasLeadingTrivia": true,
                                                    "hasTrailingTrivia": true,
                                                    "leadingTrivia": [
                                                        {
                                                            "kind": "WhitespaceTrivia",
                                                            "text": "      "
                                                        }
                                                    ],
                                                    "trailingTrivia": [
                                                        {
                                                            "kind": "WhitespaceTrivia",
                                                            "text": " "
                                                        }
                                                    ]
                                                },
                                                "operatorToken": {
                                                    "kind": "PlusEqualsToken",
                                                    "fullStart": 473,
                                                    "fullEnd": 476,
                                                    "start": 473,
                                                    "end": 475,
                                                    "fullWidth": 3,
                                                    "width": 2,
                                                    "text": "+=",
                                                    "value": "+=",
                                                    "valueText": "+=",
                                                    "hasTrailingTrivia": true,
                                                    "trailingTrivia": [
                                                        {
                                                            "kind": "WhitespaceTrivia",
                                                            "text": " "
                                                        }
                                                    ]
                                                },
                                                "right": {
                                                    "kind": "NumericLiteral",
                                                    "fullStart": 476,
                                                    "fullEnd": 477,
                                                    "start": 476,
                                                    "end": 477,
                                                    "fullWidth": 1,
                                                    "width": 1,
                                                    "text": "4",
                                                    "value": 4,
                                                    "valueText": "4"
                                                }
                                            },
                                            "semicolonToken": {
                                                "kind": "SemicolonToken",
                                                "fullStart": 477,
                                                "fullEnd": 479,
                                                "start": 477,
                                                "end": 478,
                                                "fullWidth": 2,
                                                "width": 1,
                                                "text": ";",
                                                "value": ";",
                                                "valueText": ";",
                                                "hasTrailingTrivia": true,
                                                "hasTrailingNewLine": true,
                                                "trailingTrivia": [
                                                    {
                                                        "kind": "NewLineTrivia",
                                                        "text": "\n"
                                                    }
                                                ]
                                            }
                                        },
                                        {
                                            "kind": "BreakStatement",
                                            "fullStart": 479,
                                            "fullEnd": 492,
                                            "start": 485,
                                            "end": 491,
                                            "fullWidth": 13,
                                            "width": 6,
                                            "breakKeyword": {
                                                "kind": "BreakKeyword",
                                                "fullStart": 479,
                                                "fullEnd": 490,
                                                "start": 485,
                                                "end": 490,
                                                "fullWidth": 11,
                                                "width": 5,
                                                "text": "break",
                                                "value": "break",
                                                "valueText": "break",
                                                "hasLeadingTrivia": true,
                                                "leadingTrivia": [
                                                    {
                                                        "kind": "WhitespaceTrivia",
                                                        "text": "      "
                                                    }
                                                ]
                                            },
                                            "semicolonToken": {
                                                "kind": "SemicolonToken",
                                                "fullStart": 490,
                                                "fullEnd": 492,
                                                "start": 490,
                                                "end": 491,
                                                "fullWidth": 2,
                                                "width": 1,
                                                "text": ";",
                                                "value": ";",
                                                "valueText": ";",
                                                "hasTrailingTrivia": true,
                                                "hasTrailingNewLine": true,
                                                "trailingTrivia": [
                                                    {
                                                        "kind": "NewLineTrivia",
                                                        "text": "\n"
                                                    }
                                                ]
                                            }
                                        }
                                    ]
                                },
                                {
                                    "kind": "CaseSwitchClause",
                                    "fullStart": 492,
                                    "fullEnd": 523,
                                    "start": 496,
                                    "end": 522,
                                    "fullWidth": 31,
                                    "width": 26,
                                    "caseKeyword": {
                                        "kind": "CaseKeyword",
                                        "fullStart": 492,
                                        "fullEnd": 501,
                                        "start": 496,
                                        "end": 500,
                                        "fullWidth": 9,
                                        "width": 4,
                                        "text": "case",
                                        "value": "case",
                                        "valueText": "case",
                                        "hasLeadingTrivia": true,
                                        "hasTrailingTrivia": true,
                                        "leadingTrivia": [
                                            {
                                                "kind": "WhitespaceTrivia",
                                                "text": "    "
                                            }
                                        ],
                                        "trailingTrivia": [
                                            {
                                                "kind": "WhitespaceTrivia",
                                                "text": " "
                                            }
                                        ]
                                    },
                                    "expression": {
                                        "kind": "NumericLiteral",
                                        "fullStart": 501,
                                        "fullEnd": 502,
                                        "start": 501,
                                        "end": 502,
                                        "fullWidth": 1,
                                        "width": 1,
                                        "text": "2",
                                        "value": 2,
                                        "valueText": "2"
                                    },
                                    "colonToken": {
                                        "kind": "ColonToken",
                                        "fullStart": 502,
                                        "fullEnd": 504,
                                        "start": 502,
                                        "end": 503,
                                        "fullWidth": 2,
                                        "width": 1,
                                        "text": ":",
                                        "value": ":",
                                        "valueText": ":",
                                        "hasTrailingTrivia": true,
                                        "hasTrailingNewLine": true,
                                        "trailingTrivia": [
                                            {
                                                "kind": "NewLineTrivia",
                                                "text": "\n"
                                            }
                                        ]
                                    },
                                    "statements": [
                                        {
                                            "kind": "ExpressionStatement",
                                            "fullStart": 504,
                                            "fullEnd": 523,
                                            "start": 510,
                                            "end": 522,
                                            "fullWidth": 19,
                                            "width": 12,
                                            "expression": {
                                                "kind": "AddAssignmentExpression",
                                                "fullStart": 504,
                                                "fullEnd": 521,
                                                "start": 510,
                                                "end": 521,
                                                "fullWidth": 17,
                                                "width": 11,
                                                "left": {
                                                    "kind": "IdentifierName",
                                                    "fullStart": 504,
                                                    "fullEnd": 517,
                                                    "start": 510,
                                                    "end": 516,
                                                    "fullWidth": 13,
                                                    "width": 6,
                                                    "text": "result",
                                                    "value": "result",
                                                    "valueText": "result",
                                                    "hasLeadingTrivia": true,
                                                    "hasTrailingTrivia": true,
                                                    "leadingTrivia": [
                                                        {
                                                            "kind": "WhitespaceTrivia",
                                                            "text": "      "
                                                        }
                                                    ],
                                                    "trailingTrivia": [
                                                        {
                                                            "kind": "WhitespaceTrivia",
                                                            "text": " "
                                                        }
                                                    ]
                                                },
                                                "operatorToken": {
                                                    "kind": "PlusEqualsToken",
                                                    "fullStart": 517,
                                                    "fullEnd": 520,
                                                    "start": 517,
                                                    "end": 519,
                                                    "fullWidth": 3,
                                                    "width": 2,
                                                    "text": "+=",
                                                    "value": "+=",
                                                    "valueText": "+=",
                                                    "hasTrailingTrivia": true,
                                                    "trailingTrivia": [
                                                        {
                                                            "kind": "WhitespaceTrivia",
                                                            "text": " "
                                                        }
                                                    ]
                                                },
                                                "right": {
                                                    "kind": "NumericLiteral",
                                                    "fullStart": 520,
                                                    "fullEnd": 521,
                                                    "start": 520,
                                                    "end": 521,
                                                    "fullWidth": 1,
                                                    "width": 1,
                                                    "text": "8",
                                                    "value": 8,
                                                    "valueText": "8"
                                                }
                                            },
                                            "semicolonToken": {
                                                "kind": "SemicolonToken",
                                                "fullStart": 521,
                                                "fullEnd": 523,
                                                "start": 521,
                                                "end": 522,
                                                "fullWidth": 2,
                                                "width": 1,
                                                "text": ";",
                                                "value": ";",
                                                "valueText": ";",
                                                "hasTrailingTrivia": true,
                                                "hasTrailingNewLine": true,
                                                "trailingTrivia": [
                                                    {
                                                        "kind": "NewLineTrivia",
                                                        "text": "\n"
                                                    }
                                                ]
                                            }
                                        }
                                    ]
                                },
                                {
                                    "kind": "CaseSwitchClause",
                                    "fullStart": 523,
                                    "fullEnd": 566,
                                    "start": 527,
                                    "end": 565,
                                    "fullWidth": 43,
                                    "width": 38,
                                    "caseKeyword": {
                                        "kind": "CaseKeyword",
                                        "fullStart": 523,
                                        "fullEnd": 532,
                                        "start": 527,
                                        "end": 531,
                                        "fullWidth": 9,
                                        "width": 4,
                                        "text": "case",
                                        "value": "case",
                                        "valueText": "case",
                                        "hasLeadingTrivia": true,
                                        "hasTrailingTrivia": true,
                                        "leadingTrivia": [
                                            {
                                                "kind": "WhitespaceTrivia",
                                                "text": "    "
                                            }
                                        ],
                                        "trailingTrivia": [
                                            {
                                                "kind": "WhitespaceTrivia",
                                                "text": " "
                                            }
                                        ]
                                    },
                                    "expression": {
                                        "kind": "InvocationExpression",
                                        "fullStart": 532,
                                        "fullEnd": 544,
                                        "start": 532,
                                        "end": 544,
                                        "fullWidth": 12,
                                        "width": 12,
                                        "expression": {
                                            "kind": "IdentifierName",
                                            "fullStart": 532,
                                            "fullEnd": 537,
                                            "start": 532,
                                            "end": 537,
                                            "fullWidth": 5,
                                            "width": 5,
                                            "text": "isNaN",
                                            "value": "isNaN",
                                            "valueText": "isNaN"
                                        },
                                        "argumentList": {
                                            "kind": "ArgumentList",
                                            "fullStart": 537,
                                            "fullEnd": 544,
                                            "start": 537,
                                            "end": 544,
                                            "fullWidth": 7,
                                            "width": 7,
                                            "openParenToken": {
                                                "kind": "OpenParenToken",
                                                "fullStart": 537,
                                                "fullEnd": 538,
                                                "start": 537,
                                                "end": 538,
                                                "fullWidth": 1,
                                                "width": 1,
                                                "text": "(",
                                                "value": "(",
                                                "valueText": "("
                                            },
                                            "arguments": [
                                                {
                                                    "kind": "IdentifierName",
                                                    "fullStart": 538,
                                                    "fullEnd": 543,
                                                    "start": 538,
                                                    "end": 543,
                                                    "fullWidth": 5,
                                                    "width": 5,
                                                    "text": "value",
                                                    "value": "value",
                                                    "valueText": "value"
                                                }
                                            ],
                                            "closeParenToken": {
                                                "kind": "CloseParenToken",
                                                "fullStart": 543,
                                                "fullEnd": 544,
                                                "start": 543,
                                                "end": 544,
                                                "fullWidth": 1,
                                                "width": 1,
                                                "text": ")",
                                                "value": ")",
                                                "valueText": ")"
                                            }
                                        }
                                    },
                                    "colonToken": {
                                        "kind": "ColonToken",
                                        "fullStart": 544,
                                        "fullEnd": 546,
                                        "start": 544,
                                        "end": 545,
                                        "fullWidth": 2,
                                        "width": 1,
                                        "text": ":",
                                        "value": ":",
                                        "valueText": ":",
                                        "hasTrailingTrivia": true,
                                        "hasTrailingNewLine": true,
                                        "trailingTrivia": [
                                            {
                                                "kind": "NewLineTrivia",
                                                "text": "\n"
                                            }
                                        ]
                                    },
                                    "statements": [
                                        {
                                            "kind": "ExpressionStatement",
                                            "fullStart": 546,
                                            "fullEnd": 566,
                                            "start": 552,
                                            "end": 565,
                                            "fullWidth": 20,
                                            "width": 13,
                                            "expression": {
                                                "kind": "AddAssignmentExpression",
                                                "fullStart": 546,
                                                "fullEnd": 564,
                                                "start": 552,
                                                "end": 564,
                                                "fullWidth": 18,
                                                "width": 12,
                                                "left": {
                                                    "kind": "IdentifierName",
                                                    "fullStart": 546,
                                                    "fullEnd": 559,
                                                    "start": 552,
                                                    "end": 558,
                                                    "fullWidth": 13,
                                                    "width": 6,
                                                    "text": "result",
                                                    "value": "result",
                                                    "valueText": "result",
                                                    "hasLeadingTrivia": true,
                                                    "hasTrailingTrivia": true,
                                                    "leadingTrivia": [
                                                        {
                                                            "kind": "WhitespaceTrivia",
                                                            "text": "      "
                                                        }
                                                    ],
                                                    "trailingTrivia": [
                                                        {
                                                            "kind": "WhitespaceTrivia",
                                                            "text": " "
                                                        }
                                                    ]
                                                },
                                                "operatorToken": {
                                                    "kind": "PlusEqualsToken",
                                                    "fullStart": 559,
                                                    "fullEnd": 562,
                                                    "start": 559,
                                                    "end": 561,
                                                    "fullWidth": 3,
                                                    "width": 2,
                                                    "text": "+=",
                                                    "value": "+=",
                                                    "valueText": "+=",
                                                    "hasTrailingTrivia": true,
                                                    "trailingTrivia": [
                                                        {
                                                            "kind": "WhitespaceTrivia",
                                                            "text": " "
                                                        }
                                                    ]
                                                },
                                                "right": {
                                                    "kind": "NumericLiteral",
                                                    "fullStart": 562,
                                                    "fullEnd": 564,
                                                    "start": 562,
                                                    "end": 564,
                                                    "fullWidth": 2,
                                                    "width": 2,
                                                    "text": "16",
                                                    "value": 16,
                                                    "valueText": "16"
                                                }
                                            },
                                            "semicolonToken": {
                                                "kind": "SemicolonToken",
                                                "fullStart": 564,
                                                "fullEnd": 566,
                                                "start": 564,
                                                "end": 565,
                                                "fullWidth": 2,
                                                "width": 1,
                                                "text": ";",
                                                "value": ";",
                                                "valueText": ";",
                                                "hasTrailingTrivia": true,
                                                "hasTrailingNewLine": true,
                                                "trailingTrivia": [
                                                    {
                                                        "kind": "NewLineTrivia",
                                                        "text": "\n"
                                                    }
                                                ]
                                            }
                                        }
                                    ]
                                },
                                {
                                    "kind": "DefaultSwitchClause",
                                    "fullStart": 566,
                                    "fullEnd": 612,
                                    "start": 570,
                                    "end": 611,
                                    "fullWidth": 46,
                                    "width": 41,
                                    "defaultKeyword": {
                                        "kind": "DefaultKeyword",
                                        "fullStart": 566,
                                        "fullEnd": 577,
                                        "start": 570,
                                        "end": 577,
                                        "fullWidth": 11,
                                        "width": 7,
                                        "text": "default",
                                        "value": "default",
                                        "valueText": "default",
                                        "hasLeadingTrivia": true,
                                        "leadingTrivia": [
                                            {
                                                "kind": "WhitespaceTrivia",
                                                "text": "    "
                                            }
                                        ]
                                    },
                                    "colonToken": {
                                        "kind": "ColonToken",
                                        "fullStart": 577,
                                        "fullEnd": 579,
                                        "start": 577,
                                        "end": 578,
                                        "fullWidth": 2,
                                        "width": 1,
                                        "text": ":",
                                        "value": ":",
                                        "valueText": ":",
                                        "hasTrailingTrivia": true,
                                        "hasTrailingNewLine": true,
                                        "trailingTrivia": [
                                            {
                                                "kind": "NewLineTrivia",
                                                "text": "\n"
                                            }
                                        ]
                                    },
                                    "statements": [
                                        {
                                            "kind": "ExpressionStatement",
                                            "fullStart": 579,
                                            "fullEnd": 599,
                                            "start": 585,
                                            "end": 598,
                                            "fullWidth": 20,
                                            "width": 13,
                                            "expression": {
                                                "kind": "AddAssignmentExpression",
                                                "fullStart": 579,
                                                "fullEnd": 597,
                                                "start": 585,
                                                "end": 597,
                                                "fullWidth": 18,
                                                "width": 12,
                                                "left": {
                                                    "kind": "IdentifierName",
                                                    "fullStart": 579,
                                                    "fullEnd": 592,
                                                    "start": 585,
                                                    "end": 591,
                                                    "fullWidth": 13,
                                                    "width": 6,
                                                    "text": "result",
                                                    "value": "result",
                                                    "valueText": "result",
                                                    "hasLeadingTrivia": true,
                                                    "hasTrailingTrivia": true,
                                                    "leadingTrivia": [
                                                        {
                                                            "kind": "WhitespaceTrivia",
                                                            "text": "      "
                                                        }
                                                    ],
                                                    "trailingTrivia": [
                                                        {
                                                            "kind": "WhitespaceTrivia",
                                                            "text": " "
                                                        }
                                                    ]
                                                },
                                                "operatorToken": {
                                                    "kind": "PlusEqualsToken",
                                                    "fullStart": 592,
                                                    "fullEnd": 595,
                                                    "start": 592,
                                                    "end": 594,
                                                    "fullWidth": 3,
                                                    "width": 2,
                                                    "text": "+=",
                                                    "value": "+=",
                                                    "valueText": "+=",
                                                    "hasTrailingTrivia": true,
                                                    "trailingTrivia": [
                                                        {
                                                            "kind": "WhitespaceTrivia",
                                                            "text": " "
                                                        }
                                                    ]
                                                },
                                                "right": {
                                                    "kind": "NumericLiteral",
                                                    "fullStart": 595,
                                                    "fullEnd": 597,
                                                    "start": 595,
                                                    "end": 597,
                                                    "fullWidth": 2,
                                                    "width": 2,
                                                    "text": "32",
                                                    "value": 32,
                                                    "valueText": "32"
                                                }
                                            },
                                            "semicolonToken": {
                                                "kind": "SemicolonToken",
                                                "fullStart": 597,
                                                "fullEnd": 599,
                                                "start": 597,
                                                "end": 598,
                                                "fullWidth": 2,
                                                "width": 1,
                                                "text": ";",
                                                "value": ";",
                                                "valueText": ";",
                                                "hasTrailingTrivia": true,
                                                "hasTrailingNewLine": true,
                                                "trailingTrivia": [
                                                    {
                                                        "kind": "NewLineTrivia",
                                                        "text": "\n"
                                                    }
                                                ]
                                            }
                                        },
                                        {
                                            "kind": "BreakStatement",
                                            "fullStart": 599,
                                            "fullEnd": 612,
                                            "start": 605,
                                            "end": 611,
                                            "fullWidth": 13,
                                            "width": 6,
                                            "breakKeyword": {
                                                "kind": "BreakKeyword",
                                                "fullStart": 599,
                                                "fullEnd": 610,
                                                "start": 605,
                                                "end": 610,
                                                "fullWidth": 11,
                                                "width": 5,
                                                "text": "break",
                                                "value": "break",
                                                "valueText": "break",
                                                "hasLeadingTrivia": true,
                                                "leadingTrivia": [
                                                    {
                                                        "kind": "WhitespaceTrivia",
                                                        "text": "      "
                                                    }
                                                ]
                                            },
                                            "semicolonToken": {
                                                "kind": "SemicolonToken",
                                                "fullStart": 610,
                                                "fullEnd": 612,
                                                "start": 610,
                                                "end": 611,
                                                "fullWidth": 2,
                                                "width": 1,
                                                "text": ";",
                                                "value": ";",
                                                "valueText": ";",
                                                "hasTrailingTrivia": true,
                                                "hasTrailingNewLine": true,
                                                "trailingTrivia": [
                                                    {
                                                        "kind": "NewLineTrivia",
                                                        "text": "\n"
                                                    }
                                                ]
                                            }
                                        }
                                    ]
                                },
                                {
                                    "kind": "CaseSwitchClause",
                                    "fullStart": 612,
                                    "fullEnd": 647,
                                    "start": 616,
                                    "end": 646,
                                    "fullWidth": 35,
                                    "width": 30,
                                    "caseKeyword": {
                                        "kind": "CaseKeyword",
                                        "fullStart": 612,
                                        "fullEnd": 621,
                                        "start": 616,
                                        "end": 620,
                                        "fullWidth": 9,
                                        "width": 4,
                                        "text": "case",
                                        "value": "case",
                                        "valueText": "case",
                                        "hasLeadingTrivia": true,
                                        "hasTrailingTrivia": true,
                                        "leadingTrivia": [
                                            {
                                                "kind": "WhitespaceTrivia",
                                                "text": "    "
                                            }
                                        ],
                                        "trailingTrivia": [
                                            {
                                                "kind": "WhitespaceTrivia",
                                                "text": " "
                                            }
                                        ]
                                    },
                                    "expression": {
                                        "kind": "NullKeyword",
                                        "fullStart": 621,
                                        "fullEnd": 625,
                                        "start": 621,
                                        "end": 625,
                                        "fullWidth": 4,
                                        "width": 4,
                                        "text": "null"
                                    },
                                    "colonToken": {
                                        "kind": "ColonToken",
                                        "fullStart": 625,
                                        "fullEnd": 627,
                                        "start": 625,
                                        "end": 626,
                                        "fullWidth": 2,
                                        "width": 1,
                                        "text": ":",
                                        "value": ":",
                                        "valueText": ":",
                                        "hasTrailingTrivia": true,
                                        "hasTrailingNewLine": true,
                                        "trailingTrivia": [
                                            {
                                                "kind": "NewLineTrivia",
                                                "text": "\n"
                                            }
                                        ]
                                    },
                                    "statements": [
                                        {
                                            "kind": "ExpressionStatement",
                                            "fullStart": 627,
                                            "fullEnd": 647,
                                            "start": 633,
                                            "end": 646,
                                            "fullWidth": 20,
                                            "width": 13,
                                            "expression": {
                                                "kind": "AddAssignmentExpression",
                                                "fullStart": 627,
                                                "fullEnd": 645,
                                                "start": 633,
                                                "end": 645,
                                                "fullWidth": 18,
                                                "width": 12,
                                                "left": {
                                                    "kind": "IdentifierName",
                                                    "fullStart": 627,
                                                    "fullEnd": 640,
                                                    "start": 633,
                                                    "end": 639,
                                                    "fullWidth": 13,
                                                    "width": 6,
                                                    "text": "result",
                                                    "value": "result",
                                                    "valueText": "result",
                                                    "hasLeadingTrivia": true,
                                                    "hasTrailingTrivia": true,
                                                    "leadingTrivia": [
                                                        {
                                                            "kind": "WhitespaceTrivia",
                                                            "text": "      "
                                                        }
                                                    ],
                                                    "trailingTrivia": [
                                                        {
                                                            "kind": "WhitespaceTrivia",
                                                            "text": " "
                                                        }
                                                    ]
                                                },
                                                "operatorToken": {
                                                    "kind": "PlusEqualsToken",
                                                    "fullStart": 640,
                                                    "fullEnd": 643,
                                                    "start": 640,
                                                    "end": 642,
                                                    "fullWidth": 3,
                                                    "width": 2,
                                                    "text": "+=",
                                                    "value": "+=",
                                                    "valueText": "+=",
                                                    "hasTrailingTrivia": true,
                                                    "trailingTrivia": [
                                                        {
                                                            "kind": "WhitespaceTrivia",
                                                            "text": " "
                                                        }
                                                    ]
                                                },
                                                "right": {
                                                    "kind": "NumericLiteral",
                                                    "fullStart": 643,
                                                    "fullEnd": 645,
                                                    "start": 643,
                                                    "end": 645,
                                                    "fullWidth": 2,
                                                    "width": 2,
                                                    "text": "64",
                                                    "value": 64,
                                                    "valueText": "64"
                                                }
                                            },
                                            "semicolonToken": {
                                                "kind": "SemicolonToken",
                                                "fullStart": 645,
                                                "fullEnd": 647,
                                                "start": 645,
                                                "end": 646,
                                                "fullWidth": 2,
                                                "width": 1,
                                                "text": ";",
                                                "value": ";",
                                                "valueText": ";",
                                                "hasTrailingTrivia": true,
                                                "hasTrailingNewLine": true,
                                                "trailingTrivia": [
                                                    {
                                                        "kind": "NewLineTrivia",
                                                        "text": "\n"
                                                    }
                                                ]
                                            }
                                        }
                                    ]
                                },
                                {
                                    "kind": "CaseSwitchClause",
                                    "fullStart": 647,
                                    "fullEnd": 697,
                                    "start": 651,
                                    "end": 696,
                                    "fullWidth": 50,
                                    "width": 45,
                                    "caseKeyword": {
                                        "kind": "CaseKeyword",
                                        "fullStart": 647,
                                        "fullEnd": 656,
                                        "start": 651,
                                        "end": 655,
                                        "fullWidth": 9,
                                        "width": 4,
                                        "text": "case",
                                        "value": "case",
                                        "valueText": "case",
                                        "hasLeadingTrivia": true,
                                        "hasTrailingTrivia": true,
                                        "leadingTrivia": [
                                            {
                                                "kind": "WhitespaceTrivia",
                                                "text": "    "
                                            }
                                        ],
                                        "trailingTrivia": [
                                            {
                                                "kind": "WhitespaceTrivia",
                                                "text": " "
                                            }
                                        ]
                                    },
                                    "expression": {
                                        "kind": "IdentifierName",
                                        "fullStart": 656,
                                        "fullEnd": 661,
                                        "start": 656,
                                        "end": 661,
                                        "fullWidth": 5,
                                        "width": 5,
                                        "text": "isNaN",
                                        "value": "isNaN",
                                        "valueText": "isNaN"
                                    },
                                    "colonToken": {
                                        "kind": "ColonToken",
                                        "fullStart": 661,
                                        "fullEnd": 663,
                                        "start": 661,
                                        "end": 662,
                                        "fullWidth": 2,
                                        "width": 1,
                                        "text": ":",
                                        "value": ":",
                                        "valueText": ":",
                                        "hasTrailingTrivia": true,
                                        "hasTrailingNewLine": true,
                                        "trailingTrivia": [
                                            {
                                                "kind": "NewLineTrivia",
                                                "text": "\n"
                                            }
                                        ]
                                    },
                                    "statements": [
                                        {
                                            "kind": "ExpressionStatement",
                                            "fullStart": 663,
                                            "fullEnd": 684,
                                            "start": 669,
                                            "end": 683,
                                            "fullWidth": 21,
                                            "width": 14,
                                            "expression": {
                                                "kind": "AddAssignmentExpression",
                                                "fullStart": 663,
                                                "fullEnd": 682,
                                                "start": 669,
                                                "end": 682,
                                                "fullWidth": 19,
                                                "width": 13,
                                                "left": {
                                                    "kind": "IdentifierName",
                                                    "fullStart": 663,
                                                    "fullEnd": 676,
                                                    "start": 669,
                                                    "end": 675,
                                                    "fullWidth": 13,
                                                    "width": 6,
                                                    "text": "result",
                                                    "value": "result",
                                                    "valueText": "result",
                                                    "hasLeadingTrivia": true,
                                                    "hasTrailingTrivia": true,
                                                    "leadingTrivia": [
                                                        {
                                                            "kind": "WhitespaceTrivia",
                                                            "text": "      "
                                                        }
                                                    ],
                                                    "trailingTrivia": [
                                                        {
                                                            "kind": "WhitespaceTrivia",
                                                            "text": " "
                                                        }
                                                    ]
                                                },
                                                "operatorToken": {
                                                    "kind": "PlusEqualsToken",
                                                    "fullStart": 676,
                                                    "fullEnd": 679,
                                                    "start": 676,
                                                    "end": 678,
                                                    "fullWidth": 3,
                                                    "width": 2,
                                                    "text": "+=",
                                                    "value": "+=",
                                                    "valueText": "+=",
                                                    "hasTrailingTrivia": true,
                                                    "trailingTrivia": [
                                                        {
                                                            "kind": "WhitespaceTrivia",
                                                            "text": " "
                                                        }
                                                    ]
                                                },
                                                "right": {
                                                    "kind": "NumericLiteral",
                                                    "fullStart": 679,
                                                    "fullEnd": 682,
                                                    "start": 679,
                                                    "end": 682,
                                                    "fullWidth": 3,
                                                    "width": 3,
                                                    "text": "128",
                                                    "value": 128,
                                                    "valueText": "128"
                                                }
                                            },
                                            "semicolonToken": {
                                                "kind": "SemicolonToken",
                                                "fullStart": 682,
                                                "fullEnd": 684,
                                                "start": 682,
                                                "end": 683,
                                                "fullWidth": 2,
                                                "width": 1,
                                                "text": ";",
                                                "value": ";",
                                                "valueText": ";",
                                                "hasTrailingTrivia": true,
                                                "hasTrailingNewLine": true,
                                                "trailingTrivia": [
                                                    {
                                                        "kind": "NewLineTrivia",
                                                        "text": "\n"
                                                    }
                                                ]
                                            }
                                        },
                                        {
                                            "kind": "BreakStatement",
                                            "fullStart": 684,
                                            "fullEnd": 697,
                                            "start": 690,
                                            "end": 696,
                                            "fullWidth": 13,
                                            "width": 6,
                                            "breakKeyword": {
                                                "kind": "BreakKeyword",
                                                "fullStart": 684,
                                                "fullEnd": 695,
                                                "start": 690,
                                                "end": 695,
                                                "fullWidth": 11,
                                                "width": 5,
                                                "text": "break",
                                                "value": "break",
                                                "valueText": "break",
                                                "hasLeadingTrivia": true,
                                                "leadingTrivia": [
                                                    {
                                                        "kind": "WhitespaceTrivia",
                                                        "text": "      "
                                                    }
                                                ]
                                            },
                                            "semicolonToken": {
                                                "kind": "SemicolonToken",
                                                "fullStart": 695,
                                                "fullEnd": 697,
                                                "start": 695,
                                                "end": 696,
                                                "fullWidth": 2,
                                                "width": 1,
                                                "text": ";",
                                                "value": ";",
                                                "valueText": ";",
                                                "hasTrailingTrivia": true,
                                                "hasTrailingNewLine": true,
                                                "trailingTrivia": [
                                                    {
                                                        "kind": "NewLineTrivia",
                                                        "text": "\n"
                                                    }
                                                ]
                                            }
                                        }
                                    ]
                                },
                                {
                                    "kind": "CaseSwitchClause",
                                    "fullStart": 697,
                                    "fullEnd": 737,
                                    "start": 701,
                                    "end": 736,
                                    "fullWidth": 40,
                                    "width": 35,
                                    "caseKeyword": {
                                        "kind": "CaseKeyword",
                                        "fullStart": 697,
                                        "fullEnd": 706,
                                        "start": 701,
                                        "end": 705,
                                        "fullWidth": 9,
                                        "width": 4,
                                        "text": "case",
                                        "value": "case",
                                        "valueText": "case",
                                        "hasLeadingTrivia": true,
                                        "hasTrailingTrivia": true,
                                        "leadingTrivia": [
                                            {
                                                "kind": "WhitespaceTrivia",
                                                "text": "    "
                                            }
                                        ],
                                        "trailingTrivia": [
                                            {
                                                "kind": "WhitespaceTrivia",
                                                "text": " "
                                            }
                                        ]
                                    },
                                    "expression": {
                                        "kind": "IdentifierName",
                                        "fullStart": 706,
                                        "fullEnd": 714,
                                        "start": 706,
                                        "end": 714,
                                        "fullWidth": 8,
                                        "width": 8,
                                        "text": "Infinity",
                                        "value": "Infinity",
                                        "valueText": "Infinity"
                                    },
                                    "colonToken": {
                                        "kind": "ColonToken",
                                        "fullStart": 714,
                                        "fullEnd": 716,
                                        "start": 714,
                                        "end": 715,
                                        "fullWidth": 2,
                                        "width": 1,
                                        "text": ":",
                                        "value": ":",
                                        "valueText": ":",
                                        "hasTrailingTrivia": true,
                                        "hasTrailingNewLine": true,
                                        "trailingTrivia": [
                                            {
                                                "kind": "NewLineTrivia",
                                                "text": "\n"
                                            }
                                        ]
                                    },
                                    "statements": [
                                        {
                                            "kind": "ExpressionStatement",
                                            "fullStart": 716,
                                            "fullEnd": 737,
                                            "start": 722,
                                            "end": 736,
                                            "fullWidth": 21,
                                            "width": 14,
                                            "expression": {
                                                "kind": "AddAssignmentExpression",
                                                "fullStart": 716,
                                                "fullEnd": 735,
                                                "start": 722,
                                                "end": 735,
                                                "fullWidth": 19,
                                                "width": 13,
                                                "left": {
                                                    "kind": "IdentifierName",
                                                    "fullStart": 716,
                                                    "fullEnd": 729,
                                                    "start": 722,
                                                    "end": 728,
                                                    "fullWidth": 13,
                                                    "width": 6,
                                                    "text": "result",
                                                    "value": "result",
                                                    "valueText": "result",
                                                    "hasLeadingTrivia": true,
                                                    "hasTrailingTrivia": true,
                                                    "leadingTrivia": [
                                                        {
                                                            "kind": "WhitespaceTrivia",
                                                            "text": "      "
                                                        }
                                                    ],
                                                    "trailingTrivia": [
                                                        {
                                                            "kind": "WhitespaceTrivia",
                                                            "text": " "
                                                        }
                                                    ]
                                                },
                                                "operatorToken": {
                                                    "kind": "PlusEqualsToken",
                                                    "fullStart": 729,
                                                    "fullEnd": 732,
                                                    "start": 729,
                                                    "end": 731,
                                                    "fullWidth": 3,
                                                    "width": 2,
                                                    "text": "+=",
                                                    "value": "+=",
                                                    "valueText": "+=",
                                                    "hasTrailingTrivia": true,
                                                    "trailingTrivia": [
                                                        {
                                                            "kind": "WhitespaceTrivia",
                                                            "text": " "
                                                        }
                                                    ]
                                                },
                                                "right": {
                                                    "kind": "NumericLiteral",
                                                    "fullStart": 732,
                                                    "fullEnd": 735,
                                                    "start": 732,
                                                    "end": 735,
                                                    "fullWidth": 3,
                                                    "width": 3,
                                                    "text": "256",
                                                    "value": 256,
                                                    "valueText": "256"
                                                }
                                            },
                                            "semicolonToken": {
                                                "kind": "SemicolonToken",
                                                "fullStart": 735,
                                                "fullEnd": 737,
                                                "start": 735,
                                                "end": 736,
                                                "fullWidth": 2,
                                                "width": 1,
                                                "text": ";",
                                                "value": ";",
                                                "valueText": ";",
                                                "hasTrailingTrivia": true,
                                                "hasTrailingNewLine": true,
                                                "trailingTrivia": [
                                                    {
                                                        "kind": "NewLineTrivia",
                                                        "text": "\n"
                                                    }
                                                ]
                                            }
                                        }
                                    ]
                                },
                                {
                                    "kind": "CaseSwitchClause",
                                    "fullStart": 737,
                                    "fullEnd": 785,
                                    "start": 741,
                                    "end": 784,
                                    "fullWidth": 48,
                                    "width": 43,
                                    "caseKeyword": {
                                        "kind": "CaseKeyword",
                                        "fullStart": 737,
                                        "fullEnd": 746,
                                        "start": 741,
                                        "end": 745,
                                        "fullWidth": 9,
                                        "width": 4,
                                        "text": "case",
                                        "value": "case",
                                        "valueText": "case",
                                        "hasLeadingTrivia": true,
                                        "hasTrailingTrivia": true,
                                        "leadingTrivia": [
                                            {
                                                "kind": "WhitespaceTrivia",
                                                "text": "    "
                                            }
                                        ],
                                        "trailingTrivia": [
                                            {
                                                "kind": "WhitespaceTrivia",
                                                "text": " "
                                            }
                                        ]
                                    },
                                    "expression": {
                                        "kind": "AddExpression",
                                        "fullStart": 746,
                                        "fullEnd": 749,
                                        "start": 746,
                                        "end": 749,
                                        "fullWidth": 3,
                                        "width": 3,
                                        "left": {
                                            "kind": "NumericLiteral",
                                            "fullStart": 746,
                                            "fullEnd": 747,
                                            "start": 746,
                                            "end": 747,
                                            "fullWidth": 1,
                                            "width": 1,
                                            "text": "2",
                                            "value": 2,
                                            "valueText": "2"
                                        },
                                        "operatorToken": {
                                            "kind": "PlusToken",
                                            "fullStart": 747,
                                            "fullEnd": 748,
                                            "start": 747,
                                            "end": 748,
                                            "fullWidth": 1,
                                            "width": 1,
                                            "text": "+",
                                            "value": "+",
                                            "valueText": "+"
                                        },
                                        "right": {
                                            "kind": "NumericLiteral",
                                            "fullStart": 748,
                                            "fullEnd": 749,
                                            "start": 748,
                                            "end": 749,
                                            "fullWidth": 1,
                                            "width": 1,
                                            "text": "3",
                                            "value": 3,
                                            "valueText": "3"
                                        }
                                    },
                                    "colonToken": {
                                        "kind": "ColonToken",
                                        "fullStart": 749,
                                        "fullEnd": 751,
                                        "start": 749,
                                        "end": 750,
                                        "fullWidth": 2,
                                        "width": 1,
                                        "text": ":",
                                        "value": ":",
                                        "valueText": ":",
                                        "hasTrailingTrivia": true,
                                        "hasTrailingNewLine": true,
                                        "trailingTrivia": [
                                            {
                                                "kind": "NewLineTrivia",
                                                "text": "\n"
                                            }
                                        ]
                                    },
                                    "statements": [
                                        {
                                            "kind": "ExpressionStatement",
                                            "fullStart": 751,
                                            "fullEnd": 772,
                                            "start": 757,
                                            "end": 771,
                                            "fullWidth": 21,
                                            "width": 14,
                                            "expression": {
                                                "kind": "AddAssignmentExpression",
                                                "fullStart": 751,
                                                "fullEnd": 770,
                                                "start": 757,
                                                "end": 770,
                                                "fullWidth": 19,
                                                "width": 13,
                                                "left": {
                                                    "kind": "IdentifierName",
                                                    "fullStart": 751,
                                                    "fullEnd": 764,
                                                    "start": 757,
                                                    "end": 763,
                                                    "fullWidth": 13,
                                                    "width": 6,
                                                    "text": "result",
                                                    "value": "result",
                                                    "valueText": "result",
                                                    "hasLeadingTrivia": true,
                                                    "hasTrailingTrivia": true,
                                                    "leadingTrivia": [
                                                        {
                                                            "kind": "WhitespaceTrivia",
                                                            "text": "      "
                                                        }
                                                    ],
                                                    "trailingTrivia": [
                                                        {
                                                            "kind": "WhitespaceTrivia",
                                                            "text": " "
                                                        }
                                                    ]
                                                },
                                                "operatorToken": {
                                                    "kind": "PlusEqualsToken",
                                                    "fullStart": 764,
                                                    "fullEnd": 767,
                                                    "start": 764,
                                                    "end": 766,
                                                    "fullWidth": 3,
                                                    "width": 2,
                                                    "text": "+=",
                                                    "value": "+=",
                                                    "valueText": "+=",
                                                    "hasTrailingTrivia": true,
                                                    "trailingTrivia": [
                                                        {
                                                            "kind": "WhitespaceTrivia",
                                                            "text": " "
                                                        }
                                                    ]
                                                },
                                                "right": {
                                                    "kind": "NumericLiteral",
                                                    "fullStart": 767,
                                                    "fullEnd": 770,
                                                    "start": 767,
                                                    "end": 770,
                                                    "fullWidth": 3,
                                                    "width": 3,
                                                    "text": "512",
                                                    "value": 512,
                                                    "valueText": "512"
                                                }
                                            },
                                            "semicolonToken": {
                                                "kind": "SemicolonToken",
                                                "fullStart": 770,
                                                "fullEnd": 772,
                                                "start": 770,
                                                "end": 771,
                                                "fullWidth": 2,
                                                "width": 1,
                                                "text": ";",
                                                "value": ";",
                                                "valueText": ";",
                                                "hasTrailingTrivia": true,
                                                "hasTrailingNewLine": true,
                                                "trailingTrivia": [
                                                    {
                                                        "kind": "NewLineTrivia",
                                                        "text": "\n"
                                                    }
                                                ]
                                            }
                                        },
                                        {
                                            "kind": "BreakStatement",
                                            "fullStart": 772,
                                            "fullEnd": 785,
                                            "start": 778,
                                            "end": 784,
                                            "fullWidth": 13,
                                            "width": 6,
                                            "breakKeyword": {
                                                "kind": "BreakKeyword",
                                                "fullStart": 772,
                                                "fullEnd": 783,
                                                "start": 778,
                                                "end": 783,
                                                "fullWidth": 11,
                                                "width": 5,
                                                "text": "break",
                                                "value": "break",
                                                "valueText": "break",
                                                "hasLeadingTrivia": true,
                                                "leadingTrivia": [
                                                    {
                                                        "kind": "WhitespaceTrivia",
                                                        "text": "      "
                                                    }
                                                ]
                                            },
                                            "semicolonToken": {
                                                "kind": "SemicolonToken",
                                                "fullStart": 783,
                                                "fullEnd": 785,
                                                "start": 783,
                                                "end": 784,
                                                "fullWidth": 2,
                                                "width": 1,
                                                "text": ";",
                                                "value": ";",
                                                "valueText": ";",
                                                "hasTrailingTrivia": true,
                                                "hasTrailingNewLine": true,
                                                "trailingTrivia": [
                                                    {
                                                        "kind": "NewLineTrivia",
                                                        "text": "\n"
                                                    }
                                                ]
                                            }
                                        }
                                    ]
                                },
                                {
                                    "kind": "CaseSwitchClause",
                                    "fullStart": 785,
                                    "fullEnd": 827,
                                    "start": 789,
                                    "end": 826,
                                    "fullWidth": 42,
                                    "width": 37,
                                    "caseKeyword": {
                                        "kind": "CaseKeyword",
                                        "fullStart": 785,
                                        "fullEnd": 794,
                                        "start": 789,
                                        "end": 793,
                                        "fullWidth": 9,
                                        "width": 4,
                                        "text": "case",
                                        "value": "case",
                                        "valueText": "case",
                                        "hasLeadingTrivia": true,
                                        "hasTrailingTrivia": true,
                                        "leadingTrivia": [
                                            {
                                                "kind": "WhitespaceTrivia",
                                                "text": "    "
                                            }
                                        ],
                                        "trailingTrivia": [
                                            {
                                                "kind": "WhitespaceTrivia",
                                                "text": " "
                                            }
                                        ]
                                    },
                                    "expression": {
                                        "kind": "IdentifierName",
                                        "fullStart": 794,
                                        "fullEnd": 803,
                                        "start": 794,
                                        "end": 803,
                                        "fullWidth": 9,
                                        "width": 9,
                                        "text": "undefined",
                                        "value": "undefined",
                                        "valueText": "undefined"
                                    },
                                    "colonToken": {
                                        "kind": "ColonToken",
                                        "fullStart": 803,
                                        "fullEnd": 805,
                                        "start": 803,
                                        "end": 804,
                                        "fullWidth": 2,
                                        "width": 1,
                                        "text": ":",
                                        "value": ":",
                                        "valueText": ":",
                                        "hasTrailingTrivia": true,
                                        "hasTrailingNewLine": true,
                                        "trailingTrivia": [
                                            {
                                                "kind": "NewLineTrivia",
                                                "text": "\n"
                                            }
                                        ]
                                    },
                                    "statements": [
                                        {
                                            "kind": "ExpressionStatement",
                                            "fullStart": 805,
                                            "fullEnd": 827,
                                            "start": 811,
                                            "end": 826,
                                            "fullWidth": 22,
                                            "width": 15,
                                            "expression": {
                                                "kind": "AddAssignmentExpression",
                                                "fullStart": 805,
                                                "fullEnd": 825,
                                                "start": 811,
                                                "end": 825,
                                                "fullWidth": 20,
                                                "width": 14,
                                                "left": {
                                                    "kind": "IdentifierName",
                                                    "fullStart": 805,
                                                    "fullEnd": 818,
                                                    "start": 811,
                                                    "end": 817,
                                                    "fullWidth": 13,
                                                    "width": 6,
                                                    "text": "result",
                                                    "value": "result",
                                                    "valueText": "result",
                                                    "hasLeadingTrivia": true,
                                                    "hasTrailingTrivia": true,
                                                    "leadingTrivia": [
                                                        {
                                                            "kind": "WhitespaceTrivia",
                                                            "text": "      "
                                                        }
                                                    ],
                                                    "trailingTrivia": [
                                                        {
                                                            "kind": "WhitespaceTrivia",
                                                            "text": " "
                                                        }
                                                    ]
                                                },
                                                "operatorToken": {
                                                    "kind": "PlusEqualsToken",
                                                    "fullStart": 818,
                                                    "fullEnd": 821,
                                                    "start": 818,
                                                    "end": 820,
                                                    "fullWidth": 3,
                                                    "width": 2,
                                                    "text": "+=",
                                                    "value": "+=",
                                                    "valueText": "+=",
                                                    "hasTrailingTrivia": true,
                                                    "trailingTrivia": [
                                                        {
                                                            "kind": "WhitespaceTrivia",
                                                            "text": " "
                                                        }
                                                    ]
                                                },
                                                "right": {
                                                    "kind": "NumericLiteral",
                                                    "fullStart": 821,
                                                    "fullEnd": 825,
                                                    "start": 821,
                                                    "end": 825,
                                                    "fullWidth": 4,
                                                    "width": 4,
                                                    "text": "1024",
                                                    "value": 1024,
                                                    "valueText": "1024"
                                                }
                                            },
                                            "semicolonToken": {
                                                "kind": "SemicolonToken",
                                                "fullStart": 825,
                                                "fullEnd": 827,
                                                "start": 825,
                                                "end": 826,
                                                "fullWidth": 2,
                                                "width": 1,
                                                "text": ";",
                                                "value": ";",
                                                "valueText": ";",
                                                "hasTrailingTrivia": true,
                                                "hasTrailingNewLine": true,
                                                "trailingTrivia": [
                                                    {
                                                        "kind": "NewLineTrivia",
                                                        "text": "\n"
                                                    }
                                                ]
                                            }
                                        }
                                    ]
                                }
                            ],
                            "closeBraceToken": {
                                "kind": "CloseBraceToken",
                                "fullStart": 827,
                                "fullEnd": 831,
                                "start": 829,
                                "end": 830,
                                "fullWidth": 4,
                                "width": 1,
                                "text": "}",
                                "value": "}",
                                "valueText": "}",
                                "hasLeadingTrivia": true,
                                "hasTrailingTrivia": true,
                                "hasTrailingNewLine": true,
                                "leadingTrivia": [
                                    {
                                        "kind": "WhitespaceTrivia",
                                        "text": "  "
                                    }
                                ],
                                "trailingTrivia": [
                                    {
                                        "kind": "NewLineTrivia",
                                        "text": "\n"
                                    }
                                ]
                            }
                        },
                        {
                            "kind": "ReturnStatement",
                            "fullStart": 831,
                            "fullEnd": 851,
                            "start": 836,
                            "end": 850,
                            "fullWidth": 20,
                            "width": 14,
                            "returnKeyword": {
                                "kind": "ReturnKeyword",
                                "fullStart": 831,
                                "fullEnd": 843,
                                "start": 836,
                                "end": 842,
                                "fullWidth": 12,
                                "width": 6,
                                "text": "return",
                                "value": "return",
                                "valueText": "return",
                                "hasLeadingTrivia": true,
                                "hasLeadingNewLine": true,
                                "hasTrailingTrivia": true,
                                "leadingTrivia": [
                                    {
                                        "kind": "WhitespaceTrivia",
                                        "text": "  "
                                    },
                                    {
                                        "kind": "NewLineTrivia",
                                        "text": "\n"
                                    },
                                    {
                                        "kind": "WhitespaceTrivia",
                                        "text": "  "
                                    }
                                ],
                                "trailingTrivia": [
                                    {
                                        "kind": "WhitespaceTrivia",
                                        "text": " "
                                    }
                                ]
                            },
                            "expression": {
                                "kind": "IdentifierName",
                                "fullStart": 843,
                                "fullEnd": 849,
                                "start": 843,
                                "end": 849,
                                "fullWidth": 6,
                                "width": 6,
                                "text": "result",
                                "value": "result",
                                "valueText": "result"
                            },
                            "semicolonToken": {
                                "kind": "SemicolonToken",
                                "fullStart": 849,
                                "fullEnd": 851,
                                "start": 849,
                                "end": 850,
                                "fullWidth": 2,
                                "width": 1,
                                "text": ";",
                                "value": ";",
                                "valueText": ";",
                                "hasTrailingTrivia": true,
                                "hasTrailingNewLine": true,
                                "trailingTrivia": [
                                    {
                                        "kind": "NewLineTrivia",
                                        "text": "\n"
                                    }
                                ]
                            }
                        }
                    ],
                    "closeBraceToken": {
                        "kind": "CloseBraceToken",
                        "fullStart": 851,
                        "fullEnd": 853,
                        "start": 851,
                        "end": 852,
                        "fullWidth": 2,
                        "width": 1,
                        "text": "}",
                        "value": "}",
                        "valueText": "}",
                        "hasTrailingTrivia": true,
                        "hasTrailingNewLine": true,
                        "trailingTrivia": [
                            {
                                "kind": "NewLineTrivia",
                                "text": "\n"
                            }
                        ]
                    }
                }
            },
            {
                "kind": "IfStatement",
                "fullStart": 853,
                "fullEnd": 994,
                "start": 862,
                "end": 993,
                "fullWidth": 141,
                "width": 131,
                "ifKeyword": {
                    "kind": "IfKeyword",
                    "fullStart": 853,
                    "fullEnd": 864,
                    "start": 862,
                    "end": 864,
                    "fullWidth": 11,
                    "width": 2,
                    "text": "if",
                    "value": "if",
                    "valueText": "if",
                    "hasLeadingTrivia": true,
                    "hasLeadingNewLine": true,
                    "leadingTrivia": [
                        {
                            "kind": "WhitespaceTrivia",
                            "text": "        "
                        },
                        {
                            "kind": "NewLineTrivia",
                            "text": "\n"
                        }
                    ]
                },
                "openParenToken": {
                    "kind": "OpenParenToken",
                    "fullStart": 864,
                    "fullEnd": 865,
                    "start": 864,
                    "end": 865,
                    "fullWidth": 1,
                    "width": 1,
                    "text": "(",
                    "value": "(",
                    "valueText": "("
                },
                "condition": {
                    "kind": "LogicalNotExpression",
                    "fullStart": 865,
                    "fullEnd": 907,
                    "start": 865,
                    "end": 907,
                    "fullWidth": 42,
                    "width": 42,
                    "operatorToken": {
                        "kind": "ExclamationToken",
                        "fullStart": 865,
                        "fullEnd": 866,
                        "start": 865,
                        "end": 866,
                        "fullWidth": 1,
                        "width": 1,
                        "text": "!",
                        "value": "!",
                        "valueText": "!"
                    },
                    "operand": {
                        "kind": "ParenthesizedExpression",
                        "fullStart": 866,
                        "fullEnd": 907,
                        "start": 866,
                        "end": 907,
                        "fullWidth": 41,
                        "width": 41,
                        "openParenToken": {
                            "kind": "OpenParenToken",
                            "fullStart": 866,
                            "fullEnd": 867,
                            "start": 866,
                            "end": 867,
                            "fullWidth": 1,
                            "width": 1,
                            "text": "(",
                            "value": "(",
                            "valueText": "("
                        },
                        "expression": {
                            "kind": "EqualsExpression",
                            "fullStart": 867,
                            "fullEnd": 906,
                            "start": 867,
                            "end": 906,
                            "fullWidth": 39,
                            "width": 39,
                            "left": {
                                "kind": "InvocationExpression",
                                "fullStart": 867,
                                "fullEnd": 901,
                                "start": 867,
                                "end": 900,
                                "fullWidth": 34,
                                "width": 33,
                                "expression": {
                                    "kind": "IdentifierName",
                                    "fullStart": 867,
                                    "fullEnd": 877,
                                    "start": 867,
                                    "end": 877,
                                    "fullWidth": 10,
                                    "width": 10,
                                    "text": "SwitchTest",
                                    "value": "SwitchTest",
                                    "valueText": "SwitchTest"
                                },
                                "argumentList": {
                                    "kind": "ArgumentList",
                                    "fullStart": 877,
                                    "fullEnd": 901,
                                    "start": 877,
                                    "end": 900,
                                    "fullWidth": 24,
                                    "width": 23,
                                    "openParenToken": {
                                        "kind": "OpenParenToken",
                                        "fullStart": 877,
                                        "fullEnd": 878,
                                        "start": 877,
                                        "end": 878,
                                        "fullWidth": 1,
                                        "width": 1,
                                        "text": "(",
                                        "value": "(",
                                        "valueText": "("
                                    },
                                    "arguments": [
                                        {
                                            "kind": "InvocationExpression",
                                            "fullStart": 878,
                                            "fullEnd": 899,
                                            "start": 878,
                                            "end": 899,
                                            "fullWidth": 21,
                                            "width": 21,
                                            "expression": {
                                                "kind": "IdentifierName",
                                                "fullStart": 878,
                                                "fullEnd": 882,
                                                "start": 878,
                                                "end": 882,
                                                "fullWidth": 4,
                                                "width": 4,
                                                "text": "eval",
                                                "value": "eval",
                                                "valueText": "eval"
                                            },
                                            "argumentList": {
                                                "kind": "ArgumentList",
                                                "fullStart": 882,
                                                "fullEnd": 899,
                                                "start": 882,
                                                "end": 899,
                                                "fullWidth": 17,
                                                "width": 17,
                                                "openParenToken": {
                                                    "kind": "OpenParenToken",
                                                    "fullStart": 882,
                                                    "fullEnd": 883,
                                                    "start": 882,
                                                    "end": 883,
                                                    "fullWidth": 1,
                                                    "width": 1,
                                                    "text": "(",
                                                    "value": "(",
                                                    "valueText": "("
                                                },
                                                "arguments": [
                                                    {
                                                        "kind": "StringLiteral",
                                                        "fullStart": 883,
                                                        "fullEnd": 898,
                                                        "start": 883,
                                                        "end": 898,
                                                        "fullWidth": 15,
                                                        "width": 15,
                                                        "text": "'Number(false)'",
                                                        "value": "Number(false)",
                                                        "valueText": "Number(false)"
                                                    }
                                                ],
                                                "closeParenToken": {
                                                    "kind": "CloseParenToken",
                                                    "fullStart": 898,
                                                    "fullEnd": 899,
                                                    "start": 898,
                                                    "end": 899,
                                                    "fullWidth": 1,
                                                    "width": 1,
                                                    "text": ")",
                                                    "value": ")",
                                                    "valueText": ")"
                                                }
                                            }
                                        }
                                    ],
                                    "closeParenToken": {
                                        "kind": "CloseParenToken",
                                        "fullStart": 899,
                                        "fullEnd": 901,
                                        "start": 899,
                                        "end": 900,
                                        "fullWidth": 2,
                                        "width": 1,
                                        "text": ")",
                                        "value": ")",
                                        "valueText": ")",
                                        "hasTrailingTrivia": true,
                                        "trailingTrivia": [
                                            {
                                                "kind": "WhitespaceTrivia",
                                                "text": " "
                                            }
                                        ]
                                    }
                                }
                            },
                            "operatorToken": {
                                "kind": "EqualsEqualsEqualsToken",
                                "fullStart": 901,
                                "fullEnd": 905,
                                "start": 901,
                                "end": 904,
                                "fullWidth": 4,
                                "width": 3,
                                "text": "===",
                                "value": "===",
                                "valueText": "===",
                                "hasTrailingTrivia": true,
                                "trailingTrivia": [
                                    {
                                        "kind": "WhitespaceTrivia",
                                        "text": " "
                                    }
                                ]
                            },
                            "right": {
                                "kind": "NumericLiteral",
                                "fullStart": 905,
                                "fullEnd": 906,
                                "start": 905,
                                "end": 906,
                                "fullWidth": 1,
                                "width": 1,
                                "text": "6",
                                "value": 6,
                                "valueText": "6"
                            }
                        },
                        "closeParenToken": {
                            "kind": "CloseParenToken",
                            "fullStart": 906,
                            "fullEnd": 907,
                            "start": 906,
                            "end": 907,
                            "fullWidth": 1,
                            "width": 1,
                            "text": ")",
                            "value": ")",
                            "valueText": ")"
                        }
                    }
                },
                "closeParenToken": {
                    "kind": "CloseParenToken",
                    "fullStart": 907,
                    "fullEnd": 908,
                    "start": 907,
                    "end": 908,
                    "fullWidth": 1,
                    "width": 1,
                    "text": ")",
                    "value": ")",
                    "valueText": ")"
                },
                "statement": {
                    "kind": "Block",
                    "fullStart": 908,
                    "fullEnd": 994,
                    "start": 908,
                    "end": 993,
                    "fullWidth": 86,
                    "width": 85,
                    "openBraceToken": {
                        "kind": "OpenBraceToken",
                        "fullStart": 908,
                        "fullEnd": 910,
                        "start": 908,
                        "end": 909,
                        "fullWidth": 2,
                        "width": 1,
                        "text": "{",
                        "value": "{",
                        "valueText": "{",
                        "hasTrailingTrivia": true,
                        "hasTrailingNewLine": true,
                        "trailingTrivia": [
                            {
                                "kind": "NewLineTrivia",
                                "text": "\n"
                            }
                        ]
                    },
                    "statements": [
                        {
                            "kind": "ExpressionStatement",
                            "fullStart": 910,
                            "fullEnd": 992,
                            "start": 912,
                            "end": 991,
                            "fullWidth": 82,
                            "width": 79,
                            "expression": {
                                "kind": "InvocationExpression",
                                "fullStart": 910,
                                "fullEnd": 990,
                                "start": 912,
                                "end": 990,
                                "fullWidth": 80,
                                "width": 78,
                                "expression": {
                                    "kind": "IdentifierName",
                                    "fullStart": 910,
                                    "fullEnd": 918,
                                    "start": 912,
                                    "end": 918,
                                    "fullWidth": 8,
                                    "width": 6,
                                    "text": "$ERROR",
                                    "value": "$ERROR",
                                    "valueText": "$ERROR",
                                    "hasLeadingTrivia": true,
                                    "leadingTrivia": [
                                        {
                                            "kind": "WhitespaceTrivia",
                                            "text": "  "
                                        }
                                    ]
                                },
                                "argumentList": {
                                    "kind": "ArgumentList",
                                    "fullStart": 918,
                                    "fullEnd": 990,
                                    "start": 918,
                                    "end": 990,
                                    "fullWidth": 72,
                                    "width": 72,
                                    "openParenToken": {
                                        "kind": "OpenParenToken",
                                        "fullStart": 918,
                                        "fullEnd": 919,
                                        "start": 918,
                                        "end": 919,
                                        "fullWidth": 1,
                                        "width": 1,
                                        "text": "(",
                                        "value": "(",
                                        "valueText": "("
                                    },
                                    "arguments": [
                                        {
                                            "kind": "AddExpression",
                                            "fullStart": 919,
                                            "fullEnd": 989,
                                            "start": 919,
                                            "end": 987,
                                            "fullWidth": 70,
                                            "width": 68,
                                            "left": {
                                                "kind": "StringLiteral",
                                                "fullStart": 919,
                                                "fullEnd": 972,
                                                "start": 919,
                                                "end": 972,
                                                "fullWidth": 53,
                                                "width": 53,
                                                "text": "\"#1: SwitchTest(0) === 6. Actual:  SwitchTest(0) ===\"",
                                                "value": "#1: SwitchTest(0) === 6. Actual:  SwitchTest(0) ===",
                                                "valueText": "#1: SwitchTest(0) === 6. Actual:  SwitchTest(0) ==="
                                            },
                                            "operatorToken": {
                                                "kind": "PlusToken",
                                                "fullStart": 972,
                                                "fullEnd": 974,
                                                "start": 972,
                                                "end": 973,
                                                "fullWidth": 2,
                                                "width": 1,
                                                "text": "+",
                                                "value": "+",
                                                "valueText": "+",
                                                "hasTrailingTrivia": true,
                                                "trailingTrivia": [
                                                    {
                                                        "kind": "WhitespaceTrivia",
                                                        "text": " "
                                                    }
                                                ]
                                            },
                                            "right": {
                                                "kind": "InvocationExpression",
                                                "fullStart": 974,
                                                "fullEnd": 989,
                                                "start": 974,
                                                "end": 987,
                                                "fullWidth": 15,
                                                "width": 13,
                                                "expression": {
                                                    "kind": "IdentifierName",
                                                    "fullStart": 974,
                                                    "fullEnd": 984,
                                                    "start": 974,
                                                    "end": 984,
                                                    "fullWidth": 10,
                                                    "width": 10,
                                                    "text": "SwitchTest",
                                                    "value": "SwitchTest",
                                                    "valueText": "SwitchTest"
                                                },
                                                "argumentList": {
                                                    "kind": "ArgumentList",
                                                    "fullStart": 984,
                                                    "fullEnd": 989,
                                                    "start": 984,
                                                    "end": 987,
                                                    "fullWidth": 5,
                                                    "width": 3,
                                                    "openParenToken": {
                                                        "kind": "OpenParenToken",
                                                        "fullStart": 984,
                                                        "fullEnd": 985,
                                                        "start": 984,
                                                        "end": 985,
                                                        "fullWidth": 1,
                                                        "width": 1,
                                                        "text": "(",
                                                        "value": "(",
                                                        "valueText": "("
                                                    },
                                                    "arguments": [
                                                        {
                                                            "kind": "NumericLiteral",
                                                            "fullStart": 985,
                                                            "fullEnd": 986,
                                                            "start": 985,
                                                            "end": 986,
                                                            "fullWidth": 1,
                                                            "width": 1,
                                                            "text": "0",
                                                            "value": 0,
                                                            "valueText": "0"
                                                        }
                                                    ],
                                                    "closeParenToken": {
                                                        "kind": "CloseParenToken",
                                                        "fullStart": 986,
                                                        "fullEnd": 989,
                                                        "start": 986,
                                                        "end": 987,
                                                        "fullWidth": 3,
                                                        "width": 1,
                                                        "text": ")",
                                                        "value": ")",
                                                        "valueText": ")",
                                                        "hasTrailingTrivia": true,
                                                        "trailingTrivia": [
                                                            {
                                                                "kind": "WhitespaceTrivia",
                                                                "text": "  "
                                                            }
                                                        ]
                                                    }
                                                }
                                            }
                                        }
                                    ],
                                    "closeParenToken": {
                                        "kind": "CloseParenToken",
                                        "fullStart": 989,
                                        "fullEnd": 990,
                                        "start": 989,
                                        "end": 990,
                                        "fullWidth": 1,
                                        "width": 1,
                                        "text": ")",
                                        "value": ")",
                                        "valueText": ")"
                                    }
                                }
                            },
                            "semicolonToken": {
                                "kind": "SemicolonToken",
                                "fullStart": 990,
                                "fullEnd": 992,
                                "start": 990,
                                "end": 991,
                                "fullWidth": 2,
                                "width": 1,
                                "text": ";",
                                "value": ";",
                                "valueText": ";",
                                "hasTrailingTrivia": true,
                                "hasTrailingNewLine": true,
                                "trailingTrivia": [
                                    {
                                        "kind": "NewLineTrivia",
                                        "text": "\n"
                                    }
                                ]
                            }
                        }
                    ],
                    "closeBraceToken": {
                        "kind": "CloseBraceToken",
                        "fullStart": 992,
                        "fullEnd": 994,
                        "start": 992,
                        "end": 993,
                        "fullWidth": 2,
                        "width": 1,
                        "text": "}",
                        "value": "}",
                        "valueText": "}",
                        "hasTrailingTrivia": true,
                        "hasTrailingNewLine": true,
                        "trailingTrivia": [
                            {
                                "kind": "NewLineTrivia",
                                "text": "\n"
                            }
                        ]
                    }
                }
            },
            {
                "kind": "IfStatement",
                "fullStart": 994,
                "fullEnd": 1137,
                "start": 995,
                "end": 1136,
                "fullWidth": 143,
                "width": 141,
                "ifKeyword": {
                    "kind": "IfKeyword",
                    "fullStart": 994,
                    "fullEnd": 997,
                    "start": 995,
                    "end": 997,
                    "fullWidth": 3,
                    "width": 2,
                    "text": "if",
                    "value": "if",
                    "valueText": "if",
                    "hasLeadingTrivia": true,
                    "hasLeadingNewLine": true,
                    "leadingTrivia": [
                        {
                            "kind": "NewLineTrivia",
                            "text": "\n"
                        }
                    ]
                },
                "openParenToken": {
                    "kind": "OpenParenToken",
                    "fullStart": 997,
                    "fullEnd": 998,
                    "start": 997,
                    "end": 998,
                    "fullWidth": 1,
                    "width": 1,
                    "text": "(",
                    "value": "(",
                    "valueText": "("
                },
                "condition": {
                    "kind": "LogicalNotExpression",
                    "fullStart": 998,
                    "fullEnd": 1028,
                    "start": 998,
                    "end": 1028,
                    "fullWidth": 30,
                    "width": 30,
                    "operatorToken": {
                        "kind": "ExclamationToken",
                        "fullStart": 998,
                        "fullEnd": 999,
                        "start": 998,
                        "end": 999,
                        "fullWidth": 1,
                        "width": 1,
                        "text": "!",
                        "value": "!",
                        "valueText": "!"
                    },
                    "operand": {
                        "kind": "ParenthesizedExpression",
                        "fullStart": 999,
                        "fullEnd": 1028,
                        "start": 999,
                        "end": 1028,
                        "fullWidth": 29,
                        "width": 29,
                        "openParenToken": {
                            "kind": "OpenParenToken",
                            "fullStart": 999,
                            "fullEnd": 1000,
                            "start": 999,
                            "end": 1000,
                            "fullWidth": 1,
                            "width": 1,
                            "text": "(",
                            "value": "(",
                            "valueText": "("
                        },
                        "expression": {
                            "kind": "EqualsExpression",
                            "fullStart": 1000,
                            "fullEnd": 1027,
                            "start": 1000,
                            "end": 1027,
                            "fullWidth": 27,
                            "width": 27,
                            "left": {
                                "kind": "InvocationExpression",
                                "fullStart": 1000,
                                "fullEnd": 1021,
                                "start": 1000,
                                "end": 1020,
                                "fullWidth": 21,
                                "width": 20,
                                "expression": {
                                    "kind": "IdentifierName",
                                    "fullStart": 1000,
                                    "fullEnd": 1010,
                                    "start": 1000,
                                    "end": 1010,
                                    "fullWidth": 10,
                                    "width": 10,
                                    "text": "SwitchTest",
                                    "value": "SwitchTest",
                                    "valueText": "SwitchTest"
                                },
                                "argumentList": {
                                    "kind": "ArgumentList",
                                    "fullStart": 1010,
                                    "fullEnd": 1021,
                                    "start": 1010,
                                    "end": 1020,
                                    "fullWidth": 11,
                                    "width": 10,
                                    "openParenToken": {
                                        "kind": "OpenParenToken",
                                        "fullStart": 1010,
                                        "fullEnd": 1011,
                                        "start": 1010,
                                        "end": 1011,
                                        "fullWidth": 1,
                                        "width": 1,
                                        "text": "(",
                                        "value": "(",
                                        "valueText": "("
                                    },
                                    "arguments": [
                                        {
                                            "kind": "IdentifierName",
                                            "fullStart": 1011,
                                            "fullEnd": 1019,
                                            "start": 1011,
                                            "end": 1019,
                                            "fullWidth": 8,
                                            "width": 8,
                                            "text": "parseInt",
                                            "value": "parseInt",
                                            "valueText": "parseInt"
                                        }
                                    ],
                                    "closeParenToken": {
                                        "kind": "CloseParenToken",
                                        "fullStart": 1019,
                                        "fullEnd": 1021,
                                        "start": 1019,
                                        "end": 1020,
                                        "fullWidth": 2,
                                        "width": 1,
                                        "text": ")",
                                        "value": ")",
                                        "valueText": ")",
                                        "hasTrailingTrivia": true,
                                        "trailingTrivia": [
                                            {
                                                "kind": "WhitespaceTrivia",
                                                "text": " "
                                            }
                                        ]
                                    }
                                }
                            },
                            "operatorToken": {
                                "kind": "EqualsEqualsEqualsToken",
                                "fullStart": 1021,
                                "fullEnd": 1025,
                                "start": 1021,
                                "end": 1024,
                                "fullWidth": 4,
                                "width": 3,
                                "text": "===",
                                "value": "===",
                                "valueText": "===",
                                "hasTrailingTrivia": true,
                                "trailingTrivia": [
                                    {
                                        "kind": "WhitespaceTrivia",
                                        "text": " "
                                    }
                                ]
                            },
                            "right": {
                                "kind": "NumericLiteral",
                                "fullStart": 1025,
                                "fullEnd": 1027,
                                "start": 1025,
                                "end": 1027,
                                "fullWidth": 2,
                                "width": 2,
                                "text": "32",
                                "value": 32,
                                "valueText": "32"
                            }
                        },
                        "closeParenToken": {
                            "kind": "CloseParenToken",
                            "fullStart": 1027,
                            "fullEnd": 1028,
                            "start": 1027,
                            "end": 1028,
                            "fullWidth": 1,
                            "width": 1,
                            "text": ")",
                            "value": ")",
                            "valueText": ")"
                        }
                    }
                },
                "closeParenToken": {
                    "kind": "CloseParenToken",
                    "fullStart": 1028,
                    "fullEnd": 1029,
                    "start": 1028,
                    "end": 1029,
                    "fullWidth": 1,
                    "width": 1,
                    "text": ")",
                    "value": ")",
                    "valueText": ")"
                },
                "statement": {
                    "kind": "Block",
                    "fullStart": 1029,
                    "fullEnd": 1137,
                    "start": 1029,
                    "end": 1136,
                    "fullWidth": 108,
                    "width": 107,
                    "openBraceToken": {
                        "kind": "OpenBraceToken",
                        "fullStart": 1029,
                        "fullEnd": 1031,
                        "start": 1029,
                        "end": 1030,
                        "fullWidth": 2,
                        "width": 1,
                        "text": "{",
                        "value": "{",
                        "valueText": "{",
                        "hasTrailingTrivia": true,
                        "hasTrailingNewLine": true,
                        "trailingTrivia": [
                            {
                                "kind": "NewLineTrivia",
                                "text": "\n"
                            }
                        ]
                    },
                    "statements": [
                        {
                            "kind": "ExpressionStatement",
                            "fullStart": 1031,
                            "fullEnd": 1135,
                            "start": 1033,
                            "end": 1134,
                            "fullWidth": 104,
                            "width": 101,
                            "expression": {
                                "kind": "InvocationExpression",
                                "fullStart": 1031,
                                "fullEnd": 1133,
                                "start": 1033,
                                "end": 1133,
                                "fullWidth": 102,
                                "width": 100,
                                "expression": {
                                    "kind": "IdentifierName",
                                    "fullStart": 1031,
                                    "fullEnd": 1039,
                                    "start": 1033,
                                    "end": 1039,
                                    "fullWidth": 8,
                                    "width": 6,
                                    "text": "$ERROR",
                                    "value": "$ERROR",
                                    "valueText": "$ERROR",
                                    "hasLeadingTrivia": true,
                                    "leadingTrivia": [
                                        {
                                            "kind": "WhitespaceTrivia",
                                            "text": "  "
                                        }
                                    ]
                                },
                                "argumentList": {
                                    "kind": "ArgumentList",
                                    "fullStart": 1039,
                                    "fullEnd": 1133,
                                    "start": 1039,
                                    "end": 1133,
                                    "fullWidth": 94,
                                    "width": 94,
                                    "openParenToken": {
                                        "kind": "OpenParenToken",
                                        "fullStart": 1039,
                                        "fullEnd": 1040,
                                        "start": 1039,
                                        "end": 1040,
                                        "fullWidth": 1,
                                        "width": 1,
                                        "text": "(",
                                        "value": "(",
                                        "valueText": "("
                                    },
                                    "arguments": [
                                        {
                                            "kind": "AddExpression",
                                            "fullStart": 1040,
                                            "fullEnd": 1132,
                                            "start": 1040,
                                            "end": 1130,
                                            "fullWidth": 92,
                                            "width": 90,
                                            "left": {
                                                "kind": "StringLiteral",
                                                "fullStart": 1040,
                                                "fullEnd": 1108,
                                                "start": 1040,
                                                "end": 1108,
                                                "fullWidth": 68,
                                                "width": 68,
                                                "text": "\"#2: SwitchTest(parseInt) === 32. Actual:  SwitchTest(parseInt) ===\"",
                                                "value": "#2: SwitchTest(parseInt) === 32. Actual:  SwitchTest(parseInt) ===",
                                                "valueText": "#2: SwitchTest(parseInt) === 32. Actual:  SwitchTest(parseInt) ==="
                                            },
                                            "operatorToken": {
                                                "kind": "PlusToken",
                                                "fullStart": 1108,
                                                "fullEnd": 1110,
                                                "start": 1108,
                                                "end": 1109,
                                                "fullWidth": 2,
                                                "width": 1,
                                                "text": "+",
                                                "value": "+",
                                                "valueText": "+",
                                                "hasTrailingTrivia": true,
                                                "trailingTrivia": [
                                                    {
                                                        "kind": "WhitespaceTrivia",
                                                        "text": " "
                                                    }
                                                ]
                                            },
                                            "right": {
                                                "kind": "InvocationExpression",
                                                "fullStart": 1110,
                                                "fullEnd": 1132,
                                                "start": 1110,
                                                "end": 1130,
                                                "fullWidth": 22,
                                                "width": 20,
                                                "expression": {
                                                    "kind": "IdentifierName",
                                                    "fullStart": 1110,
                                                    "fullEnd": 1120,
                                                    "start": 1110,
                                                    "end": 1120,
                                                    "fullWidth": 10,
                                                    "width": 10,
                                                    "text": "SwitchTest",
                                                    "value": "SwitchTest",
                                                    "valueText": "SwitchTest"
                                                },
                                                "argumentList": {
                                                    "kind": "ArgumentList",
                                                    "fullStart": 1120,
                                                    "fullEnd": 1132,
                                                    "start": 1120,
                                                    "end": 1130,
                                                    "fullWidth": 12,
                                                    "width": 10,
                                                    "openParenToken": {
                                                        "kind": "OpenParenToken",
                                                        "fullStart": 1120,
                                                        "fullEnd": 1121,
                                                        "start": 1120,
                                                        "end": 1121,
                                                        "fullWidth": 1,
                                                        "width": 1,
                                                        "text": "(",
                                                        "value": "(",
                                                        "valueText": "("
                                                    },
                                                    "arguments": [
                                                        {
                                                            "kind": "IdentifierName",
                                                            "fullStart": 1121,
                                                            "fullEnd": 1129,
                                                            "start": 1121,
                                                            "end": 1129,
                                                            "fullWidth": 8,
                                                            "width": 8,
                                                            "text": "parseInt",
                                                            "value": "parseInt",
                                                            "valueText": "parseInt"
                                                        }
                                                    ],
                                                    "closeParenToken": {
                                                        "kind": "CloseParenToken",
                                                        "fullStart": 1129,
                                                        "fullEnd": 1132,
                                                        "start": 1129,
                                                        "end": 1130,
                                                        "fullWidth": 3,
                                                        "width": 1,
                                                        "text": ")",
                                                        "value": ")",
                                                        "valueText": ")",
                                                        "hasTrailingTrivia": true,
                                                        "trailingTrivia": [
                                                            {
                                                                "kind": "WhitespaceTrivia",
                                                                "text": "  "
                                                            }
                                                        ]
                                                    }
                                                }
                                            }
                                        }
                                    ],
                                    "closeParenToken": {
                                        "kind": "CloseParenToken",
                                        "fullStart": 1132,
                                        "fullEnd": 1133,
                                        "start": 1132,
                                        "end": 1133,
                                        "fullWidth": 1,
                                        "width": 1,
                                        "text": ")",
                                        "value": ")",
                                        "valueText": ")"
                                    }
                                }
                            },
                            "semicolonToken": {
                                "kind": "SemicolonToken",
                                "fullStart": 1133,
                                "fullEnd": 1135,
                                "start": 1133,
                                "end": 1134,
                                "fullWidth": 2,
                                "width": 1,
                                "text": ";",
                                "value": ";",
                                "valueText": ";",
                                "hasTrailingTrivia": true,
                                "hasTrailingNewLine": true,
                                "trailingTrivia": [
                                    {
                                        "kind": "NewLineTrivia",
                                        "text": "\n"
                                    }
                                ]
                            }
                        }
                    ],
                    "closeBraceToken": {
                        "kind": "CloseBraceToken",
                        "fullStart": 1135,
                        "fullEnd": 1137,
                        "start": 1135,
                        "end": 1136,
                        "fullWidth": 2,
                        "width": 1,
                        "text": "}",
                        "value": "}",
                        "valueText": "}",
                        "hasTrailingTrivia": true,
                        "hasTrailingNewLine": true,
                        "trailingTrivia": [
                            {
                                "kind": "NewLineTrivia",
                                "text": "\n"
                            }
                        ]
                    }
                }
            },
            {
                "kind": "IfStatement",
                "fullStart": 1137,
                "fullEnd": 1270,
                "start": 1138,
                "end": 1269,
                "fullWidth": 133,
                "width": 131,
                "ifKeyword": {
                    "kind": "IfKeyword",
                    "fullStart": 1137,
                    "fullEnd": 1140,
                    "start": 1138,
                    "end": 1140,
                    "fullWidth": 3,
                    "width": 2,
                    "text": "if",
                    "value": "if",
                    "valueText": "if",
                    "hasLeadingTrivia": true,
                    "hasLeadingNewLine": true,
                    "leadingTrivia": [
                        {
                            "kind": "NewLineTrivia",
                            "text": "\n"
                        }
                    ]
                },
                "openParenToken": {
                    "kind": "OpenParenToken",
                    "fullStart": 1140,
                    "fullEnd": 1141,
                    "start": 1140,
                    "end": 1141,
                    "fullWidth": 1,
                    "width": 1,
                    "text": "(",
                    "value": "(",
                    "valueText": "("
                },
                "condition": {
                    "kind": "LogicalNotExpression",
                    "fullStart": 1141,
                    "fullEnd": 1169,
                    "start": 1141,
                    "end": 1169,
                    "fullWidth": 28,
                    "width": 28,
                    "operatorToken": {
                        "kind": "ExclamationToken",
                        "fullStart": 1141,
                        "fullEnd": 1142,
                        "start": 1141,
                        "end": 1142,
                        "fullWidth": 1,
                        "width": 1,
                        "text": "!",
                        "value": "!",
                        "valueText": "!"
                    },
                    "operand": {
                        "kind": "ParenthesizedExpression",
                        "fullStart": 1142,
                        "fullEnd": 1169,
                        "start": 1142,
                        "end": 1169,
                        "fullWidth": 27,
                        "width": 27,
                        "openParenToken": {
                            "kind": "OpenParenToken",
                            "fullStart": 1142,
                            "fullEnd": 1143,
                            "start": 1142,
                            "end": 1143,
                            "fullWidth": 1,
                            "width": 1,
                            "text": "(",
                            "value": "(",
                            "valueText": "("
                        },
                        "expression": {
                            "kind": "EqualsExpression",
                            "fullStart": 1143,
                            "fullEnd": 1168,
                            "start": 1143,
                            "end": 1168,
                            "fullWidth": 25,
                            "width": 25,
                            "left": {
                                "kind": "InvocationExpression",
                                "fullStart": 1143,
                                "fullEnd": 1161,
                                "start": 1143,
                                "end": 1160,
                                "fullWidth": 18,
                                "width": 17,
                                "expression": {
                                    "kind": "IdentifierName",
                                    "fullStart": 1143,
                                    "fullEnd": 1153,
                                    "start": 1143,
                                    "end": 1153,
                                    "fullWidth": 10,
                                    "width": 10,
                                    "text": "SwitchTest",
                                    "value": "SwitchTest",
                                    "valueText": "SwitchTest"
                                },
                                "argumentList": {
                                    "kind": "ArgumentList",
                                    "fullStart": 1153,
                                    "fullEnd": 1161,
                                    "start": 1153,
                                    "end": 1160,
                                    "fullWidth": 8,
                                    "width": 7,
                                    "openParenToken": {
                                        "kind": "OpenParenToken",
                                        "fullStart": 1153,
                                        "fullEnd": 1154,
                                        "start": 1153,
                                        "end": 1154,
                                        "fullWidth": 1,
                                        "width": 1,
                                        "text": "(",
                                        "value": "(",
                                        "valueText": "("
                                    },
                                    "arguments": [
                                        {
                                            "kind": "IdentifierName",
                                            "fullStart": 1154,
                                            "fullEnd": 1159,
                                            "start": 1154,
                                            "end": 1159,
                                            "fullWidth": 5,
                                            "width": 5,
                                            "text": "isNaN",
                                            "value": "isNaN",
                                            "valueText": "isNaN"
                                        }
                                    ],
                                    "closeParenToken": {
                                        "kind": "CloseParenToken",
                                        "fullStart": 1159,
                                        "fullEnd": 1161,
                                        "start": 1159,
                                        "end": 1160,
                                        "fullWidth": 2,
                                        "width": 1,
                                        "text": ")",
                                        "value": ")",
                                        "valueText": ")",
                                        "hasTrailingTrivia": true,
                                        "trailingTrivia": [
                                            {
                                                "kind": "WhitespaceTrivia",
                                                "text": " "
                                            }
                                        ]
                                    }
                                }
                            },
                            "operatorToken": {
                                "kind": "EqualsEqualsEqualsToken",
                                "fullStart": 1161,
                                "fullEnd": 1165,
                                "start": 1161,
                                "end": 1164,
                                "fullWidth": 4,
                                "width": 3,
                                "text": "===",
                                "value": "===",
                                "valueText": "===",
                                "hasTrailingTrivia": true,
                                "trailingTrivia": [
                                    {
                                        "kind": "WhitespaceTrivia",
                                        "text": " "
                                    }
                                ]
                            },
                            "right": {
                                "kind": "NumericLiteral",
                                "fullStart": 1165,
                                "fullEnd": 1168,
                                "start": 1165,
                                "end": 1168,
                                "fullWidth": 3,
                                "width": 3,
                                "text": "128",
                                "value": 128,
                                "valueText": "128"
                            }
                        },
                        "closeParenToken": {
                            "kind": "CloseParenToken",
                            "fullStart": 1168,
                            "fullEnd": 1169,
                            "start": 1168,
                            "end": 1169,
                            "fullWidth": 1,
                            "width": 1,
                            "text": ")",
                            "value": ")",
                            "valueText": ")"
                        }
                    }
                },
                "closeParenToken": {
                    "kind": "CloseParenToken",
                    "fullStart": 1169,
                    "fullEnd": 1170,
                    "start": 1169,
                    "end": 1170,
                    "fullWidth": 1,
                    "width": 1,
                    "text": ")",
                    "value": ")",
                    "valueText": ")"
                },
                "statement": {
                    "kind": "Block",
                    "fullStart": 1170,
                    "fullEnd": 1270,
                    "start": 1170,
                    "end": 1269,
                    "fullWidth": 100,
                    "width": 99,
                    "openBraceToken": {
                        "kind": "OpenBraceToken",
                        "fullStart": 1170,
                        "fullEnd": 1172,
                        "start": 1170,
                        "end": 1171,
                        "fullWidth": 2,
                        "width": 1,
                        "text": "{",
                        "value": "{",
                        "valueText": "{",
                        "hasTrailingTrivia": true,
                        "hasTrailingNewLine": true,
                        "trailingTrivia": [
                            {
                                "kind": "NewLineTrivia",
                                "text": "\n"
                            }
                        ]
                    },
                    "statements": [
                        {
                            "kind": "ExpressionStatement",
                            "fullStart": 1172,
                            "fullEnd": 1268,
                            "start": 1174,
                            "end": 1267,
                            "fullWidth": 96,
                            "width": 93,
                            "expression": {
                                "kind": "InvocationExpression",
                                "fullStart": 1172,
                                "fullEnd": 1266,
                                "start": 1174,
                                "end": 1266,
                                "fullWidth": 94,
                                "width": 92,
                                "expression": {
                                    "kind": "IdentifierName",
                                    "fullStart": 1172,
                                    "fullEnd": 1180,
                                    "start": 1174,
                                    "end": 1180,
                                    "fullWidth": 8,
                                    "width": 6,
                                    "text": "$ERROR",
                                    "value": "$ERROR",
                                    "valueText": "$ERROR",
                                    "hasLeadingTrivia": true,
                                    "leadingTrivia": [
                                        {
                                            "kind": "WhitespaceTrivia",
                                            "text": "  "
                                        }
                                    ]
                                },
                                "argumentList": {
                                    "kind": "ArgumentList",
                                    "fullStart": 1180,
                                    "fullEnd": 1266,
                                    "start": 1180,
                                    "end": 1266,
                                    "fullWidth": 86,
                                    "width": 86,
                                    "openParenToken": {
                                        "kind": "OpenParenToken",
                                        "fullStart": 1180,
                                        "fullEnd": 1181,
                                        "start": 1180,
                                        "end": 1181,
                                        "fullWidth": 1,
                                        "width": 1,
                                        "text": "(",
                                        "value": "(",
                                        "valueText": "("
                                    },
                                    "arguments": [
                                        {
                                            "kind": "AddExpression",
                                            "fullStart": 1181,
                                            "fullEnd": 1265,
                                            "start": 1181,
                                            "end": 1263,
                                            "fullWidth": 84,
                                            "width": 82,
                                            "left": {
                                                "kind": "StringLiteral",
                                                "fullStart": 1181,
                                                "fullEnd": 1244,
                                                "start": 1181,
                                                "end": 1244,
                                                "fullWidth": 63,
                                                "width": 63,
                                                "text": "\"#3: SwitchTest(isNaN) === 128. Actual:  SwitchTest(isNaN) ===\"",
                                                "value": "#3: SwitchTest(isNaN) === 128. Actual:  SwitchTest(isNaN) ===",
                                                "valueText": "#3: SwitchTest(isNaN) === 128. Actual:  SwitchTest(isNaN) ==="
                                            },
                                            "operatorToken": {
                                                "kind": "PlusToken",
                                                "fullStart": 1244,
                                                "fullEnd": 1246,
                                                "start": 1244,
                                                "end": 1245,
                                                "fullWidth": 2,
                                                "width": 1,
                                                "text": "+",
                                                "value": "+",
                                                "valueText": "+",
                                                "hasTrailingTrivia": true,
                                                "trailingTrivia": [
                                                    {
                                                        "kind": "WhitespaceTrivia",
                                                        "text": " "
                                                    }
                                                ]
                                            },
                                            "right": {
                                                "kind": "InvocationExpression",
                                                "fullStart": 1246,
                                                "fullEnd": 1265,
                                                "start": 1246,
                                                "end": 1263,
                                                "fullWidth": 19,
                                                "width": 17,
                                                "expression": {
                                                    "kind": "IdentifierName",
                                                    "fullStart": 1246,
                                                    "fullEnd": 1256,
                                                    "start": 1246,
                                                    "end": 1256,
                                                    "fullWidth": 10,
                                                    "width": 10,
                                                    "text": "SwitchTest",
                                                    "value": "SwitchTest",
                                                    "valueText": "SwitchTest"
                                                },
                                                "argumentList": {
                                                    "kind": "ArgumentList",
                                                    "fullStart": 1256,
                                                    "fullEnd": 1265,
                                                    "start": 1256,
                                                    "end": 1263,
                                                    "fullWidth": 9,
                                                    "width": 7,
                                                    "openParenToken": {
                                                        "kind": "OpenParenToken",
                                                        "fullStart": 1256,
                                                        "fullEnd": 1257,
                                                        "start": 1256,
                                                        "end": 1257,
                                                        "fullWidth": 1,
                                                        "width": 1,
                                                        "text": "(",
                                                        "value": "(",
                                                        "valueText": "("
                                                    },
                                                    "arguments": [
                                                        {
                                                            "kind": "IdentifierName",
                                                            "fullStart": 1257,
                                                            "fullEnd": 1262,
                                                            "start": 1257,
                                                            "end": 1262,
                                                            "fullWidth": 5,
                                                            "width": 5,
                                                            "text": "isNaN",
                                                            "value": "isNaN",
                                                            "valueText": "isNaN"
                                                        }
                                                    ],
                                                    "closeParenToken": {
                                                        "kind": "CloseParenToken",
                                                        "fullStart": 1262,
                                                        "fullEnd": 1265,
                                                        "start": 1262,
                                                        "end": 1263,
                                                        "fullWidth": 3,
                                                        "width": 1,
                                                        "text": ")",
                                                        "value": ")",
                                                        "valueText": ")",
                                                        "hasTrailingTrivia": true,
                                                        "trailingTrivia": [
                                                            {
                                                                "kind": "WhitespaceTrivia",
                                                                "text": "  "
                                                            }
                                                        ]
                                                    }
                                                }
                                            }
                                        }
                                    ],
                                    "closeParenToken": {
                                        "kind": "CloseParenToken",
                                        "fullStart": 1265,
                                        "fullEnd": 1266,
                                        "start": 1265,
                                        "end": 1266,
                                        "fullWidth": 1,
                                        "width": 1,
                                        "text": ")",
                                        "value": ")",
                                        "valueText": ")"
                                    }
                                }
                            },
                            "semicolonToken": {
                                "kind": "SemicolonToken",
                                "fullStart": 1266,
                                "fullEnd": 1268,
                                "start": 1266,
                                "end": 1267,
                                "fullWidth": 2,
                                "width": 1,
                                "text": ";",
                                "value": ";",
                                "valueText": ";",
                                "hasTrailingTrivia": true,
                                "hasTrailingNewLine": true,
                                "trailingTrivia": [
                                    {
                                        "kind": "NewLineTrivia",
                                        "text": "\n"
                                    }
                                ]
                            }
                        }
                    ],
                    "closeBraceToken": {
                        "kind": "CloseBraceToken",
                        "fullStart": 1268,
                        "fullEnd": 1270,
                        "start": 1268,
                        "end": 1269,
                        "fullWidth": 2,
                        "width": 1,
                        "text": "}",
                        "value": "}",
                        "valueText": "}",
                        "hasTrailingTrivia": true,
                        "hasTrailingNewLine": true,
                        "trailingTrivia": [
                            {
                                "kind": "NewLineTrivia",
                                "text": "\n"
                            }
                        ]
                    }
                }
            },
            {
                "kind": "IfStatement",
                "fullStart": 1270,
                "fullEnd": 1397,
                "start": 1271,
                "end": 1396,
                "fullWidth": 127,
                "width": 125,
                "ifKeyword": {
                    "kind": "IfKeyword",
                    "fullStart": 1270,
                    "fullEnd": 1273,
                    "start": 1271,
                    "end": 1273,
                    "fullWidth": 3,
                    "width": 2,
                    "text": "if",
                    "value": "if",
                    "valueText": "if",
                    "hasLeadingTrivia": true,
                    "hasLeadingNewLine": true,
                    "leadingTrivia": [
                        {
                            "kind": "NewLineTrivia",
                            "text": "\n"
                        }
                    ]
                },
                "openParenToken": {
                    "kind": "OpenParenToken",
                    "fullStart": 1273,
                    "fullEnd": 1274,
                    "start": 1273,
                    "end": 1274,
                    "fullWidth": 1,
                    "width": 1,
                    "text": "(",
                    "value": "(",
                    "valueText": "("
                },
                "condition": {
                    "kind": "LogicalNotExpression",
                    "fullStart": 1274,
                    "fullEnd": 1300,
                    "start": 1274,
                    "end": 1300,
                    "fullWidth": 26,
                    "width": 26,
                    "operatorToken": {
                        "kind": "ExclamationToken",
                        "fullStart": 1274,
                        "fullEnd": 1275,
                        "start": 1274,
                        "end": 1275,
                        "fullWidth": 1,
                        "width": 1,
                        "text": "!",
                        "value": "!",
                        "valueText": "!"
                    },
                    "operand": {
                        "kind": "ParenthesizedExpression",
                        "fullStart": 1275,
                        "fullEnd": 1300,
                        "start": 1275,
                        "end": 1300,
                        "fullWidth": 25,
                        "width": 25,
                        "openParenToken": {
                            "kind": "OpenParenToken",
                            "fullStart": 1275,
                            "fullEnd": 1276,
                            "start": 1275,
                            "end": 1276,
                            "fullWidth": 1,
                            "width": 1,
                            "text": "(",
                            "value": "(",
                            "valueText": "("
                        },
                        "expression": {
                            "kind": "EqualsExpression",
                            "fullStart": 1276,
                            "fullEnd": 1299,
                            "start": 1276,
                            "end": 1299,
                            "fullWidth": 23,
                            "width": 23,
                            "left": {
                                "kind": "InvocationExpression",
                                "fullStart": 1276,
                                "fullEnd": 1293,
                                "start": 1276,
                                "end": 1292,
                                "fullWidth": 17,
                                "width": 16,
                                "expression": {
                                    "kind": "IdentifierName",
                                    "fullStart": 1276,
                                    "fullEnd": 1286,
                                    "start": 1276,
                                    "end": 1286,
                                    "fullWidth": 10,
                                    "width": 10,
                                    "text": "SwitchTest",
                                    "value": "SwitchTest",
                                    "valueText": "SwitchTest"
                                },
                                "argumentList": {
                                    "kind": "ArgumentList",
                                    "fullStart": 1286,
                                    "fullEnd": 1293,
                                    "start": 1286,
                                    "end": 1292,
                                    "fullWidth": 7,
                                    "width": 6,
                                    "openParenToken": {
                                        "kind": "OpenParenToken",
                                        "fullStart": 1286,
                                        "fullEnd": 1287,
                                        "start": 1286,
                                        "end": 1287,
                                        "fullWidth": 1,
                                        "width": 1,
                                        "text": "(",
                                        "value": "(",
                                        "valueText": "("
                                    },
                                    "arguments": [
                                        {
                                            "kind": "TrueKeyword",
                                            "fullStart": 1287,
                                            "fullEnd": 1291,
                                            "start": 1287,
                                            "end": 1291,
                                            "fullWidth": 4,
                                            "width": 4,
                                            "text": "true",
                                            "value": true,
                                            "valueText": "true"
                                        }
                                    ],
                                    "closeParenToken": {
                                        "kind": "CloseParenToken",
                                        "fullStart": 1291,
                                        "fullEnd": 1293,
                                        "start": 1291,
                                        "end": 1292,
                                        "fullWidth": 2,
                                        "width": 1,
                                        "text": ")",
                                        "value": ")",
                                        "valueText": ")",
                                        "hasTrailingTrivia": true,
                                        "trailingTrivia": [
                                            {
                                                "kind": "WhitespaceTrivia",
                                                "text": " "
                                            }
                                        ]
                                    }
                                }
                            },
                            "operatorToken": {
                                "kind": "EqualsEqualsEqualsToken",
                                "fullStart": 1293,
                                "fullEnd": 1297,
                                "start": 1293,
                                "end": 1296,
                                "fullWidth": 4,
                                "width": 3,
                                "text": "===",
                                "value": "===",
                                "valueText": "===",
                                "hasTrailingTrivia": true,
                                "trailingTrivia": [
                                    {
                                        "kind": "WhitespaceTrivia",
                                        "text": " "
                                    }
                                ]
                            },
                            "right": {
                                "kind": "NumericLiteral",
                                "fullStart": 1297,
                                "fullEnd": 1299,
                                "start": 1297,
                                "end": 1299,
                                "fullWidth": 2,
                                "width": 2,
                                "text": "32",
                                "value": 32,
                                "valueText": "32"
                            }
                        },
                        "closeParenToken": {
                            "kind": "CloseParenToken",
                            "fullStart": 1299,
                            "fullEnd": 1300,
                            "start": 1299,
                            "end": 1300,
                            "fullWidth": 1,
                            "width": 1,
                            "text": ")",
                            "value": ")",
                            "valueText": ")"
                        }
                    }
                },
                "closeParenToken": {
                    "kind": "CloseParenToken",
                    "fullStart": 1300,
                    "fullEnd": 1301,
                    "start": 1300,
                    "end": 1301,
                    "fullWidth": 1,
                    "width": 1,
                    "text": ")",
                    "value": ")",
                    "valueText": ")"
                },
                "statement": {
                    "kind": "Block",
                    "fullStart": 1301,
                    "fullEnd": 1397,
                    "start": 1301,
                    "end": 1396,
                    "fullWidth": 96,
                    "width": 95,
                    "openBraceToken": {
                        "kind": "OpenBraceToken",
                        "fullStart": 1301,
                        "fullEnd": 1303,
                        "start": 1301,
                        "end": 1302,
                        "fullWidth": 2,
                        "width": 1,
                        "text": "{",
                        "value": "{",
                        "valueText": "{",
                        "hasTrailingTrivia": true,
                        "hasTrailingNewLine": true,
                        "trailingTrivia": [
                            {
                                "kind": "NewLineTrivia",
                                "text": "\n"
                            }
                        ]
                    },
                    "statements": [
                        {
                            "kind": "ExpressionStatement",
                            "fullStart": 1303,
                            "fullEnd": 1395,
                            "start": 1305,
                            "end": 1394,
                            "fullWidth": 92,
                            "width": 89,
                            "expression": {
                                "kind": "InvocationExpression",
                                "fullStart": 1303,
                                "fullEnd": 1393,
                                "start": 1305,
                                "end": 1393,
                                "fullWidth": 90,
                                "width": 88,
                                "expression": {
                                    "kind": "IdentifierName",
                                    "fullStart": 1303,
                                    "fullEnd": 1311,
                                    "start": 1305,
                                    "end": 1311,
                                    "fullWidth": 8,
                                    "width": 6,
                                    "text": "$ERROR",
                                    "value": "$ERROR",
                                    "valueText": "$ERROR",
                                    "hasLeadingTrivia": true,
                                    "leadingTrivia": [
                                        {
                                            "kind": "WhitespaceTrivia",
                                            "text": "  "
                                        }
                                    ]
                                },
                                "argumentList": {
                                    "kind": "ArgumentList",
                                    "fullStart": 1311,
                                    "fullEnd": 1393,
                                    "start": 1311,
                                    "end": 1393,
                                    "fullWidth": 82,
                                    "width": 82,
                                    "openParenToken": {
                                        "kind": "OpenParenToken",
                                        "fullStart": 1311,
                                        "fullEnd": 1312,
                                        "start": 1311,
                                        "end": 1312,
                                        "fullWidth": 1,
                                        "width": 1,
                                        "text": "(",
                                        "value": "(",
                                        "valueText": "("
                                    },
                                    "arguments": [
                                        {
                                            "kind": "AddExpression",
                                            "fullStart": 1312,
                                            "fullEnd": 1392,
                                            "start": 1312,
                                            "end": 1390,
                                            "fullWidth": 80,
                                            "width": 78,
                                            "left": {
                                                "kind": "StringLiteral",
                                                "fullStart": 1312,
                                                "fullEnd": 1372,
                                                "start": 1312,
                                                "end": 1372,
                                                "fullWidth": 60,
                                                "width": 60,
                                                "text": "\"#6: SwitchTest(true) === 32. Actual:  SwitchTest(true) ===\"",
                                                "value": "#6: SwitchTest(true) === 32. Actual:  SwitchTest(true) ===",
                                                "valueText": "#6: SwitchTest(true) === 32. Actual:  SwitchTest(true) ==="
                                            },
                                            "operatorToken": {
                                                "kind": "PlusToken",
                                                "fullStart": 1372,
                                                "fullEnd": 1374,
                                                "start": 1372,
                                                "end": 1373,
                                                "fullWidth": 2,
                                                "width": 1,
                                                "text": "+",
                                                "value": "+",
                                                "valueText": "+",
                                                "hasTrailingTrivia": true,
                                                "trailingTrivia": [
                                                    {
                                                        "kind": "WhitespaceTrivia",
                                                        "text": " "
                                                    }
                                                ]
                                            },
                                            "right": {
                                                "kind": "InvocationExpression",
                                                "fullStart": 1374,
                                                "fullEnd": 1392,
                                                "start": 1374,
                                                "end": 1390,
                                                "fullWidth": 18,
                                                "width": 16,
                                                "expression": {
                                                    "kind": "IdentifierName",
                                                    "fullStart": 1374,
                                                    "fullEnd": 1384,
                                                    "start": 1374,
                                                    "end": 1384,
                                                    "fullWidth": 10,
                                                    "width": 10,
                                                    "text": "SwitchTest",
                                                    "value": "SwitchTest",
                                                    "valueText": "SwitchTest"
                                                },
                                                "argumentList": {
                                                    "kind": "ArgumentList",
                                                    "fullStart": 1384,
                                                    "fullEnd": 1392,
                                                    "start": 1384,
                                                    "end": 1390,
                                                    "fullWidth": 8,
                                                    "width": 6,
                                                    "openParenToken": {
                                                        "kind": "OpenParenToken",
                                                        "fullStart": 1384,
                                                        "fullEnd": 1385,
                                                        "start": 1384,
                                                        "end": 1385,
                                                        "fullWidth": 1,
                                                        "width": 1,
                                                        "text": "(",
                                                        "value": "(",
                                                        "valueText": "("
                                                    },
                                                    "arguments": [
                                                        {
                                                            "kind": "TrueKeyword",
                                                            "fullStart": 1385,
                                                            "fullEnd": 1389,
                                                            "start": 1385,
                                                            "end": 1389,
                                                            "fullWidth": 4,
                                                            "width": 4,
                                                            "text": "true",
                                                            "value": true,
                                                            "valueText": "true"
                                                        }
                                                    ],
                                                    "closeParenToken": {
                                                        "kind": "CloseParenToken",
                                                        "fullStart": 1389,
                                                        "fullEnd": 1392,
                                                        "start": 1389,
                                                        "end": 1390,
                                                        "fullWidth": 3,
                                                        "width": 1,
                                                        "text": ")",
                                                        "value": ")",
                                                        "valueText": ")",
                                                        "hasTrailingTrivia": true,
                                                        "trailingTrivia": [
                                                            {
                                                                "kind": "WhitespaceTrivia",
                                                                "text": "  "
                                                            }
                                                        ]
                                                    }
                                                }
                                            }
                                        }
                                    ],
                                    "closeParenToken": {
                                        "kind": "CloseParenToken",
                                        "fullStart": 1392,
                                        "fullEnd": 1393,
                                        "start": 1392,
                                        "end": 1393,
                                        "fullWidth": 1,
                                        "width": 1,
                                        "text": ")",
                                        "value": ")",
                                        "valueText": ")"
                                    }
                                }
                            },
                            "semicolonToken": {
                                "kind": "SemicolonToken",
                                "fullStart": 1393,
                                "fullEnd": 1395,
                                "start": 1393,
                                "end": 1394,
                                "fullWidth": 2,
                                "width": 1,
                                "text": ";",
                                "value": ";",
                                "valueText": ";",
                                "hasTrailingTrivia": true,
                                "hasTrailingNewLine": true,
                                "trailingTrivia": [
                                    {
                                        "kind": "NewLineTrivia",
                                        "text": "\n"
                                    }
                                ]
                            }
                        }
                    ],
                    "closeBraceToken": {
                        "kind": "CloseBraceToken",
                        "fullStart": 1395,
                        "fullEnd": 1397,
                        "start": 1395,
                        "end": 1396,
                        "fullWidth": 2,
                        "width": 1,
                        "text": "}",
                        "value": "}",
                        "valueText": "}",
                        "hasTrailingTrivia": true,
                        "hasTrailingNewLine": true,
                        "trailingTrivia": [
                            {
                                "kind": "NewLineTrivia",
                                "text": "\n"
                            }
                        ]
                    }
                }
            },
            {
                "kind": "IfStatement",
                "fullStart": 1397,
                "fullEnd": 1528,
                "start": 1398,
                "end": 1527,
                "fullWidth": 131,
                "width": 129,
                "ifKeyword": {
                    "kind": "IfKeyword",
                    "fullStart": 1397,
                    "fullEnd": 1400,
                    "start": 1398,
                    "end": 1400,
                    "fullWidth": 3,
                    "width": 2,
                    "text": "if",
                    "value": "if",
                    "valueText": "if",
                    "hasLeadingTrivia": true,
                    "hasLeadingNewLine": true,
                    "leadingTrivia": [
                        {
                            "kind": "NewLineTrivia",
                            "text": "\n"
                        }
                    ]
                },
                "openParenToken": {
                    "kind": "OpenParenToken",
                    "fullStart": 1400,
                    "fullEnd": 1401,
                    "start": 1400,
                    "end": 1401,
                    "fullWidth": 1,
                    "width": 1,
                    "text": "(",
                    "value": "(",
                    "valueText": "("
                },
                "condition": {
                    "kind": "LogicalNotExpression",
                    "fullStart": 1401,
                    "fullEnd": 1428,
                    "start": 1401,
                    "end": 1428,
                    "fullWidth": 27,
                    "width": 27,
                    "operatorToken": {
                        "kind": "ExclamationToken",
                        "fullStart": 1401,
                        "fullEnd": 1402,
                        "start": 1401,
                        "end": 1402,
                        "fullWidth": 1,
                        "width": 1,
                        "text": "!",
                        "value": "!",
                        "valueText": "!"
                    },
                    "operand": {
                        "kind": "ParenthesizedExpression",
                        "fullStart": 1402,
                        "fullEnd": 1428,
                        "start": 1402,
                        "end": 1428,
                        "fullWidth": 26,
                        "width": 26,
                        "openParenToken": {
                            "kind": "OpenParenToken",
                            "fullStart": 1402,
                            "fullEnd": 1403,
                            "start": 1402,
                            "end": 1403,
                            "fullWidth": 1,
                            "width": 1,
                            "text": "(",
                            "value": "(",
                            "valueText": "("
                        },
                        "expression": {
                            "kind": "EqualsExpression",
                            "fullStart": 1403,
                            "fullEnd": 1427,
                            "start": 1403,
                            "end": 1427,
                            "fullWidth": 24,
                            "width": 24,
                            "left": {
                                "kind": "InvocationExpression",
                                "fullStart": 1403,
                                "fullEnd": 1421,
                                "start": 1403,
                                "end": 1420,
                                "fullWidth": 18,
                                "width": 17,
                                "expression": {
                                    "kind": "IdentifierName",
                                    "fullStart": 1403,
                                    "fullEnd": 1413,
                                    "start": 1403,
                                    "end": 1413,
                                    "fullWidth": 10,
                                    "width": 10,
                                    "text": "SwitchTest",
                                    "value": "SwitchTest",
                                    "valueText": "SwitchTest"
                                },
                                "argumentList": {
                                    "kind": "ArgumentList",
                                    "fullStart": 1413,
                                    "fullEnd": 1421,
                                    "start": 1413,
                                    "end": 1420,
                                    "fullWidth": 8,
                                    "width": 7,
                                    "openParenToken": {
                                        "kind": "OpenParenToken",
                                        "fullStart": 1413,
                                        "fullEnd": 1414,
                                        "start": 1413,
                                        "end": 1414,
                                        "fullWidth": 1,
                                        "width": 1,
                                        "text": "(",
                                        "value": "(",
                                        "valueText": "("
                                    },
                                    "arguments": [
                                        {
                                            "kind": "FalseKeyword",
                                            "fullStart": 1414,
                                            "fullEnd": 1419,
                                            "start": 1414,
                                            "end": 1419,
                                            "fullWidth": 5,
                                            "width": 5,
                                            "text": "false",
                                            "value": false,
                                            "valueText": "false"
                                        }
                                    ],
                                    "closeParenToken": {
                                        "kind": "CloseParenToken",
                                        "fullStart": 1419,
                                        "fullEnd": 1421,
                                        "start": 1419,
                                        "end": 1420,
                                        "fullWidth": 2,
                                        "width": 1,
                                        "text": ")",
                                        "value": ")",
                                        "valueText": ")",
                                        "hasTrailingTrivia": true,
                                        "trailingTrivia": [
                                            {
                                                "kind": "WhitespaceTrivia",
                                                "text": " "
                                            }
                                        ]
                                    }
                                }
                            },
                            "operatorToken": {
                                "kind": "EqualsEqualsEqualsToken",
                                "fullStart": 1421,
                                "fullEnd": 1425,
                                "start": 1421,
                                "end": 1424,
                                "fullWidth": 4,
                                "width": 3,
                                "text": "===",
                                "value": "===",
                                "valueText": "===",
                                "hasTrailingTrivia": true,
                                "trailingTrivia": [
                                    {
                                        "kind": "WhitespaceTrivia",
                                        "text": " "
                                    }
                                ]
                            },
                            "right": {
                                "kind": "NumericLiteral",
                                "fullStart": 1425,
                                "fullEnd": 1427,
                                "start": 1425,
                                "end": 1427,
                                "fullWidth": 2,
                                "width": 2,
                                "text": "48",
                                "value": 48,
                                "valueText": "48"
                            }
                        },
                        "closeParenToken": {
                            "kind": "CloseParenToken",
                            "fullStart": 1427,
                            "fullEnd": 1428,
                            "start": 1427,
                            "end": 1428,
                            "fullWidth": 1,
                            "width": 1,
                            "text": ")",
                            "value": ")",
                            "valueText": ")"
                        }
                    }
                },
                "closeParenToken": {
                    "kind": "CloseParenToken",
                    "fullStart": 1428,
                    "fullEnd": 1429,
                    "start": 1428,
                    "end": 1429,
                    "fullWidth": 1,
                    "width": 1,
                    "text": ")",
                    "value": ")",
                    "valueText": ")"
                },
                "statement": {
                    "kind": "Block",
                    "fullStart": 1429,
                    "fullEnd": 1528,
                    "start": 1429,
                    "end": 1527,
                    "fullWidth": 99,
                    "width": 98,
                    "openBraceToken": {
                        "kind": "OpenBraceToken",
                        "fullStart": 1429,
                        "fullEnd": 1431,
                        "start": 1429,
                        "end": 1430,
                        "fullWidth": 2,
                        "width": 1,
                        "text": "{",
                        "value": "{",
                        "valueText": "{",
                        "hasTrailingTrivia": true,
                        "hasTrailingNewLine": true,
                        "trailingTrivia": [
                            {
                                "kind": "NewLineTrivia",
                                "text": "\n"
                            }
                        ]
                    },
                    "statements": [
                        {
                            "kind": "ExpressionStatement",
                            "fullStart": 1431,
                            "fullEnd": 1526,
                            "start": 1433,
                            "end": 1525,
                            "fullWidth": 95,
                            "width": 92,
                            "expression": {
                                "kind": "InvocationExpression",
                                "fullStart": 1431,
                                "fullEnd": 1524,
                                "start": 1433,
                                "end": 1524,
                                "fullWidth": 93,
                                "width": 91,
                                "expression": {
                                    "kind": "IdentifierName",
                                    "fullStart": 1431,
                                    "fullEnd": 1439,
                                    "start": 1433,
                                    "end": 1439,
                                    "fullWidth": 8,
                                    "width": 6,
                                    "text": "$ERROR",
                                    "value": "$ERROR",
                                    "valueText": "$ERROR",
                                    "hasLeadingTrivia": true,
                                    "leadingTrivia": [
                                        {
                                            "kind": "WhitespaceTrivia",
                                            "text": "  "
                                        }
                                    ]
                                },
                                "argumentList": {
                                    "kind": "ArgumentList",
                                    "fullStart": 1439,
                                    "fullEnd": 1524,
                                    "start": 1439,
                                    "end": 1524,
                                    "fullWidth": 85,
                                    "width": 85,
                                    "openParenToken": {
                                        "kind": "OpenParenToken",
                                        "fullStart": 1439,
                                        "fullEnd": 1440,
                                        "start": 1439,
                                        "end": 1440,
                                        "fullWidth": 1,
                                        "width": 1,
                                        "text": "(",
                                        "value": "(",
                                        "valueText": "("
                                    },
                                    "arguments": [
                                        {
                                            "kind": "AddExpression",
                                            "fullStart": 1440,
                                            "fullEnd": 1523,
                                            "start": 1440,
                                            "end": 1521,
                                            "fullWidth": 83,
                                            "width": 81,
                                            "left": {
                                                "kind": "StringLiteral",
                                                "fullStart": 1440,
                                                "fullEnd": 1502,
                                                "start": 1440,
                                                "end": 1502,
                                                "fullWidth": 62,
                                                "width": 62,
                                                "text": "\"#7: SwitchTest(false) === 48. Actual:  SwitchTest(false) ===\"",
                                                "value": "#7: SwitchTest(false) === 48. Actual:  SwitchTest(false) ===",
                                                "valueText": "#7: SwitchTest(false) === 48. Actual:  SwitchTest(false) ==="
                                            },
                                            "operatorToken": {
                                                "kind": "PlusToken",
                                                "fullStart": 1502,
                                                "fullEnd": 1504,
                                                "start": 1502,
                                                "end": 1503,
                                                "fullWidth": 2,
                                                "width": 1,
                                                "text": "+",
                                                "value": "+",
                                                "valueText": "+",
                                                "hasTrailingTrivia": true,
                                                "trailingTrivia": [
                                                    {
                                                        "kind": "WhitespaceTrivia",
                                                        "text": " "
                                                    }
                                                ]
                                            },
                                            "right": {
                                                "kind": "InvocationExpression",
                                                "fullStart": 1504,
                                                "fullEnd": 1523,
                                                "start": 1504,
                                                "end": 1521,
                                                "fullWidth": 19,
                                                "width": 17,
                                                "expression": {
                                                    "kind": "IdentifierName",
                                                    "fullStart": 1504,
                                                    "fullEnd": 1514,
                                                    "start": 1504,
                                                    "end": 1514,
                                                    "fullWidth": 10,
                                                    "width": 10,
                                                    "text": "SwitchTest",
                                                    "value": "SwitchTest",
                                                    "valueText": "SwitchTest"
                                                },
                                                "argumentList": {
                                                    "kind": "ArgumentList",
                                                    "fullStart": 1514,
                                                    "fullEnd": 1523,
                                                    "start": 1514,
                                                    "end": 1521,
                                                    "fullWidth": 9,
                                                    "width": 7,
                                                    "openParenToken": {
                                                        "kind": "OpenParenToken",
                                                        "fullStart": 1514,
                                                        "fullEnd": 1515,
                                                        "start": 1514,
                                                        "end": 1515,
                                                        "fullWidth": 1,
                                                        "width": 1,
                                                        "text": "(",
                                                        "value": "(",
                                                        "valueText": "("
                                                    },
                                                    "arguments": [
                                                        {
                                                            "kind": "FalseKeyword",
                                                            "fullStart": 1515,
                                                            "fullEnd": 1520,
                                                            "start": 1515,
                                                            "end": 1520,
                                                            "fullWidth": 5,
                                                            "width": 5,
                                                            "text": "false",
                                                            "value": false,
                                                            "valueText": "false"
                                                        }
                                                    ],
                                                    "closeParenToken": {
                                                        "kind": "CloseParenToken",
                                                        "fullStart": 1520,
                                                        "fullEnd": 1523,
                                                        "start": 1520,
                                                        "end": 1521,
                                                        "fullWidth": 3,
                                                        "width": 1,
                                                        "text": ")",
                                                        "value": ")",
                                                        "valueText": ")",
                                                        "hasTrailingTrivia": true,
                                                        "trailingTrivia": [
                                                            {
                                                                "kind": "WhitespaceTrivia",
                                                                "text": "  "
                                                            }
                                                        ]
                                                    }
                                                }
                                            }
                                        }
                                    ],
                                    "closeParenToken": {
                                        "kind": "CloseParenToken",
                                        "fullStart": 1523,
                                        "fullEnd": 1524,
                                        "start": 1523,
                                        "end": 1524,
                                        "fullWidth": 1,
                                        "width": 1,
                                        "text": ")",
                                        "value": ")",
                                        "valueText": ")"
                                    }
                                }
                            },
                            "semicolonToken": {
                                "kind": "SemicolonToken",
                                "fullStart": 1524,
                                "fullEnd": 1526,
                                "start": 1524,
                                "end": 1525,
                                "fullWidth": 2,
                                "width": 1,
                                "text": ";",
                                "value": ";",
                                "valueText": ";",
                                "hasTrailingTrivia": true,
                                "hasTrailingNewLine": true,
                                "trailingTrivia": [
                                    {
                                        "kind": "NewLineTrivia",
                                        "text": "\n"
                                    }
                                ]
                            }
                        }
                    ],
                    "closeBraceToken": {
                        "kind": "CloseBraceToken",
                        "fullStart": 1526,
                        "fullEnd": 1528,
                        "start": 1526,
                        "end": 1527,
                        "fullWidth": 2,
                        "width": 1,
                        "text": "}",
                        "value": "}",
                        "valueText": "}",
                        "hasTrailingTrivia": true,
                        "hasTrailingNewLine": true,
                        "trailingTrivia": [
                            {
                                "kind": "NewLineTrivia",
                                "text": "\n"
                            }
                        ]
                    }
                }
            },
            {
                "kind": "IfStatement",
                "fullStart": 1528,
                "fullEnd": 1657,
                "start": 1529,
                "end": 1656,
                "fullWidth": 129,
                "width": 127,
                "ifKeyword": {
                    "kind": "IfKeyword",
                    "fullStart": 1528,
                    "fullEnd": 1531,
                    "start": 1529,
                    "end": 1531,
                    "fullWidth": 3,
                    "width": 2,
                    "text": "if",
                    "value": "if",
                    "valueText": "if",
                    "hasLeadingTrivia": true,
                    "hasLeadingNewLine": true,
                    "leadingTrivia": [
                        {
                            "kind": "NewLineTrivia",
                            "text": "\n"
                        }
                    ]
                },
                "openParenToken": {
                    "kind": "OpenParenToken",
                    "fullStart": 1531,
                    "fullEnd": 1532,
                    "start": 1531,
                    "end": 1532,
                    "fullWidth": 1,
                    "width": 1,
                    "text": "(",
                    "value": "(",
                    "valueText": "("
                },
                "condition": {
                    "kind": "LogicalNotExpression",
                    "fullStart": 1532,
                    "fullEnd": 1559,
                    "start": 1532,
                    "end": 1559,
                    "fullWidth": 27,
                    "width": 27,
                    "operatorToken": {
                        "kind": "ExclamationToken",
                        "fullStart": 1532,
                        "fullEnd": 1533,
                        "start": 1532,
                        "end": 1533,
                        "fullWidth": 1,
                        "width": 1,
                        "text": "!",
                        "value": "!",
                        "valueText": "!"
                    },
                    "operand": {
                        "kind": "ParenthesizedExpression",
                        "fullStart": 1533,
                        "fullEnd": 1559,
                        "start": 1533,
                        "end": 1559,
                        "fullWidth": 26,
                        "width": 26,
                        "openParenToken": {
                            "kind": "OpenParenToken",
                            "fullStart": 1533,
                            "fullEnd": 1534,
                            "start": 1533,
                            "end": 1534,
                            "fullWidth": 1,
                            "width": 1,
                            "text": "(",
                            "value": "(",
                            "valueText": "("
                        },
                        "expression": {
                            "kind": "EqualsExpression",
                            "fullStart": 1534,
                            "fullEnd": 1558,
                            "start": 1534,
                            "end": 1558,
                            "fullWidth": 24,
                            "width": 24,
                            "left": {
                                "kind": "InvocationExpression",
                                "fullStart": 1534,
                                "fullEnd": 1551,
                                "start": 1534,
                                "end": 1550,
                                "fullWidth": 17,
                                "width": 16,
                                "expression": {
                                    "kind": "IdentifierName",
                                    "fullStart": 1534,
                                    "fullEnd": 1544,
                                    "start": 1534,
                                    "end": 1544,
                                    "fullWidth": 10,
                                    "width": 10,
                                    "text": "SwitchTest",
                                    "value": "SwitchTest",
                                    "valueText": "SwitchTest"
                                },
                                "argumentList": {
                                    "kind": "ArgumentList",
                                    "fullStart": 1544,
                                    "fullEnd": 1551,
                                    "start": 1544,
                                    "end": 1550,
                                    "fullWidth": 7,
                                    "width": 6,
                                    "openParenToken": {
                                        "kind": "OpenParenToken",
                                        "fullStart": 1544,
                                        "fullEnd": 1545,
                                        "start": 1544,
                                        "end": 1545,
                                        "fullWidth": 1,
                                        "width": 1,
                                        "text": "(",
                                        "value": "(",
                                        "valueText": "("
                                    },
                                    "arguments": [
                                        {
                                            "kind": "NullKeyword",
                                            "fullStart": 1545,
                                            "fullEnd": 1549,
                                            "start": 1545,
                                            "end": 1549,
                                            "fullWidth": 4,
                                            "width": 4,
                                            "text": "null"
                                        }
                                    ],
                                    "closeParenToken": {
                                        "kind": "CloseParenToken",
                                        "fullStart": 1549,
                                        "fullEnd": 1551,
                                        "start": 1549,
                                        "end": 1550,
                                        "fullWidth": 2,
                                        "width": 1,
                                        "text": ")",
                                        "value": ")",
                                        "valueText": ")",
                                        "hasTrailingTrivia": true,
                                        "trailingTrivia": [
                                            {
                                                "kind": "WhitespaceTrivia",
                                                "text": " "
                                            }
                                        ]
                                    }
                                }
                            },
                            "operatorToken": {
                                "kind": "EqualsEqualsEqualsToken",
                                "fullStart": 1551,
                                "fullEnd": 1555,
                                "start": 1551,
                                "end": 1554,
                                "fullWidth": 4,
                                "width": 3,
                                "text": "===",
                                "value": "===",
                                "valueText": "===",
                                "hasTrailingTrivia": true,
                                "trailingTrivia": [
                                    {
                                        "kind": "WhitespaceTrivia",
                                        "text": " "
                                    }
                                ]
                            },
                            "right": {
                                "kind": "NumericLiteral",
                                "fullStart": 1555,
                                "fullEnd": 1558,
                                "start": 1555,
                                "end": 1558,
                                "fullWidth": 3,
                                "width": 3,
                                "text": "192",
                                "value": 192,
                                "valueText": "192"
                            }
                        },
                        "closeParenToken": {
                            "kind": "CloseParenToken",
                            "fullStart": 1558,
                            "fullEnd": 1559,
                            "start": 1558,
                            "end": 1559,
                            "fullWidth": 1,
                            "width": 1,
                            "text": ")",
                            "value": ")",
                            "valueText": ")"
                        }
                    }
                },
                "closeParenToken": {
                    "kind": "CloseParenToken",
                    "fullStart": 1559,
                    "fullEnd": 1560,
                    "start": 1559,
                    "end": 1560,
                    "fullWidth": 1,
                    "width": 1,
                    "text": ")",
                    "value": ")",
                    "valueText": ")"
                },
                "statement": {
                    "kind": "Block",
                    "fullStart": 1560,
                    "fullEnd": 1657,
                    "start": 1560,
                    "end": 1656,
                    "fullWidth": 97,
                    "width": 96,
                    "openBraceToken": {
                        "kind": "OpenBraceToken",
                        "fullStart": 1560,
                        "fullEnd": 1562,
                        "start": 1560,
                        "end": 1561,
                        "fullWidth": 2,
                        "width": 1,
                        "text": "{",
                        "value": "{",
                        "valueText": "{",
                        "hasTrailingTrivia": true,
                        "hasTrailingNewLine": true,
                        "trailingTrivia": [
                            {
                                "kind": "NewLineTrivia",
                                "text": "\n"
                            }
                        ]
                    },
                    "statements": [
                        {
                            "kind": "ExpressionStatement",
                            "fullStart": 1562,
                            "fullEnd": 1655,
                            "start": 1564,
                            "end": 1654,
                            "fullWidth": 93,
                            "width": 90,
                            "expression": {
                                "kind": "InvocationExpression",
                                "fullStart": 1562,
                                "fullEnd": 1653,
                                "start": 1564,
                                "end": 1653,
                                "fullWidth": 91,
                                "width": 89,
                                "expression": {
                                    "kind": "IdentifierName",
                                    "fullStart": 1562,
                                    "fullEnd": 1570,
                                    "start": 1564,
                                    "end": 1570,
                                    "fullWidth": 8,
                                    "width": 6,
                                    "text": "$ERROR",
                                    "value": "$ERROR",
                                    "valueText": "$ERROR",
                                    "hasLeadingTrivia": true,
                                    "leadingTrivia": [
                                        {
                                            "kind": "WhitespaceTrivia",
                                            "text": "  "
                                        }
                                    ]
                                },
                                "argumentList": {
                                    "kind": "ArgumentList",
                                    "fullStart": 1570,
                                    "fullEnd": 1653,
                                    "start": 1570,
                                    "end": 1653,
                                    "fullWidth": 83,
                                    "width": 83,
                                    "openParenToken": {
                                        "kind": "OpenParenToken",
                                        "fullStart": 1570,
                                        "fullEnd": 1571,
                                        "start": 1570,
                                        "end": 1571,
                                        "fullWidth": 1,
                                        "width": 1,
                                        "text": "(",
                                        "value": "(",
                                        "valueText": "("
                                    },
                                    "arguments": [
                                        {
                                            "kind": "AddExpression",
                                            "fullStart": 1571,
                                            "fullEnd": 1652,
                                            "start": 1571,
                                            "end": 1650,
                                            "fullWidth": 81,
                                            "width": 79,
                                            "left": {
                                                "kind": "StringLiteral",
                                                "fullStart": 1571,
                                                "fullEnd": 1632,
                                                "start": 1571,
                                                "end": 1632,
                                                "fullWidth": 61,
                                                "width": 61,
                                                "text": "\"#8: SwitchTest(null) === 192. Actual:  SwitchTest(null) ===\"",
                                                "value": "#8: SwitchTest(null) === 192. Actual:  SwitchTest(null) ===",
                                                "valueText": "#8: SwitchTest(null) === 192. Actual:  SwitchTest(null) ==="
                                            },
                                            "operatorToken": {
                                                "kind": "PlusToken",
                                                "fullStart": 1632,
                                                "fullEnd": 1634,
                                                "start": 1632,
                                                "end": 1633,
                                                "fullWidth": 2,
                                                "width": 1,
                                                "text": "+",
                                                "value": "+",
                                                "valueText": "+",
                                                "hasTrailingTrivia": true,
                                                "trailingTrivia": [
                                                    {
                                                        "kind": "WhitespaceTrivia",
                                                        "text": " "
                                                    }
                                                ]
                                            },
                                            "right": {
                                                "kind": "InvocationExpression",
                                                "fullStart": 1634,
                                                "fullEnd": 1652,
                                                "start": 1634,
                                                "end": 1650,
                                                "fullWidth": 18,
                                                "width": 16,
                                                "expression": {
                                                    "kind": "IdentifierName",
                                                    "fullStart": 1634,
                                                    "fullEnd": 1644,
                                                    "start": 1634,
                                                    "end": 1644,
                                                    "fullWidth": 10,
                                                    "width": 10,
                                                    "text": "SwitchTest",
                                                    "value": "SwitchTest",
                                                    "valueText": "SwitchTest"
                                                },
                                                "argumentList": {
                                                    "kind": "ArgumentList",
                                                    "fullStart": 1644,
                                                    "fullEnd": 1652,
                                                    "start": 1644,
                                                    "end": 1650,
                                                    "fullWidth": 8,
                                                    "width": 6,
                                                    "openParenToken": {
                                                        "kind": "OpenParenToken",
                                                        "fullStart": 1644,
                                                        "fullEnd": 1645,
                                                        "start": 1644,
                                                        "end": 1645,
                                                        "fullWidth": 1,
                                                        "width": 1,
                                                        "text": "(",
                                                        "value": "(",
                                                        "valueText": "("
                                                    },
                                                    "arguments": [
                                                        {
                                                            "kind": "NullKeyword",
                                                            "fullStart": 1645,
                                                            "fullEnd": 1649,
                                                            "start": 1645,
                                                            "end": 1649,
                                                            "fullWidth": 4,
                                                            "width": 4,
                                                            "text": "null"
                                                        }
                                                    ],
                                                    "closeParenToken": {
                                                        "kind": "CloseParenToken",
                                                        "fullStart": 1649,
                                                        "fullEnd": 1652,
                                                        "start": 1649,
                                                        "end": 1650,
                                                        "fullWidth": 3,
                                                        "width": 1,
                                                        "text": ")",
                                                        "value": ")",
                                                        "valueText": ")",
                                                        "hasTrailingTrivia": true,
                                                        "trailingTrivia": [
                                                            {
                                                                "kind": "WhitespaceTrivia",
                                                                "text": "  "
                                                            }
                                                        ]
                                                    }
                                                }
                                            }
                                        }
                                    ],
                                    "closeParenToken": {
                                        "kind": "CloseParenToken",
                                        "fullStart": 1652,
                                        "fullEnd": 1653,
                                        "start": 1652,
                                        "end": 1653,
                                        "fullWidth": 1,
                                        "width": 1,
                                        "text": ")",
                                        "value": ")",
                                        "valueText": ")"
                                    }
                                }
                            },
                            "semicolonToken": {
                                "kind": "SemicolonToken",
                                "fullStart": 1653,
                                "fullEnd": 1655,
                                "start": 1653,
                                "end": 1654,
                                "fullWidth": 2,
                                "width": 1,
                                "text": ";",
                                "value": ";",
                                "valueText": ";",
                                "hasTrailingTrivia": true,
                                "hasTrailingNewLine": true,
                                "trailingTrivia": [
                                    {
                                        "kind": "NewLineTrivia",
                                        "text": "\n"
                                    }
                                ]
                            }
                        }
                    ],
                    "closeBraceToken": {
                        "kind": "CloseBraceToken",
                        "fullStart": 1655,
                        "fullEnd": 1657,
                        "start": 1655,
                        "end": 1656,
                        "fullWidth": 2,
                        "width": 1,
                        "text": "}",
                        "value": "}",
                        "valueText": "}",
                        "hasTrailingTrivia": true,
                        "hasTrailingNewLine": true,
                        "trailingTrivia": [
                            {
                                "kind": "NewLineTrivia",
                                "text": "\n"
                            }
                        ]
                    }
                }
            },
            {
                "kind": "IfStatement",
                "fullStart": 1657,
                "fullEnd": 1796,
                "start": 1658,
                "end": 1795,
                "fullWidth": 139,
                "width": 137,
                "ifKeyword": {
                    "kind": "IfKeyword",
                    "fullStart": 1657,
                    "fullEnd": 1660,
                    "start": 1658,
                    "end": 1660,
                    "fullWidth": 3,
                    "width": 2,
                    "text": "if",
                    "value": "if",
                    "valueText": "if",
                    "hasLeadingTrivia": true,
                    "hasLeadingNewLine": true,
                    "leadingTrivia": [
                        {
                            "kind": "NewLineTrivia",
                            "text": "\n"
                        }
                    ]
                },
                "openParenToken": {
                    "kind": "OpenParenToken",
                    "fullStart": 1660,
                    "fullEnd": 1661,
                    "start": 1660,
                    "end": 1661,
                    "fullWidth": 1,
                    "width": 1,
                    "text": "(",
                    "value": "(",
                    "valueText": "("
                },
                "condition": {
                    "kind": "LogicalNotExpression",
                    "fullStart": 1661,
                    "fullEnd": 1691,
                    "start": 1661,
                    "end": 1691,
                    "fullWidth": 30,
                    "width": 30,
                    "operatorToken": {
                        "kind": "ExclamationToken",
                        "fullStart": 1661,
                        "fullEnd": 1662,
                        "start": 1661,
                        "end": 1662,
                        "fullWidth": 1,
                        "width": 1,
                        "text": "!",
                        "value": "!",
                        "valueText": "!"
                    },
                    "operand": {
                        "kind": "ParenthesizedExpression",
                        "fullStart": 1662,
                        "fullEnd": 1691,
                        "start": 1662,
                        "end": 1691,
                        "fullWidth": 29,
                        "width": 29,
                        "openParenToken": {
                            "kind": "OpenParenToken",
                            "fullStart": 1662,
                            "fullEnd": 1663,
                            "start": 1662,
                            "end": 1663,
                            "fullWidth": 1,
                            "width": 1,
                            "text": "(",
                            "value": "(",
                            "valueText": "("
                        },
                        "expression": {
                            "kind": "EqualsExpression",
                            "fullStart": 1663,
                            "fullEnd": 1690,
                            "start": 1663,
                            "end": 1690,
                            "fullWidth": 27,
                            "width": 27,
                            "left": {
                                "kind": "InvocationExpression",
                                "fullStart": 1663,
                                "fullEnd": 1682,
                                "start": 1663,
                                "end": 1681,
                                "fullWidth": 19,
                                "width": 18,
                                "expression": {
                                    "kind": "IdentifierName",
                                    "fullStart": 1663,
                                    "fullEnd": 1673,
                                    "start": 1663,
                                    "end": 1673,
                                    "fullWidth": 10,
                                    "width": 10,
                                    "text": "SwitchTest",
                                    "value": "SwitchTest",
                                    "valueText": "SwitchTest"
                                },
                                "argumentList": {
                                    "kind": "ArgumentList",
                                    "fullStart": 1673,
                                    "fullEnd": 1682,
                                    "start": 1673,
                                    "end": 1681,
                                    "fullWidth": 9,
                                    "width": 8,
                                    "openParenToken": {
                                        "kind": "OpenParenToken",
                                        "fullStart": 1673,
                                        "fullEnd": 1674,
                                        "start": 1673,
                                        "end": 1674,
                                        "fullWidth": 1,
                                        "width": 1,
                                        "text": "(",
                                        "value": "(",
                                        "valueText": "("
                                    },
                                    "arguments": [
                                        {
                                            "kind": "VoidExpression",
                                            "fullStart": 1674,
                                            "fullEnd": 1680,
                                            "start": 1674,
                                            "end": 1680,
                                            "fullWidth": 6,
                                            "width": 6,
                                            "voidKeyword": {
                                                "kind": "VoidKeyword",
                                                "fullStart": 1674,
                                                "fullEnd": 1679,
                                                "start": 1674,
                                                "end": 1678,
                                                "fullWidth": 5,
                                                "width": 4,
                                                "text": "void",
                                                "value": "void",
                                                "valueText": "void",
                                                "hasTrailingTrivia": true,
                                                "trailingTrivia": [
                                                    {
                                                        "kind": "WhitespaceTrivia",
                                                        "text": " "
                                                    }
                                                ]
                                            },
                                            "expression": {
                                                "kind": "NumericLiteral",
                                                "fullStart": 1679,
                                                "fullEnd": 1680,
                                                "start": 1679,
                                                "end": 1680,
                                                "fullWidth": 1,
                                                "width": 1,
                                                "text": "0",
                                                "value": 0,
                                                "valueText": "0"
                                            }
                                        }
                                    ],
                                    "closeParenToken": {
                                        "kind": "CloseParenToken",
                                        "fullStart": 1680,
                                        "fullEnd": 1682,
                                        "start": 1680,
                                        "end": 1681,
                                        "fullWidth": 2,
                                        "width": 1,
                                        "text": ")",
                                        "value": ")",
                                        "valueText": ")",
                                        "hasTrailingTrivia": true,
                                        "trailingTrivia": [
                                            {
                                                "kind": "WhitespaceTrivia",
                                                "text": " "
                                            }
                                        ]
                                    }
                                }
                            },
                            "operatorToken": {
                                "kind": "EqualsEqualsEqualsToken",
                                "fullStart": 1682,
                                "fullEnd": 1686,
                                "start": 1682,
                                "end": 1685,
                                "fullWidth": 4,
                                "width": 3,
                                "text": "===",
                                "value": "===",
                                "valueText": "===",
                                "hasTrailingTrivia": true,
                                "trailingTrivia": [
                                    {
                                        "kind": "WhitespaceTrivia",
                                        "text": " "
                                    }
                                ]
                            },
                            "right": {
                                "kind": "NumericLiteral",
                                "fullStart": 1686,
                                "fullEnd": 1690,
                                "start": 1686,
                                "end": 1690,
                                "fullWidth": 4,
                                "width": 4,
                                "text": "1024",
                                "value": 1024,
                                "valueText": "1024"
                            }
                        },
                        "closeParenToken": {
                            "kind": "CloseParenToken",
                            "fullStart": 1690,
                            "fullEnd": 1691,
                            "start": 1690,
                            "end": 1691,
                            "fullWidth": 1,
                            "width": 1,
                            "text": ")",
                            "value": ")",
                            "valueText": ")"
                        }
                    }
                },
                "closeParenToken": {
                    "kind": "CloseParenToken",
                    "fullStart": 1691,
                    "fullEnd": 1692,
                    "start": 1691,
                    "end": 1692,
                    "fullWidth": 1,
                    "width": 1,
                    "text": ")",
                    "value": ")",
                    "valueText": ")"
                },
                "statement": {
                    "kind": "Block",
                    "fullStart": 1692,
                    "fullEnd": 1796,
                    "start": 1692,
                    "end": 1795,
                    "fullWidth": 104,
                    "width": 103,
                    "openBraceToken": {
                        "kind": "OpenBraceToken",
                        "fullStart": 1692,
                        "fullEnd": 1694,
                        "start": 1692,
                        "end": 1693,
                        "fullWidth": 2,
                        "width": 1,
                        "text": "{",
                        "value": "{",
                        "valueText": "{",
                        "hasTrailingTrivia": true,
                        "hasTrailingNewLine": true,
                        "trailingTrivia": [
                            {
                                "kind": "NewLineTrivia",
                                "text": "\n"
                            }
                        ]
                    },
                    "statements": [
                        {
                            "kind": "ExpressionStatement",
                            "fullStart": 1694,
                            "fullEnd": 1794,
                            "start": 1696,
                            "end": 1793,
                            "fullWidth": 100,
                            "width": 97,
                            "expression": {
                                "kind": "InvocationExpression",
                                "fullStart": 1694,
                                "fullEnd": 1792,
                                "start": 1696,
                                "end": 1792,
                                "fullWidth": 98,
                                "width": 96,
                                "expression": {
                                    "kind": "IdentifierName",
                                    "fullStart": 1694,
                                    "fullEnd": 1702,
                                    "start": 1696,
                                    "end": 1702,
                                    "fullWidth": 8,
                                    "width": 6,
                                    "text": "$ERROR",
                                    "value": "$ERROR",
                                    "valueText": "$ERROR",
                                    "hasLeadingTrivia": true,
                                    "leadingTrivia": [
                                        {
                                            "kind": "WhitespaceTrivia",
                                            "text": "  "
                                        }
                                    ]
                                },
                                "argumentList": {
                                    "kind": "ArgumentList",
                                    "fullStart": 1702,
                                    "fullEnd": 1792,
                                    "start": 1702,
                                    "end": 1792,
                                    "fullWidth": 90,
                                    "width": 90,
                                    "openParenToken": {
                                        "kind": "OpenParenToken",
                                        "fullStart": 1702,
                                        "fullEnd": 1703,
                                        "start": 1702,
                                        "end": 1703,
                                        "fullWidth": 1,
                                        "width": 1,
                                        "text": "(",
                                        "value": "(",
                                        "valueText": "("
                                    },
                                    "arguments": [
                                        {
                                            "kind": "AddExpression",
                                            "fullStart": 1703,
                                            "fullEnd": 1791,
                                            "start": 1703,
                                            "end": 1789,
                                            "fullWidth": 88,
                                            "width": 86,
                                            "left": {
                                                "kind": "StringLiteral",
                                                "fullStart": 1703,
                                                "fullEnd": 1769,
                                                "start": 1703,
                                                "end": 1769,
                                                "fullWidth": 66,
                                                "width": 66,
                                                "text": "\"#9: SwitchTest(void 0) === 1024. Actual:  SwitchTest(void 0) ===\"",
                                                "value": "#9: SwitchTest(void 0) === 1024. Actual:  SwitchTest(void 0) ===",
                                                "valueText": "#9: SwitchTest(void 0) === 1024. Actual:  SwitchTest(void 0) ==="
                                            },
                                            "operatorToken": {
                                                "kind": "PlusToken",
                                                "fullStart": 1769,
                                                "fullEnd": 1771,
                                                "start": 1769,
                                                "end": 1770,
                                                "fullWidth": 2,
                                                "width": 1,
                                                "text": "+",
                                                "value": "+",
                                                "valueText": "+",
                                                "hasTrailingTrivia": true,
                                                "trailingTrivia": [
                                                    {
                                                        "kind": "WhitespaceTrivia",
                                                        "text": " "
                                                    }
                                                ]
                                            },
                                            "right": {
                                                "kind": "InvocationExpression",
                                                "fullStart": 1771,
                                                "fullEnd": 1791,
                                                "start": 1771,
                                                "end": 1789,
                                                "fullWidth": 20,
                                                "width": 18,
                                                "expression": {
                                                    "kind": "IdentifierName",
                                                    "fullStart": 1771,
                                                    "fullEnd": 1781,
                                                    "start": 1771,
                                                    "end": 1781,
                                                    "fullWidth": 10,
                                                    "width": 10,
                                                    "text": "SwitchTest",
                                                    "value": "SwitchTest",
                                                    "valueText": "SwitchTest"
                                                },
                                                "argumentList": {
                                                    "kind": "ArgumentList",
                                                    "fullStart": 1781,
                                                    "fullEnd": 1791,
                                                    "start": 1781,
                                                    "end": 1789,
                                                    "fullWidth": 10,
                                                    "width": 8,
                                                    "openParenToken": {
                                                        "kind": "OpenParenToken",
                                                        "fullStart": 1781,
                                                        "fullEnd": 1782,
                                                        "start": 1781,
                                                        "end": 1782,
                                                        "fullWidth": 1,
                                                        "width": 1,
                                                        "text": "(",
                                                        "value": "(",
                                                        "valueText": "("
                                                    },
                                                    "arguments": [
                                                        {
                                                            "kind": "VoidExpression",
                                                            "fullStart": 1782,
                                                            "fullEnd": 1788,
                                                            "start": 1782,
                                                            "end": 1788,
                                                            "fullWidth": 6,
                                                            "width": 6,
                                                            "voidKeyword": {
                                                                "kind": "VoidKeyword",
                                                                "fullStart": 1782,
                                                                "fullEnd": 1787,
                                                                "start": 1782,
                                                                "end": 1786,
                                                                "fullWidth": 5,
                                                                "width": 4,
                                                                "text": "void",
                                                                "value": "void",
                                                                "valueText": "void",
                                                                "hasTrailingTrivia": true,
                                                                "trailingTrivia": [
                                                                    {
                                                                        "kind": "WhitespaceTrivia",
                                                                        "text": " "
                                                                    }
                                                                ]
                                                            },
                                                            "expression": {
                                                                "kind": "NumericLiteral",
                                                                "fullStart": 1787,
                                                                "fullEnd": 1788,
                                                                "start": 1787,
                                                                "end": 1788,
                                                                "fullWidth": 1,
                                                                "width": 1,
                                                                "text": "0",
                                                                "value": 0,
                                                                "valueText": "0"
                                                            }
                                                        }
                                                    ],
                                                    "closeParenToken": {
                                                        "kind": "CloseParenToken",
                                                        "fullStart": 1788,
                                                        "fullEnd": 1791,
                                                        "start": 1788,
                                                        "end": 1789,
                                                        "fullWidth": 3,
                                                        "width": 1,
                                                        "text": ")",
                                                        "value": ")",
                                                        "valueText": ")",
                                                        "hasTrailingTrivia": true,
                                                        "trailingTrivia": [
                                                            {
                                                                "kind": "WhitespaceTrivia",
                                                                "text": "  "
                                                            }
                                                        ]
                                                    }
                                                }
                                            }
                                        }
                                    ],
                                    "closeParenToken": {
                                        "kind": "CloseParenToken",
                                        "fullStart": 1791,
                                        "fullEnd": 1792,
                                        "start": 1791,
                                        "end": 1792,
                                        "fullWidth": 1,
                                        "width": 1,
                                        "text": ")",
                                        "value": ")",
                                        "valueText": ")"
                                    }
                                }
                            },
                            "semicolonToken": {
                                "kind": "SemicolonToken",
                                "fullStart": 1792,
                                "fullEnd": 1794,
                                "start": 1792,
                                "end": 1793,
                                "fullWidth": 2,
                                "width": 1,
                                "text": ";",
                                "value": ";",
                                "valueText": ";",
                                "hasTrailingTrivia": true,
                                "hasTrailingNewLine": true,
                                "trailingTrivia": [
                                    {
                                        "kind": "NewLineTrivia",
                                        "text": "\n"
                                    }
                                ]
                            }
                        }
                    ],
                    "closeBraceToken": {
                        "kind": "CloseBraceToken",
                        "fullStart": 1794,
                        "fullEnd": 1796,
                        "start": 1794,
                        "end": 1795,
                        "fullWidth": 2,
                        "width": 1,
                        "text": "}",
                        "value": "}",
                        "valueText": "}",
                        "hasTrailingTrivia": true,
                        "hasTrailingNewLine": true,
                        "trailingTrivia": [
                            {
                                "kind": "NewLineTrivia",
                                "text": "\n"
                            }
                        ]
                    }
                }
            },
            {
                "kind": "IfStatement",
                "fullStart": 1796,
                "fullEnd": 1920,
                "start": 1797,
                "end": 1919,
                "fullWidth": 124,
                "width": 122,
                "ifKeyword": {
                    "kind": "IfKeyword",
                    "fullStart": 1796,
                    "fullEnd": 1799,
                    "start": 1797,
                    "end": 1799,
                    "fullWidth": 3,
                    "width": 2,
                    "text": "if",
                    "value": "if",
                    "valueText": "if",
                    "hasLeadingTrivia": true,
                    "hasLeadingNewLine": true,
                    "leadingTrivia": [
                        {
                            "kind": "NewLineTrivia",
                            "text": "\n"
                        }
                    ]
                },
                "openParenToken": {
                    "kind": "OpenParenToken",
                    "fullStart": 1799,
                    "fullEnd": 1800,
                    "start": 1799,
                    "end": 1800,
                    "fullWidth": 1,
                    "width": 1,
                    "text": "(",
                    "value": "(",
                    "valueText": "("
                },
                "condition": {
                    "kind": "LogicalNotExpression",
                    "fullStart": 1800,
                    "fullEnd": 1825,
                    "start": 1800,
                    "end": 1825,
                    "fullWidth": 25,
                    "width": 25,
                    "operatorToken": {
                        "kind": "ExclamationToken",
                        "fullStart": 1800,
                        "fullEnd": 1801,
                        "start": 1800,
                        "end": 1801,
                        "fullWidth": 1,
                        "width": 1,
                        "text": "!",
                        "value": "!",
                        "valueText": "!"
                    },
                    "operand": {
                        "kind": "ParenthesizedExpression",
                        "fullStart": 1801,
                        "fullEnd": 1825,
                        "start": 1801,
                        "end": 1825,
                        "fullWidth": 24,
                        "width": 24,
                        "openParenToken": {
                            "kind": "OpenParenToken",
                            "fullStart": 1801,
                            "fullEnd": 1802,
                            "start": 1801,
                            "end": 1802,
                            "fullWidth": 1,
                            "width": 1,
                            "text": "(",
                            "value": "(",
                            "valueText": "("
                        },
                        "expression": {
                            "kind": "EqualsExpression",
                            "fullStart": 1802,
                            "fullEnd": 1824,
                            "start": 1802,
                            "end": 1824,
                            "fullWidth": 22,
                            "width": 22,
                            "left": {
                                "kind": "InvocationExpression",
                                "fullStart": 1802,
                                "fullEnd": 1818,
                                "start": 1802,
                                "end": 1817,
                                "fullWidth": 16,
                                "width": 15,
                                "expression": {
                                    "kind": "IdentifierName",
                                    "fullStart": 1802,
                                    "fullEnd": 1812,
                                    "start": 1802,
                                    "end": 1812,
                                    "fullWidth": 10,
                                    "width": 10,
                                    "text": "SwitchTest",
                                    "value": "SwitchTest",
                                    "valueText": "SwitchTest"
                                },
                                "argumentList": {
                                    "kind": "ArgumentList",
                                    "fullStart": 1812,
                                    "fullEnd": 1818,
                                    "start": 1812,
                                    "end": 1817,
                                    "fullWidth": 6,
                                    "width": 5,
                                    "openParenToken": {
                                        "kind": "OpenParenToken",
                                        "fullStart": 1812,
                                        "fullEnd": 1813,
                                        "start": 1812,
                                        "end": 1813,
                                        "fullWidth": 1,
                                        "width": 1,
                                        "text": "(",
                                        "value": "(",
                                        "valueText": "("
                                    },
                                    "arguments": [
                                        {
                                            "kind": "IdentifierName",
                                            "fullStart": 1813,
                                            "fullEnd": 1816,
                                            "start": 1813,
                                            "end": 1816,
                                            "fullWidth": 3,
                                            "width": 3,
                                            "text": "NaN",
                                            "value": "NaN",
                                            "valueText": "NaN"
                                        }
                                    ],
                                    "closeParenToken": {
                                        "kind": "CloseParenToken",
                                        "fullStart": 1816,
                                        "fullEnd": 1818,
                                        "start": 1816,
                                        "end": 1817,
                                        "fullWidth": 2,
                                        "width": 1,
                                        "text": ")",
                                        "value": ")",
                                        "valueText": ")",
                                        "hasTrailingTrivia": true,
                                        "trailingTrivia": [
                                            {
                                                "kind": "WhitespaceTrivia",
                                                "text": " "
                                            }
                                        ]
                                    }
                                }
                            },
                            "operatorToken": {
                                "kind": "EqualsEqualsEqualsToken",
                                "fullStart": 1818,
                                "fullEnd": 1822,
                                "start": 1818,
                                "end": 1821,
                                "fullWidth": 4,
                                "width": 3,
                                "text": "===",
                                "value": "===",
                                "valueText": "===",
                                "hasTrailingTrivia": true,
                                "trailingTrivia": [
                                    {
                                        "kind": "WhitespaceTrivia",
                                        "text": " "
                                    }
                                ]
                            },
                            "right": {
                                "kind": "NumericLiteral",
                                "fullStart": 1822,
                                "fullEnd": 1824,
                                "start": 1822,
                                "end": 1824,
                                "fullWidth": 2,
                                "width": 2,
                                "text": "32",
                                "value": 32,
                                "valueText": "32"
                            }
                        },
                        "closeParenToken": {
                            "kind": "CloseParenToken",
                            "fullStart": 1824,
                            "fullEnd": 1825,
                            "start": 1824,
                            "end": 1825,
                            "fullWidth": 1,
                            "width": 1,
                            "text": ")",
                            "value": ")",
                            "valueText": ")"
                        }
                    }
                },
                "closeParenToken": {
                    "kind": "CloseParenToken",
                    "fullStart": 1825,
                    "fullEnd": 1826,
                    "start": 1825,
                    "end": 1826,
                    "fullWidth": 1,
                    "width": 1,
                    "text": ")",
                    "value": ")",
                    "valueText": ")"
                },
                "statement": {
                    "kind": "Block",
                    "fullStart": 1826,
                    "fullEnd": 1920,
                    "start": 1826,
                    "end": 1919,
                    "fullWidth": 94,
                    "width": 93,
                    "openBraceToken": {
                        "kind": "OpenBraceToken",
                        "fullStart": 1826,
                        "fullEnd": 1828,
                        "start": 1826,
                        "end": 1827,
                        "fullWidth": 2,
                        "width": 1,
                        "text": "{",
                        "value": "{",
                        "valueText": "{",
                        "hasTrailingTrivia": true,
                        "hasTrailingNewLine": true,
                        "trailingTrivia": [
                            {
                                "kind": "NewLineTrivia",
                                "text": "\n"
                            }
                        ]
                    },
                    "statements": [
                        {
                            "kind": "ExpressionStatement",
                            "fullStart": 1828,
                            "fullEnd": 1918,
                            "start": 1830,
                            "end": 1917,
                            "fullWidth": 90,
                            "width": 87,
                            "expression": {
                                "kind": "InvocationExpression",
                                "fullStart": 1828,
                                "fullEnd": 1916,
                                "start": 1830,
                                "end": 1916,
                                "fullWidth": 88,
                                "width": 86,
                                "expression": {
                                    "kind": "IdentifierName",
                                    "fullStart": 1828,
                                    "fullEnd": 1836,
                                    "start": 1830,
                                    "end": 1836,
                                    "fullWidth": 8,
                                    "width": 6,
                                    "text": "$ERROR",
                                    "value": "$ERROR",
                                    "valueText": "$ERROR",
                                    "hasLeadingTrivia": true,
                                    "leadingTrivia": [
                                        {
                                            "kind": "WhitespaceTrivia",
                                            "text": "  "
                                        }
                                    ]
                                },
                                "argumentList": {
                                    "kind": "ArgumentList",
                                    "fullStart": 1836,
                                    "fullEnd": 1916,
                                    "start": 1836,
                                    "end": 1916,
                                    "fullWidth": 80,
                                    "width": 80,
                                    "openParenToken": {
                                        "kind": "OpenParenToken",
                                        "fullStart": 1836,
                                        "fullEnd": 1837,
                                        "start": 1836,
                                        "end": 1837,
                                        "fullWidth": 1,
                                        "width": 1,
                                        "text": "(",
                                        "value": "(",
                                        "valueText": "("
                                    },
                                    "arguments": [
                                        {
                                            "kind": "AddExpression",
                                            "fullStart": 1837,
                                            "fullEnd": 1915,
                                            "start": 1837,
                                            "end": 1913,
                                            "fullWidth": 78,
                                            "width": 76,
                                            "left": {
                                                "kind": "StringLiteral",
                                                "fullStart": 1837,
                                                "fullEnd": 1896,
                                                "start": 1837,
                                                "end": 1896,
                                                "fullWidth": 59,
                                                "width": 59,
                                                "text": "\"#10: SwitchTest(NaN) === 32. Actual:  SwitchTest(NaN) ===\"",
                                                "value": "#10: SwitchTest(NaN) === 32. Actual:  SwitchTest(NaN) ===",
                                                "valueText": "#10: SwitchTest(NaN) === 32. Actual:  SwitchTest(NaN) ==="
                                            },
                                            "operatorToken": {
                                                "kind": "PlusToken",
                                                "fullStart": 1896,
                                                "fullEnd": 1898,
                                                "start": 1896,
                                                "end": 1897,
                                                "fullWidth": 2,
                                                "width": 1,
                                                "text": "+",
                                                "value": "+",
                                                "valueText": "+",
                                                "hasTrailingTrivia": true,
                                                "trailingTrivia": [
                                                    {
                                                        "kind": "WhitespaceTrivia",
                                                        "text": " "
                                                    }
                                                ]
                                            },
                                            "right": {
                                                "kind": "InvocationExpression",
                                                "fullStart": 1898,
                                                "fullEnd": 1915,
                                                "start": 1898,
                                                "end": 1913,
                                                "fullWidth": 17,
                                                "width": 15,
                                                "expression": {
                                                    "kind": "IdentifierName",
                                                    "fullStart": 1898,
                                                    "fullEnd": 1908,
                                                    "start": 1898,
                                                    "end": 1908,
                                                    "fullWidth": 10,
                                                    "width": 10,
                                                    "text": "SwitchTest",
                                                    "value": "SwitchTest",
                                                    "valueText": "SwitchTest"
                                                },
                                                "argumentList": {
                                                    "kind": "ArgumentList",
                                                    "fullStart": 1908,
                                                    "fullEnd": 1915,
                                                    "start": 1908,
                                                    "end": 1913,
                                                    "fullWidth": 7,
                                                    "width": 5,
                                                    "openParenToken": {
                                                        "kind": "OpenParenToken",
                                                        "fullStart": 1908,
                                                        "fullEnd": 1909,
                                                        "start": 1908,
                                                        "end": 1909,
                                                        "fullWidth": 1,
                                                        "width": 1,
                                                        "text": "(",
                                                        "value": "(",
                                                        "valueText": "("
                                                    },
                                                    "arguments": [
                                                        {
                                                            "kind": "IdentifierName",
                                                            "fullStart": 1909,
                                                            "fullEnd": 1912,
                                                            "start": 1909,
                                                            "end": 1912,
                                                            "fullWidth": 3,
                                                            "width": 3,
                                                            "text": "NaN",
                                                            "value": "NaN",
                                                            "valueText": "NaN"
                                                        }
                                                    ],
                                                    "closeParenToken": {
                                                        "kind": "CloseParenToken",
                                                        "fullStart": 1912,
                                                        "fullEnd": 1915,
                                                        "start": 1912,
                                                        "end": 1913,
                                                        "fullWidth": 3,
                                                        "width": 1,
                                                        "text": ")",
                                                        "value": ")",
                                                        "valueText": ")",
                                                        "hasTrailingTrivia": true,
                                                        "trailingTrivia": [
                                                            {
                                                                "kind": "WhitespaceTrivia",
                                                                "text": "  "
                                                            }
                                                        ]
                                                    }
                                                }
                                            }
                                        }
                                    ],
                                    "closeParenToken": {
                                        "kind": "CloseParenToken",
                                        "fullStart": 1915,
                                        "fullEnd": 1916,
                                        "start": 1915,
                                        "end": 1916,
                                        "fullWidth": 1,
                                        "width": 1,
                                        "text": ")",
                                        "value": ")",
                                        "valueText": ")"
                                    }
                                }
                            },
                            "semicolonToken": {
                                "kind": "SemicolonToken",
                                "fullStart": 1916,
                                "fullEnd": 1918,
                                "start": 1916,
                                "end": 1917,
                                "fullWidth": 2,
                                "width": 1,
                                "text": ";",
                                "value": ";",
                                "valueText": ";",
                                "hasTrailingTrivia": true,
                                "hasTrailingNewLine": true,
                                "trailingTrivia": [
                                    {
                                        "kind": "NewLineTrivia",
                                        "text": "\n"
                                    }
                                ]
                            }
                        }
                    ],
                    "closeBraceToken": {
                        "kind": "CloseBraceToken",
                        "fullStart": 1918,
                        "fullEnd": 1920,
                        "start": 1918,
                        "end": 1919,
                        "fullWidth": 2,
                        "width": 1,
                        "text": "}",
                        "value": "}",
                        "valueText": "}",
                        "hasTrailingTrivia": true,
                        "hasTrailingNewLine": true,
                        "trailingTrivia": [
                            {
                                "kind": "NewLineTrivia",
                                "text": "\n"
                            }
                        ]
                    }
                }
            },
            {
                "kind": "IfStatement",
                "fullStart": 1920,
                "fullEnd": 2051,
                "start": 1921,
                "end": 2050,
                "fullWidth": 131,
                "width": 129,
                "ifKeyword": {
                    "kind": "IfKeyword",
                    "fullStart": 1920,
                    "fullEnd": 1923,
                    "start": 1921,
                    "end": 1923,
                    "fullWidth": 3,
                    "width": 2,
                    "text": "if",
                    "value": "if",
                    "valueText": "if",
                    "hasLeadingTrivia": true,
                    "hasLeadingNewLine": true,
                    "leadingTrivia": [
                        {
                            "kind": "NewLineTrivia",
                            "text": "\n"
                        }
                    ]
                },
                "openParenToken": {
                    "kind": "OpenParenToken",
                    "fullStart": 1923,
                    "fullEnd": 1924,
                    "start": 1923,
                    "end": 1924,
                    "fullWidth": 1,
                    "width": 1,
                    "text": "(",
                    "value": "(",
                    "valueText": "("
                },
                "condition": {
                    "kind": "LogicalNotExpression",
                    "fullStart": 1924,
                    "fullEnd": 1955,
                    "start": 1924,
                    "end": 1955,
                    "fullWidth": 31,
                    "width": 31,
                    "operatorToken": {
                        "kind": "ExclamationToken",
                        "fullStart": 1924,
                        "fullEnd": 1925,
                        "start": 1924,
                        "end": 1925,
                        "fullWidth": 1,
                        "width": 1,
                        "text": "!",
                        "value": "!",
                        "valueText": "!"
                    },
                    "operand": {
                        "kind": "ParenthesizedExpression",
                        "fullStart": 1925,
                        "fullEnd": 1955,
                        "start": 1925,
                        "end": 1955,
                        "fullWidth": 30,
                        "width": 30,
                        "openParenToken": {
                            "kind": "OpenParenToken",
                            "fullStart": 1925,
                            "fullEnd": 1926,
                            "start": 1925,
                            "end": 1926,
                            "fullWidth": 1,
                            "width": 1,
                            "text": "(",
                            "value": "(",
                            "valueText": "("
                        },
                        "expression": {
                            "kind": "EqualsExpression",
                            "fullStart": 1926,
                            "fullEnd": 1954,
                            "start": 1926,
                            "end": 1954,
                            "fullWidth": 28,
                            "width": 28,
                            "left": {
                                "kind": "InvocationExpression",
                                "fullStart": 1926,
                                "fullEnd": 1947,
                                "start": 1926,
                                "end": 1946,
                                "fullWidth": 21,
                                "width": 20,
                                "expression": {
                                    "kind": "IdentifierName",
                                    "fullStart": 1926,
                                    "fullEnd": 1936,
                                    "start": 1926,
                                    "end": 1936,
                                    "fullWidth": 10,
                                    "width": 10,
                                    "text": "SwitchTest",
                                    "value": "SwitchTest",
                                    "valueText": "SwitchTest"
                                },
                                "argumentList": {
                                    "kind": "ArgumentList",
                                    "fullStart": 1936,
                                    "fullEnd": 1947,
                                    "start": 1936,
                                    "end": 1946,
                                    "fullWidth": 11,
                                    "width": 10,
                                    "openParenToken": {
                                        "kind": "OpenParenToken",
                                        "fullStart": 1936,
                                        "fullEnd": 1937,
                                        "start": 1936,
                                        "end": 1937,
                                        "fullWidth": 1,
                                        "width": 1,
                                        "text": "(",
                                        "value": "(",
                                        "valueText": "("
                                    },
                                    "arguments": [
                                        {
                                            "kind": "IdentifierName",
                                            "fullStart": 1937,
                                            "fullEnd": 1945,
                                            "start": 1937,
                                            "end": 1945,
                                            "fullWidth": 8,
                                            "width": 8,
                                            "text": "Infinity",
                                            "value": "Infinity",
                                            "valueText": "Infinity"
                                        }
                                    ],
                                    "closeParenToken": {
                                        "kind": "CloseParenToken",
                                        "fullStart": 1945,
                                        "fullEnd": 1947,
                                        "start": 1945,
                                        "end": 1946,
                                        "fullWidth": 2,
                                        "width": 1,
                                        "text": ")",
                                        "value": ")",
                                        "valueText": ")",
                                        "hasTrailingTrivia": true,
                                        "trailingTrivia": [
                                            {
                                                "kind": "WhitespaceTrivia",
                                                "text": " "
                                            }
                                        ]
                                    }
                                }
                            },
                            "operatorToken": {
                                "kind": "EqualsEqualsEqualsToken",
                                "fullStart": 1947,
                                "fullEnd": 1951,
                                "start": 1947,
                                "end": 1950,
                                "fullWidth": 4,
                                "width": 3,
                                "text": "===",
                                "value": "===",
                                "valueText": "===",
                                "hasTrailingTrivia": true,
                                "trailingTrivia": [
                                    {
                                        "kind": "WhitespaceTrivia",
                                        "text": " "
                                    }
                                ]
                            },
                            "right": {
                                "kind": "NumericLiteral",
                                "fullStart": 1951,
                                "fullEnd": 1954,
                                "start": 1951,
                                "end": 1954,
                                "fullWidth": 3,
                                "width": 3,
                                "text": "768",
                                "value": 768,
                                "valueText": "768"
                            }
                        },
                        "closeParenToken": {
                            "kind": "CloseParenToken",
                            "fullStart": 1954,
                            "fullEnd": 1955,
                            "start": 1954,
                            "end": 1955,
                            "fullWidth": 1,
                            "width": 1,
                            "text": ")",
                            "value": ")",
                            "valueText": ")"
                        }
                    }
                },
                "closeParenToken": {
                    "kind": "CloseParenToken",
                    "fullStart": 1955,
                    "fullEnd": 1956,
                    "start": 1955,
                    "end": 1956,
                    "fullWidth": 1,
                    "width": 1,
                    "text": ")",
                    "value": ")",
                    "valueText": ")"
                },
                "statement": {
                    "kind": "Block",
                    "fullStart": 1956,
                    "fullEnd": 2051,
                    "start": 1956,
                    "end": 2050,
                    "fullWidth": 95,
                    "width": 94,
                    "openBraceToken": {
                        "kind": "OpenBraceToken",
                        "fullStart": 1956,
                        "fullEnd": 1958,
                        "start": 1956,
                        "end": 1957,
                        "fullWidth": 2,
                        "width": 1,
                        "text": "{",
                        "value": "{",
                        "valueText": "{",
                        "hasTrailingTrivia": true,
                        "hasTrailingNewLine": true,
                        "trailingTrivia": [
                            {
                                "kind": "NewLineTrivia",
                                "text": "\n"
                            }
                        ]
                    },
                    "statements": [
                        {
                            "kind": "ExpressionStatement",
                            "fullStart": 1958,
                            "fullEnd": 2049,
                            "start": 1960,
                            "end": 2048,
                            "fullWidth": 91,
                            "width": 88,
                            "expression": {
                                "kind": "InvocationExpression",
                                "fullStart": 1958,
                                "fullEnd": 2047,
                                "start": 1960,
                                "end": 2047,
                                "fullWidth": 89,
                                "width": 87,
                                "expression": {
                                    "kind": "IdentifierName",
                                    "fullStart": 1958,
                                    "fullEnd": 1966,
                                    "start": 1960,
                                    "end": 1966,
                                    "fullWidth": 8,
                                    "width": 6,
                                    "text": "$ERROR",
                                    "value": "$ERROR",
                                    "valueText": "$ERROR",
                                    "hasLeadingTrivia": true,
                                    "leadingTrivia": [
                                        {
                                            "kind": "WhitespaceTrivia",
                                            "text": "  "
                                        }
                                    ]
                                },
                                "argumentList": {
                                    "kind": "ArgumentList",
                                    "fullStart": 1966,
                                    "fullEnd": 2047,
                                    "start": 1966,
                                    "end": 2047,
                                    "fullWidth": 81,
                                    "width": 81,
                                    "openParenToken": {
                                        "kind": "OpenParenToken",
                                        "fullStart": 1966,
                                        "fullEnd": 1967,
                                        "start": 1966,
                                        "end": 1967,
                                        "fullWidth": 1,
                                        "width": 1,
                                        "text": "(",
                                        "value": "(",
                                        "valueText": "("
                                    },
                                    "arguments": [
                                        {
                                            "kind": "AddExpression",
                                            "fullStart": 1967,
                                            "fullEnd": 2046,
                                            "start": 1967,
                                            "end": 2044,
                                            "fullWidth": 79,
                                            "width": 77,
                                            "left": {
                                                "kind": "StringLiteral",
                                                "fullStart": 1967,
                                                "fullEnd": 2027,
                                                "start": 1967,
                                                "end": 2027,
                                                "fullWidth": 60,
                                                "width": 60,
                                                "text": "\"#10: SwitchTest(NaN) === 768. Actual:  SwitchTest(NaN) ===\"",
                                                "value": "#10: SwitchTest(NaN) === 768. Actual:  SwitchTest(NaN) ===",
                                                "valueText": "#10: SwitchTest(NaN) === 768. Actual:  SwitchTest(NaN) ==="
                                            },
                                            "operatorToken": {
                                                "kind": "PlusToken",
                                                "fullStart": 2027,
                                                "fullEnd": 2029,
                                                "start": 2027,
                                                "end": 2028,
                                                "fullWidth": 2,
                                                "width": 1,
                                                "text": "+",
                                                "value": "+",
                                                "valueText": "+",
                                                "hasTrailingTrivia": true,
                                                "trailingTrivia": [
                                                    {
                                                        "kind": "WhitespaceTrivia",
                                                        "text": " "
                                                    }
                                                ]
                                            },
                                            "right": {
                                                "kind": "InvocationExpression",
                                                "fullStart": 2029,
                                                "fullEnd": 2046,
                                                "start": 2029,
                                                "end": 2044,
                                                "fullWidth": 17,
                                                "width": 15,
                                                "expression": {
                                                    "kind": "IdentifierName",
                                                    "fullStart": 2029,
                                                    "fullEnd": 2039,
                                                    "start": 2029,
                                                    "end": 2039,
                                                    "fullWidth": 10,
                                                    "width": 10,
                                                    "text": "SwitchTest",
                                                    "value": "SwitchTest",
                                                    "valueText": "SwitchTest"
                                                },
                                                "argumentList": {
                                                    "kind": "ArgumentList",
                                                    "fullStart": 2039,
                                                    "fullEnd": 2046,
                                                    "start": 2039,
                                                    "end": 2044,
                                                    "fullWidth": 7,
                                                    "width": 5,
                                                    "openParenToken": {
                                                        "kind": "OpenParenToken",
                                                        "fullStart": 2039,
                                                        "fullEnd": 2040,
                                                        "start": 2039,
                                                        "end": 2040,
                                                        "fullWidth": 1,
                                                        "width": 1,
                                                        "text": "(",
                                                        "value": "(",
                                                        "valueText": "("
                                                    },
                                                    "arguments": [
                                                        {
                                                            "kind": "IdentifierName",
                                                            "fullStart": 2040,
                                                            "fullEnd": 2043,
                                                            "start": 2040,
                                                            "end": 2043,
                                                            "fullWidth": 3,
                                                            "width": 3,
                                                            "text": "NaN",
                                                            "value": "NaN",
                                                            "valueText": "NaN"
                                                        }
                                                    ],
                                                    "closeParenToken": {
                                                        "kind": "CloseParenToken",
                                                        "fullStart": 2043,
                                                        "fullEnd": 2046,
                                                        "start": 2043,
                                                        "end": 2044,
                                                        "fullWidth": 3,
                                                        "width": 1,
                                                        "text": ")",
                                                        "value": ")",
                                                        "valueText": ")",
                                                        "hasTrailingTrivia": true,
                                                        "trailingTrivia": [
                                                            {
                                                                "kind": "WhitespaceTrivia",
                                                                "text": "  "
                                                            }
                                                        ]
                                                    }
                                                }
                                            }
                                        }
                                    ],
                                    "closeParenToken": {
                                        "kind": "CloseParenToken",
                                        "fullStart": 2046,
                                        "fullEnd": 2047,
                                        "start": 2046,
                                        "end": 2047,
                                        "fullWidth": 1,
                                        "width": 1,
                                        "text": ")",
                                        "value": ")",
                                        "valueText": ")"
                                    }
                                }
                            },
                            "semicolonToken": {
                                "kind": "SemicolonToken",
                                "fullStart": 2047,
                                "fullEnd": 2049,
                                "start": 2047,
                                "end": 2048,
                                "fullWidth": 2,
                                "width": 1,
                                "text": ";",
                                "value": ";",
                                "valueText": ";",
                                "hasTrailingTrivia": true,
                                "hasTrailingNewLine": true,
                                "trailingTrivia": [
                                    {
                                        "kind": "NewLineTrivia",
                                        "text": "\n"
                                    }
                                ]
                            }
                        }
                    ],
                    "closeBraceToken": {
                        "kind": "CloseBraceToken",
                        "fullStart": 2049,
                        "fullEnd": 2051,
                        "start": 2049,
                        "end": 2050,
                        "fullWidth": 2,
                        "width": 1,
                        "text": "}",
                        "value": "}",
                        "valueText": "}",
                        "hasTrailingTrivia": true,
                        "hasTrailingNewLine": true,
                        "trailingTrivia": [
                            {
                                "kind": "NewLineTrivia",
                                "text": "\n"
                            }
                        ]
                    }
                }
            }
        ],
        "endOfFileToken": {
            "kind": "EndOfFileToken",
            "fullStart": 2051,
            "fullEnd": 2052,
            "start": 2052,
            "end": 2052,
            "fullWidth": 1,
            "width": 0,
            "text": "",
            "hasLeadingTrivia": true,
            "hasLeadingNewLine": true,
            "leadingTrivia": [
                {
                    "kind": "NewLineTrivia",
                    "text": "\n"
                }
            ]
        }
    },
    "lineMap": {
        "lineStarts": [
            0,
            61,
            132,
            133,
            137,
            200,
            251,
            254,
            290,
            345,
            349,
            350,
            378,
            396,
            399,
            417,
            429,
            448,
            460,
            479,
            492,
            504,
            523,
            546,
            566,
            579,
            599,
            612,
            627,
            647,
            663,
            684,
            697,
            716,
            737,
            751,
            772,
            785,
            805,
            827,
            831,
            834,
            851,
            853,
            862,
            910,
            992,
            994,
            995,
            1031,
            1135,
            1137,
            1138,
            1172,
            1268,
            1270,
            1271,
            1303,
            1395,
            1397,
            1398,
            1431,
            1526,
            1528,
            1529,
            1562,
            1655,
            1657,
            1658,
            1694,
            1794,
            1796,
            1797,
            1828,
            1918,
            1920,
            1921,
            1958,
            2049,
            2051,
            2052
        ],
        "length": 2052
    }
}<|MERGE_RESOLUTION|>--- conflicted
+++ resolved
@@ -236,12 +236,8 @@
                                         "start": 384,
                                         "end": 394,
                                         "fullWidth": 10,
-<<<<<<< HEAD
                                         "width": 10,
-                                        "identifier": {
-=======
                                         "propertyName": {
->>>>>>> 85e84683
                                             "kind": "IdentifierName",
                                             "fullStart": 384,
                                             "fullEnd": 391,
