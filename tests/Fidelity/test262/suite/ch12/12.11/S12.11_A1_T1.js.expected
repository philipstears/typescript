--- conflicted
+++ resolved
@@ -236,12 +236,8 @@
                                         "start": 380,
                                         "end": 390,
                                         "fullWidth": 10,
-<<<<<<< HEAD
                                         "width": 10,
-                                        "identifier": {
-=======
                                         "propertyName": {
->>>>>>> 85e84683
                                             "kind": "IdentifierName",
                                             "fullStart": 380,
                                             "fullEnd": 387,
