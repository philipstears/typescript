--- conflicted
+++ resolved
@@ -178,11 +178,8 @@
                                 "start": 327,
                                 "end": 332,
                                 "fullWidth": 5,
-<<<<<<< HEAD
                                 "width": 5,
-=======
                                 "modifiers": [],
->>>>>>> e3c38734
                                 "identifier": {
                                     "kind": "IdentifierName",
                                     "fullStart": 327,
