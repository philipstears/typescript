{
    "isDeclaration": false,
    "languageVersion": "EcmaScript5",
    "parseOptions": {
        "allowAutomaticSemicolonInsertion": true
    },
    "diagnostics": [
        {
            "start": 377,
            "length": 6,
            "diagnosticCode": "Unexpected token; '{0}' expected.",
            "arguments": [
                "case or default clause"
            ]
        },
        {
            "start": 392,
            "length": 4,
            "diagnosticCode": "Unexpected token; '{0}' expected.",
            "arguments": [
                "statement"
            ]
        },
        {
            "start": 398,
            "length": 1,
            "diagnosticCode": "'{0}' expected.",
            "arguments": [
                ";"
            ]
        },
        {
            "start": 423,
            "length": 7,
            "diagnosticCode": "Unexpected token; '{0}' expected.",
            "arguments": [
                "statement"
            ]
        },
        {
            "start": 430,
            "length": 1,
            "diagnosticCode": "Unexpected token; '{0}' expected.",
            "arguments": [
                "statement"
            ]
        },
        {
            "start": 489,
            "length": 1,
            "diagnosticCode": "Unexpected token; '{0}' expected.",
            "arguments": [
                "module, class, interface, enum, import or statement"
            ]
        }
    ],
    "sourceUnit": {
        "kind": "SourceUnit",
        "fullStart": 0,
        "fullEnd": 516,
        "start": 307,
        "end": 516,
        "fullWidth": 516,
        "width": 209,
        "isIncrementallyUnusable": true,
        "moduleElements": [
            {
                "kind": "FunctionDeclaration",
                "fullStart": 0,
                "fullEnd": 469,
                "start": 307,
                "end": 468,
                "fullWidth": 469,
                "width": 161,
                "isIncrementallyUnusable": true,
                "modifiers": [],
                "functionKeyword": {
                    "kind": "FunctionKeyword",
                    "fullStart": 0,
                    "fullEnd": 316,
                    "start": 307,
                    "end": 315,
                    "fullWidth": 316,
                    "width": 8,
                    "text": "function",
                    "value": "function",
                    "valueText": "function",
                    "hasLeadingTrivia": true,
                    "hasLeadingComment": true,
                    "hasLeadingNewLine": true,
                    "hasTrailingTrivia": true,
                    "leadingTrivia": [
                        {
                            "kind": "SingleLineCommentTrivia",
                            "text": "// Copyright 2009 the Sputnik authors.  All rights reserved."
                        },
                        {
                            "kind": "NewLineTrivia",
                            "text": "\n"
                        },
                        {
                            "kind": "SingleLineCommentTrivia",
                            "text": "// This code is governed by the BSD license found in the LICENSE file."
                        },
                        {
                            "kind": "NewLineTrivia",
                            "text": "\n"
                        },
                        {
                            "kind": "NewLineTrivia",
                            "text": "\n"
                        },
                        {
                            "kind": "MultiLineCommentTrivia",
                            "text": "/**\n * Syntax constructions of switch statement\n *\n * @path ch12/12.11/S12.11_A3_T5.js\n * @description Introducing statement not followed by \"case\" keyword\n * @negative\n */"
                        },
                        {
                            "kind": "NewLineTrivia",
                            "text": "\n"
                        },
                        {
                            "kind": "NewLineTrivia",
                            "text": "\n"
                        }
                    ],
                    "trailingTrivia": [
                        {
                            "kind": "WhitespaceTrivia",
                            "text": " "
                        }
                    ]
                },
                "identifier": {
                    "kind": "IdentifierName",
                    "fullStart": 316,
                    "fullEnd": 326,
                    "start": 316,
                    "end": 326,
                    "fullWidth": 10,
                    "width": 10,
                    "text": "SwitchTest",
                    "value": "SwitchTest",
                    "valueText": "SwitchTest"
                },
                "callSignature": {
                    "kind": "CallSignature",
                    "fullStart": 326,
                    "fullEnd": 333,
                    "start": 326,
                    "end": 333,
                    "fullWidth": 7,
                    "width": 7,
                    "parameterList": {
                        "kind": "ParameterList",
                        "fullStart": 326,
                        "fullEnd": 333,
                        "start": 326,
                        "end": 333,
                        "fullWidth": 7,
                        "width": 7,
                        "openParenToken": {
                            "kind": "OpenParenToken",
                            "fullStart": 326,
                            "fullEnd": 327,
                            "start": 326,
                            "end": 327,
                            "fullWidth": 1,
                            "width": 1,
                            "text": "(",
                            "value": "(",
                            "valueText": "("
                        },
                        "parameters": [
                            {
                                "kind": "Parameter",
                                "fullStart": 327,
                                "fullEnd": 332,
                                "start": 327,
                                "end": 332,
                                "fullWidth": 5,
                                "width": 5,
                                "modifiers": [],
                                "identifier": {
                                    "kind": "IdentifierName",
                                    "fullStart": 327,
                                    "fullEnd": 332,
                                    "start": 327,
                                    "end": 332,
                                    "fullWidth": 5,
                                    "width": 5,
                                    "text": "value",
                                    "value": "value",
                                    "valueText": "value"
                                }
                            }
                        ],
                        "closeParenToken": {
                            "kind": "CloseParenToken",
                            "fullStart": 332,
                            "fullEnd": 333,
                            "start": 332,
                            "end": 333,
                            "fullWidth": 1,
                            "width": 1,
                            "text": ")",
                            "value": ")",
                            "valueText": ")"
                        }
                    }
                },
                "block": {
                    "kind": "Block",
                    "fullStart": 333,
                    "fullEnd": 469,
                    "start": 333,
                    "end": 468,
                    "fullWidth": 136,
                    "width": 135,
                    "isIncrementallyUnusable": true,
                    "openBraceToken": {
                        "kind": "OpenBraceToken",
                        "fullStart": 333,
                        "fullEnd": 335,
                        "start": 333,
                        "end": 334,
                        "fullWidth": 2,
                        "width": 1,
                        "text": "{",
                        "value": "{",
                        "valueText": "{",
                        "hasTrailingTrivia": true,
                        "hasTrailingNewLine": true,
                        "trailingTrivia": [
                            {
                                "kind": "NewLineTrivia",
                                "text": "\n"
                            }
                        ]
                    },
                    "statements": [
                        {
                            "kind": "VariableStatement",
                            "fullStart": 335,
                            "fullEnd": 353,
                            "start": 337,
                            "end": 352,
                            "fullWidth": 18,
                            "width": 15,
                            "modifiers": [],
                            "variableDeclaration": {
                                "kind": "VariableDeclaration",
                                "fullStart": 335,
                                "fullEnd": 351,
                                "start": 337,
                                "end": 351,
                                "fullWidth": 16,
                                "width": 14,
                                "varKeyword": {
                                    "kind": "VarKeyword",
                                    "fullStart": 335,
                                    "fullEnd": 341,
                                    "start": 337,
                                    "end": 340,
                                    "fullWidth": 6,
                                    "width": 3,
                                    "text": "var",
                                    "value": "var",
                                    "valueText": "var",
                                    "hasLeadingTrivia": true,
                                    "hasTrailingTrivia": true,
                                    "leadingTrivia": [
                                        {
                                            "kind": "WhitespaceTrivia",
                                            "text": "  "
                                        }
                                    ],
                                    "trailingTrivia": [
                                        {
                                            "kind": "WhitespaceTrivia",
                                            "text": " "
                                        }
                                    ]
                                },
                                "variableDeclarators": [
                                    {
                                        "kind": "VariableDeclarator",
                                        "fullStart": 341,
                                        "fullEnd": 351,
                                        "start": 341,
                                        "end": 351,
                                        "fullWidth": 10,
<<<<<<< HEAD
                                        "width": 10,
                                        "identifier": {
=======
                                        "propertyName": {
>>>>>>> 85e84683
                                            "kind": "IdentifierName",
                                            "fullStart": 341,
                                            "fullEnd": 348,
                                            "start": 341,
                                            "end": 347,
                                            "fullWidth": 7,
                                            "width": 6,
                                            "text": "result",
                                            "value": "result",
                                            "valueText": "result",
                                            "hasTrailingTrivia": true,
                                            "trailingTrivia": [
                                                {
                                                    "kind": "WhitespaceTrivia",
                                                    "text": " "
                                                }
                                            ]
                                        },
                                        "equalsValueClause": {
                                            "kind": "EqualsValueClause",
                                            "fullStart": 348,
                                            "fullEnd": 351,
                                            "start": 348,
                                            "end": 351,
                                            "fullWidth": 3,
                                            "width": 3,
                                            "equalsToken": {
                                                "kind": "EqualsToken",
                                                "fullStart": 348,
                                                "fullEnd": 350,
                                                "start": 348,
                                                "end": 349,
                                                "fullWidth": 2,
                                                "width": 1,
                                                "text": "=",
                                                "value": "=",
                                                "valueText": "=",
                                                "hasTrailingTrivia": true,
                                                "trailingTrivia": [
                                                    {
                                                        "kind": "WhitespaceTrivia",
                                                        "text": " "
                                                    }
                                                ]
                                            },
                                            "value": {
                                                "kind": "NumericLiteral",
                                                "fullStart": 350,
                                                "fullEnd": 351,
                                                "start": 350,
                                                "end": 351,
                                                "fullWidth": 1,
                                                "width": 1,
                                                "text": "0",
                                                "value": 0,
                                                "valueText": "0"
                                            }
                                        }
                                    }
                                ]
                            },
                            "semicolonToken": {
                                "kind": "SemicolonToken",
                                "fullStart": 351,
                                "fullEnd": 353,
                                "start": 351,
                                "end": 352,
                                "fullWidth": 2,
                                "width": 1,
                                "text": ";",
                                "value": ";",
                                "valueText": ";",
                                "hasTrailingTrivia": true,
                                "hasTrailingNewLine": true,
                                "trailingTrivia": [
                                    {
                                        "kind": "NewLineTrivia",
                                        "text": "\n"
                                    }
                                ]
                            }
                        },
                        {
                            "kind": "SwitchStatement",
                            "fullStart": 353,
                            "fullEnd": 374,
                            "start": 358,
                            "end": 373,
                            "fullWidth": 21,
                            "width": 15,
                            "isIncrementallyUnusable": true,
                            "switchKeyword": {
                                "kind": "SwitchKeyword",
                                "fullStart": 353,
                                "fullEnd": 364,
                                "start": 358,
                                "end": 364,
                                "fullWidth": 11,
                                "width": 6,
                                "text": "switch",
                                "value": "switch",
                                "valueText": "switch",
                                "hasLeadingTrivia": true,
                                "hasLeadingNewLine": true,
                                "leadingTrivia": [
                                    {
                                        "kind": "WhitespaceTrivia",
                                        "text": "  "
                                    },
                                    {
                                        "kind": "NewLineTrivia",
                                        "text": "\n"
                                    },
                                    {
                                        "kind": "WhitespaceTrivia",
                                        "text": "  "
                                    }
                                ]
                            },
                            "openParenToken": {
                                "kind": "OpenParenToken",
                                "fullStart": 364,
                                "fullEnd": 365,
                                "start": 364,
                                "end": 365,
                                "fullWidth": 1,
                                "width": 1,
                                "text": "(",
                                "value": "(",
                                "valueText": "("
                            },
                            "expression": {
                                "kind": "IdentifierName",
                                "fullStart": 365,
                                "fullEnd": 370,
                                "start": 365,
                                "end": 370,
                                "fullWidth": 5,
                                "width": 5,
                                "text": "value",
                                "value": "value",
                                "valueText": "value"
                            },
                            "closeParenToken": {
                                "kind": "CloseParenToken",
                                "fullStart": 370,
                                "fullEnd": 372,
                                "start": 370,
                                "end": 371,
                                "fullWidth": 2,
                                "width": 1,
                                "text": ")",
                                "value": ")",
                                "valueText": ")",
                                "hasTrailingTrivia": true,
                                "trailingTrivia": [
                                    {
                                        "kind": "WhitespaceTrivia",
                                        "text": " "
                                    }
                                ]
                            },
                            "openBraceToken": {
                                "kind": "OpenBraceToken",
                                "fullStart": 372,
                                "fullEnd": 374,
                                "start": 372,
                                "end": 373,
                                "fullWidth": 2,
                                "width": 1,
                                "text": "{",
                                "value": "{",
                                "valueText": "{",
                                "hasTrailingTrivia": true,
                                "hasTrailingNewLine": true,
                                "trailingTrivia": [
                                    {
                                        "kind": "NewLineTrivia",
                                        "text": "\n"
                                    }
                                ]
                            },
                            "switchClauses": [],
                            "closeBraceToken": {
                                "kind": "CloseBraceToken",
                                "fullStart": -1,
                                "fullEnd": -1,
                                "start": -1,
                                "end": -1,
                                "fullWidth": 0,
                                "width": 0,
                                "text": ""
                            }
                        },
                        {
                            "kind": "ExpressionStatement",
                            "fullStart": 374,
                            "fullEnd": 397,
                            "start": 377,
                            "end": 387,
                            "fullWidth": 23,
                            "width": 10,
                            "isIncrementallyUnusable": true,
                            "expression": {
                                "kind": "AssignmentExpression",
                                "fullStart": 374,
                                "fullEnd": 386,
                                "start": 377,
                                "end": 386,
                                "fullWidth": 12,
                                "width": 9,
                                "left": {
                                    "kind": "IdentifierName",
                                    "fullStart": 374,
                                    "fullEnd": 384,
                                    "start": 377,
                                    "end": 383,
                                    "fullWidth": 10,
                                    "width": 6,
                                    "text": "result",
                                    "value": "result",
                                    "valueText": "result",
                                    "hasLeadingTrivia": true,
                                    "hasTrailingTrivia": true,
                                    "leadingTrivia": [
                                        {
                                            "kind": "WhitespaceTrivia",
                                            "text": "  \t"
                                        }
                                    ],
                                    "trailingTrivia": [
                                        {
                                            "kind": "WhitespaceTrivia",
                                            "text": " "
                                        }
                                    ]
                                },
                                "operatorToken": {
                                    "kind": "EqualsToken",
                                    "fullStart": 384,
                                    "fullEnd": 385,
                                    "start": 384,
                                    "end": 385,
                                    "fullWidth": 1,
                                    "width": 1,
                                    "text": "=",
                                    "value": "=",
                                    "valueText": "="
                                },
                                "right": {
                                    "kind": "NumericLiteral",
                                    "fullStart": 385,
                                    "fullEnd": 386,
                                    "start": 385,
                                    "end": 386,
                                    "fullWidth": 1,
                                    "width": 1,
                                    "text": "2",
                                    "value": 2,
                                    "valueText": "2"
                                }
                            },
                            "semicolonToken": {
                                "kind": "SemicolonToken",
                                "fullStart": 386,
                                "fullEnd": 397,
                                "start": 386,
                                "end": 387,
                                "fullWidth": 11,
                                "width": 1,
                                "text": ";",
                                "value": ";",
                                "valueText": ";",
                                "hasTrailingTrivia": true,
                                "hasTrailingNewLine": true,
                                "hasTrailingSkippedText": true,
                                "trailingTrivia": [
                                    {
                                        "kind": "NewLineTrivia",
                                        "text": "\n"
                                    },
                                    {
                                        "kind": "WhitespaceTrivia",
                                        "text": "    "
                                    },
                                    {
                                        "kind": "SkippedTokenTrivia",
                                        "skippedToken": {
                                            "kind": "CaseKeyword",
                                            "fullStart": 388,
                                            "fullEnd": 392,
                                            "start": 388,
                                            "end": 392,
                                            "fullWidth": 4,
                                            "width": 4,
                                            "text": "case",
                                            "value": "case",
                                            "valueText": "case"
                                        }
                                    },
                                    {
                                        "kind": "WhitespaceTrivia",
                                        "text": " "
                                    }
                                ]
                            }
                        },
                        {
                            "kind": "ExpressionStatement",
                            "fullStart": 397,
                            "fullEnd": 400,
                            "start": 397,
                            "end": 398,
                            "fullWidth": 3,
                            "width": 1,
                            "isIncrementallyUnusable": true,
                            "expression": {
                                "kind": "NumericLiteral",
                                "fullStart": 397,
                                "fullEnd": 400,
                                "start": 397,
                                "end": 398,
                                "fullWidth": 3,
                                "width": 1,
                                "text": "0",
                                "value": 0,
                                "valueText": "0",
                                "hasTrailingTrivia": true,
                                "hasTrailingNewLine": true,
                                "hasTrailingSkippedText": true,
                                "trailingTrivia": [
                                    {
                                        "kind": "SkippedTokenTrivia",
                                        "skippedToken": {
                                            "kind": "ColonToken",
                                            "fullStart": 398,
                                            "fullEnd": 399,
                                            "start": 398,
                                            "end": 399,
                                            "fullWidth": 1,
                                            "width": 1,
                                            "text": ":",
                                            "value": ":",
                                            "valueText": ":"
                                        }
                                    },
                                    {
                                        "kind": "NewLineTrivia",
                                        "text": "\n"
                                    }
                                ]
                            },
                            "semicolonToken": {
                                "kind": "SemicolonToken",
                                "fullStart": -1,
                                "fullEnd": -1,
                                "start": -1,
                                "end": -1,
                                "fullWidth": 0,
                                "width": 0,
                                "text": ""
                            }
                        },
                        {
                            "kind": "ExpressionStatement",
                            "fullStart": 400,
                            "fullEnd": 432,
                            "start": 406,
                            "end": 418,
                            "fullWidth": 32,
                            "width": 12,
                            "isIncrementallyUnusable": true,
                            "expression": {
                                "kind": "AddAssignmentExpression",
                                "fullStart": 400,
                                "fullEnd": 417,
                                "start": 406,
                                "end": 417,
                                "fullWidth": 17,
                                "width": 11,
                                "left": {
                                    "kind": "IdentifierName",
                                    "fullStart": 400,
                                    "fullEnd": 413,
                                    "start": 406,
                                    "end": 412,
                                    "fullWidth": 13,
                                    "width": 6,
                                    "text": "result",
                                    "value": "result",
                                    "valueText": "result",
                                    "hasLeadingTrivia": true,
                                    "hasTrailingTrivia": true,
                                    "leadingTrivia": [
                                        {
                                            "kind": "WhitespaceTrivia",
                                            "text": "      "
                                        }
                                    ],
                                    "trailingTrivia": [
                                        {
                                            "kind": "WhitespaceTrivia",
                                            "text": " "
                                        }
                                    ]
                                },
                                "operatorToken": {
                                    "kind": "PlusEqualsToken",
                                    "fullStart": 413,
                                    "fullEnd": 416,
                                    "start": 413,
                                    "end": 415,
                                    "fullWidth": 3,
                                    "width": 2,
                                    "text": "+=",
                                    "value": "+=",
                                    "valueText": "+=",
                                    "hasTrailingTrivia": true,
                                    "trailingTrivia": [
                                        {
                                            "kind": "WhitespaceTrivia",
                                            "text": " "
                                        }
                                    ]
                                },
                                "right": {
                                    "kind": "NumericLiteral",
                                    "fullStart": 416,
                                    "fullEnd": 417,
                                    "start": 416,
                                    "end": 417,
                                    "fullWidth": 1,
                                    "width": 1,
                                    "text": "2",
                                    "value": 2,
                                    "valueText": "2"
                                }
                            },
                            "semicolonToken": {
                                "kind": "SemicolonToken",
                                "fullStart": 417,
                                "fullEnd": 432,
                                "start": 417,
                                "end": 418,
                                "fullWidth": 15,
                                "width": 1,
                                "text": ";",
                                "value": ";",
                                "valueText": ";",
                                "hasTrailingTrivia": true,
                                "hasTrailingNewLine": true,
                                "hasTrailingSkippedText": true,
                                "trailingTrivia": [
                                    {
                                        "kind": "NewLineTrivia",
                                        "text": "\n"
                                    },
                                    {
                                        "kind": "WhitespaceTrivia",
                                        "text": "    "
                                    },
                                    {
                                        "kind": "SkippedTokenTrivia",
                                        "skippedToken": {
                                            "kind": "DefaultKeyword",
                                            "fullStart": 419,
                                            "fullEnd": 426,
                                            "start": 419,
                                            "end": 426,
                                            "fullWidth": 7,
                                            "width": 7,
                                            "text": "default",
                                            "value": "default",
                                            "valueText": "default"
                                        }
                                    },
                                    {
                                        "kind": "SkippedTokenTrivia",
                                        "skippedToken": {
                                            "kind": "ColonToken",
                                            "fullStart": 430,
                                            "fullEnd": 431,
                                            "start": 430,
                                            "end": 431,
                                            "fullWidth": 1,
                                            "width": 1,
                                            "text": ":",
                                            "value": ":",
                                            "valueText": ":"
                                        }
                                    },
                                    {
                                        "kind": "NewLineTrivia",
                                        "text": "\n"
                                    }
                                ]
                            }
                        },
                        {
                            "kind": "ExpressionStatement",
                            "fullStart": 432,
                            "fullEnd": 452,
                            "start": 438,
                            "end": 451,
                            "fullWidth": 20,
                            "width": 13,
                            "expression": {
                                "kind": "AddAssignmentExpression",
                                "fullStart": 432,
                                "fullEnd": 450,
                                "start": 438,
                                "end": 450,
                                "fullWidth": 18,
                                "width": 12,
                                "left": {
                                    "kind": "IdentifierName",
                                    "fullStart": 432,
                                    "fullEnd": 445,
                                    "start": 438,
                                    "end": 444,
                                    "fullWidth": 13,
                                    "width": 6,
                                    "text": "result",
                                    "value": "result",
                                    "valueText": "result",
                                    "hasLeadingTrivia": true,
                                    "hasTrailingTrivia": true,
                                    "leadingTrivia": [
                                        {
                                            "kind": "WhitespaceTrivia",
                                            "text": "      "
                                        }
                                    ],
                                    "trailingTrivia": [
                                        {
                                            "kind": "WhitespaceTrivia",
                                            "text": " "
                                        }
                                    ]
                                },
                                "operatorToken": {
                                    "kind": "PlusEqualsToken",
                                    "fullStart": 445,
                                    "fullEnd": 448,
                                    "start": 445,
                                    "end": 447,
                                    "fullWidth": 3,
                                    "width": 2,
                                    "text": "+=",
                                    "value": "+=",
                                    "valueText": "+=",
                                    "hasTrailingTrivia": true,
                                    "trailingTrivia": [
                                        {
                                            "kind": "WhitespaceTrivia",
                                            "text": " "
                                        }
                                    ]
                                },
                                "right": {
                                    "kind": "NumericLiteral",
                                    "fullStart": 448,
                                    "fullEnd": 450,
                                    "start": 448,
                                    "end": 450,
                                    "fullWidth": 2,
                                    "width": 2,
                                    "text": "32",
                                    "value": 32,
                                    "valueText": "32"
                                }
                            },
                            "semicolonToken": {
                                "kind": "SemicolonToken",
                                "fullStart": 450,
                                "fullEnd": 452,
                                "start": 450,
                                "end": 451,
                                "fullWidth": 2,
                                "width": 1,
                                "text": ";",
                                "value": ";",
                                "valueText": ";",
                                "hasTrailingTrivia": true,
                                "hasTrailingNewLine": true,
                                "trailingTrivia": [
                                    {
                                        "kind": "NewLineTrivia",
                                        "text": "\n"
                                    }
                                ]
                            }
                        },
                        {
                            "kind": "BreakStatement",
                            "fullStart": 452,
                            "fullEnd": 465,
                            "start": 458,
                            "end": 464,
                            "fullWidth": 13,
                            "width": 6,
                            "breakKeyword": {
                                "kind": "BreakKeyword",
                                "fullStart": 452,
                                "fullEnd": 463,
                                "start": 458,
                                "end": 463,
                                "fullWidth": 11,
                                "width": 5,
                                "text": "break",
                                "value": "break",
                                "valueText": "break",
                                "hasLeadingTrivia": true,
                                "leadingTrivia": [
                                    {
                                        "kind": "WhitespaceTrivia",
                                        "text": "      "
                                    }
                                ]
                            },
                            "semicolonToken": {
                                "kind": "SemicolonToken",
                                "fullStart": 463,
                                "fullEnd": 465,
                                "start": 463,
                                "end": 464,
                                "fullWidth": 2,
                                "width": 1,
                                "text": ";",
                                "value": ";",
                                "valueText": ";",
                                "hasTrailingTrivia": true,
                                "hasTrailingNewLine": true,
                                "trailingTrivia": [
                                    {
                                        "kind": "NewLineTrivia",
                                        "text": "\n"
                                    }
                                ]
                            }
                        }
                    ],
                    "closeBraceToken": {
                        "kind": "CloseBraceToken",
                        "fullStart": 465,
                        "fullEnd": 469,
                        "start": 467,
                        "end": 468,
                        "fullWidth": 4,
                        "width": 1,
                        "text": "}",
                        "value": "}",
                        "valueText": "}",
                        "hasLeadingTrivia": true,
                        "hasTrailingTrivia": true,
                        "hasTrailingNewLine": true,
                        "leadingTrivia": [
                            {
                                "kind": "WhitespaceTrivia",
                                "text": "  "
                            }
                        ],
                        "trailingTrivia": [
                            {
                                "kind": "NewLineTrivia",
                                "text": "\n"
                            }
                        ]
                    }
                }
            },
            {
                "kind": "ReturnStatement",
                "fullStart": 469,
                "fullEnd": 491,
                "start": 474,
                "end": 488,
                "fullWidth": 22,
                "width": 14,
                "isIncrementallyUnusable": true,
                "returnKeyword": {
                    "kind": "ReturnKeyword",
                    "fullStart": 469,
                    "fullEnd": 481,
                    "start": 474,
                    "end": 480,
                    "fullWidth": 12,
                    "width": 6,
                    "text": "return",
                    "value": "return",
                    "valueText": "return",
                    "hasLeadingTrivia": true,
                    "hasLeadingNewLine": true,
                    "hasTrailingTrivia": true,
                    "leadingTrivia": [
                        {
                            "kind": "WhitespaceTrivia",
                            "text": "  "
                        },
                        {
                            "kind": "NewLineTrivia",
                            "text": "\n"
                        },
                        {
                            "kind": "WhitespaceTrivia",
                            "text": "  "
                        }
                    ],
                    "trailingTrivia": [
                        {
                            "kind": "WhitespaceTrivia",
                            "text": " "
                        }
                    ]
                },
                "expression": {
                    "kind": "IdentifierName",
                    "fullStart": 481,
                    "fullEnd": 487,
                    "start": 481,
                    "end": 487,
                    "fullWidth": 6,
                    "width": 6,
                    "text": "result",
                    "value": "result",
                    "valueText": "result"
                },
                "semicolonToken": {
                    "kind": "SemicolonToken",
                    "fullStart": 487,
                    "fullEnd": 491,
                    "start": 487,
                    "end": 488,
                    "fullWidth": 4,
                    "width": 1,
                    "text": ";",
                    "value": ";",
                    "valueText": ";",
                    "hasTrailingTrivia": true,
                    "hasTrailingNewLine": true,
                    "hasTrailingSkippedText": true,
                    "trailingTrivia": [
                        {
                            "kind": "NewLineTrivia",
                            "text": "\n"
                        },
                        {
                            "kind": "SkippedTokenTrivia",
                            "skippedToken": {
                                "kind": "CloseBraceToken",
                                "fullStart": 489,
                                "fullEnd": 490,
                                "start": 489,
                                "end": 490,
                                "fullWidth": 1,
                                "width": 1,
                                "text": "}",
                                "value": "}",
                                "valueText": "}"
                            }
                        },
                        {
                            "kind": "NewLineTrivia",
                            "text": "\n"
                        }
                    ]
                }
            },
            {
                "kind": "VariableStatement",
                "fullStart": 491,
                "fullEnd": 515,
                "start": 492,
                "end": 514,
                "fullWidth": 24,
                "width": 22,
                "modifiers": [],
                "variableDeclaration": {
                    "kind": "VariableDeclaration",
                    "fullStart": 491,
                    "fullEnd": 513,
                    "start": 492,
                    "end": 513,
                    "fullWidth": 22,
                    "width": 21,
                    "varKeyword": {
                        "kind": "VarKeyword",
                        "fullStart": 491,
                        "fullEnd": 496,
                        "start": 492,
                        "end": 495,
                        "fullWidth": 5,
                        "width": 3,
                        "text": "var",
                        "value": "var",
                        "valueText": "var",
                        "hasLeadingTrivia": true,
                        "hasLeadingNewLine": true,
                        "hasTrailingTrivia": true,
                        "leadingTrivia": [
                            {
                                "kind": "NewLineTrivia",
                                "text": "\n"
                            }
                        ],
                        "trailingTrivia": [
                            {
                                "kind": "WhitespaceTrivia",
                                "text": " "
                            }
                        ]
                    },
                    "variableDeclarators": [
                        {
                            "kind": "VariableDeclarator",
                            "fullStart": 496,
                            "fullEnd": 513,
                            "start": 496,
                            "end": 513,
                            "fullWidth": 17,
<<<<<<< HEAD
                            "width": 17,
                            "identifier": {
=======
                            "propertyName": {
>>>>>>> 85e84683
                                "kind": "IdentifierName",
                                "fullStart": 496,
                                "fullEnd": 498,
                                "start": 496,
                                "end": 497,
                                "fullWidth": 2,
                                "width": 1,
                                "text": "x",
                                "value": "x",
                                "valueText": "x",
                                "hasTrailingTrivia": true,
                                "trailingTrivia": [
                                    {
                                        "kind": "WhitespaceTrivia",
                                        "text": " "
                                    }
                                ]
                            },
                            "equalsValueClause": {
                                "kind": "EqualsValueClause",
                                "fullStart": 498,
                                "fullEnd": 513,
                                "start": 498,
                                "end": 513,
                                "fullWidth": 15,
                                "width": 15,
                                "equalsToken": {
                                    "kind": "EqualsToken",
                                    "fullStart": 498,
                                    "fullEnd": 500,
                                    "start": 498,
                                    "end": 499,
                                    "fullWidth": 2,
                                    "width": 1,
                                    "text": "=",
                                    "value": "=",
                                    "valueText": "=",
                                    "hasTrailingTrivia": true,
                                    "trailingTrivia": [
                                        {
                                            "kind": "WhitespaceTrivia",
                                            "text": " "
                                        }
                                    ]
                                },
                                "value": {
                                    "kind": "InvocationExpression",
                                    "fullStart": 500,
                                    "fullEnd": 513,
                                    "start": 500,
                                    "end": 513,
                                    "fullWidth": 13,
                                    "width": 13,
                                    "expression": {
                                        "kind": "IdentifierName",
                                        "fullStart": 500,
                                        "fullEnd": 510,
                                        "start": 500,
                                        "end": 510,
                                        "fullWidth": 10,
                                        "width": 10,
                                        "text": "SwitchTest",
                                        "value": "SwitchTest",
                                        "valueText": "SwitchTest"
                                    },
                                    "argumentList": {
                                        "kind": "ArgumentList",
                                        "fullStart": 510,
                                        "fullEnd": 513,
                                        "start": 510,
                                        "end": 513,
                                        "fullWidth": 3,
                                        "width": 3,
                                        "openParenToken": {
                                            "kind": "OpenParenToken",
                                            "fullStart": 510,
                                            "fullEnd": 511,
                                            "start": 510,
                                            "end": 511,
                                            "fullWidth": 1,
                                            "width": 1,
                                            "text": "(",
                                            "value": "(",
                                            "valueText": "("
                                        },
                                        "arguments": [
                                            {
                                                "kind": "NumericLiteral",
                                                "fullStart": 511,
                                                "fullEnd": 512,
                                                "start": 511,
                                                "end": 512,
                                                "fullWidth": 1,
                                                "width": 1,
                                                "text": "0",
                                                "value": 0,
                                                "valueText": "0"
                                            }
                                        ],
                                        "closeParenToken": {
                                            "kind": "CloseParenToken",
                                            "fullStart": 512,
                                            "fullEnd": 513,
                                            "start": 512,
                                            "end": 513,
                                            "fullWidth": 1,
                                            "width": 1,
                                            "text": ")",
                                            "value": ")",
                                            "valueText": ")"
                                        }
                                    }
                                }
                            }
                        }
                    ]
                },
                "semicolonToken": {
                    "kind": "SemicolonToken",
                    "fullStart": 513,
                    "fullEnd": 515,
                    "start": 513,
                    "end": 514,
                    "fullWidth": 2,
                    "width": 1,
                    "text": ";",
                    "value": ";",
                    "valueText": ";",
                    "hasTrailingTrivia": true,
                    "hasTrailingNewLine": true,
                    "trailingTrivia": [
                        {
                            "kind": "NewLineTrivia",
                            "text": "\n"
                        }
                    ]
                }
            }
        ],
        "endOfFileToken": {
            "kind": "EndOfFileToken",
            "fullStart": 515,
            "fullEnd": 516,
            "start": 516,
            "end": 516,
            "fullWidth": 1,
            "width": 0,
            "text": "",
            "hasLeadingTrivia": true,
            "hasLeadingNewLine": true,
            "leadingTrivia": [
                {
                    "kind": "NewLineTrivia",
                    "text": "\n"
                }
            ]
        }
    },
    "lineMap": {
        "lineStarts": [
            0,
            61,
            132,
            133,
            137,
            181,
            184,
            220,
            289,
            302,
            306,
            307,
            335,
            353,
            356,
            374,
            388,
            400,
            419,
            432,
            452,
            465,
            469,
            472,
            489,
            491,
            492,
            515,
            516
        ],
        "length": 516
    }
}<|MERGE_RESOLUTION|>--- conflicted
+++ resolved
@@ -289,12 +289,8 @@
                                         "start": 341,
                                         "end": 351,
                                         "fullWidth": 10,
-<<<<<<< HEAD
                                         "width": 10,
-                                        "identifier": {
-=======
                                         "propertyName": {
->>>>>>> 85e84683
                                             "kind": "IdentifierName",
                                             "fullStart": 341,
                                             "fullEnd": 348,
@@ -1115,12 +1111,8 @@
                             "start": 496,
                             "end": 513,
                             "fullWidth": 17,
-<<<<<<< HEAD
                             "width": 17,
-                            "identifier": {
-=======
                             "propertyName": {
->>>>>>> 85e84683
                                 "kind": "IdentifierName",
                                 "fullStart": 496,
                                 "fullEnd": 498,
