--- conflicted
+++ resolved
@@ -246,12 +246,8 @@
                                         "start": 381,
                                         "end": 391,
                                         "fullWidth": 10,
-<<<<<<< HEAD
                                         "width": 10,
-                                        "identifier": {
-=======
                                         "propertyName": {
->>>>>>> 85e84683
                                             "kind": "IdentifierName",
                                             "fullStart": 381,
                                             "fullEnd": 388,
@@ -964,12 +960,8 @@
                             "start": 520,
                             "end": 537,
                             "fullWidth": 17,
-<<<<<<< HEAD
                             "width": 17,
-                            "identifier": {
-=======
                             "propertyName": {
->>>>>>> 85e84683
                                 "kind": "IdentifierName",
                                 "fullStart": 520,
                                 "fullEnd": 522,
