--- conflicted
+++ resolved
@@ -246,12 +246,8 @@
                                         "start": 333,
                                         "end": 343,
                                         "fullWidth": 10,
-<<<<<<< HEAD
                                         "width": 10,
-                                        "identifier": {
-=======
                                         "propertyName": {
->>>>>>> 85e84683
                                             "kind": "IdentifierName",
                                             "fullStart": 333,
                                             "fullEnd": 340,
@@ -970,12 +966,8 @@
                             "start": 469,
                             "end": 486,
                             "fullWidth": 17,
-<<<<<<< HEAD
                             "width": 17,
-                            "identifier": {
-=======
                             "propertyName": {
->>>>>>> 85e84683
                                 "kind": "IdentifierName",
                                 "fullStart": 469,
                                 "fullEnd": 471,
