--- conflicted
+++ resolved
@@ -224,12 +224,8 @@
                             "start": 431,
                             "end": 448,
                             "fullWidth": 17,
-<<<<<<< HEAD
                             "width": 17,
-                            "identifier": {
-=======
                             "propertyName": {
->>>>>>> 85e84683
                                 "kind": "IdentifierName",
                                 "fullStart": 431,
                                 "fullEnd": 438,
@@ -365,12 +361,8 @@
                             "start": 455,
                             "end": 554,
                             "fullWidth": 100,
-<<<<<<< HEAD
                             "width": 99,
-                            "identifier": {
-=======
                             "propertyName": {
->>>>>>> 85e84683
                                 "kind": "IdentifierName",
                                 "fullStart": 455,
                                 "fullEnd": 461,
@@ -1004,12 +996,8 @@
                                         "start": 577,
                                         "end": 625,
                                         "fullWidth": 49,
-<<<<<<< HEAD
                                         "width": 48,
-                                        "identifier": {
-=======
                                         "propertyName": {
->>>>>>> 85e84683
                                             "kind": "IdentifierName",
                                             "fullStart": 577,
                                             "fullEnd": 587,
@@ -1338,12 +1326,8 @@
                                         "start": 634,
                                         "end": 653,
                                         "fullWidth": 19,
-<<<<<<< HEAD
                                         "width": 19,
-                                        "identifier": {
-=======
                                         "propertyName": {
->>>>>>> 85e84683
                                             "kind": "IdentifierName",
                                             "fullStart": 634,
                                             "fullEnd": 638,
