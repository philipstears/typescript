{
    "isDeclaration": false,
    "languageVersion": "EcmaScript5",
    "parseOptions": {
        "allowAutomaticSemicolonInsertion": true
    },
    "sourceUnit": {
        "kind": "SourceUnit",
        "fullStart": 0,
        "fullEnd": 1457,
        "start": 414,
        "end": 1457,
        "fullWidth": 1457,
        "width": 1043,
        "isIncrementallyUnusable": true,
        "moduleElements": [
            {
                "kind": "ExpressionStatement",
                "fullStart": 0,
                "fullEnd": 427,
                "start": 414,
                "end": 426,
                "fullWidth": 427,
                "width": 12,
                "expression": {
                    "kind": "AssignmentExpression",
                    "fullStart": 0,
                    "fullEnd": 425,
                    "start": 414,
                    "end": 425,
                    "fullWidth": 425,
                    "width": 11,
                    "left": {
                        "kind": "MemberAccessExpression",
                        "fullStart": 0,
                        "fullEnd": 422,
                        "start": 414,
                        "end": 421,
                        "fullWidth": 422,
                        "width": 7,
                        "expression": {
                            "kind": "ThisKeyword",
                            "fullStart": 0,
                            "fullEnd": 418,
                            "start": 414,
                            "end": 418,
                            "fullWidth": 418,
                            "width": 4,
                            "text": "this",
                            "value": "this",
                            "valueText": "this",
                            "hasLeadingTrivia": true,
                            "hasLeadingComment": true,
                            "hasLeadingNewLine": true,
                            "leadingTrivia": [
                                {
                                    "kind": "SingleLineCommentTrivia",
                                    "text": "// Copyright 2009 the Sputnik authors.  All rights reserved."
                                },
                                {
                                    "kind": "NewLineTrivia",
                                    "text": "\n"
                                },
                                {
                                    "kind": "SingleLineCommentTrivia",
                                    "text": "// This code is governed by the BSD license found in the LICENSE file."
                                },
                                {
                                    "kind": "NewLineTrivia",
                                    "text": "\n"
                                },
                                {
                                    "kind": "NewLineTrivia",
                                    "text": "\n"
                                },
                                {
                                    "kind": "MultiLineCommentTrivia",
                                    "text": "/**\n * No matter how control leaves the embedded 'Statement',\n * the scope chain is always restored to its former state\n *\n * @path ch12/12.10/S12.10_A3.4_T3.js\n * @description Using \"with\" statement within iteration statement, leading to completion by exception\n * @noStrict\n */"
                                },
                                {
                                    "kind": "NewLineTrivia",
                                    "text": "\n"
                                },
                                {
                                    "kind": "NewLineTrivia",
                                    "text": "\n"
                                }
                            ]
                        },
                        "dotToken": {
                            "kind": "DotToken",
                            "fullStart": 418,
                            "fullEnd": 419,
                            "start": 418,
                            "end": 419,
                            "fullWidth": 1,
                            "width": 1,
                            "text": ".",
                            "value": ".",
                            "valueText": "."
                        },
                        "name": {
                            "kind": "IdentifierName",
                            "fullStart": 419,
                            "fullEnd": 422,
                            "start": 419,
                            "end": 421,
                            "fullWidth": 3,
                            "width": 2,
                            "text": "p1",
                            "value": "p1",
                            "valueText": "p1",
                            "hasTrailingTrivia": true,
                            "trailingTrivia": [
                                {
                                    "kind": "WhitespaceTrivia",
                                    "text": " "
                                }
                            ]
                        }
                    },
                    "operatorToken": {
                        "kind": "EqualsToken",
                        "fullStart": 422,
                        "fullEnd": 424,
                        "start": 422,
                        "end": 423,
                        "fullWidth": 2,
                        "width": 1,
                        "text": "=",
                        "value": "=",
                        "valueText": "=",
                        "hasTrailingTrivia": true,
                        "trailingTrivia": [
                            {
                                "kind": "WhitespaceTrivia",
                                "text": " "
                            }
                        ]
                    },
                    "right": {
                        "kind": "NumericLiteral",
                        "fullStart": 424,
                        "fullEnd": 425,
                        "start": 424,
                        "end": 425,
                        "fullWidth": 1,
                        "width": 1,
                        "text": "1",
                        "value": 1,
                        "valueText": "1"
                    }
                },
                "semicolonToken": {
                    "kind": "SemicolonToken",
                    "fullStart": 425,
                    "fullEnd": 427,
                    "start": 425,
                    "end": 426,
                    "fullWidth": 2,
                    "width": 1,
                    "text": ";",
                    "value": ";",
                    "valueText": ";",
                    "hasTrailingTrivia": true,
                    "hasTrailingNewLine": true,
                    "trailingTrivia": [
                        {
                            "kind": "NewLineTrivia",
                            "text": "\n"
                        }
                    ]
                }
            },
            {
                "kind": "VariableStatement",
                "fullStart": 427,
                "fullEnd": 451,
                "start": 428,
                "end": 450,
                "fullWidth": 24,
                "width": 22,
                "modifiers": [],
                "variableDeclaration": {
                    "kind": "VariableDeclaration",
                    "fullStart": 427,
                    "fullEnd": 449,
                    "start": 428,
                    "end": 449,
                    "fullWidth": 22,
                    "width": 21,
                    "varKeyword": {
                        "kind": "VarKeyword",
                        "fullStart": 427,
                        "fullEnd": 432,
                        "start": 428,
                        "end": 431,
                        "fullWidth": 5,
                        "width": 3,
                        "text": "var",
                        "value": "var",
                        "valueText": "var",
                        "hasLeadingTrivia": true,
                        "hasLeadingNewLine": true,
                        "hasTrailingTrivia": true,
                        "leadingTrivia": [
                            {
                                "kind": "NewLineTrivia",
                                "text": "\n"
                            }
                        ],
                        "trailingTrivia": [
                            {
                                "kind": "WhitespaceTrivia",
                                "text": " "
                            }
                        ]
                    },
                    "variableDeclarators": [
                        {
                            "kind": "VariableDeclarator",
                            "fullStart": 432,
                            "fullEnd": 449,
                            "start": 432,
                            "end": 449,
                            "fullWidth": 17,
<<<<<<< HEAD
                            "width": 17,
                            "identifier": {
=======
                            "propertyName": {
>>>>>>> 85e84683
                                "kind": "IdentifierName",
                                "fullStart": 432,
                                "fullEnd": 439,
                                "start": 432,
                                "end": 438,
                                "fullWidth": 7,
                                "width": 6,
                                "text": "result",
                                "value": "result",
                                "valueText": "result",
                                "hasTrailingTrivia": true,
                                "trailingTrivia": [
                                    {
                                        "kind": "WhitespaceTrivia",
                                        "text": " "
                                    }
                                ]
                            },
                            "equalsValueClause": {
                                "kind": "EqualsValueClause",
                                "fullStart": 439,
                                "fullEnd": 449,
                                "start": 439,
                                "end": 449,
                                "fullWidth": 10,
                                "width": 10,
                                "equalsToken": {
                                    "kind": "EqualsToken",
                                    "fullStart": 439,
                                    "fullEnd": 441,
                                    "start": 439,
                                    "end": 440,
                                    "fullWidth": 2,
                                    "width": 1,
                                    "text": "=",
                                    "value": "=",
                                    "valueText": "=",
                                    "hasTrailingTrivia": true,
                                    "trailingTrivia": [
                                        {
                                            "kind": "WhitespaceTrivia",
                                            "text": " "
                                        }
                                    ]
                                },
                                "value": {
                                    "kind": "StringLiteral",
                                    "fullStart": 441,
                                    "fullEnd": 449,
                                    "start": 441,
                                    "end": 449,
                                    "fullWidth": 8,
                                    "width": 8,
                                    "text": "\"result\"",
                                    "value": "result",
                                    "valueText": "result"
                                }
                            }
                        }
                    ]
                },
                "semicolonToken": {
                    "kind": "SemicolonToken",
                    "fullStart": 449,
                    "fullEnd": 451,
                    "start": 449,
                    "end": 450,
                    "fullWidth": 2,
                    "width": 1,
                    "text": ";",
                    "value": ";",
                    "valueText": ";",
                    "hasTrailingTrivia": true,
                    "hasTrailingNewLine": true,
                    "trailingTrivia": [
                        {
                            "kind": "NewLineTrivia",
                            "text": "\n"
                        }
                    ]
                }
            },
            {
                "kind": "VariableStatement",
                "fullStart": 451,
                "fullEnd": 556,
                "start": 452,
                "end": 555,
                "fullWidth": 105,
                "width": 103,
                "isIncrementallyUnusable": true,
                "modifiers": [],
                "variableDeclaration": {
                    "kind": "VariableDeclaration",
                    "fullStart": 451,
                    "fullEnd": 556,
                    "start": 452,
                    "end": 555,
                    "fullWidth": 105,
                    "width": 103,
                    "varKeyword": {
                        "kind": "VarKeyword",
                        "fullStart": 451,
                        "fullEnd": 456,
                        "start": 452,
                        "end": 455,
                        "fullWidth": 5,
                        "width": 3,
                        "text": "var",
                        "value": "var",
                        "valueText": "var",
                        "hasLeadingTrivia": true,
                        "hasLeadingNewLine": true,
                        "hasTrailingTrivia": true,
                        "leadingTrivia": [
                            {
                                "kind": "NewLineTrivia",
                                "text": "\n"
                            }
                        ],
                        "trailingTrivia": [
                            {
                                "kind": "WhitespaceTrivia",
                                "text": " "
                            }
                        ]
                    },
                    "variableDeclarators": [
                        {
                            "kind": "VariableDeclarator",
                            "fullStart": 456,
                            "fullEnd": 556,
                            "start": 456,
                            "end": 555,
                            "fullWidth": 100,
<<<<<<< HEAD
                            "width": 99,
                            "identifier": {
=======
                            "propertyName": {
>>>>>>> 85e84683
                                "kind": "IdentifierName",
                                "fullStart": 456,
                                "fullEnd": 462,
                                "start": 456,
                                "end": 461,
                                "fullWidth": 6,
                                "width": 5,
                                "text": "myObj",
                                "value": "myObj",
                                "valueText": "myObj",
                                "hasTrailingTrivia": true,
                                "trailingTrivia": [
                                    {
                                        "kind": "WhitespaceTrivia",
                                        "text": " "
                                    }
                                ]
                            },
                            "equalsValueClause": {
                                "kind": "EqualsValueClause",
                                "fullStart": 462,
                                "fullEnd": 556,
                                "start": 462,
                                "end": 555,
                                "fullWidth": 94,
                                "width": 93,
                                "equalsToken": {
                                    "kind": "EqualsToken",
                                    "fullStart": 462,
                                    "fullEnd": 464,
                                    "start": 462,
                                    "end": 463,
                                    "fullWidth": 2,
                                    "width": 1,
                                    "text": "=",
                                    "value": "=",
                                    "valueText": "=",
                                    "hasTrailingTrivia": true,
                                    "trailingTrivia": [
                                        {
                                            "kind": "WhitespaceTrivia",
                                            "text": " "
                                        }
                                    ]
                                },
                                "value": {
                                    "kind": "ObjectLiteralExpression",
                                    "fullStart": 464,
                                    "fullEnd": 556,
                                    "start": 464,
                                    "end": 555,
                                    "fullWidth": 92,
                                    "width": 91,
                                    "openBraceToken": {
                                        "kind": "OpenBraceToken",
                                        "fullStart": 464,
                                        "fullEnd": 466,
                                        "start": 464,
                                        "end": 465,
                                        "fullWidth": 2,
                                        "width": 1,
                                        "text": "{",
                                        "value": "{",
                                        "valueText": "{",
                                        "hasTrailingTrivia": true,
                                        "hasTrailingNewLine": true,
                                        "trailingTrivia": [
                                            {
                                                "kind": "NewLineTrivia",
                                                "text": "\n"
                                            }
                                        ]
                                    },
                                    "propertyAssignments": [
                                        {
                                            "kind": "SimplePropertyAssignment",
                                            "fullStart": 466,
                                            "fullEnd": 477,
                                            "start": 470,
                                            "end": 477,
                                            "fullWidth": 11,
                                            "width": 7,
                                            "propertyName": {
                                                "kind": "IdentifierName",
                                                "fullStart": 466,
                                                "fullEnd": 472,
                                                "start": 470,
                                                "end": 472,
                                                "fullWidth": 6,
                                                "width": 2,
                                                "text": "p1",
                                                "value": "p1",
                                                "valueText": "p1",
                                                "hasLeadingTrivia": true,
                                                "leadingTrivia": [
                                                    {
                                                        "kind": "WhitespaceTrivia",
                                                        "text": "    "
                                                    }
                                                ]
                                            },
                                            "colonToken": {
                                                "kind": "ColonToken",
                                                "fullStart": 472,
                                                "fullEnd": 474,
                                                "start": 472,
                                                "end": 473,
                                                "fullWidth": 2,
                                                "width": 1,
                                                "text": ":",
                                                "value": ":",
                                                "valueText": ":",
                                                "hasTrailingTrivia": true,
                                                "trailingTrivia": [
                                                    {
                                                        "kind": "WhitespaceTrivia",
                                                        "text": " "
                                                    }
                                                ]
                                            },
                                            "expression": {
                                                "kind": "StringLiteral",
                                                "fullStart": 474,
                                                "fullEnd": 477,
                                                "start": 474,
                                                "end": 477,
                                                "fullWidth": 3,
                                                "width": 3,
                                                "text": "'a'",
                                                "value": "a",
                                                "valueText": "a"
                                            }
                                        },
                                        {
                                            "kind": "CommaToken",
                                            "fullStart": 477,
                                            "fullEnd": 480,
                                            "start": 477,
                                            "end": 478,
                                            "fullWidth": 3,
                                            "width": 1,
                                            "text": ",",
                                            "value": ",",
                                            "valueText": ",",
                                            "hasTrailingTrivia": true,
                                            "hasTrailingNewLine": true,
                                            "trailingTrivia": [
                                                {
                                                    "kind": "WhitespaceTrivia",
                                                    "text": " "
                                                },
                                                {
                                                    "kind": "NewLineTrivia",
                                                    "text": "\n"
                                                }
                                            ]
                                        },
                                        {
                                            "kind": "SimplePropertyAssignment",
                                            "fullStart": 480,
                                            "fullEnd": 504,
                                            "start": 484,
                                            "end": 504,
                                            "fullWidth": 24,
                                            "width": 20,
                                            "propertyName": {
                                                "kind": "IdentifierName",
                                                "fullStart": 480,
                                                "fullEnd": 489,
                                                "start": 484,
                                                "end": 489,
                                                "fullWidth": 9,
                                                "width": 5,
                                                "text": "value",
                                                "value": "value",
                                                "valueText": "value",
                                                "hasLeadingTrivia": true,
                                                "leadingTrivia": [
                                                    {
                                                        "kind": "WhitespaceTrivia",
                                                        "text": "    "
                                                    }
                                                ]
                                            },
                                            "colonToken": {
                                                "kind": "ColonToken",
                                                "fullStart": 489,
                                                "fullEnd": 491,
                                                "start": 489,
                                                "end": 490,
                                                "fullWidth": 2,
                                                "width": 1,
                                                "text": ":",
                                                "value": ":",
                                                "valueText": ":",
                                                "hasTrailingTrivia": true,
                                                "trailingTrivia": [
                                                    {
                                                        "kind": "WhitespaceTrivia",
                                                        "text": " "
                                                    }
                                                ]
                                            },
                                            "expression": {
                                                "kind": "StringLiteral",
                                                "fullStart": 491,
                                                "fullEnd": 504,
                                                "start": 491,
                                                "end": 504,
                                                "fullWidth": 13,
                                                "width": 13,
                                                "text": "'myObj_value'",
                                                "value": "myObj_value",
                                                "valueText": "myObj_value"
                                            }
                                        },
                                        {
                                            "kind": "CommaToken",
                                            "fullStart": 504,
                                            "fullEnd": 506,
                                            "start": 504,
                                            "end": 505,
                                            "fullWidth": 2,
                                            "width": 1,
                                            "text": ",",
                                            "value": ",",
                                            "valueText": ",",
                                            "hasTrailingTrivia": true,
                                            "hasTrailingNewLine": true,
                                            "trailingTrivia": [
                                                {
                                                    "kind": "NewLineTrivia",
                                                    "text": "\n"
                                                }
                                            ]
                                        },
                                        {
                                            "kind": "SimplePropertyAssignment",
                                            "fullStart": 506,
                                            "fullEnd": 554,
                                            "start": 510,
                                            "end": 553,
                                            "fullWidth": 48,
                                            "width": 43,
                                            "propertyName": {
                                                "kind": "IdentifierName",
                                                "fullStart": 506,
                                                "fullEnd": 518,
                                                "start": 510,
                                                "end": 517,
                                                "fullWidth": 12,
                                                "width": 7,
                                                "text": "valueOf",
                                                "value": "valueOf",
                                                "valueText": "valueOf",
                                                "hasLeadingTrivia": true,
                                                "hasTrailingTrivia": true,
                                                "leadingTrivia": [
                                                    {
                                                        "kind": "WhitespaceTrivia",
                                                        "text": "    "
                                                    }
                                                ],
                                                "trailingTrivia": [
                                                    {
                                                        "kind": "WhitespaceTrivia",
                                                        "text": " "
                                                    }
                                                ]
                                            },
                                            "colonToken": {
                                                "kind": "ColonToken",
                                                "fullStart": 518,
                                                "fullEnd": 520,
                                                "start": 518,
                                                "end": 519,
                                                "fullWidth": 2,
                                                "width": 1,
                                                "text": ":",
                                                "value": ":",
                                                "valueText": ":",
                                                "hasTrailingTrivia": true,
                                                "trailingTrivia": [
                                                    {
                                                        "kind": "WhitespaceTrivia",
                                                        "text": " "
                                                    }
                                                ]
                                            },
                                            "expression": {
                                                "kind": "FunctionExpression",
                                                "fullStart": 520,
                                                "fullEnd": 554,
                                                "start": 520,
                                                "end": 553,
                                                "fullWidth": 34,
                                                "width": 33,
                                                "functionKeyword": {
                                                    "kind": "FunctionKeyword",
                                                    "fullStart": 520,
                                                    "fullEnd": 528,
                                                    "start": 520,
                                                    "end": 528,
                                                    "fullWidth": 8,
                                                    "width": 8,
                                                    "text": "function",
                                                    "value": "function",
                                                    "valueText": "function"
                                                },
                                                "callSignature": {
                                                    "kind": "CallSignature",
                                                    "fullStart": 528,
                                                    "fullEnd": 530,
                                                    "start": 528,
                                                    "end": 530,
                                                    "fullWidth": 2,
                                                    "width": 2,
                                                    "parameterList": {
                                                        "kind": "ParameterList",
                                                        "fullStart": 528,
                                                        "fullEnd": 530,
                                                        "start": 528,
                                                        "end": 530,
                                                        "fullWidth": 2,
                                                        "width": 2,
                                                        "openParenToken": {
                                                            "kind": "OpenParenToken",
                                                            "fullStart": 528,
                                                            "fullEnd": 529,
                                                            "start": 528,
                                                            "end": 529,
                                                            "fullWidth": 1,
                                                            "width": 1,
                                                            "text": "(",
                                                            "value": "(",
                                                            "valueText": "("
                                                        },
                                                        "parameters": [],
                                                        "closeParenToken": {
                                                            "kind": "CloseParenToken",
                                                            "fullStart": 529,
                                                            "fullEnd": 530,
                                                            "start": 529,
                                                            "end": 530,
                                                            "fullWidth": 1,
                                                            "width": 1,
                                                            "text": ")",
                                                            "value": ")",
                                                            "valueText": ")"
                                                        }
                                                    }
                                                },
                                                "block": {
                                                    "kind": "Block",
                                                    "fullStart": 530,
                                                    "fullEnd": 554,
                                                    "start": 530,
                                                    "end": 553,
                                                    "fullWidth": 24,
                                                    "width": 23,
                                                    "openBraceToken": {
                                                        "kind": "OpenBraceToken",
                                                        "fullStart": 530,
                                                        "fullEnd": 531,
                                                        "start": 530,
                                                        "end": 531,
                                                        "fullWidth": 1,
                                                        "width": 1,
                                                        "text": "{",
                                                        "value": "{",
                                                        "valueText": "{"
                                                    },
                                                    "statements": [
                                                        {
                                                            "kind": "ReturnStatement",
                                                            "fullStart": 531,
                                                            "fullEnd": 552,
                                                            "start": 531,
                                                            "end": 552,
                                                            "fullWidth": 21,
                                                            "width": 21,
                                                            "returnKeyword": {
                                                                "kind": "ReturnKeyword",
                                                                "fullStart": 531,
                                                                "fullEnd": 538,
                                                                "start": 531,
                                                                "end": 537,
                                                                "fullWidth": 7,
                                                                "width": 6,
                                                                "text": "return",
                                                                "value": "return",
                                                                "valueText": "return",
                                                                "hasTrailingTrivia": true,
                                                                "trailingTrivia": [
                                                                    {
                                                                        "kind": "WhitespaceTrivia",
                                                                        "text": " "
                                                                    }
                                                                ]
                                                            },
                                                            "expression": {
                                                                "kind": "StringLiteral",
                                                                "fullStart": 538,
                                                                "fullEnd": 551,
                                                                "start": 538,
                                                                "end": 551,
                                                                "fullWidth": 13,
                                                                "width": 13,
                                                                "text": "'obj_valueOf'",
                                                                "value": "obj_valueOf",
                                                                "valueText": "obj_valueOf"
                                                            },
                                                            "semicolonToken": {
                                                                "kind": "SemicolonToken",
                                                                "fullStart": 551,
                                                                "fullEnd": 552,
                                                                "start": 551,
                                                                "end": 552,
                                                                "fullWidth": 1,
                                                                "width": 1,
                                                                "text": ";",
                                                                "value": ";",
                                                                "valueText": ";"
                                                            }
                                                        }
                                                    ],
                                                    "closeBraceToken": {
                                                        "kind": "CloseBraceToken",
                                                        "fullStart": 552,
                                                        "fullEnd": 554,
                                                        "start": 552,
                                                        "end": 553,
                                                        "fullWidth": 2,
                                                        "width": 1,
                                                        "text": "}",
                                                        "value": "}",
                                                        "valueText": "}",
                                                        "hasTrailingTrivia": true,
                                                        "hasTrailingNewLine": true,
                                                        "trailingTrivia": [
                                                            {
                                                                "kind": "NewLineTrivia",
                                                                "text": "\n"
                                                            }
                                                        ]
                                                    }
                                                }
                                            }
                                        }
                                    ],
                                    "closeBraceToken": {
                                        "kind": "CloseBraceToken",
                                        "fullStart": 554,
                                        "fullEnd": 556,
                                        "start": 554,
                                        "end": 555,
                                        "fullWidth": 2,
                                        "width": 1,
                                        "text": "}",
                                        "value": "}",
                                        "valueText": "}",
                                        "hasTrailingTrivia": true,
                                        "hasTrailingNewLine": true,
                                        "trailingTrivia": [
                                            {
                                                "kind": "NewLineTrivia",
                                                "text": "\n"
                                            }
                                        ]
                                    }
                                }
                            }
                        }
                    ]
                },
                "semicolonToken": {
                    "kind": "SemicolonToken",
                    "fullStart": -1,
                    "fullEnd": -1,
                    "start": -1,
                    "end": -1,
                    "fullWidth": 0,
                    "width": 0,
                    "text": ""
                }
            },
            {
                "kind": "TryStatement",
                "fullStart": 556,
                "fullEnd": 701,
                "start": 557,
                "end": 700,
                "fullWidth": 145,
                "width": 143,
                "tryKeyword": {
                    "kind": "TryKeyword",
                    "fullStart": 556,
                    "fullEnd": 561,
                    "start": 557,
                    "end": 560,
                    "fullWidth": 5,
                    "width": 3,
                    "text": "try",
                    "value": "try",
                    "valueText": "try",
                    "hasLeadingTrivia": true,
                    "hasLeadingNewLine": true,
                    "hasTrailingTrivia": true,
                    "leadingTrivia": [
                        {
                            "kind": "NewLineTrivia",
                            "text": "\n"
                        }
                    ],
                    "trailingTrivia": [
                        {
                            "kind": "WhitespaceTrivia",
                            "text": " "
                        }
                    ]
                },
                "block": {
                    "kind": "Block",
                    "fullStart": 561,
                    "fullEnd": 672,
                    "start": 561,
                    "end": 671,
                    "fullWidth": 111,
                    "width": 110,
                    "openBraceToken": {
                        "kind": "OpenBraceToken",
                        "fullStart": 561,
                        "fullEnd": 563,
                        "start": 561,
                        "end": 562,
                        "fullWidth": 2,
                        "width": 1,
                        "text": "{",
                        "value": "{",
                        "valueText": "{",
                        "hasTrailingTrivia": true,
                        "hasTrailingNewLine": true,
                        "trailingTrivia": [
                            {
                                "kind": "NewLineTrivia",
                                "text": "\n"
                            }
                        ]
                    },
                    "statements": [
                        {
                            "kind": "DoStatement",
                            "fullStart": 563,
                            "fullEnd": 670,
                            "start": 567,
                            "end": 669,
                            "fullWidth": 107,
                            "width": 102,
                            "doKeyword": {
                                "kind": "DoKeyword",
                                "fullStart": 563,
                                "fullEnd": 569,
                                "start": 567,
                                "end": 569,
                                "fullWidth": 6,
                                "width": 2,
                                "text": "do",
                                "value": "do",
                                "valueText": "do",
                                "hasLeadingTrivia": true,
                                "leadingTrivia": [
                                    {
                                        "kind": "WhitespaceTrivia",
                                        "text": "    "
                                    }
                                ]
                            },
                            "statement": {
                                "kind": "Block",
                                "fullStart": 569,
                                "fullEnd": 656,
                                "start": 569,
                                "end": 655,
                                "fullWidth": 87,
                                "width": 86,
                                "openBraceToken": {
                                    "kind": "OpenBraceToken",
                                    "fullStart": 569,
                                    "fullEnd": 571,
                                    "start": 569,
                                    "end": 570,
                                    "fullWidth": 2,
                                    "width": 1,
                                    "text": "{",
                                    "value": "{",
                                    "valueText": "{",
                                    "hasTrailingTrivia": true,
                                    "hasTrailingNewLine": true,
                                    "trailingTrivia": [
                                        {
                                            "kind": "NewLineTrivia",
                                            "text": "\n"
                                        }
                                    ]
                                },
                                "statements": [
                                    {
                                        "kind": "WithStatement",
                                        "fullStart": 571,
                                        "fullEnd": 650,
                                        "start": 579,
                                        "end": 649,
                                        "fullWidth": 79,
                                        "width": 70,
                                        "withKeyword": {
                                            "kind": "WithKeyword",
                                            "fullStart": 571,
                                            "fullEnd": 583,
                                            "start": 579,
                                            "end": 583,
                                            "fullWidth": 12,
                                            "width": 4,
                                            "text": "with",
                                            "value": "with",
                                            "valueText": "with",
                                            "hasLeadingTrivia": true,
                                            "leadingTrivia": [
                                                {
                                                    "kind": "WhitespaceTrivia",
                                                    "text": "        "
                                                }
                                            ]
                                        },
                                        "openParenToken": {
                                            "kind": "OpenParenToken",
                                            "fullStart": 583,
                                            "fullEnd": 584,
                                            "start": 583,
                                            "end": 584,
                                            "fullWidth": 1,
                                            "width": 1,
                                            "text": "(",
                                            "value": "(",
                                            "valueText": "("
                                        },
                                        "condition": {
                                            "kind": "IdentifierName",
                                            "fullStart": 584,
                                            "fullEnd": 589,
                                            "start": 584,
                                            "end": 589,
                                            "fullWidth": 5,
                                            "width": 5,
                                            "text": "myObj",
                                            "value": "myObj",
                                            "valueText": "myObj"
                                        },
                                        "closeParenToken": {
                                            "kind": "CloseParenToken",
                                            "fullStart": 589,
                                            "fullEnd": 590,
                                            "start": 589,
                                            "end": 590,
                                            "fullWidth": 1,
                                            "width": 1,
                                            "text": ")",
                                            "value": ")",
                                            "valueText": ")"
                                        },
                                        "statement": {
                                            "kind": "Block",
                                            "fullStart": 590,
                                            "fullEnd": 650,
                                            "start": 590,
                                            "end": 649,
                                            "fullWidth": 60,
                                            "width": 59,
                                            "openBraceToken": {
                                                "kind": "OpenBraceToken",
                                                "fullStart": 590,
                                                "fullEnd": 592,
                                                "start": 590,
                                                "end": 591,
                                                "fullWidth": 2,
                                                "width": 1,
                                                "text": "{",
                                                "value": "{",
                                                "valueText": "{",
                                                "hasTrailingTrivia": true,
                                                "hasTrailingNewLine": true,
                                                "trailingTrivia": [
                                                    {
                                                        "kind": "NewLineTrivia",
                                                        "text": "\n"
                                                    }
                                                ]
                                            },
                                            "statements": [
                                                {
                                                    "kind": "ThrowStatement",
                                                    "fullStart": 592,
                                                    "fullEnd": 617,
                                                    "start": 604,
                                                    "end": 616,
                                                    "fullWidth": 25,
                                                    "width": 12,
                                                    "throwKeyword": {
                                                        "kind": "ThrowKeyword",
                                                        "fullStart": 592,
                                                        "fullEnd": 610,
                                                        "start": 604,
                                                        "end": 609,
                                                        "fullWidth": 18,
                                                        "width": 5,
                                                        "text": "throw",
                                                        "value": "throw",
                                                        "valueText": "throw",
                                                        "hasLeadingTrivia": true,
                                                        "hasTrailingTrivia": true,
                                                        "leadingTrivia": [
                                                            {
                                                                "kind": "WhitespaceTrivia",
                                                                "text": "            "
                                                            }
                                                        ],
                                                        "trailingTrivia": [
                                                            {
                                                                "kind": "WhitespaceTrivia",
                                                                "text": " "
                                                            }
                                                        ]
                                                    },
                                                    "expression": {
                                                        "kind": "IdentifierName",
                                                        "fullStart": 610,
                                                        "fullEnd": 615,
                                                        "start": 610,
                                                        "end": 615,
                                                        "fullWidth": 5,
                                                        "width": 5,
                                                        "text": "value",
                                                        "value": "value",
                                                        "valueText": "value"
                                                    },
                                                    "semicolonToken": {
                                                        "kind": "SemicolonToken",
                                                        "fullStart": 615,
                                                        "fullEnd": 617,
                                                        "start": 615,
                                                        "end": 616,
                                                        "fullWidth": 2,
                                                        "width": 1,
                                                        "text": ";",
                                                        "value": ";",
                                                        "valueText": ";",
                                                        "hasTrailingTrivia": true,
                                                        "hasTrailingNewLine": true,
                                                        "trailingTrivia": [
                                                            {
                                                                "kind": "NewLineTrivia",
                                                                "text": "\n"
                                                            }
                                                        ]
                                                    }
                                                },
                                                {
                                                    "kind": "ExpressionStatement",
                                                    "fullStart": 617,
                                                    "fullEnd": 640,
                                                    "start": 629,
                                                    "end": 639,
                                                    "fullWidth": 23,
                                                    "width": 10,
                                                    "expression": {
                                                        "kind": "AssignmentExpression",
                                                        "fullStart": 617,
                                                        "fullEnd": 638,
                                                        "start": 629,
                                                        "end": 638,
                                                        "fullWidth": 21,
                                                        "width": 9,
                                                        "left": {
                                                            "kind": "IdentifierName",
                                                            "fullStart": 617,
                                                            "fullEnd": 632,
                                                            "start": 629,
                                                            "end": 631,
                                                            "fullWidth": 15,
                                                            "width": 2,
                                                            "text": "p1",
                                                            "value": "p1",
                                                            "valueText": "p1",
                                                            "hasLeadingTrivia": true,
                                                            "hasTrailingTrivia": true,
                                                            "leadingTrivia": [
                                                                {
                                                                    "kind": "WhitespaceTrivia",
                                                                    "text": "            "
                                                                }
                                                            ],
                                                            "trailingTrivia": [
                                                                {
                                                                    "kind": "WhitespaceTrivia",
                                                                    "text": " "
                                                                }
                                                            ]
                                                        },
                                                        "operatorToken": {
                                                            "kind": "EqualsToken",
                                                            "fullStart": 632,
                                                            "fullEnd": 634,
                                                            "start": 632,
                                                            "end": 633,
                                                            "fullWidth": 2,
                                                            "width": 1,
                                                            "text": "=",
                                                            "value": "=",
                                                            "valueText": "=",
                                                            "hasTrailingTrivia": true,
                                                            "trailingTrivia": [
                                                                {
                                                                    "kind": "WhitespaceTrivia",
                                                                    "text": " "
                                                                }
                                                            ]
                                                        },
                                                        "right": {
                                                            "kind": "StringLiteral",
                                                            "fullStart": 634,
                                                            "fullEnd": 638,
                                                            "start": 634,
                                                            "end": 638,
                                                            "fullWidth": 4,
                                                            "width": 4,
                                                            "text": "'x1'",
                                                            "value": "x1",
                                                            "valueText": "x1"
                                                        }
                                                    },
                                                    "semicolonToken": {
                                                        "kind": "SemicolonToken",
                                                        "fullStart": 638,
                                                        "fullEnd": 640,
                                                        "start": 638,
                                                        "end": 639,
                                                        "fullWidth": 2,
                                                        "width": 1,
                                                        "text": ";",
                                                        "value": ";",
                                                        "valueText": ";",
                                                        "hasTrailingTrivia": true,
                                                        "hasTrailingNewLine": true,
                                                        "trailingTrivia": [
                                                            {
                                                                "kind": "NewLineTrivia",
                                                                "text": "\n"
                                                            }
                                                        ]
                                                    }
                                                }
                                            ],
                                            "closeBraceToken": {
                                                "kind": "CloseBraceToken",
                                                "fullStart": 640,
                                                "fullEnd": 650,
                                                "start": 648,
                                                "end": 649,
                                                "fullWidth": 10,
                                                "width": 1,
                                                "text": "}",
                                                "value": "}",
                                                "valueText": "}",
                                                "hasLeadingTrivia": true,
                                                "hasTrailingTrivia": true,
                                                "hasTrailingNewLine": true,
                                                "leadingTrivia": [
                                                    {
                                                        "kind": "WhitespaceTrivia",
                                                        "text": "        "
                                                    }
                                                ],
                                                "trailingTrivia": [
                                                    {
                                                        "kind": "NewLineTrivia",
                                                        "text": "\n"
                                                    }
                                                ]
                                            }
                                        }
                                    }
                                ],
                                "closeBraceToken": {
                                    "kind": "CloseBraceToken",
                                    "fullStart": 650,
                                    "fullEnd": 656,
                                    "start": 654,
                                    "end": 655,
                                    "fullWidth": 6,
                                    "width": 1,
                                    "text": "}",
                                    "value": "}",
                                    "valueText": "}",
                                    "hasLeadingTrivia": true,
                                    "hasTrailingTrivia": true,
                                    "leadingTrivia": [
                                        {
                                            "kind": "WhitespaceTrivia",
                                            "text": "    "
                                        }
                                    ],
                                    "trailingTrivia": [
                                        {
                                            "kind": "WhitespaceTrivia",
                                            "text": " "
                                        }
                                    ]
                                }
                            },
                            "whileKeyword": {
                                "kind": "WhileKeyword",
                                "fullStart": 656,
                                "fullEnd": 661,
                                "start": 656,
                                "end": 661,
                                "fullWidth": 5,
                                "width": 5,
                                "text": "while",
                                "value": "while",
                                "valueText": "while"
                            },
                            "openParenToken": {
                                "kind": "OpenParenToken",
                                "fullStart": 661,
                                "fullEnd": 662,
                                "start": 661,
                                "end": 662,
                                "fullWidth": 1,
                                "width": 1,
                                "text": "(",
                                "value": "(",
                                "valueText": "("
                            },
                            "condition": {
                                "kind": "FalseKeyword",
                                "fullStart": 662,
                                "fullEnd": 667,
                                "start": 662,
                                "end": 667,
                                "fullWidth": 5,
                                "width": 5,
                                "text": "false",
                                "value": false,
                                "valueText": "false"
                            },
                            "closeParenToken": {
                                "kind": "CloseParenToken",
                                "fullStart": 667,
                                "fullEnd": 668,
                                "start": 667,
                                "end": 668,
                                "fullWidth": 1,
                                "width": 1,
                                "text": ")",
                                "value": ")",
                                "valueText": ")"
                            },
                            "semicolonToken": {
                                "kind": "SemicolonToken",
                                "fullStart": 668,
                                "fullEnd": 670,
                                "start": 668,
                                "end": 669,
                                "fullWidth": 2,
                                "width": 1,
                                "text": ";",
                                "value": ";",
                                "valueText": ";",
                                "hasTrailingTrivia": true,
                                "hasTrailingNewLine": true,
                                "trailingTrivia": [
                                    {
                                        "kind": "NewLineTrivia",
                                        "text": "\n"
                                    }
                                ]
                            }
                        }
                    ],
                    "closeBraceToken": {
                        "kind": "CloseBraceToken",
                        "fullStart": 670,
                        "fullEnd": 672,
                        "start": 670,
                        "end": 671,
                        "fullWidth": 2,
                        "width": 1,
                        "text": "}",
                        "value": "}",
                        "valueText": "}",
                        "hasTrailingTrivia": true,
                        "trailingTrivia": [
                            {
                                "kind": "WhitespaceTrivia",
                                "text": " "
                            }
                        ]
                    }
                },
                "catchClause": {
                    "kind": "CatchClause",
                    "fullStart": 672,
                    "fullEnd": 701,
                    "start": 672,
                    "end": 700,
                    "fullWidth": 29,
                    "width": 28,
                    "catchKeyword": {
                        "kind": "CatchKeyword",
                        "fullStart": 672,
                        "fullEnd": 677,
                        "start": 672,
                        "end": 677,
                        "fullWidth": 5,
                        "width": 5,
                        "text": "catch",
                        "value": "catch",
                        "valueText": "catch"
                    },
                    "openParenToken": {
                        "kind": "OpenParenToken",
                        "fullStart": 677,
                        "fullEnd": 678,
                        "start": 677,
                        "end": 678,
                        "fullWidth": 1,
                        "width": 1,
                        "text": "(",
                        "value": "(",
                        "valueText": "("
                    },
                    "identifier": {
                        "kind": "IdentifierName",
                        "fullStart": 678,
                        "fullEnd": 679,
                        "start": 678,
                        "end": 679,
                        "fullWidth": 1,
                        "width": 1,
                        "text": "e",
                        "value": "e",
                        "valueText": "e"
                    },
                    "closeParenToken": {
                        "kind": "CloseParenToken",
                        "fullStart": 679,
                        "fullEnd": 680,
                        "start": 679,
                        "end": 680,
                        "fullWidth": 1,
                        "width": 1,
                        "text": ")",
                        "value": ")",
                        "valueText": ")"
                    },
                    "block": {
                        "kind": "Block",
                        "fullStart": 680,
                        "fullEnd": 701,
                        "start": 680,
                        "end": 700,
                        "fullWidth": 21,
                        "width": 20,
                        "openBraceToken": {
                            "kind": "OpenBraceToken",
                            "fullStart": 680,
                            "fullEnd": 682,
                            "start": 680,
                            "end": 681,
                            "fullWidth": 2,
                            "width": 1,
                            "text": "{",
                            "value": "{",
                            "valueText": "{",
                            "hasTrailingTrivia": true,
                            "hasTrailingNewLine": true,
                            "trailingTrivia": [
                                {
                                    "kind": "NewLineTrivia",
                                    "text": "\n"
                                }
                            ]
                        },
                        "statements": [
                            {
                                "kind": "ExpressionStatement",
                                "fullStart": 682,
                                "fullEnd": 699,
                                "start": 686,
                                "end": 698,
                                "fullWidth": 17,
                                "width": 12,
                                "expression": {
                                    "kind": "AssignmentExpression",
                                    "fullStart": 682,
                                    "fullEnd": 697,
                                    "start": 686,
                                    "end": 697,
                                    "fullWidth": 15,
                                    "width": 11,
                                    "left": {
                                        "kind": "IdentifierName",
                                        "fullStart": 682,
                                        "fullEnd": 693,
                                        "start": 686,
                                        "end": 692,
                                        "fullWidth": 11,
                                        "width": 6,
                                        "text": "result",
                                        "value": "result",
                                        "valueText": "result",
                                        "hasLeadingTrivia": true,
                                        "hasTrailingTrivia": true,
                                        "leadingTrivia": [
                                            {
                                                "kind": "WhitespaceTrivia",
                                                "text": "    "
                                            }
                                        ],
                                        "trailingTrivia": [
                                            {
                                                "kind": "WhitespaceTrivia",
                                                "text": " "
                                            }
                                        ]
                                    },
                                    "operatorToken": {
                                        "kind": "EqualsToken",
                                        "fullStart": 693,
                                        "fullEnd": 695,
                                        "start": 693,
                                        "end": 694,
                                        "fullWidth": 2,
                                        "width": 1,
                                        "text": "=",
                                        "value": "=",
                                        "valueText": "=",
                                        "hasTrailingTrivia": true,
                                        "trailingTrivia": [
                                            {
                                                "kind": "WhitespaceTrivia",
                                                "text": " "
                                            }
                                        ]
                                    },
                                    "right": {
                                        "kind": "IdentifierName",
                                        "fullStart": 695,
                                        "fullEnd": 697,
                                        "start": 695,
                                        "end": 697,
                                        "fullWidth": 2,
                                        "width": 2,
                                        "text": "p1",
                                        "value": "p1",
                                        "valueText": "p1"
                                    }
                                },
                                "semicolonToken": {
                                    "kind": "SemicolonToken",
                                    "fullStart": 697,
                                    "fullEnd": 699,
                                    "start": 697,
                                    "end": 698,
                                    "fullWidth": 2,
                                    "width": 1,
                                    "text": ";",
                                    "value": ";",
                                    "valueText": ";",
                                    "hasTrailingTrivia": true,
                                    "hasTrailingNewLine": true,
                                    "trailingTrivia": [
                                        {
                                            "kind": "NewLineTrivia",
                                            "text": "\n"
                                        }
                                    ]
                                }
                            }
                        ],
                        "closeBraceToken": {
                            "kind": "CloseBraceToken",
                            "fullStart": 699,
                            "fullEnd": 701,
                            "start": 699,
                            "end": 700,
                            "fullWidth": 2,
                            "width": 1,
                            "text": "}",
                            "value": "}",
                            "valueText": "}",
                            "hasTrailingTrivia": true,
                            "hasTrailingNewLine": true,
                            "trailingTrivia": [
                                {
                                    "kind": "NewLineTrivia",
                                    "text": "\n"
                                }
                            ]
                        }
                    }
                }
            },
            {
                "kind": "IfStatement",
                "fullStart": 701,
                "fullEnd": 872,
                "start": 791,
                "end": 871,
                "fullWidth": 171,
                "width": 80,
                "ifKeyword": {
                    "kind": "IfKeyword",
                    "fullStart": 701,
                    "fullEnd": 793,
                    "start": 791,
                    "end": 793,
                    "fullWidth": 92,
                    "width": 2,
                    "text": "if",
                    "value": "if",
                    "valueText": "if",
                    "hasLeadingTrivia": true,
                    "hasLeadingComment": true,
                    "hasLeadingNewLine": true,
                    "leadingTrivia": [
                        {
                            "kind": "NewLineTrivia",
                            "text": "\n"
                        },
                        {
                            "kind": "SingleLineCommentTrivia",
                            "text": "//////////////////////////////////////////////////////////////////////////////"
                        },
                        {
                            "kind": "NewLineTrivia",
                            "text": "\n"
                        },
                        {
                            "kind": "SingleLineCommentTrivia",
                            "text": "//CHECK#1"
                        },
                        {
                            "kind": "NewLineTrivia",
                            "text": "\n"
                        }
                    ]
                },
                "openParenToken": {
                    "kind": "OpenParenToken",
                    "fullStart": 793,
                    "fullEnd": 794,
                    "start": 793,
                    "end": 794,
                    "fullWidth": 1,
                    "width": 1,
                    "text": "(",
                    "value": "(",
                    "valueText": "("
                },
                "condition": {
                    "kind": "NotEqualsExpression",
                    "fullStart": 794,
                    "fullEnd": 806,
                    "start": 794,
                    "end": 806,
                    "fullWidth": 12,
                    "width": 12,
                    "left": {
                        "kind": "IdentifierName",
                        "fullStart": 794,
                        "fullEnd": 801,
                        "start": 794,
                        "end": 800,
                        "fullWidth": 7,
                        "width": 6,
                        "text": "result",
                        "value": "result",
                        "valueText": "result",
                        "hasTrailingTrivia": true,
                        "trailingTrivia": [
                            {
                                "kind": "WhitespaceTrivia",
                                "text": " "
                            }
                        ]
                    },
                    "operatorToken": {
                        "kind": "ExclamationEqualsEqualsToken",
                        "fullStart": 801,
                        "fullEnd": 805,
                        "start": 801,
                        "end": 804,
                        "fullWidth": 4,
                        "width": 3,
                        "text": "!==",
                        "value": "!==",
                        "valueText": "!==",
                        "hasTrailingTrivia": true,
                        "trailingTrivia": [
                            {
                                "kind": "WhitespaceTrivia",
                                "text": " "
                            }
                        ]
                    },
                    "right": {
                        "kind": "NumericLiteral",
                        "fullStart": 805,
                        "fullEnd": 806,
                        "start": 805,
                        "end": 806,
                        "fullWidth": 1,
                        "width": 1,
                        "text": "1",
                        "value": 1,
                        "valueText": "1"
                    }
                },
                "closeParenToken": {
                    "kind": "CloseParenToken",
                    "fullStart": 806,
                    "fullEnd": 807,
                    "start": 806,
                    "end": 807,
                    "fullWidth": 1,
                    "width": 1,
                    "text": ")",
                    "value": ")",
                    "valueText": ")"
                },
                "statement": {
                    "kind": "Block",
                    "fullStart": 807,
                    "fullEnd": 872,
                    "start": 807,
                    "end": 871,
                    "fullWidth": 65,
                    "width": 64,
                    "openBraceToken": {
                        "kind": "OpenBraceToken",
                        "fullStart": 807,
                        "fullEnd": 809,
                        "start": 807,
                        "end": 808,
                        "fullWidth": 2,
                        "width": 1,
                        "text": "{",
                        "value": "{",
                        "valueText": "{",
                        "hasTrailingTrivia": true,
                        "hasTrailingNewLine": true,
                        "trailingTrivia": [
                            {
                                "kind": "NewLineTrivia",
                                "text": "\n"
                            }
                        ]
                    },
                    "statements": [
                        {
                            "kind": "ExpressionStatement",
                            "fullStart": 809,
                            "fullEnd": 870,
                            "start": 811,
                            "end": 869,
                            "fullWidth": 61,
                            "width": 58,
                            "expression": {
                                "kind": "InvocationExpression",
                                "fullStart": 809,
                                "fullEnd": 868,
                                "start": 811,
                                "end": 868,
                                "fullWidth": 59,
                                "width": 57,
                                "expression": {
                                    "kind": "IdentifierName",
                                    "fullStart": 809,
                                    "fullEnd": 817,
                                    "start": 811,
                                    "end": 817,
                                    "fullWidth": 8,
                                    "width": 6,
                                    "text": "$ERROR",
                                    "value": "$ERROR",
                                    "valueText": "$ERROR",
                                    "hasLeadingTrivia": true,
                                    "leadingTrivia": [
                                        {
                                            "kind": "WhitespaceTrivia",
                                            "text": "  "
                                        }
                                    ]
                                },
                                "argumentList": {
                                    "kind": "ArgumentList",
                                    "fullStart": 817,
                                    "fullEnd": 868,
                                    "start": 817,
                                    "end": 868,
                                    "fullWidth": 51,
                                    "width": 51,
                                    "openParenToken": {
                                        "kind": "OpenParenToken",
                                        "fullStart": 817,
                                        "fullEnd": 818,
                                        "start": 817,
                                        "end": 818,
                                        "fullWidth": 1,
                                        "width": 1,
                                        "text": "(",
                                        "value": "(",
                                        "valueText": "("
                                    },
                                    "arguments": [
                                        {
                                            "kind": "AddExpression",
                                            "fullStart": 818,
                                            "fullEnd": 867,
                                            "start": 818,
                                            "end": 865,
                                            "fullWidth": 49,
                                            "width": 47,
                                            "left": {
                                                "kind": "StringLiteral",
                                                "fullStart": 818,
                                                "fullEnd": 857,
                                                "start": 818,
                                                "end": 857,
                                                "fullWidth": 39,
                                                "width": 39,
                                                "text": "'#1: result === 1. Actual:  result ==='",
                                                "value": "#1: result === 1. Actual:  result ===",
                                                "valueText": "#1: result === 1. Actual:  result ==="
                                            },
                                            "operatorToken": {
                                                "kind": "PlusToken",
                                                "fullStart": 857,
                                                "fullEnd": 859,
                                                "start": 857,
                                                "end": 858,
                                                "fullWidth": 2,
                                                "width": 1,
                                                "text": "+",
                                                "value": "+",
                                                "valueText": "+",
                                                "hasTrailingTrivia": true,
                                                "trailingTrivia": [
                                                    {
                                                        "kind": "WhitespaceTrivia",
                                                        "text": " "
                                                    }
                                                ]
                                            },
                                            "right": {
                                                "kind": "IdentifierName",
                                                "fullStart": 859,
                                                "fullEnd": 867,
                                                "start": 859,
                                                "end": 865,
                                                "fullWidth": 8,
                                                "width": 6,
                                                "text": "result",
                                                "value": "result",
                                                "valueText": "result",
                                                "hasTrailingTrivia": true,
                                                "trailingTrivia": [
                                                    {
                                                        "kind": "WhitespaceTrivia",
                                                        "text": "  "
                                                    }
                                                ]
                                            }
                                        }
                                    ],
                                    "closeParenToken": {
                                        "kind": "CloseParenToken",
                                        "fullStart": 867,
                                        "fullEnd": 868,
                                        "start": 867,
                                        "end": 868,
                                        "fullWidth": 1,
                                        "width": 1,
                                        "text": ")",
                                        "value": ")",
                                        "valueText": ")"
                                    }
                                }
                            },
                            "semicolonToken": {
                                "kind": "SemicolonToken",
                                "fullStart": 868,
                                "fullEnd": 870,
                                "start": 868,
                                "end": 869,
                                "fullWidth": 2,
                                "width": 1,
                                "text": ";",
                                "value": ";",
                                "valueText": ";",
                                "hasTrailingTrivia": true,
                                "hasTrailingNewLine": true,
                                "trailingTrivia": [
                                    {
                                        "kind": "NewLineTrivia",
                                        "text": "\n"
                                    }
                                ]
                            }
                        }
                    ],
                    "closeBraceToken": {
                        "kind": "CloseBraceToken",
                        "fullStart": 870,
                        "fullEnd": 872,
                        "start": 870,
                        "end": 871,
                        "fullWidth": 2,
                        "width": 1,
                        "text": "}",
                        "value": "}",
                        "valueText": "}",
                        "hasTrailingTrivia": true,
                        "hasTrailingNewLine": true,
                        "trailingTrivia": [
                            {
                                "kind": "NewLineTrivia",
                                "text": "\n"
                            }
                        ]
                    }
                }
            },
            {
                "kind": "IfStatement",
                "fullStart": 872,
                "fullEnd": 1109,
                "start": 1044,
                "end": 1108,
                "fullWidth": 237,
                "width": 64,
                "ifKeyword": {
                    "kind": "IfKeyword",
                    "fullStart": 872,
                    "fullEnd": 1046,
                    "start": 1044,
                    "end": 1046,
                    "fullWidth": 174,
                    "width": 2,
                    "text": "if",
                    "value": "if",
                    "valueText": "if",
                    "hasLeadingTrivia": true,
                    "hasLeadingComment": true,
                    "hasLeadingNewLine": true,
                    "leadingTrivia": [
                        {
                            "kind": "SingleLineCommentTrivia",
                            "text": "//"
                        },
                        {
                            "kind": "NewLineTrivia",
                            "text": "\n"
                        },
                        {
                            "kind": "SingleLineCommentTrivia",
                            "text": "//////////////////////////////////////////////////////////////////////////////"
                        },
                        {
                            "kind": "NewLineTrivia",
                            "text": "\n"
                        },
                        {
                            "kind": "NewLineTrivia",
                            "text": "\n"
                        },
                        {
                            "kind": "SingleLineCommentTrivia",
                            "text": "//////////////////////////////////////////////////////////////////////////////"
                        },
                        {
                            "kind": "NewLineTrivia",
                            "text": "\n"
                        },
                        {
                            "kind": "SingleLineCommentTrivia",
                            "text": "//CHECK#2"
                        },
                        {
                            "kind": "NewLineTrivia",
                            "text": "\n"
                        }
                    ]
                },
                "openParenToken": {
                    "kind": "OpenParenToken",
                    "fullStart": 1046,
                    "fullEnd": 1047,
                    "start": 1046,
                    "end": 1047,
                    "fullWidth": 1,
                    "width": 1,
                    "text": "(",
                    "value": "(",
                    "valueText": "("
                },
                "condition": {
                    "kind": "NotEqualsExpression",
                    "fullStart": 1047,
                    "fullEnd": 1055,
                    "start": 1047,
                    "end": 1055,
                    "fullWidth": 8,
                    "width": 8,
                    "left": {
                        "kind": "IdentifierName",
                        "fullStart": 1047,
                        "fullEnd": 1050,
                        "start": 1047,
                        "end": 1049,
                        "fullWidth": 3,
                        "width": 2,
                        "text": "p1",
                        "value": "p1",
                        "valueText": "p1",
                        "hasTrailingTrivia": true,
                        "trailingTrivia": [
                            {
                                "kind": "WhitespaceTrivia",
                                "text": " "
                            }
                        ]
                    },
                    "operatorToken": {
                        "kind": "ExclamationEqualsEqualsToken",
                        "fullStart": 1050,
                        "fullEnd": 1054,
                        "start": 1050,
                        "end": 1053,
                        "fullWidth": 4,
                        "width": 3,
                        "text": "!==",
                        "value": "!==",
                        "valueText": "!==",
                        "hasTrailingTrivia": true,
                        "trailingTrivia": [
                            {
                                "kind": "WhitespaceTrivia",
                                "text": " "
                            }
                        ]
                    },
                    "right": {
                        "kind": "NumericLiteral",
                        "fullStart": 1054,
                        "fullEnd": 1055,
                        "start": 1054,
                        "end": 1055,
                        "fullWidth": 1,
                        "width": 1,
                        "text": "1",
                        "value": 1,
                        "valueText": "1"
                    }
                },
                "closeParenToken": {
                    "kind": "CloseParenToken",
                    "fullStart": 1055,
                    "fullEnd": 1056,
                    "start": 1055,
                    "end": 1056,
                    "fullWidth": 1,
                    "width": 1,
                    "text": ")",
                    "value": ")",
                    "valueText": ")"
                },
                "statement": {
                    "kind": "Block",
                    "fullStart": 1056,
                    "fullEnd": 1109,
                    "start": 1056,
                    "end": 1108,
                    "fullWidth": 53,
                    "width": 52,
                    "openBraceToken": {
                        "kind": "OpenBraceToken",
                        "fullStart": 1056,
                        "fullEnd": 1058,
                        "start": 1056,
                        "end": 1057,
                        "fullWidth": 2,
                        "width": 1,
                        "text": "{",
                        "value": "{",
                        "valueText": "{",
                        "hasTrailingTrivia": true,
                        "hasTrailingNewLine": true,
                        "trailingTrivia": [
                            {
                                "kind": "NewLineTrivia",
                                "text": "\n"
                            }
                        ]
                    },
                    "statements": [
                        {
                            "kind": "ExpressionStatement",
                            "fullStart": 1058,
                            "fullEnd": 1107,
                            "start": 1060,
                            "end": 1106,
                            "fullWidth": 49,
                            "width": 46,
                            "expression": {
                                "kind": "InvocationExpression",
                                "fullStart": 1058,
                                "fullEnd": 1105,
                                "start": 1060,
                                "end": 1105,
                                "fullWidth": 47,
                                "width": 45,
                                "expression": {
                                    "kind": "IdentifierName",
                                    "fullStart": 1058,
                                    "fullEnd": 1066,
                                    "start": 1060,
                                    "end": 1066,
                                    "fullWidth": 8,
                                    "width": 6,
                                    "text": "$ERROR",
                                    "value": "$ERROR",
                                    "valueText": "$ERROR",
                                    "hasLeadingTrivia": true,
                                    "leadingTrivia": [
                                        {
                                            "kind": "WhitespaceTrivia",
                                            "text": "  "
                                        }
                                    ]
                                },
                                "argumentList": {
                                    "kind": "ArgumentList",
                                    "fullStart": 1066,
                                    "fullEnd": 1105,
                                    "start": 1066,
                                    "end": 1105,
                                    "fullWidth": 39,
                                    "width": 39,
                                    "openParenToken": {
                                        "kind": "OpenParenToken",
                                        "fullStart": 1066,
                                        "fullEnd": 1067,
                                        "start": 1066,
                                        "end": 1067,
                                        "fullWidth": 1,
                                        "width": 1,
                                        "text": "(",
                                        "value": "(",
                                        "valueText": "("
                                    },
                                    "arguments": [
                                        {
                                            "kind": "AddExpression",
                                            "fullStart": 1067,
                                            "fullEnd": 1104,
                                            "start": 1067,
                                            "end": 1102,
                                            "fullWidth": 37,
                                            "width": 35,
                                            "left": {
                                                "kind": "StringLiteral",
                                                "fullStart": 1067,
                                                "fullEnd": 1098,
                                                "start": 1067,
                                                "end": 1098,
                                                "fullWidth": 31,
                                                "width": 31,
                                                "text": "'#2: p1 === 1. Actual:  p1 ==='",
                                                "value": "#2: p1 === 1. Actual:  p1 ===",
                                                "valueText": "#2: p1 === 1. Actual:  p1 ==="
                                            },
                                            "operatorToken": {
                                                "kind": "PlusToken",
                                                "fullStart": 1098,
                                                "fullEnd": 1100,
                                                "start": 1098,
                                                "end": 1099,
                                                "fullWidth": 2,
                                                "width": 1,
                                                "text": "+",
                                                "value": "+",
                                                "valueText": "+",
                                                "hasTrailingTrivia": true,
                                                "trailingTrivia": [
                                                    {
                                                        "kind": "WhitespaceTrivia",
                                                        "text": " "
                                                    }
                                                ]
                                            },
                                            "right": {
                                                "kind": "IdentifierName",
                                                "fullStart": 1100,
                                                "fullEnd": 1104,
                                                "start": 1100,
                                                "end": 1102,
                                                "fullWidth": 4,
                                                "width": 2,
                                                "text": "p1",
                                                "value": "p1",
                                                "valueText": "p1",
                                                "hasTrailingTrivia": true,
                                                "trailingTrivia": [
                                                    {
                                                        "kind": "WhitespaceTrivia",
                                                        "text": "  "
                                                    }
                                                ]
                                            }
                                        }
                                    ],
                                    "closeParenToken": {
                                        "kind": "CloseParenToken",
                                        "fullStart": 1104,
                                        "fullEnd": 1105,
                                        "start": 1104,
                                        "end": 1105,
                                        "fullWidth": 1,
                                        "width": 1,
                                        "text": ")",
                                        "value": ")",
                                        "valueText": ")"
                                    }
                                }
                            },
                            "semicolonToken": {
                                "kind": "SemicolonToken",
                                "fullStart": 1105,
                                "fullEnd": 1107,
                                "start": 1105,
                                "end": 1106,
                                "fullWidth": 2,
                                "width": 1,
                                "text": ";",
                                "value": ";",
                                "valueText": ";",
                                "hasTrailingTrivia": true,
                                "hasTrailingNewLine": true,
                                "trailingTrivia": [
                                    {
                                        "kind": "NewLineTrivia",
                                        "text": "\n"
                                    }
                                ]
                            }
                        }
                    ],
                    "closeBraceToken": {
                        "kind": "CloseBraceToken",
                        "fullStart": 1107,
                        "fullEnd": 1109,
                        "start": 1107,
                        "end": 1108,
                        "fullWidth": 2,
                        "width": 1,
                        "text": "}",
                        "value": "}",
                        "valueText": "}",
                        "hasTrailingTrivia": true,
                        "hasTrailingNewLine": true,
                        "trailingTrivia": [
                            {
                                "kind": "NewLineTrivia",
                                "text": "\n"
                            }
                        ]
                    }
                }
            },
            {
                "kind": "IfStatement",
                "fullStart": 1109,
                "fullEnd": 1374,
                "start": 1281,
                "end": 1373,
                "fullWidth": 265,
                "width": 92,
                "ifKeyword": {
                    "kind": "IfKeyword",
                    "fullStart": 1109,
                    "fullEnd": 1283,
                    "start": 1281,
                    "end": 1283,
                    "fullWidth": 174,
                    "width": 2,
                    "text": "if",
                    "value": "if",
                    "valueText": "if",
                    "hasLeadingTrivia": true,
                    "hasLeadingComment": true,
                    "hasLeadingNewLine": true,
                    "leadingTrivia": [
                        {
                            "kind": "SingleLineCommentTrivia",
                            "text": "//"
                        },
                        {
                            "kind": "NewLineTrivia",
                            "text": "\n"
                        },
                        {
                            "kind": "SingleLineCommentTrivia",
                            "text": "//////////////////////////////////////////////////////////////////////////////"
                        },
                        {
                            "kind": "NewLineTrivia",
                            "text": "\n"
                        },
                        {
                            "kind": "NewLineTrivia",
                            "text": "\n"
                        },
                        {
                            "kind": "SingleLineCommentTrivia",
                            "text": "//////////////////////////////////////////////////////////////////////////////"
                        },
                        {
                            "kind": "NewLineTrivia",
                            "text": "\n"
                        },
                        {
                            "kind": "SingleLineCommentTrivia",
                            "text": "//CHECK#3"
                        },
                        {
                            "kind": "NewLineTrivia",
                            "text": "\n"
                        }
                    ]
                },
                "openParenToken": {
                    "kind": "OpenParenToken",
                    "fullStart": 1283,
                    "fullEnd": 1284,
                    "start": 1283,
                    "end": 1284,
                    "fullWidth": 1,
                    "width": 1,
                    "text": "(",
                    "value": "(",
                    "valueText": "("
                },
                "condition": {
                    "kind": "NotEqualsExpression",
                    "fullStart": 1284,
                    "fullEnd": 1300,
                    "start": 1284,
                    "end": 1300,
                    "fullWidth": 16,
                    "width": 16,
                    "left": {
                        "kind": "MemberAccessExpression",
                        "fullStart": 1284,
                        "fullEnd": 1293,
                        "start": 1284,
                        "end": 1292,
                        "fullWidth": 9,
                        "width": 8,
                        "expression": {
                            "kind": "IdentifierName",
                            "fullStart": 1284,
                            "fullEnd": 1289,
                            "start": 1284,
                            "end": 1289,
                            "fullWidth": 5,
                            "width": 5,
                            "text": "myObj",
                            "value": "myObj",
                            "valueText": "myObj"
                        },
                        "dotToken": {
                            "kind": "DotToken",
                            "fullStart": 1289,
                            "fullEnd": 1290,
                            "start": 1289,
                            "end": 1290,
                            "fullWidth": 1,
                            "width": 1,
                            "text": ".",
                            "value": ".",
                            "valueText": "."
                        },
                        "name": {
                            "kind": "IdentifierName",
                            "fullStart": 1290,
                            "fullEnd": 1293,
                            "start": 1290,
                            "end": 1292,
                            "fullWidth": 3,
                            "width": 2,
                            "text": "p1",
                            "value": "p1",
                            "valueText": "p1",
                            "hasTrailingTrivia": true,
                            "trailingTrivia": [
                                {
                                    "kind": "WhitespaceTrivia",
                                    "text": " "
                                }
                            ]
                        }
                    },
                    "operatorToken": {
                        "kind": "ExclamationEqualsEqualsToken",
                        "fullStart": 1293,
                        "fullEnd": 1297,
                        "start": 1293,
                        "end": 1296,
                        "fullWidth": 4,
                        "width": 3,
                        "text": "!==",
                        "value": "!==",
                        "valueText": "!==",
                        "hasTrailingTrivia": true,
                        "trailingTrivia": [
                            {
                                "kind": "WhitespaceTrivia",
                                "text": " "
                            }
                        ]
                    },
                    "right": {
                        "kind": "StringLiteral",
                        "fullStart": 1297,
                        "fullEnd": 1300,
                        "start": 1297,
                        "end": 1300,
                        "fullWidth": 3,
                        "width": 3,
                        "text": "\"a\"",
                        "value": "a",
                        "valueText": "a"
                    }
                },
                "closeParenToken": {
                    "kind": "CloseParenToken",
                    "fullStart": 1300,
                    "fullEnd": 1301,
                    "start": 1300,
                    "end": 1301,
                    "fullWidth": 1,
                    "width": 1,
                    "text": ")",
                    "value": ")",
                    "valueText": ")"
                },
                "statement": {
                    "kind": "Block",
                    "fullStart": 1301,
                    "fullEnd": 1374,
                    "start": 1301,
                    "end": 1373,
                    "fullWidth": 73,
                    "width": 72,
                    "openBraceToken": {
                        "kind": "OpenBraceToken",
                        "fullStart": 1301,
                        "fullEnd": 1303,
                        "start": 1301,
                        "end": 1302,
                        "fullWidth": 2,
                        "width": 1,
                        "text": "{",
                        "value": "{",
                        "valueText": "{",
                        "hasTrailingTrivia": true,
                        "hasTrailingNewLine": true,
                        "trailingTrivia": [
                            {
                                "kind": "NewLineTrivia",
                                "text": "\n"
                            }
                        ]
                    },
                    "statements": [
                        {
                            "kind": "ExpressionStatement",
                            "fullStart": 1303,
                            "fullEnd": 1372,
                            "start": 1305,
                            "end": 1371,
                            "fullWidth": 69,
                            "width": 66,
                            "expression": {
                                "kind": "InvocationExpression",
                                "fullStart": 1303,
                                "fullEnd": 1370,
                                "start": 1305,
                                "end": 1370,
                                "fullWidth": 67,
                                "width": 65,
                                "expression": {
                                    "kind": "IdentifierName",
                                    "fullStart": 1303,
                                    "fullEnd": 1311,
                                    "start": 1305,
                                    "end": 1311,
                                    "fullWidth": 8,
                                    "width": 6,
                                    "text": "$ERROR",
                                    "value": "$ERROR",
                                    "valueText": "$ERROR",
                                    "hasLeadingTrivia": true,
                                    "leadingTrivia": [
                                        {
                                            "kind": "WhitespaceTrivia",
                                            "text": "  "
                                        }
                                    ]
                                },
                                "argumentList": {
                                    "kind": "ArgumentList",
                                    "fullStart": 1311,
                                    "fullEnd": 1370,
                                    "start": 1311,
                                    "end": 1370,
                                    "fullWidth": 59,
                                    "width": 59,
                                    "openParenToken": {
                                        "kind": "OpenParenToken",
                                        "fullStart": 1311,
                                        "fullEnd": 1312,
                                        "start": 1311,
                                        "end": 1312,
                                        "fullWidth": 1,
                                        "width": 1,
                                        "text": "(",
                                        "value": "(",
                                        "valueText": "("
                                    },
                                    "arguments": [
                                        {
                                            "kind": "AddExpression",
                                            "fullStart": 1312,
                                            "fullEnd": 1369,
                                            "start": 1312,
                                            "end": 1367,
                                            "fullWidth": 57,
                                            "width": 55,
                                            "left": {
                                                "kind": "StringLiteral",
                                                "fullStart": 1312,
                                                "fullEnd": 1357,
                                                "start": 1312,
                                                "end": 1357,
                                                "fullWidth": 45,
                                                "width": 45,
                                                "text": "'#3: myObj.p1 === \"a\". Actual:  myObj.p1 ==='",
                                                "value": "#3: myObj.p1 === \"a\". Actual:  myObj.p1 ===",
                                                "valueText": "#3: myObj.p1 === \"a\". Actual:  myObj.p1 ==="
                                            },
                                            "operatorToken": {
                                                "kind": "PlusToken",
                                                "fullStart": 1357,
                                                "fullEnd": 1359,
                                                "start": 1357,
                                                "end": 1358,
                                                "fullWidth": 2,
                                                "width": 1,
                                                "text": "+",
                                                "value": "+",
                                                "valueText": "+",
                                                "hasTrailingTrivia": true,
                                                "trailingTrivia": [
                                                    {
                                                        "kind": "WhitespaceTrivia",
                                                        "text": " "
                                                    }
                                                ]
                                            },
                                            "right": {
                                                "kind": "MemberAccessExpression",
                                                "fullStart": 1359,
                                                "fullEnd": 1369,
                                                "start": 1359,
                                                "end": 1367,
                                                "fullWidth": 10,
                                                "width": 8,
                                                "expression": {
                                                    "kind": "IdentifierName",
                                                    "fullStart": 1359,
                                                    "fullEnd": 1364,
                                                    "start": 1359,
                                                    "end": 1364,
                                                    "fullWidth": 5,
                                                    "width": 5,
                                                    "text": "myObj",
                                                    "value": "myObj",
                                                    "valueText": "myObj"
                                                },
                                                "dotToken": {
                                                    "kind": "DotToken",
                                                    "fullStart": 1364,
                                                    "fullEnd": 1365,
                                                    "start": 1364,
                                                    "end": 1365,
                                                    "fullWidth": 1,
                                                    "width": 1,
                                                    "text": ".",
                                                    "value": ".",
                                                    "valueText": "."
                                                },
                                                "name": {
                                                    "kind": "IdentifierName",
                                                    "fullStart": 1365,
                                                    "fullEnd": 1369,
                                                    "start": 1365,
                                                    "end": 1367,
                                                    "fullWidth": 4,
                                                    "width": 2,
                                                    "text": "p1",
                                                    "value": "p1",
                                                    "valueText": "p1",
                                                    "hasTrailingTrivia": true,
                                                    "trailingTrivia": [
                                                        {
                                                            "kind": "WhitespaceTrivia",
                                                            "text": "  "
                                                        }
                                                    ]
                                                }
                                            }
                                        }
                                    ],
                                    "closeParenToken": {
                                        "kind": "CloseParenToken",
                                        "fullStart": 1369,
                                        "fullEnd": 1370,
                                        "start": 1369,
                                        "end": 1370,
                                        "fullWidth": 1,
                                        "width": 1,
                                        "text": ")",
                                        "value": ")",
                                        "valueText": ")"
                                    }
                                }
                            },
                            "semicolonToken": {
                                "kind": "SemicolonToken",
                                "fullStart": 1370,
                                "fullEnd": 1372,
                                "start": 1370,
                                "end": 1371,
                                "fullWidth": 2,
                                "width": 1,
                                "text": ";",
                                "value": ";",
                                "valueText": ";",
                                "hasTrailingTrivia": true,
                                "hasTrailingNewLine": true,
                                "trailingTrivia": [
                                    {
                                        "kind": "NewLineTrivia",
                                        "text": "\n"
                                    }
                                ]
                            }
                        }
                    ],
                    "closeBraceToken": {
                        "kind": "CloseBraceToken",
                        "fullStart": 1372,
                        "fullEnd": 1374,
                        "start": 1372,
                        "end": 1373,
                        "fullWidth": 2,
                        "width": 1,
                        "text": "}",
                        "value": "}",
                        "valueText": "}",
                        "hasTrailingTrivia": true,
                        "hasTrailingNewLine": true,
                        "trailingTrivia": [
                            {
                                "kind": "NewLineTrivia",
                                "text": "\n"
                            }
                        ]
                    }
                }
            }
        ],
        "endOfFileToken": {
            "kind": "EndOfFileToken",
            "fullStart": 1374,
            "fullEnd": 1457,
            "start": 1457,
            "end": 1457,
            "fullWidth": 83,
            "width": 0,
            "text": "",
            "hasLeadingTrivia": true,
            "hasLeadingComment": true,
            "hasLeadingNewLine": true,
            "leadingTrivia": [
                {
                    "kind": "SingleLineCommentTrivia",
                    "text": "//"
                },
                {
                    "kind": "NewLineTrivia",
                    "text": "\n"
                },
                {
                    "kind": "SingleLineCommentTrivia",
                    "text": "//////////////////////////////////////////////////////////////////////////////"
                },
                {
                    "kind": "NewLineTrivia",
                    "text": "\n"
                },
                {
                    "kind": "NewLineTrivia",
                    "text": "\n"
                }
            ]
        }
    },
    "lineMap": {
        "lineStarts": [
            0,
            61,
            132,
            133,
            137,
            195,
            253,
            256,
            294,
            396,
            409,
            413,
            414,
            427,
            428,
            451,
            452,
            466,
            480,
            506,
            554,
            556,
            557,
            563,
            571,
            592,
            617,
            640,
            650,
            670,
            682,
            699,
            701,
            702,
            781,
            791,
            809,
            870,
            872,
            875,
            954,
            955,
            1034,
            1044,
            1058,
            1107,
            1109,
            1112,
            1191,
            1192,
            1271,
            1281,
            1303,
            1372,
            1374,
            1377,
            1456,
            1457
        ],
        "length": 1457
    }
}<|MERGE_RESOLUTION|>--- conflicted
+++ resolved
@@ -224,12 +224,8 @@
                             "start": 432,
                             "end": 449,
                             "fullWidth": 17,
-<<<<<<< HEAD
                             "width": 17,
-                            "identifier": {
-=======
                             "propertyName": {
->>>>>>> 85e84683
                                 "kind": "IdentifierName",
                                 "fullStart": 432,
                                 "fullEnd": 439,
@@ -365,12 +361,8 @@
                             "start": 456,
                             "end": 555,
                             "fullWidth": 100,
-<<<<<<< HEAD
                             "width": 99,
-                            "identifier": {
-=======
                             "propertyName": {
->>>>>>> 85e84683
                                 "kind": "IdentifierName",
                                 "fullStart": 456,
                                 "fullEnd": 462,
