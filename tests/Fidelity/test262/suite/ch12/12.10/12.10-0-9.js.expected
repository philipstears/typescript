--- conflicted
+++ resolved
@@ -394,12 +394,8 @@
                                                     "start": 552,
                                                     "end": 558,
                                                     "fullWidth": 6,
-<<<<<<< HEAD
                                                     "width": 6,
-                                                    "identifier": {
-=======
                                                     "propertyName": {
->>>>>>> 85e84683
                                                         "kind": "IdentifierName",
                                                         "fullStart": 552,
                                                         "fullEnd": 554,
