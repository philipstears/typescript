--- conflicted
+++ resolved
@@ -224,12 +224,8 @@
                             "start": 428,
                             "end": 445,
                             "fullWidth": 17,
-<<<<<<< HEAD
                             "width": 17,
-                            "identifier": {
-=======
                             "propertyName": {
->>>>>>> 85e84683
                                 "kind": "IdentifierName",
                                 "fullStart": 428,
                                 "fullEnd": 435,
@@ -365,12 +361,8 @@
                             "start": 452,
                             "end": 551,
                             "fullWidth": 100,
-<<<<<<< HEAD
                             "width": 99,
-                            "identifier": {
-=======
                             "propertyName": {
->>>>>>> 85e84683
                                 "kind": "IdentifierName",
                                 "fullStart": 452,
                                 "fullEnd": 458,
