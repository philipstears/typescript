{
    "isDeclaration": false,
    "languageVersion": "EcmaScript5",
    "parseOptions": {
        "allowAutomaticSemicolonInsertion": true
    },
    "sourceUnit": {
        "kind": "SourceUnit",
        "fullStart": 0,
        "fullEnd": 1196,
        "start": 425,
        "end": 1196,
        "fullWidth": 1196,
        "width": 771,
        "isIncrementallyUnusable": true,
        "moduleElements": [
            {
                "kind": "ExpressionStatement",
                "fullStart": 0,
                "fullEnd": 438,
                "start": 425,
                "end": 437,
                "fullWidth": 438,
                "width": 12,
                "expression": {
                    "kind": "AssignmentExpression",
                    "fullStart": 0,
                    "fullEnd": 436,
                    "start": 425,
                    "end": 436,
                    "fullWidth": 436,
                    "width": 11,
                    "left": {
                        "kind": "MemberAccessExpression",
                        "fullStart": 0,
                        "fullEnd": 433,
                        "start": 425,
                        "end": 432,
                        "fullWidth": 433,
                        "width": 7,
                        "expression": {
                            "kind": "ThisKeyword",
                            "fullStart": 0,
                            "fullEnd": 429,
                            "start": 425,
                            "end": 429,
                            "fullWidth": 429,
                            "width": 4,
                            "text": "this",
                            "value": "this",
                            "valueText": "this",
                            "hasLeadingTrivia": true,
                            "hasLeadingComment": true,
                            "hasLeadingNewLine": true,
                            "leadingTrivia": [
                                {
                                    "kind": "SingleLineCommentTrivia",
                                    "text": "// Copyright 2009 the Sputnik authors.  All rights reserved."
                                },
                                {
                                    "kind": "NewLineTrivia",
                                    "text": "\n"
                                },
                                {
                                    "kind": "SingleLineCommentTrivia",
                                    "text": "// This code is governed by the BSD license found in the LICENSE file."
                                },
                                {
                                    "kind": "NewLineTrivia",
                                    "text": "\n"
                                },
                                {
                                    "kind": "NewLineTrivia",
                                    "text": "\n"
                                },
                                {
                                    "kind": "MultiLineCommentTrivia",
                                    "text": "/**\n * No matter how control leaves the embedded 'Statement',\n * the scope chain is always restored to its former state\n *\n * @path ch12/12.10/S12.10_A3.8_T2.js\n * @description Declaring function constructor within \"with\" statement, leading to normal completion by \"return\"\n * @noStrict\n */"
                                },
                                {
                                    "kind": "NewLineTrivia",
                                    "text": "\n"
                                },
                                {
                                    "kind": "NewLineTrivia",
                                    "text": "\n"
                                }
                            ]
                        },
                        "dotToken": {
                            "kind": "DotToken",
                            "fullStart": 429,
                            "fullEnd": 430,
                            "start": 429,
                            "end": 430,
                            "fullWidth": 1,
                            "width": 1,
                            "text": ".",
                            "value": ".",
                            "valueText": "."
                        },
                        "name": {
                            "kind": "IdentifierName",
                            "fullStart": 430,
                            "fullEnd": 433,
                            "start": 430,
                            "end": 432,
                            "fullWidth": 3,
                            "width": 2,
                            "text": "p1",
                            "value": "p1",
                            "valueText": "p1",
                            "hasTrailingTrivia": true,
                            "trailingTrivia": [
                                {
                                    "kind": "WhitespaceTrivia",
                                    "text": " "
                                }
                            ]
                        }
                    },
                    "operatorToken": {
                        "kind": "EqualsToken",
                        "fullStart": 433,
                        "fullEnd": 435,
                        "start": 433,
                        "end": 434,
                        "fullWidth": 2,
                        "width": 1,
                        "text": "=",
                        "value": "=",
                        "valueText": "=",
                        "hasTrailingTrivia": true,
                        "trailingTrivia": [
                            {
                                "kind": "WhitespaceTrivia",
                                "text": " "
                            }
                        ]
                    },
                    "right": {
                        "kind": "NumericLiteral",
                        "fullStart": 435,
                        "fullEnd": 436,
                        "start": 435,
                        "end": 436,
                        "fullWidth": 1,
                        "width": 1,
                        "text": "1",
                        "value": 1,
                        "valueText": "1"
                    }
                },
                "semicolonToken": {
                    "kind": "SemicolonToken",
                    "fullStart": 436,
                    "fullEnd": 438,
                    "start": 436,
                    "end": 437,
                    "fullWidth": 2,
                    "width": 1,
                    "text": ";",
                    "value": ";",
                    "valueText": ";",
                    "hasTrailingTrivia": true,
                    "hasTrailingNewLine": true,
                    "trailingTrivia": [
                        {
                            "kind": "NewLineTrivia",
                            "text": "\n"
                        }
                    ]
                }
            },
            {
                "kind": "VariableStatement",
                "fullStart": 438,
                "fullEnd": 462,
                "start": 439,
                "end": 461,
                "fullWidth": 24,
                "width": 22,
                "modifiers": [],
                "variableDeclaration": {
                    "kind": "VariableDeclaration",
                    "fullStart": 438,
                    "fullEnd": 460,
                    "start": 439,
                    "end": 460,
                    "fullWidth": 22,
                    "width": 21,
                    "varKeyword": {
                        "kind": "VarKeyword",
                        "fullStart": 438,
                        "fullEnd": 443,
                        "start": 439,
                        "end": 442,
                        "fullWidth": 5,
                        "width": 3,
                        "text": "var",
                        "value": "var",
                        "valueText": "var",
                        "hasLeadingTrivia": true,
                        "hasLeadingNewLine": true,
                        "hasTrailingTrivia": true,
                        "leadingTrivia": [
                            {
                                "kind": "NewLineTrivia",
                                "text": "\n"
                            }
                        ],
                        "trailingTrivia": [
                            {
                                "kind": "WhitespaceTrivia",
                                "text": " "
                            }
                        ]
                    },
                    "variableDeclarators": [
                        {
                            "kind": "VariableDeclarator",
                            "fullStart": 443,
                            "fullEnd": 460,
                            "start": 443,
                            "end": 460,
                            "fullWidth": 17,
<<<<<<< HEAD
                            "width": 17,
                            "identifier": {
=======
                            "propertyName": {
>>>>>>> 85e84683
                                "kind": "IdentifierName",
                                "fullStart": 443,
                                "fullEnd": 450,
                                "start": 443,
                                "end": 449,
                                "fullWidth": 7,
                                "width": 6,
                                "text": "result",
                                "value": "result",
                                "valueText": "result",
                                "hasTrailingTrivia": true,
                                "trailingTrivia": [
                                    {
                                        "kind": "WhitespaceTrivia",
                                        "text": " "
                                    }
                                ]
                            },
                            "equalsValueClause": {
                                "kind": "EqualsValueClause",
                                "fullStart": 450,
                                "fullEnd": 460,
                                "start": 450,
                                "end": 460,
                                "fullWidth": 10,
                                "width": 10,
                                "equalsToken": {
                                    "kind": "EqualsToken",
                                    "fullStart": 450,
                                    "fullEnd": 452,
                                    "start": 450,
                                    "end": 451,
                                    "fullWidth": 2,
                                    "width": 1,
                                    "text": "=",
                                    "value": "=",
                                    "valueText": "=",
                                    "hasTrailingTrivia": true,
                                    "trailingTrivia": [
                                        {
                                            "kind": "WhitespaceTrivia",
                                            "text": " "
                                        }
                                    ]
                                },
                                "value": {
                                    "kind": "StringLiteral",
                                    "fullStart": 452,
                                    "fullEnd": 460,
                                    "start": 452,
                                    "end": 460,
                                    "fullWidth": 8,
                                    "width": 8,
                                    "text": "\"result\"",
                                    "value": "result",
                                    "valueText": "result"
                                }
                            }
                        }
                    ]
                },
                "semicolonToken": {
                    "kind": "SemicolonToken",
                    "fullStart": 460,
                    "fullEnd": 462,
                    "start": 460,
                    "end": 461,
                    "fullWidth": 2,
                    "width": 1,
                    "text": ";",
                    "value": ";",
                    "valueText": ";",
                    "hasTrailingTrivia": true,
                    "hasTrailingNewLine": true,
                    "trailingTrivia": [
                        {
                            "kind": "NewLineTrivia",
                            "text": "\n"
                        }
                    ]
                }
            },
            {
                "kind": "VariableStatement",
                "fullStart": 462,
                "fullEnd": 567,
                "start": 463,
                "end": 566,
                "fullWidth": 105,
                "width": 103,
                "isIncrementallyUnusable": true,
                "modifiers": [],
                "variableDeclaration": {
                    "kind": "VariableDeclaration",
                    "fullStart": 462,
                    "fullEnd": 567,
                    "start": 463,
                    "end": 566,
                    "fullWidth": 105,
                    "width": 103,
                    "varKeyword": {
                        "kind": "VarKeyword",
                        "fullStart": 462,
                        "fullEnd": 467,
                        "start": 463,
                        "end": 466,
                        "fullWidth": 5,
                        "width": 3,
                        "text": "var",
                        "value": "var",
                        "valueText": "var",
                        "hasLeadingTrivia": true,
                        "hasLeadingNewLine": true,
                        "hasTrailingTrivia": true,
                        "leadingTrivia": [
                            {
                                "kind": "NewLineTrivia",
                                "text": "\n"
                            }
                        ],
                        "trailingTrivia": [
                            {
                                "kind": "WhitespaceTrivia",
                                "text": " "
                            }
                        ]
                    },
                    "variableDeclarators": [
                        {
                            "kind": "VariableDeclarator",
                            "fullStart": 467,
                            "fullEnd": 567,
                            "start": 467,
                            "end": 566,
                            "fullWidth": 100,
<<<<<<< HEAD
                            "width": 99,
                            "identifier": {
=======
                            "propertyName": {
>>>>>>> 85e84683
                                "kind": "IdentifierName",
                                "fullStart": 467,
                                "fullEnd": 473,
                                "start": 467,
                                "end": 472,
                                "fullWidth": 6,
                                "width": 5,
                                "text": "myObj",
                                "value": "myObj",
                                "valueText": "myObj",
                                "hasTrailingTrivia": true,
                                "trailingTrivia": [
                                    {
                                        "kind": "WhitespaceTrivia",
                                        "text": " "
                                    }
                                ]
                            },
                            "equalsValueClause": {
                                "kind": "EqualsValueClause",
                                "fullStart": 473,
                                "fullEnd": 567,
                                "start": 473,
                                "end": 566,
                                "fullWidth": 94,
                                "width": 93,
                                "equalsToken": {
                                    "kind": "EqualsToken",
                                    "fullStart": 473,
                                    "fullEnd": 475,
                                    "start": 473,
                                    "end": 474,
                                    "fullWidth": 2,
                                    "width": 1,
                                    "text": "=",
                                    "value": "=",
                                    "valueText": "=",
                                    "hasTrailingTrivia": true,
                                    "trailingTrivia": [
                                        {
                                            "kind": "WhitespaceTrivia",
                                            "text": " "
                                        }
                                    ]
                                },
                                "value": {
                                    "kind": "ObjectLiteralExpression",
                                    "fullStart": 475,
                                    "fullEnd": 567,
                                    "start": 475,
                                    "end": 566,
                                    "fullWidth": 92,
                                    "width": 91,
                                    "openBraceToken": {
                                        "kind": "OpenBraceToken",
                                        "fullStart": 475,
                                        "fullEnd": 477,
                                        "start": 475,
                                        "end": 476,
                                        "fullWidth": 2,
                                        "width": 1,
                                        "text": "{",
                                        "value": "{",
                                        "valueText": "{",
                                        "hasTrailingTrivia": true,
                                        "hasTrailingNewLine": true,
                                        "trailingTrivia": [
                                            {
                                                "kind": "NewLineTrivia",
                                                "text": "\n"
                                            }
                                        ]
                                    },
                                    "propertyAssignments": [
                                        {
                                            "kind": "SimplePropertyAssignment",
                                            "fullStart": 477,
                                            "fullEnd": 488,
                                            "start": 481,
                                            "end": 488,
                                            "fullWidth": 11,
                                            "width": 7,
                                            "propertyName": {
                                                "kind": "IdentifierName",
                                                "fullStart": 477,
                                                "fullEnd": 483,
                                                "start": 481,
                                                "end": 483,
                                                "fullWidth": 6,
                                                "width": 2,
                                                "text": "p1",
                                                "value": "p1",
                                                "valueText": "p1",
                                                "hasLeadingTrivia": true,
                                                "leadingTrivia": [
                                                    {
                                                        "kind": "WhitespaceTrivia",
                                                        "text": "    "
                                                    }
                                                ]
                                            },
                                            "colonToken": {
                                                "kind": "ColonToken",
                                                "fullStart": 483,
                                                "fullEnd": 485,
                                                "start": 483,
                                                "end": 484,
                                                "fullWidth": 2,
                                                "width": 1,
                                                "text": ":",
                                                "value": ":",
                                                "valueText": ":",
                                                "hasTrailingTrivia": true,
                                                "trailingTrivia": [
                                                    {
                                                        "kind": "WhitespaceTrivia",
                                                        "text": " "
                                                    }
                                                ]
                                            },
                                            "expression": {
                                                "kind": "StringLiteral",
                                                "fullStart": 485,
                                                "fullEnd": 488,
                                                "start": 485,
                                                "end": 488,
                                                "fullWidth": 3,
                                                "width": 3,
                                                "text": "'a'",
                                                "value": "a",
                                                "valueText": "a"
                                            }
                                        },
                                        {
                                            "kind": "CommaToken",
                                            "fullStart": 488,
                                            "fullEnd": 491,
                                            "start": 488,
                                            "end": 489,
                                            "fullWidth": 3,
                                            "width": 1,
                                            "text": ",",
                                            "value": ",",
                                            "valueText": ",",
                                            "hasTrailingTrivia": true,
                                            "hasTrailingNewLine": true,
                                            "trailingTrivia": [
                                                {
                                                    "kind": "WhitespaceTrivia",
                                                    "text": " "
                                                },
                                                {
                                                    "kind": "NewLineTrivia",
                                                    "text": "\n"
                                                }
                                            ]
                                        },
                                        {
                                            "kind": "SimplePropertyAssignment",
                                            "fullStart": 491,
                                            "fullEnd": 515,
                                            "start": 495,
                                            "end": 515,
                                            "fullWidth": 24,
                                            "width": 20,
                                            "propertyName": {
                                                "kind": "IdentifierName",
                                                "fullStart": 491,
                                                "fullEnd": 500,
                                                "start": 495,
                                                "end": 500,
                                                "fullWidth": 9,
                                                "width": 5,
                                                "text": "value",
                                                "value": "value",
                                                "valueText": "value",
                                                "hasLeadingTrivia": true,
                                                "leadingTrivia": [
                                                    {
                                                        "kind": "WhitespaceTrivia",
                                                        "text": "    "
                                                    }
                                                ]
                                            },
                                            "colonToken": {
                                                "kind": "ColonToken",
                                                "fullStart": 500,
                                                "fullEnd": 502,
                                                "start": 500,
                                                "end": 501,
                                                "fullWidth": 2,
                                                "width": 1,
                                                "text": ":",
                                                "value": ":",
                                                "valueText": ":",
                                                "hasTrailingTrivia": true,
                                                "trailingTrivia": [
                                                    {
                                                        "kind": "WhitespaceTrivia",
                                                        "text": " "
                                                    }
                                                ]
                                            },
                                            "expression": {
                                                "kind": "StringLiteral",
                                                "fullStart": 502,
                                                "fullEnd": 515,
                                                "start": 502,
                                                "end": 515,
                                                "fullWidth": 13,
                                                "width": 13,
                                                "text": "'myObj_value'",
                                                "value": "myObj_value",
                                                "valueText": "myObj_value"
                                            }
                                        },
                                        {
                                            "kind": "CommaToken",
                                            "fullStart": 515,
                                            "fullEnd": 517,
                                            "start": 515,
                                            "end": 516,
                                            "fullWidth": 2,
                                            "width": 1,
                                            "text": ",",
                                            "value": ",",
                                            "valueText": ",",
                                            "hasTrailingTrivia": true,
                                            "hasTrailingNewLine": true,
                                            "trailingTrivia": [
                                                {
                                                    "kind": "NewLineTrivia",
                                                    "text": "\n"
                                                }
                                            ]
                                        },
                                        {
                                            "kind": "SimplePropertyAssignment",
                                            "fullStart": 517,
                                            "fullEnd": 565,
                                            "start": 521,
                                            "end": 564,
                                            "fullWidth": 48,
                                            "width": 43,
                                            "propertyName": {
                                                "kind": "IdentifierName",
                                                "fullStart": 517,
                                                "fullEnd": 529,
                                                "start": 521,
                                                "end": 528,
                                                "fullWidth": 12,
                                                "width": 7,
                                                "text": "valueOf",
                                                "value": "valueOf",
                                                "valueText": "valueOf",
                                                "hasLeadingTrivia": true,
                                                "hasTrailingTrivia": true,
                                                "leadingTrivia": [
                                                    {
                                                        "kind": "WhitespaceTrivia",
                                                        "text": "    "
                                                    }
                                                ],
                                                "trailingTrivia": [
                                                    {
                                                        "kind": "WhitespaceTrivia",
                                                        "text": " "
                                                    }
                                                ]
                                            },
                                            "colonToken": {
                                                "kind": "ColonToken",
                                                "fullStart": 529,
                                                "fullEnd": 531,
                                                "start": 529,
                                                "end": 530,
                                                "fullWidth": 2,
                                                "width": 1,
                                                "text": ":",
                                                "value": ":",
                                                "valueText": ":",
                                                "hasTrailingTrivia": true,
                                                "trailingTrivia": [
                                                    {
                                                        "kind": "WhitespaceTrivia",
                                                        "text": " "
                                                    }
                                                ]
                                            },
                                            "expression": {
                                                "kind": "FunctionExpression",
                                                "fullStart": 531,
                                                "fullEnd": 565,
                                                "start": 531,
                                                "end": 564,
                                                "fullWidth": 34,
                                                "width": 33,
                                                "functionKeyword": {
                                                    "kind": "FunctionKeyword",
                                                    "fullStart": 531,
                                                    "fullEnd": 539,
                                                    "start": 531,
                                                    "end": 539,
                                                    "fullWidth": 8,
                                                    "width": 8,
                                                    "text": "function",
                                                    "value": "function",
                                                    "valueText": "function"
                                                },
                                                "callSignature": {
                                                    "kind": "CallSignature",
                                                    "fullStart": 539,
                                                    "fullEnd": 541,
                                                    "start": 539,
                                                    "end": 541,
                                                    "fullWidth": 2,
                                                    "width": 2,
                                                    "parameterList": {
                                                        "kind": "ParameterList",
                                                        "fullStart": 539,
                                                        "fullEnd": 541,
                                                        "start": 539,
                                                        "end": 541,
                                                        "fullWidth": 2,
                                                        "width": 2,
                                                        "openParenToken": {
                                                            "kind": "OpenParenToken",
                                                            "fullStart": 539,
                                                            "fullEnd": 540,
                                                            "start": 539,
                                                            "end": 540,
                                                            "fullWidth": 1,
                                                            "width": 1,
                                                            "text": "(",
                                                            "value": "(",
                                                            "valueText": "("
                                                        },
                                                        "parameters": [],
                                                        "closeParenToken": {
                                                            "kind": "CloseParenToken",
                                                            "fullStart": 540,
                                                            "fullEnd": 541,
                                                            "start": 540,
                                                            "end": 541,
                                                            "fullWidth": 1,
                                                            "width": 1,
                                                            "text": ")",
                                                            "value": ")",
                                                            "valueText": ")"
                                                        }
                                                    }
                                                },
                                                "block": {
                                                    "kind": "Block",
                                                    "fullStart": 541,
                                                    "fullEnd": 565,
                                                    "start": 541,
                                                    "end": 564,
                                                    "fullWidth": 24,
                                                    "width": 23,
                                                    "openBraceToken": {
                                                        "kind": "OpenBraceToken",
                                                        "fullStart": 541,
                                                        "fullEnd": 542,
                                                        "start": 541,
                                                        "end": 542,
                                                        "fullWidth": 1,
                                                        "width": 1,
                                                        "text": "{",
                                                        "value": "{",
                                                        "valueText": "{"
                                                    },
                                                    "statements": [
                                                        {
                                                            "kind": "ReturnStatement",
                                                            "fullStart": 542,
                                                            "fullEnd": 563,
                                                            "start": 542,
                                                            "end": 563,
                                                            "fullWidth": 21,
                                                            "width": 21,
                                                            "returnKeyword": {
                                                                "kind": "ReturnKeyword",
                                                                "fullStart": 542,
                                                                "fullEnd": 549,
                                                                "start": 542,
                                                                "end": 548,
                                                                "fullWidth": 7,
                                                                "width": 6,
                                                                "text": "return",
                                                                "value": "return",
                                                                "valueText": "return",
                                                                "hasTrailingTrivia": true,
                                                                "trailingTrivia": [
                                                                    {
                                                                        "kind": "WhitespaceTrivia",
                                                                        "text": " "
                                                                    }
                                                                ]
                                                            },
                                                            "expression": {
                                                                "kind": "StringLiteral",
                                                                "fullStart": 549,
                                                                "fullEnd": 562,
                                                                "start": 549,
                                                                "end": 562,
                                                                "fullWidth": 13,
                                                                "width": 13,
                                                                "text": "'obj_valueOf'",
                                                                "value": "obj_valueOf",
                                                                "valueText": "obj_valueOf"
                                                            },
                                                            "semicolonToken": {
                                                                "kind": "SemicolonToken",
                                                                "fullStart": 562,
                                                                "fullEnd": 563,
                                                                "start": 562,
                                                                "end": 563,
                                                                "fullWidth": 1,
                                                                "width": 1,
                                                                "text": ";",
                                                                "value": ";",
                                                                "valueText": ";"
                                                            }
                                                        }
                                                    ],
                                                    "closeBraceToken": {
                                                        "kind": "CloseBraceToken",
                                                        "fullStart": 563,
                                                        "fullEnd": 565,
                                                        "start": 563,
                                                        "end": 564,
                                                        "fullWidth": 2,
                                                        "width": 1,
                                                        "text": "}",
                                                        "value": "}",
                                                        "valueText": "}",
                                                        "hasTrailingTrivia": true,
                                                        "hasTrailingNewLine": true,
                                                        "trailingTrivia": [
                                                            {
                                                                "kind": "NewLineTrivia",
                                                                "text": "\n"
                                                            }
                                                        ]
                                                    }
                                                }
                                            }
                                        }
                                    ],
                                    "closeBraceToken": {
                                        "kind": "CloseBraceToken",
                                        "fullStart": 565,
                                        "fullEnd": 567,
                                        "start": 565,
                                        "end": 566,
                                        "fullWidth": 2,
                                        "width": 1,
                                        "text": "}",
                                        "value": "}",
                                        "valueText": "}",
                                        "hasTrailingTrivia": true,
                                        "hasTrailingNewLine": true,
                                        "trailingTrivia": [
                                            {
                                                "kind": "NewLineTrivia",
                                                "text": "\n"
                                            }
                                        ]
                                    }
                                }
                            }
                        }
                    ]
                },
                "semicolonToken": {
                    "kind": "SemicolonToken",
                    "fullStart": -1,
                    "fullEnd": -1,
                    "start": -1,
                    "end": -1,
                    "fullWidth": 0,
                    "width": 0,
                    "text": ""
                }
            },
            {
                "kind": "WithStatement",
                "fullStart": 567,
                "fullEnd": 691,
                "start": 568,
                "end": 690,
                "fullWidth": 124,
                "width": 122,
                "isIncrementallyUnusable": true,
                "withKeyword": {
                    "kind": "WithKeyword",
                    "fullStart": 567,
                    "fullEnd": 572,
                    "start": 568,
                    "end": 572,
                    "fullWidth": 5,
                    "width": 4,
                    "text": "with",
                    "value": "with",
                    "valueText": "with",
                    "hasLeadingTrivia": true,
                    "hasLeadingNewLine": true,
                    "leadingTrivia": [
                        {
                            "kind": "NewLineTrivia",
                            "text": "\n"
                        }
                    ]
                },
                "openParenToken": {
                    "kind": "OpenParenToken",
                    "fullStart": 572,
                    "fullEnd": 573,
                    "start": 572,
                    "end": 573,
                    "fullWidth": 1,
                    "width": 1,
                    "text": "(",
                    "value": "(",
                    "valueText": "("
                },
                "condition": {
                    "kind": "IdentifierName",
                    "fullStart": 573,
                    "fullEnd": 578,
                    "start": 573,
                    "end": 578,
                    "fullWidth": 5,
                    "width": 5,
                    "text": "myObj",
                    "value": "myObj",
                    "valueText": "myObj"
                },
                "closeParenToken": {
                    "kind": "CloseParenToken",
                    "fullStart": 578,
                    "fullEnd": 579,
                    "start": 578,
                    "end": 579,
                    "fullWidth": 1,
                    "width": 1,
                    "text": ")",
                    "value": ")",
                    "valueText": ")"
                },
                "statement": {
                    "kind": "Block",
                    "fullStart": 579,
                    "fullEnd": 691,
                    "start": 579,
                    "end": 690,
                    "fullWidth": 112,
                    "width": 111,
                    "isIncrementallyUnusable": true,
                    "openBraceToken": {
                        "kind": "OpenBraceToken",
                        "fullStart": 579,
                        "fullEnd": 581,
                        "start": 579,
                        "end": 580,
                        "fullWidth": 2,
                        "width": 1,
                        "text": "{",
                        "value": "{",
                        "valueText": "{",
                        "hasTrailingTrivia": true,
                        "hasTrailingNewLine": true,
                        "trailingTrivia": [
                            {
                                "kind": "NewLineTrivia",
                                "text": "\n"
                            }
                        ]
                    },
                    "statements": [
                        {
                            "kind": "VariableStatement",
                            "fullStart": 581,
                            "fullEnd": 660,
                            "start": 585,
                            "end": 659,
                            "fullWidth": 79,
                            "width": 74,
                            "isIncrementallyUnusable": true,
                            "modifiers": [],
                            "variableDeclaration": {
                                "kind": "VariableDeclaration",
                                "fullStart": 581,
                                "fullEnd": 660,
                                "start": 585,
                                "end": 659,
                                "fullWidth": 79,
                                "width": 74,
                                "varKeyword": {
                                    "kind": "VarKeyword",
                                    "fullStart": 581,
                                    "fullEnd": 589,
                                    "start": 585,
                                    "end": 588,
                                    "fullWidth": 8,
                                    "width": 3,
                                    "text": "var",
                                    "value": "var",
                                    "valueText": "var",
                                    "hasLeadingTrivia": true,
                                    "hasTrailingTrivia": true,
                                    "leadingTrivia": [
                                        {
                                            "kind": "WhitespaceTrivia",
                                            "text": "    "
                                        }
                                    ],
                                    "trailingTrivia": [
                                        {
                                            "kind": "WhitespaceTrivia",
                                            "text": " "
                                        }
                                    ]
                                },
                                "variableDeclarators": [
                                    {
                                        "kind": "VariableDeclarator",
                                        "fullStart": 589,
                                        "fullEnd": 660,
                                        "start": 589,
                                        "end": 659,
                                        "fullWidth": 71,
<<<<<<< HEAD
                                        "width": 70,
                                        "identifier": {
=======
                                        "propertyName": {
>>>>>>> 85e84683
                                            "kind": "IdentifierName",
                                            "fullStart": 589,
                                            "fullEnd": 599,
                                            "start": 589,
                                            "end": 598,
                                            "fullWidth": 10,
                                            "width": 9,
                                            "text": "__FACTORY",
                                            "value": "__FACTORY",
                                            "valueText": "__FACTORY",
                                            "hasTrailingTrivia": true,
                                            "trailingTrivia": [
                                                {
                                                    "kind": "WhitespaceTrivia",
                                                    "text": " "
                                                }
                                            ]
                                        },
                                        "equalsValueClause": {
                                            "kind": "EqualsValueClause",
                                            "fullStart": 599,
                                            "fullEnd": 660,
                                            "start": 599,
                                            "end": 659,
                                            "fullWidth": 61,
                                            "width": 60,
                                            "equalsToken": {
                                                "kind": "EqualsToken",
                                                "fullStart": 599,
                                                "fullEnd": 601,
                                                "start": 599,
                                                "end": 600,
                                                "fullWidth": 2,
                                                "width": 1,
                                                "text": "=",
                                                "value": "=",
                                                "valueText": "=",
                                                "hasTrailingTrivia": true,
                                                "trailingTrivia": [
                                                    {
                                                        "kind": "WhitespaceTrivia",
                                                        "text": " "
                                                    }
                                                ]
                                            },
                                            "value": {
                                                "kind": "FunctionExpression",
                                                "fullStart": 601,
                                                "fullEnd": 660,
                                                "start": 601,
                                                "end": 659,
                                                "fullWidth": 59,
                                                "width": 58,
                                                "functionKeyword": {
                                                    "kind": "FunctionKeyword",
                                                    "fullStart": 601,
                                                    "fullEnd": 609,
                                                    "start": 601,
                                                    "end": 609,
                                                    "fullWidth": 8,
                                                    "width": 8,
                                                    "text": "function",
                                                    "value": "function",
                                                    "valueText": "function"
                                                },
                                                "callSignature": {
                                                    "kind": "CallSignature",
                                                    "fullStart": 609,
                                                    "fullEnd": 611,
                                                    "start": 609,
                                                    "end": 611,
                                                    "fullWidth": 2,
                                                    "width": 2,
                                                    "parameterList": {
                                                        "kind": "ParameterList",
                                                        "fullStart": 609,
                                                        "fullEnd": 611,
                                                        "start": 609,
                                                        "end": 611,
                                                        "fullWidth": 2,
                                                        "width": 2,
                                                        "openParenToken": {
                                                            "kind": "OpenParenToken",
                                                            "fullStart": 609,
                                                            "fullEnd": 610,
                                                            "start": 609,
                                                            "end": 610,
                                                            "fullWidth": 1,
                                                            "width": 1,
                                                            "text": "(",
                                                            "value": "(",
                                                            "valueText": "("
                                                        },
                                                        "parameters": [],
                                                        "closeParenToken": {
                                                            "kind": "CloseParenToken",
                                                            "fullStart": 610,
                                                            "fullEnd": 611,
                                                            "start": 610,
                                                            "end": 611,
                                                            "fullWidth": 1,
                                                            "width": 1,
                                                            "text": ")",
                                                            "value": ")",
                                                            "valueText": ")"
                                                        }
                                                    }
                                                },
                                                "block": {
                                                    "kind": "Block",
                                                    "fullStart": 611,
                                                    "fullEnd": 660,
                                                    "start": 611,
                                                    "end": 659,
                                                    "fullWidth": 49,
                                                    "width": 48,
                                                    "openBraceToken": {
                                                        "kind": "OpenBraceToken",
                                                        "fullStart": 611,
                                                        "fullEnd": 613,
                                                        "start": 611,
                                                        "end": 612,
                                                        "fullWidth": 2,
                                                        "width": 1,
                                                        "text": "{",
                                                        "value": "{",
                                                        "valueText": "{",
                                                        "hasTrailingTrivia": true,
                                                        "hasTrailingNewLine": true,
                                                        "trailingTrivia": [
                                                            {
                                                                "kind": "NewLineTrivia",
                                                                "text": "\n"
                                                            }
                                                        ]
                                                    },
                                                    "statements": [
                                                        {
                                                            "kind": "ExpressionStatement",
                                                            "fullStart": 613,
                                                            "fullEnd": 632,
                                                            "start": 621,
                                                            "end": 631,
                                                            "fullWidth": 19,
                                                            "width": 10,
                                                            "expression": {
                                                                "kind": "AssignmentExpression",
                                                                "fullStart": 613,
                                                                "fullEnd": 630,
                                                                "start": 621,
                                                                "end": 630,
                                                                "fullWidth": 17,
                                                                "width": 9,
                                                                "left": {
                                                                    "kind": "IdentifierName",
                                                                    "fullStart": 613,
                                                                    "fullEnd": 624,
                                                                    "start": 621,
                                                                    "end": 623,
                                                                    "fullWidth": 11,
                                                                    "width": 2,
                                                                    "text": "p1",
                                                                    "value": "p1",
                                                                    "valueText": "p1",
                                                                    "hasLeadingTrivia": true,
                                                                    "hasTrailingTrivia": true,
                                                                    "leadingTrivia": [
                                                                        {
                                                                            "kind": "WhitespaceTrivia",
                                                                            "text": "        "
                                                                        }
                                                                    ],
                                                                    "trailingTrivia": [
                                                                        {
                                                                            "kind": "WhitespaceTrivia",
                                                                            "text": " "
                                                                        }
                                                                    ]
                                                                },
                                                                "operatorToken": {
                                                                    "kind": "EqualsToken",
                                                                    "fullStart": 624,
                                                                    "fullEnd": 626,
                                                                    "start": 624,
                                                                    "end": 625,
                                                                    "fullWidth": 2,
                                                                    "width": 1,
                                                                    "text": "=",
                                                                    "value": "=",
                                                                    "valueText": "=",
                                                                    "hasTrailingTrivia": true,
                                                                    "trailingTrivia": [
                                                                        {
                                                                            "kind": "WhitespaceTrivia",
                                                                            "text": " "
                                                                        }
                                                                    ]
                                                                },
                                                                "right": {
                                                                    "kind": "StringLiteral",
                                                                    "fullStart": 626,
                                                                    "fullEnd": 630,
                                                                    "start": 626,
                                                                    "end": 630,
                                                                    "fullWidth": 4,
                                                                    "width": 4,
                                                                    "text": "'x1'",
                                                                    "value": "x1",
                                                                    "valueText": "x1"
                                                                }
                                                            },
                                                            "semicolonToken": {
                                                                "kind": "SemicolonToken",
                                                                "fullStart": 630,
                                                                "fullEnd": 632,
                                                                "start": 630,
                                                                "end": 631,
                                                                "fullWidth": 2,
                                                                "width": 1,
                                                                "text": ";",
                                                                "value": ";",
                                                                "valueText": ";",
                                                                "hasTrailingTrivia": true,
                                                                "hasTrailingNewLine": true,
                                                                "trailingTrivia": [
                                                                    {
                                                                        "kind": "NewLineTrivia",
                                                                        "text": "\n"
                                                                    }
                                                                ]
                                                            }
                                                        },
                                                        {
                                                            "kind": "ReturnStatement",
                                                            "fullStart": 632,
                                                            "fullEnd": 654,
                                                            "start": 640,
                                                            "end": 653,
                                                            "fullWidth": 22,
                                                            "width": 13,
                                                            "returnKeyword": {
                                                                "kind": "ReturnKeyword",
                                                                "fullStart": 632,
                                                                "fullEnd": 647,
                                                                "start": 640,
                                                                "end": 646,
                                                                "fullWidth": 15,
                                                                "width": 6,
                                                                "text": "return",
                                                                "value": "return",
                                                                "valueText": "return",
                                                                "hasLeadingTrivia": true,
                                                                "hasTrailingTrivia": true,
                                                                "leadingTrivia": [
                                                                    {
                                                                        "kind": "WhitespaceTrivia",
                                                                        "text": "        "
                                                                    }
                                                                ],
                                                                "trailingTrivia": [
                                                                    {
                                                                        "kind": "WhitespaceTrivia",
                                                                        "text": " "
                                                                    }
                                                                ]
                                                            },
                                                            "expression": {
                                                                "kind": "IdentifierName",
                                                                "fullStart": 647,
                                                                "fullEnd": 652,
                                                                "start": 647,
                                                                "end": 652,
                                                                "fullWidth": 5,
                                                                "width": 5,
                                                                "text": "value",
                                                                "value": "value",
                                                                "valueText": "value"
                                                            },
                                                            "semicolonToken": {
                                                                "kind": "SemicolonToken",
                                                                "fullStart": 652,
                                                                "fullEnd": 654,
                                                                "start": 652,
                                                                "end": 653,
                                                                "fullWidth": 2,
                                                                "width": 1,
                                                                "text": ";",
                                                                "value": ";",
                                                                "valueText": ";",
                                                                "hasTrailingTrivia": true,
                                                                "hasTrailingNewLine": true,
                                                                "trailingTrivia": [
                                                                    {
                                                                        "kind": "NewLineTrivia",
                                                                        "text": "\n"
                                                                    }
                                                                ]
                                                            }
                                                        }
                                                    ],
                                                    "closeBraceToken": {
                                                        "kind": "CloseBraceToken",
                                                        "fullStart": 654,
                                                        "fullEnd": 660,
                                                        "start": 658,
                                                        "end": 659,
                                                        "fullWidth": 6,
                                                        "width": 1,
                                                        "text": "}",
                                                        "value": "}",
                                                        "valueText": "}",
                                                        "hasLeadingTrivia": true,
                                                        "hasTrailingTrivia": true,
                                                        "hasTrailingNewLine": true,
                                                        "leadingTrivia": [
                                                            {
                                                                "kind": "WhitespaceTrivia",
                                                                "text": "    "
                                                            }
                                                        ],
                                                        "trailingTrivia": [
                                                            {
                                                                "kind": "NewLineTrivia",
                                                                "text": "\n"
                                                            }
                                                        ]
                                                    }
                                                }
                                            }
                                        }
                                    }
                                ]
                            },
                            "semicolonToken": {
                                "kind": "SemicolonToken",
                                "fullStart": -1,
                                "fullEnd": -1,
                                "start": -1,
                                "end": -1,
                                "fullWidth": 0,
                                "width": 0,
                                "text": ""
                            }
                        },
                        {
                            "kind": "VariableStatement",
                            "fullStart": 660,
                            "fullEnd": 689,
                            "start": 664,
                            "end": 688,
                            "fullWidth": 29,
                            "width": 24,
                            "modifiers": [],
                            "variableDeclaration": {
                                "kind": "VariableDeclaration",
                                "fullStart": 660,
                                "fullEnd": 687,
                                "start": 664,
                                "end": 687,
                                "fullWidth": 27,
                                "width": 23,
                                "varKeyword": {
                                    "kind": "VarKeyword",
                                    "fullStart": 660,
                                    "fullEnd": 668,
                                    "start": 664,
                                    "end": 667,
                                    "fullWidth": 8,
                                    "width": 3,
                                    "text": "var",
                                    "value": "var",
                                    "valueText": "var",
                                    "hasLeadingTrivia": true,
                                    "hasTrailingTrivia": true,
                                    "leadingTrivia": [
                                        {
                                            "kind": "WhitespaceTrivia",
                                            "text": "    "
                                        }
                                    ],
                                    "trailingTrivia": [
                                        {
                                            "kind": "WhitespaceTrivia",
                                            "text": " "
                                        }
                                    ]
                                },
                                "variableDeclarators": [
                                    {
                                        "kind": "VariableDeclarator",
                                        "fullStart": 668,
                                        "fullEnd": 687,
                                        "start": 668,
                                        "end": 687,
                                        "fullWidth": 19,
<<<<<<< HEAD
                                        "width": 19,
                                        "identifier": {
=======
                                        "propertyName": {
>>>>>>> 85e84683
                                            "kind": "IdentifierName",
                                            "fullStart": 668,
                                            "fullEnd": 672,
                                            "start": 668,
                                            "end": 671,
                                            "fullWidth": 4,
                                            "width": 3,
                                            "text": "obj",
                                            "value": "obj",
                                            "valueText": "obj",
                                            "hasTrailingTrivia": true,
                                            "trailingTrivia": [
                                                {
                                                    "kind": "WhitespaceTrivia",
                                                    "text": " "
                                                }
                                            ]
                                        },
                                        "equalsValueClause": {
                                            "kind": "EqualsValueClause",
                                            "fullStart": 672,
                                            "fullEnd": 687,
                                            "start": 672,
                                            "end": 687,
                                            "fullWidth": 15,
                                            "width": 15,
                                            "equalsToken": {
                                                "kind": "EqualsToken",
                                                "fullStart": 672,
                                                "fullEnd": 674,
                                                "start": 672,
                                                "end": 673,
                                                "fullWidth": 2,
                                                "width": 1,
                                                "text": "=",
                                                "value": "=",
                                                "valueText": "=",
                                                "hasTrailingTrivia": true,
                                                "trailingTrivia": [
                                                    {
                                                        "kind": "WhitespaceTrivia",
                                                        "text": " "
                                                    }
                                                ]
                                            },
                                            "value": {
                                                "kind": "ObjectCreationExpression",
                                                "fullStart": 674,
                                                "fullEnd": 687,
                                                "start": 674,
                                                "end": 687,
                                                "fullWidth": 13,
                                                "width": 13,
                                                "newKeyword": {
                                                    "kind": "NewKeyword",
                                                    "fullStart": 674,
                                                    "fullEnd": 678,
                                                    "start": 674,
                                                    "end": 677,
                                                    "fullWidth": 4,
                                                    "width": 3,
                                                    "text": "new",
                                                    "value": "new",
                                                    "valueText": "new",
                                                    "hasTrailingTrivia": true,
                                                    "trailingTrivia": [
                                                        {
                                                            "kind": "WhitespaceTrivia",
                                                            "text": " "
                                                        }
                                                    ]
                                                },
                                                "expression": {
                                                    "kind": "IdentifierName",
                                                    "fullStart": 678,
                                                    "fullEnd": 687,
                                                    "start": 678,
                                                    "end": 687,
                                                    "fullWidth": 9,
                                                    "width": 9,
                                                    "text": "__FACTORY",
                                                    "value": "__FACTORY",
                                                    "valueText": "__FACTORY"
                                                }
                                            }
                                        }
                                    }
                                ]
                            },
                            "semicolonToken": {
                                "kind": "SemicolonToken",
                                "fullStart": 687,
                                "fullEnd": 689,
                                "start": 687,
                                "end": 688,
                                "fullWidth": 2,
                                "width": 1,
                                "text": ";",
                                "value": ";",
                                "valueText": ";",
                                "hasTrailingTrivia": true,
                                "hasTrailingNewLine": true,
                                "trailingTrivia": [
                                    {
                                        "kind": "NewLineTrivia",
                                        "text": "\n"
                                    }
                                ]
                            }
                        }
                    ],
                    "closeBraceToken": {
                        "kind": "CloseBraceToken",
                        "fullStart": 689,
                        "fullEnd": 691,
                        "start": 689,
                        "end": 690,
                        "fullWidth": 2,
                        "width": 1,
                        "text": "}",
                        "value": "}",
                        "valueText": "}",
                        "hasTrailingTrivia": true,
                        "hasTrailingNewLine": true,
                        "trailingTrivia": [
                            {
                                "kind": "NewLineTrivia",
                                "text": "\n"
                            }
                        ]
                    }
                }
            },
            {
                "kind": "IfStatement",
                "fullStart": 691,
                "fullEnd": 846,
                "start": 781,
                "end": 845,
                "fullWidth": 155,
                "width": 64,
                "ifKeyword": {
                    "kind": "IfKeyword",
                    "fullStart": 691,
                    "fullEnd": 783,
                    "start": 781,
                    "end": 783,
                    "fullWidth": 92,
                    "width": 2,
                    "text": "if",
                    "value": "if",
                    "valueText": "if",
                    "hasLeadingTrivia": true,
                    "hasLeadingComment": true,
                    "hasLeadingNewLine": true,
                    "leadingTrivia": [
                        {
                            "kind": "NewLineTrivia",
                            "text": "\n"
                        },
                        {
                            "kind": "SingleLineCommentTrivia",
                            "text": "//////////////////////////////////////////////////////////////////////////////"
                        },
                        {
                            "kind": "NewLineTrivia",
                            "text": "\n"
                        },
                        {
                            "kind": "SingleLineCommentTrivia",
                            "text": "//CHECK#1"
                        },
                        {
                            "kind": "NewLineTrivia",
                            "text": "\n"
                        }
                    ]
                },
                "openParenToken": {
                    "kind": "OpenParenToken",
                    "fullStart": 783,
                    "fullEnd": 784,
                    "start": 783,
                    "end": 784,
                    "fullWidth": 1,
                    "width": 1,
                    "text": "(",
                    "value": "(",
                    "valueText": "("
                },
                "condition": {
                    "kind": "NotEqualsExpression",
                    "fullStart": 784,
                    "fullEnd": 792,
                    "start": 784,
                    "end": 792,
                    "fullWidth": 8,
                    "width": 8,
                    "left": {
                        "kind": "IdentifierName",
                        "fullStart": 784,
                        "fullEnd": 787,
                        "start": 784,
                        "end": 786,
                        "fullWidth": 3,
                        "width": 2,
                        "text": "p1",
                        "value": "p1",
                        "valueText": "p1",
                        "hasTrailingTrivia": true,
                        "trailingTrivia": [
                            {
                                "kind": "WhitespaceTrivia",
                                "text": " "
                            }
                        ]
                    },
                    "operatorToken": {
                        "kind": "ExclamationEqualsEqualsToken",
                        "fullStart": 787,
                        "fullEnd": 791,
                        "start": 787,
                        "end": 790,
                        "fullWidth": 4,
                        "width": 3,
                        "text": "!==",
                        "value": "!==",
                        "valueText": "!==",
                        "hasTrailingTrivia": true,
                        "trailingTrivia": [
                            {
                                "kind": "WhitespaceTrivia",
                                "text": " "
                            }
                        ]
                    },
                    "right": {
                        "kind": "NumericLiteral",
                        "fullStart": 791,
                        "fullEnd": 792,
                        "start": 791,
                        "end": 792,
                        "fullWidth": 1,
                        "width": 1,
                        "text": "1",
                        "value": 1,
                        "valueText": "1"
                    }
                },
                "closeParenToken": {
                    "kind": "CloseParenToken",
                    "fullStart": 792,
                    "fullEnd": 793,
                    "start": 792,
                    "end": 793,
                    "fullWidth": 1,
                    "width": 1,
                    "text": ")",
                    "value": ")",
                    "valueText": ")"
                },
                "statement": {
                    "kind": "Block",
                    "fullStart": 793,
                    "fullEnd": 846,
                    "start": 793,
                    "end": 845,
                    "fullWidth": 53,
                    "width": 52,
                    "openBraceToken": {
                        "kind": "OpenBraceToken",
                        "fullStart": 793,
                        "fullEnd": 795,
                        "start": 793,
                        "end": 794,
                        "fullWidth": 2,
                        "width": 1,
                        "text": "{",
                        "value": "{",
                        "valueText": "{",
                        "hasTrailingTrivia": true,
                        "hasTrailingNewLine": true,
                        "trailingTrivia": [
                            {
                                "kind": "NewLineTrivia",
                                "text": "\n"
                            }
                        ]
                    },
                    "statements": [
                        {
                            "kind": "ExpressionStatement",
                            "fullStart": 795,
                            "fullEnd": 844,
                            "start": 797,
                            "end": 843,
                            "fullWidth": 49,
                            "width": 46,
                            "expression": {
                                "kind": "InvocationExpression",
                                "fullStart": 795,
                                "fullEnd": 842,
                                "start": 797,
                                "end": 842,
                                "fullWidth": 47,
                                "width": 45,
                                "expression": {
                                    "kind": "IdentifierName",
                                    "fullStart": 795,
                                    "fullEnd": 803,
                                    "start": 797,
                                    "end": 803,
                                    "fullWidth": 8,
                                    "width": 6,
                                    "text": "$ERROR",
                                    "value": "$ERROR",
                                    "valueText": "$ERROR",
                                    "hasLeadingTrivia": true,
                                    "leadingTrivia": [
                                        {
                                            "kind": "WhitespaceTrivia",
                                            "text": "  "
                                        }
                                    ]
                                },
                                "argumentList": {
                                    "kind": "ArgumentList",
                                    "fullStart": 803,
                                    "fullEnd": 842,
                                    "start": 803,
                                    "end": 842,
                                    "fullWidth": 39,
                                    "width": 39,
                                    "openParenToken": {
                                        "kind": "OpenParenToken",
                                        "fullStart": 803,
                                        "fullEnd": 804,
                                        "start": 803,
                                        "end": 804,
                                        "fullWidth": 1,
                                        "width": 1,
                                        "text": "(",
                                        "value": "(",
                                        "valueText": "("
                                    },
                                    "arguments": [
                                        {
                                            "kind": "AddExpression",
                                            "fullStart": 804,
                                            "fullEnd": 841,
                                            "start": 804,
                                            "end": 839,
                                            "fullWidth": 37,
                                            "width": 35,
                                            "left": {
                                                "kind": "StringLiteral",
                                                "fullStart": 804,
                                                "fullEnd": 835,
                                                "start": 804,
                                                "end": 835,
                                                "fullWidth": 31,
                                                "width": 31,
                                                "text": "'#1: p1 === 1. Actual:  p1 ==='",
                                                "value": "#1: p1 === 1. Actual:  p1 ===",
                                                "valueText": "#1: p1 === 1. Actual:  p1 ==="
                                            },
                                            "operatorToken": {
                                                "kind": "PlusToken",
                                                "fullStart": 835,
                                                "fullEnd": 837,
                                                "start": 835,
                                                "end": 836,
                                                "fullWidth": 2,
                                                "width": 1,
                                                "text": "+",
                                                "value": "+",
                                                "valueText": "+",
                                                "hasTrailingTrivia": true,
                                                "trailingTrivia": [
                                                    {
                                                        "kind": "WhitespaceTrivia",
                                                        "text": " "
                                                    }
                                                ]
                                            },
                                            "right": {
                                                "kind": "IdentifierName",
                                                "fullStart": 837,
                                                "fullEnd": 841,
                                                "start": 837,
                                                "end": 839,
                                                "fullWidth": 4,
                                                "width": 2,
                                                "text": "p1",
                                                "value": "p1",
                                                "valueText": "p1",
                                                "hasTrailingTrivia": true,
                                                "trailingTrivia": [
                                                    {
                                                        "kind": "WhitespaceTrivia",
                                                        "text": "  "
                                                    }
                                                ]
                                            }
                                        }
                                    ],
                                    "closeParenToken": {
                                        "kind": "CloseParenToken",
                                        "fullStart": 841,
                                        "fullEnd": 842,
                                        "start": 841,
                                        "end": 842,
                                        "fullWidth": 1,
                                        "width": 1,
                                        "text": ")",
                                        "value": ")",
                                        "valueText": ")"
                                    }
                                }
                            },
                            "semicolonToken": {
                                "kind": "SemicolonToken",
                                "fullStart": 842,
                                "fullEnd": 844,
                                "start": 842,
                                "end": 843,
                                "fullWidth": 2,
                                "width": 1,
                                "text": ";",
                                "value": ";",
                                "valueText": ";",
                                "hasTrailingTrivia": true,
                                "hasTrailingNewLine": true,
                                "trailingTrivia": [
                                    {
                                        "kind": "NewLineTrivia",
                                        "text": "\n"
                                    }
                                ]
                            }
                        }
                    ],
                    "closeBraceToken": {
                        "kind": "CloseBraceToken",
                        "fullStart": 844,
                        "fullEnd": 846,
                        "start": 844,
                        "end": 845,
                        "fullWidth": 2,
                        "width": 1,
                        "text": "}",
                        "value": "}",
                        "valueText": "}",
                        "hasTrailingTrivia": true,
                        "hasTrailingNewLine": true,
                        "trailingTrivia": [
                            {
                                "kind": "NewLineTrivia",
                                "text": "\n"
                            }
                        ]
                    }
                }
            },
            {
                "kind": "IfStatement",
                "fullStart": 846,
                "fullEnd": 1113,
                "start": 1018,
                "end": 1112,
                "fullWidth": 267,
                "width": 94,
                "ifKeyword": {
                    "kind": "IfKeyword",
                    "fullStart": 846,
                    "fullEnd": 1020,
                    "start": 1018,
                    "end": 1020,
                    "fullWidth": 174,
                    "width": 2,
                    "text": "if",
                    "value": "if",
                    "valueText": "if",
                    "hasLeadingTrivia": true,
                    "hasLeadingComment": true,
                    "hasLeadingNewLine": true,
                    "leadingTrivia": [
                        {
                            "kind": "SingleLineCommentTrivia",
                            "text": "//"
                        },
                        {
                            "kind": "NewLineTrivia",
                            "text": "\n"
                        },
                        {
                            "kind": "SingleLineCommentTrivia",
                            "text": "//////////////////////////////////////////////////////////////////////////////"
                        },
                        {
                            "kind": "NewLineTrivia",
                            "text": "\n"
                        },
                        {
                            "kind": "NewLineTrivia",
                            "text": "\n"
                        },
                        {
                            "kind": "SingleLineCommentTrivia",
                            "text": "//////////////////////////////////////////////////////////////////////////////"
                        },
                        {
                            "kind": "NewLineTrivia",
                            "text": "\n"
                        },
                        {
                            "kind": "SingleLineCommentTrivia",
                            "text": "//CHECK#2"
                        },
                        {
                            "kind": "NewLineTrivia",
                            "text": "\n"
                        }
                    ]
                },
                "openParenToken": {
                    "kind": "OpenParenToken",
                    "fullStart": 1020,
                    "fullEnd": 1021,
                    "start": 1020,
                    "end": 1021,
                    "fullWidth": 1,
                    "width": 1,
                    "text": "(",
                    "value": "(",
                    "valueText": "("
                },
                "condition": {
                    "kind": "NotEqualsExpression",
                    "fullStart": 1021,
                    "fullEnd": 1038,
                    "start": 1021,
                    "end": 1038,
                    "fullWidth": 17,
                    "width": 17,
                    "left": {
                        "kind": "MemberAccessExpression",
                        "fullStart": 1021,
                        "fullEnd": 1030,
                        "start": 1021,
                        "end": 1029,
                        "fullWidth": 9,
                        "width": 8,
                        "expression": {
                            "kind": "IdentifierName",
                            "fullStart": 1021,
                            "fullEnd": 1026,
                            "start": 1021,
                            "end": 1026,
                            "fullWidth": 5,
                            "width": 5,
                            "text": "myObj",
                            "value": "myObj",
                            "valueText": "myObj"
                        },
                        "dotToken": {
                            "kind": "DotToken",
                            "fullStart": 1026,
                            "fullEnd": 1027,
                            "start": 1026,
                            "end": 1027,
                            "fullWidth": 1,
                            "width": 1,
                            "text": ".",
                            "value": ".",
                            "valueText": "."
                        },
                        "name": {
                            "kind": "IdentifierName",
                            "fullStart": 1027,
                            "fullEnd": 1030,
                            "start": 1027,
                            "end": 1029,
                            "fullWidth": 3,
                            "width": 2,
                            "text": "p1",
                            "value": "p1",
                            "valueText": "p1",
                            "hasTrailingTrivia": true,
                            "trailingTrivia": [
                                {
                                    "kind": "WhitespaceTrivia",
                                    "text": " "
                                }
                            ]
                        }
                    },
                    "operatorToken": {
                        "kind": "ExclamationEqualsEqualsToken",
                        "fullStart": 1030,
                        "fullEnd": 1034,
                        "start": 1030,
                        "end": 1033,
                        "fullWidth": 4,
                        "width": 3,
                        "text": "!==",
                        "value": "!==",
                        "valueText": "!==",
                        "hasTrailingTrivia": true,
                        "trailingTrivia": [
                            {
                                "kind": "WhitespaceTrivia",
                                "text": " "
                            }
                        ]
                    },
                    "right": {
                        "kind": "StringLiteral",
                        "fullStart": 1034,
                        "fullEnd": 1038,
                        "start": 1034,
                        "end": 1038,
                        "fullWidth": 4,
                        "width": 4,
                        "text": "\"x1\"",
                        "value": "x1",
                        "valueText": "x1"
                    }
                },
                "closeParenToken": {
                    "kind": "CloseParenToken",
                    "fullStart": 1038,
                    "fullEnd": 1039,
                    "start": 1038,
                    "end": 1039,
                    "fullWidth": 1,
                    "width": 1,
                    "text": ")",
                    "value": ")",
                    "valueText": ")"
                },
                "statement": {
                    "kind": "Block",
                    "fullStart": 1039,
                    "fullEnd": 1113,
                    "start": 1039,
                    "end": 1112,
                    "fullWidth": 74,
                    "width": 73,
                    "openBraceToken": {
                        "kind": "OpenBraceToken",
                        "fullStart": 1039,
                        "fullEnd": 1041,
                        "start": 1039,
                        "end": 1040,
                        "fullWidth": 2,
                        "width": 1,
                        "text": "{",
                        "value": "{",
                        "valueText": "{",
                        "hasTrailingTrivia": true,
                        "hasTrailingNewLine": true,
                        "trailingTrivia": [
                            {
                                "kind": "NewLineTrivia",
                                "text": "\n"
                            }
                        ]
                    },
                    "statements": [
                        {
                            "kind": "ExpressionStatement",
                            "fullStart": 1041,
                            "fullEnd": 1111,
                            "start": 1043,
                            "end": 1110,
                            "fullWidth": 70,
                            "width": 67,
                            "expression": {
                                "kind": "InvocationExpression",
                                "fullStart": 1041,
                                "fullEnd": 1109,
                                "start": 1043,
                                "end": 1109,
                                "fullWidth": 68,
                                "width": 66,
                                "expression": {
                                    "kind": "IdentifierName",
                                    "fullStart": 1041,
                                    "fullEnd": 1049,
                                    "start": 1043,
                                    "end": 1049,
                                    "fullWidth": 8,
                                    "width": 6,
                                    "text": "$ERROR",
                                    "value": "$ERROR",
                                    "valueText": "$ERROR",
                                    "hasLeadingTrivia": true,
                                    "leadingTrivia": [
                                        {
                                            "kind": "WhitespaceTrivia",
                                            "text": "  "
                                        }
                                    ]
                                },
                                "argumentList": {
                                    "kind": "ArgumentList",
                                    "fullStart": 1049,
                                    "fullEnd": 1109,
                                    "start": 1049,
                                    "end": 1109,
                                    "fullWidth": 60,
                                    "width": 60,
                                    "openParenToken": {
                                        "kind": "OpenParenToken",
                                        "fullStart": 1049,
                                        "fullEnd": 1050,
                                        "start": 1049,
                                        "end": 1050,
                                        "fullWidth": 1,
                                        "width": 1,
                                        "text": "(",
                                        "value": "(",
                                        "valueText": "("
                                    },
                                    "arguments": [
                                        {
                                            "kind": "AddExpression",
                                            "fullStart": 1050,
                                            "fullEnd": 1108,
                                            "start": 1050,
                                            "end": 1106,
                                            "fullWidth": 58,
                                            "width": 56,
                                            "left": {
                                                "kind": "StringLiteral",
                                                "fullStart": 1050,
                                                "fullEnd": 1096,
                                                "start": 1050,
                                                "end": 1096,
                                                "fullWidth": 46,
                                                "width": 46,
                                                "text": "'#2: myObj.p1 === \"x1\". Actual:  myObj.p1 ==='",
                                                "value": "#2: myObj.p1 === \"x1\". Actual:  myObj.p1 ===",
                                                "valueText": "#2: myObj.p1 === \"x1\". Actual:  myObj.p1 ==="
                                            },
                                            "operatorToken": {
                                                "kind": "PlusToken",
                                                "fullStart": 1096,
                                                "fullEnd": 1098,
                                                "start": 1096,
                                                "end": 1097,
                                                "fullWidth": 2,
                                                "width": 1,
                                                "text": "+",
                                                "value": "+",
                                                "valueText": "+",
                                                "hasTrailingTrivia": true,
                                                "trailingTrivia": [
                                                    {
                                                        "kind": "WhitespaceTrivia",
                                                        "text": " "
                                                    }
                                                ]
                                            },
                                            "right": {
                                                "kind": "MemberAccessExpression",
                                                "fullStart": 1098,
                                                "fullEnd": 1108,
                                                "start": 1098,
                                                "end": 1106,
                                                "fullWidth": 10,
                                                "width": 8,
                                                "expression": {
                                                    "kind": "IdentifierName",
                                                    "fullStart": 1098,
                                                    "fullEnd": 1103,
                                                    "start": 1098,
                                                    "end": 1103,
                                                    "fullWidth": 5,
                                                    "width": 5,
                                                    "text": "myObj",
                                                    "value": "myObj",
                                                    "valueText": "myObj"
                                                },
                                                "dotToken": {
                                                    "kind": "DotToken",
                                                    "fullStart": 1103,
                                                    "fullEnd": 1104,
                                                    "start": 1103,
                                                    "end": 1104,
                                                    "fullWidth": 1,
                                                    "width": 1,
                                                    "text": ".",
                                                    "value": ".",
                                                    "valueText": "."
                                                },
                                                "name": {
                                                    "kind": "IdentifierName",
                                                    "fullStart": 1104,
                                                    "fullEnd": 1108,
                                                    "start": 1104,
                                                    "end": 1106,
                                                    "fullWidth": 4,
                                                    "width": 2,
                                                    "text": "p1",
                                                    "value": "p1",
                                                    "valueText": "p1",
                                                    "hasTrailingTrivia": true,
                                                    "trailingTrivia": [
                                                        {
                                                            "kind": "WhitespaceTrivia",
                                                            "text": "  "
                                                        }
                                                    ]
                                                }
                                            }
                                        }
                                    ],
                                    "closeParenToken": {
                                        "kind": "CloseParenToken",
                                        "fullStart": 1108,
                                        "fullEnd": 1109,
                                        "start": 1108,
                                        "end": 1109,
                                        "fullWidth": 1,
                                        "width": 1,
                                        "text": ")",
                                        "value": ")",
                                        "valueText": ")"
                                    }
                                }
                            },
                            "semicolonToken": {
                                "kind": "SemicolonToken",
                                "fullStart": 1109,
                                "fullEnd": 1111,
                                "start": 1109,
                                "end": 1110,
                                "fullWidth": 2,
                                "width": 1,
                                "text": ";",
                                "value": ";",
                                "valueText": ";",
                                "hasTrailingTrivia": true,
                                "hasTrailingNewLine": true,
                                "trailingTrivia": [
                                    {
                                        "kind": "NewLineTrivia",
                                        "text": "\n"
                                    }
                                ]
                            }
                        }
                    ],
                    "closeBraceToken": {
                        "kind": "CloseBraceToken",
                        "fullStart": 1111,
                        "fullEnd": 1113,
                        "start": 1111,
                        "end": 1112,
                        "fullWidth": 2,
                        "width": 1,
                        "text": "}",
                        "value": "}",
                        "valueText": "}",
                        "hasTrailingTrivia": true,
                        "hasTrailingNewLine": true,
                        "trailingTrivia": [
                            {
                                "kind": "NewLineTrivia",
                                "text": "\n"
                            }
                        ]
                    }
                }
            }
        ],
        "endOfFileToken": {
            "kind": "EndOfFileToken",
            "fullStart": 1113,
            "fullEnd": 1196,
            "start": 1196,
            "end": 1196,
            "fullWidth": 83,
            "width": 0,
            "text": "",
            "hasLeadingTrivia": true,
            "hasLeadingComment": true,
            "hasLeadingNewLine": true,
            "leadingTrivia": [
                {
                    "kind": "SingleLineCommentTrivia",
                    "text": "//"
                },
                {
                    "kind": "NewLineTrivia",
                    "text": "\n"
                },
                {
                    "kind": "SingleLineCommentTrivia",
                    "text": "//////////////////////////////////////////////////////////////////////////////"
                },
                {
                    "kind": "NewLineTrivia",
                    "text": "\n"
                },
                {
                    "kind": "NewLineTrivia",
                    "text": "\n"
                }
            ]
        }
    },
    "lineMap": {
        "lineStarts": [
            0,
            61,
            132,
            133,
            137,
            195,
            253,
            256,
            294,
            407,
            420,
            424,
            425,
            438,
            439,
            462,
            463,
            477,
            491,
            517,
            565,
            567,
            568,
            581,
            613,
            632,
            654,
            660,
            689,
            691,
            692,
            771,
            781,
            795,
            844,
            846,
            849,
            928,
            929,
            1008,
            1018,
            1041,
            1111,
            1113,
            1116,
            1195,
            1196
        ],
        "length": 1196
    }
}<|MERGE_RESOLUTION|>--- conflicted
+++ resolved
@@ -224,12 +224,8 @@
                             "start": 443,
                             "end": 460,
                             "fullWidth": 17,
-<<<<<<< HEAD
                             "width": 17,
-                            "identifier": {
-=======
                             "propertyName": {
->>>>>>> 85e84683
                                 "kind": "IdentifierName",
                                 "fullStart": 443,
                                 "fullEnd": 450,
@@ -365,12 +361,8 @@
                             "start": 467,
                             "end": 566,
                             "fullWidth": 100,
-<<<<<<< HEAD
                             "width": 99,
-                            "identifier": {
-=======
                             "propertyName": {
->>>>>>> 85e84683
                                 "kind": "IdentifierName",
                                 "fullStart": 467,
                                 "fullEnd": 473,
@@ -1004,12 +996,8 @@
                                         "start": 589,
                                         "end": 659,
                                         "fullWidth": 71,
-<<<<<<< HEAD
                                         "width": 70,
-                                        "identifier": {
-=======
                                         "propertyName": {
->>>>>>> 85e84683
                                             "kind": "IdentifierName",
                                             "fullStart": 589,
                                             "fullEnd": 599,
@@ -1405,12 +1393,8 @@
                                         "start": 668,
                                         "end": 687,
                                         "fullWidth": 19,
-<<<<<<< HEAD
                                         "width": 19,
-                                        "identifier": {
-=======
                                         "propertyName": {
->>>>>>> 85e84683
                                             "kind": "IdentifierName",
                                             "fullStart": 668,
                                             "fullEnd": 672,
