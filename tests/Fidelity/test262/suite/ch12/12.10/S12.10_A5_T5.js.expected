{
    "isDeclaration": false,
    "languageVersion": "EcmaScript5",
    "parseOptions": {
        "allowAutomaticSemicolonInsertion": true
    },
    "sourceUnit": {
        "kind": "SourceUnit",
        "fullStart": 0,
        "fullEnd": 1505,
        "start": 306,
        "end": 1505,
        "fullWidth": 1505,
        "width": 1199,
        "isIncrementallyUnusable": true,
        "moduleElements": [
            {
                "kind": "ExpressionStatement",
                "fullStart": 0,
                "fullEnd": 321,
                "start": 306,
                "end": 320,
                "fullWidth": 321,
                "width": 14,
                "expression": {
                    "kind": "AssignmentExpression",
                    "fullStart": 0,
                    "fullEnd": 319,
                    "start": 306,
                    "end": 319,
                    "fullWidth": 319,
                    "width": 13,
                    "left": {
                        "kind": "MemberAccessExpression",
                        "fullStart": 0,
                        "fullEnd": 314,
                        "start": 306,
                        "end": 313,
                        "fullWidth": 314,
                        "width": 7,
                        "expression": {
                            "kind": "ThisKeyword",
                            "fullStart": 0,
                            "fullEnd": 310,
                            "start": 306,
                            "end": 310,
                            "fullWidth": 310,
                            "width": 4,
                            "text": "this",
                            "value": "this",
                            "valueText": "this",
                            "hasLeadingTrivia": true,
                            "hasLeadingComment": true,
                            "hasLeadingNewLine": true,
                            "leadingTrivia": [
                                {
                                    "kind": "SingleLineCommentTrivia",
                                    "text": "// Copyright 2009 the Sputnik authors.  All rights reserved."
                                },
                                {
                                    "kind": "NewLineTrivia",
                                    "text": "\n"
                                },
                                {
                                    "kind": "SingleLineCommentTrivia",
                                    "text": "// This code is governed by the BSD license found in the LICENSE file."
                                },
                                {
                                    "kind": "NewLineTrivia",
                                    "text": "\n"
                                },
                                {
                                    "kind": "NewLineTrivia",
                                    "text": "\n"
                                },
                                {
                                    "kind": "MultiLineCommentTrivia",
                                    "text": "/**\n * Deleting property using \"eval\" statement containing \"with\" statement\n *\n * @path ch12/12.10/S12.10_A5_T5.js\n * @description Deleting array property\n * @noStrict\n */"
                                },
                                {
                                    "kind": "NewLineTrivia",
                                    "text": "\n"
                                },
                                {
                                    "kind": "NewLineTrivia",
                                    "text": "\n"
                                }
                            ]
                        },
                        "dotToken": {
                            "kind": "DotToken",
                            "fullStart": 310,
                            "fullEnd": 311,
                            "start": 310,
                            "end": 311,
                            "fullWidth": 1,
                            "width": 1,
                            "text": ".",
                            "value": ".",
                            "valueText": "."
                        },
                        "name": {
                            "kind": "IdentifierName",
                            "fullStart": 311,
                            "fullEnd": 314,
                            "start": 311,
                            "end": 313,
                            "fullWidth": 3,
                            "width": 2,
                            "text": "p1",
                            "value": "p1",
                            "valueText": "p1",
                            "hasTrailingTrivia": true,
                            "trailingTrivia": [
                                {
                                    "kind": "WhitespaceTrivia",
                                    "text": " "
                                }
                            ]
                        }
                    },
                    "operatorToken": {
                        "kind": "EqualsToken",
                        "fullStart": 314,
                        "fullEnd": 316,
                        "start": 314,
                        "end": 315,
                        "fullWidth": 2,
                        "width": 1,
                        "text": "=",
                        "value": "=",
                        "valueText": "=",
                        "hasTrailingTrivia": true,
                        "trailingTrivia": [
                            {
                                "kind": "WhitespaceTrivia",
                                "text": " "
                            }
                        ]
                    },
                    "right": {
                        "kind": "StringLiteral",
                        "fullStart": 316,
                        "fullEnd": 319,
                        "start": 316,
                        "end": 319,
                        "fullWidth": 3,
                        "width": 3,
                        "text": "'a'",
                        "value": "a",
                        "valueText": "a"
                    }
                },
                "semicolonToken": {
                    "kind": "SemicolonToken",
                    "fullStart": 319,
                    "fullEnd": 321,
                    "start": 319,
                    "end": 320,
                    "fullWidth": 2,
                    "width": 1,
                    "text": ";",
                    "value": ";",
                    "valueText": ";",
                    "hasTrailingTrivia": true,
                    "hasTrailingNewLine": true,
                    "trailingTrivia": [
                        {
                            "kind": "NewLineTrivia",
                            "text": "\n"
                        }
                    ]
                }
            },
            {
                "kind": "VariableStatement",
                "fullStart": 321,
                "fullEnd": 365,
                "start": 321,
                "end": 364,
                "fullWidth": 44,
                "width": 43,
                "isIncrementallyUnusable": true,
                "modifiers": [],
                "variableDeclaration": {
                    "kind": "VariableDeclaration",
                    "fullStart": 321,
                    "fullEnd": 365,
                    "start": 321,
                    "end": 364,
                    "fullWidth": 44,
                    "width": 43,
                    "varKeyword": {
                        "kind": "VarKeyword",
                        "fullStart": 321,
                        "fullEnd": 325,
                        "start": 321,
                        "end": 324,
                        "fullWidth": 4,
                        "width": 3,
                        "text": "var",
                        "value": "var",
                        "valueText": "var",
                        "hasTrailingTrivia": true,
                        "trailingTrivia": [
                            {
                                "kind": "WhitespaceTrivia",
                                "text": " "
                            }
                        ]
                    },
                    "variableDeclarators": [
                        {
                            "kind": "VariableDeclarator",
                            "fullStart": 325,
                            "fullEnd": 365,
                            "start": 325,
                            "end": 364,
                            "fullWidth": 40,
<<<<<<< HEAD
                            "width": 39,
                            "identifier": {
=======
                            "propertyName": {
>>>>>>> 85e84683
                                "kind": "IdentifierName",
                                "fullStart": 325,
                                "fullEnd": 331,
                                "start": 325,
                                "end": 330,
                                "fullWidth": 6,
                                "width": 5,
                                "text": "myObj",
                                "value": "myObj",
                                "valueText": "myObj",
                                "hasTrailingTrivia": true,
                                "trailingTrivia": [
                                    {
                                        "kind": "WhitespaceTrivia",
                                        "text": " "
                                    }
                                ]
                            },
                            "equalsValueClause": {
                                "kind": "EqualsValueClause",
                                "fullStart": 331,
                                "fullEnd": 365,
                                "start": 331,
                                "end": 364,
                                "fullWidth": 34,
                                "width": 33,
                                "equalsToken": {
                                    "kind": "EqualsToken",
                                    "fullStart": 331,
                                    "fullEnd": 333,
                                    "start": 331,
                                    "end": 332,
                                    "fullWidth": 2,
                                    "width": 1,
                                    "text": "=",
                                    "value": "=",
                                    "valueText": "=",
                                    "hasTrailingTrivia": true,
                                    "trailingTrivia": [
                                        {
                                            "kind": "WhitespaceTrivia",
                                            "text": " "
                                        }
                                    ]
                                },
                                "value": {
                                    "kind": "ObjectLiteralExpression",
                                    "fullStart": 333,
                                    "fullEnd": 365,
                                    "start": 333,
                                    "end": 364,
                                    "fullWidth": 32,
                                    "width": 31,
                                    "openBraceToken": {
                                        "kind": "OpenBraceToken",
                                        "fullStart": 333,
                                        "fullEnd": 335,
                                        "start": 333,
                                        "end": 334,
                                        "fullWidth": 2,
                                        "width": 1,
                                        "text": "{",
                                        "value": "{",
                                        "valueText": "{",
                                        "hasTrailingTrivia": true,
                                        "hasTrailingNewLine": true,
                                        "trailingTrivia": [
                                            {
                                                "kind": "NewLineTrivia",
                                                "text": "\n"
                                            }
                                        ]
                                    },
                                    "propertyAssignments": [
                                        {
                                            "kind": "SimplePropertyAssignment",
                                            "fullStart": 335,
                                            "fullEnd": 348,
                                            "start": 337,
                                            "end": 348,
                                            "fullWidth": 13,
                                            "width": 11,
                                            "propertyName": {
                                                "kind": "IdentifierName",
                                                "fullStart": 335,
                                                "fullEnd": 339,
                                                "start": 337,
                                                "end": 339,
                                                "fullWidth": 4,
                                                "width": 2,
                                                "text": "p1",
                                                "value": "p1",
                                                "valueText": "p1",
                                                "hasLeadingTrivia": true,
                                                "leadingTrivia": [
                                                    {
                                                        "kind": "WhitespaceTrivia",
                                                        "text": "  "
                                                    }
                                                ]
                                            },
                                            "colonToken": {
                                                "kind": "ColonToken",
                                                "fullStart": 339,
                                                "fullEnd": 341,
                                                "start": 339,
                                                "end": 340,
                                                "fullWidth": 2,
                                                "width": 1,
                                                "text": ":",
                                                "value": ":",
                                                "valueText": ":",
                                                "hasTrailingTrivia": true,
                                                "trailingTrivia": [
                                                    {
                                                        "kind": "WhitespaceTrivia",
                                                        "text": " "
                                                    }
                                                ]
                                            },
                                            "expression": {
                                                "kind": "ArrayLiteralExpression",
                                                "fullStart": 341,
                                                "fullEnd": 348,
                                                "start": 341,
                                                "end": 348,
                                                "fullWidth": 7,
                                                "width": 7,
                                                "openBracketToken": {
                                                    "kind": "OpenBracketToken",
                                                    "fullStart": 341,
                                                    "fullEnd": 342,
                                                    "start": 341,
                                                    "end": 342,
                                                    "fullWidth": 1,
                                                    "width": 1,
                                                    "text": "[",
                                                    "value": "[",
                                                    "valueText": "["
                                                },
                                                "expressions": [
                                                    {
                                                        "kind": "NumericLiteral",
                                                        "fullStart": 342,
                                                        "fullEnd": 343,
                                                        "start": 342,
                                                        "end": 343,
                                                        "fullWidth": 1,
                                                        "width": 1,
                                                        "text": "1",
                                                        "value": 1,
                                                        "valueText": "1"
                                                    },
                                                    {
                                                        "kind": "CommaToken",
                                                        "fullStart": 343,
                                                        "fullEnd": 344,
                                                        "start": 343,
                                                        "end": 344,
                                                        "fullWidth": 1,
                                                        "width": 1,
                                                        "text": ",",
                                                        "value": ",",
                                                        "valueText": ","
                                                    },
                                                    {
                                                        "kind": "NumericLiteral",
                                                        "fullStart": 344,
                                                        "fullEnd": 345,
                                                        "start": 344,
                                                        "end": 345,
                                                        "fullWidth": 1,
                                                        "width": 1,
                                                        "text": "2",
                                                        "value": 2,
                                                        "valueText": "2"
                                                    },
                                                    {
                                                        "kind": "CommaToken",
                                                        "fullStart": 345,
                                                        "fullEnd": 346,
                                                        "start": 345,
                                                        "end": 346,
                                                        "fullWidth": 1,
                                                        "width": 1,
                                                        "text": ",",
                                                        "value": ",",
                                                        "valueText": ","
                                                    },
                                                    {
                                                        "kind": "NumericLiteral",
                                                        "fullStart": 346,
                                                        "fullEnd": 347,
                                                        "start": 346,
                                                        "end": 347,
                                                        "fullWidth": 1,
                                                        "width": 1,
                                                        "text": "3",
                                                        "value": 3,
                                                        "valueText": "3"
                                                    }
                                                ],
                                                "closeBracketToken": {
                                                    "kind": "CloseBracketToken",
                                                    "fullStart": 347,
                                                    "fullEnd": 348,
                                                    "start": 347,
                                                    "end": 348,
                                                    "fullWidth": 1,
                                                    "width": 1,
                                                    "text": "]",
                                                    "value": "]",
                                                    "valueText": "]"
                                                }
                                            }
                                        },
                                        {
                                            "kind": "CommaToken",
                                            "fullStart": 348,
                                            "fullEnd": 350,
                                            "start": 348,
                                            "end": 349,
                                            "fullWidth": 2,
                                            "width": 1,
                                            "text": ",",
                                            "value": ",",
                                            "valueText": ",",
                                            "hasTrailingTrivia": true,
                                            "hasTrailingNewLine": true,
                                            "trailingTrivia": [
                                                {
                                                    "kind": "NewLineTrivia",
                                                    "text": "\n"
                                                }
                                            ]
                                        },
                                        {
                                            "kind": "SimplePropertyAssignment",
                                            "fullStart": 350,
                                            "fullEnd": 363,
                                            "start": 352,
                                            "end": 361,
                                            "fullWidth": 13,
                                            "width": 9,
                                            "propertyName": {
                                                "kind": "IdentifierName",
                                                "fullStart": 350,
                                                "fullEnd": 355,
                                                "start": 352,
                                                "end": 355,
                                                "fullWidth": 5,
                                                "width": 3,
                                                "text": "del",
                                                "value": "del",
                                                "valueText": "del",
                                                "hasLeadingTrivia": true,
                                                "leadingTrivia": [
                                                    {
                                                        "kind": "WhitespaceTrivia",
                                                        "text": "  "
                                                    }
                                                ]
                                            },
                                            "colonToken": {
                                                "kind": "ColonToken",
                                                "fullStart": 355,
                                                "fullEnd": 356,
                                                "start": 355,
                                                "end": 356,
                                                "fullWidth": 1,
                                                "width": 1,
                                                "text": ":",
                                                "value": ":",
                                                "valueText": ":"
                                            },
                                            "expression": {
                                                "kind": "FalseKeyword",
                                                "fullStart": 356,
                                                "fullEnd": 363,
                                                "start": 356,
                                                "end": 361,
                                                "fullWidth": 7,
                                                "width": 5,
                                                "text": "false",
                                                "value": false,
                                                "valueText": "false",
                                                "hasTrailingTrivia": true,
                                                "hasTrailingNewLine": true,
                                                "trailingTrivia": [
                                                    {
                                                        "kind": "WhitespaceTrivia",
                                                        "text": " "
                                                    },
                                                    {
                                                        "kind": "NewLineTrivia",
                                                        "text": "\n"
                                                    }
                                                ]
                                            }
                                        }
                                    ],
                                    "closeBraceToken": {
                                        "kind": "CloseBraceToken",
                                        "fullStart": 363,
                                        "fullEnd": 365,
                                        "start": 363,
                                        "end": 364,
                                        "fullWidth": 2,
                                        "width": 1,
                                        "text": "}",
                                        "value": "}",
                                        "valueText": "}",
                                        "hasTrailingTrivia": true,
                                        "hasTrailingNewLine": true,
                                        "trailingTrivia": [
                                            {
                                                "kind": "NewLineTrivia",
                                                "text": "\n"
                                            }
                                        ]
                                    }
                                }
                            }
                        }
                    ]
                },
                "semicolonToken": {
                    "kind": "SemicolonToken",
                    "fullStart": -1,
                    "fullEnd": -1,
                    "start": -1,
                    "end": -1,
                    "fullWidth": 0,
                    "width": 0,
                    "text": ""
                }
            },
            {
                "kind": "ExpressionStatement",
                "fullStart": 365,
                "fullEnd": 403,
                "start": 365,
                "end": 402,
                "fullWidth": 38,
                "width": 37,
                "expression": {
                    "kind": "InvocationExpression",
                    "fullStart": 365,
                    "fullEnd": 401,
                    "start": 365,
                    "end": 401,
                    "fullWidth": 36,
                    "width": 36,
                    "expression": {
                        "kind": "IdentifierName",
                        "fullStart": 365,
                        "fullEnd": 369,
                        "start": 365,
                        "end": 369,
                        "fullWidth": 4,
                        "width": 4,
                        "text": "eval",
                        "value": "eval",
                        "valueText": "eval"
                    },
                    "argumentList": {
                        "kind": "ArgumentList",
                        "fullStart": 369,
                        "fullEnd": 401,
                        "start": 369,
                        "end": 401,
                        "fullWidth": 32,
                        "width": 32,
                        "openParenToken": {
                            "kind": "OpenParenToken",
                            "fullStart": 369,
                            "fullEnd": 370,
                            "start": 369,
                            "end": 370,
                            "fullWidth": 1,
                            "width": 1,
                            "text": "(",
                            "value": "(",
                            "valueText": "("
                        },
                        "arguments": [
                            {
                                "kind": "StringLiteral",
                                "fullStart": 370,
                                "fullEnd": 400,
                                "start": 370,
                                "end": 400,
                                "fullWidth": 30,
                                "width": 30,
                                "text": "\"with(myObj){del = delete p1}\"",
                                "value": "with(myObj){del = delete p1}",
                                "valueText": "with(myObj){del = delete p1}"
                            }
                        ],
                        "closeParenToken": {
                            "kind": "CloseParenToken",
                            "fullStart": 400,
                            "fullEnd": 401,
                            "start": 400,
                            "end": 401,
                            "fullWidth": 1,
                            "width": 1,
                            "text": ")",
                            "value": ")",
                            "valueText": ")"
                        }
                    }
                },
                "semicolonToken": {
                    "kind": "SemicolonToken",
                    "fullStart": 401,
                    "fullEnd": 403,
                    "start": 401,
                    "end": 402,
                    "fullWidth": 2,
                    "width": 1,
                    "text": ";",
                    "value": ";",
                    "valueText": ";",
                    "hasTrailingTrivia": true,
                    "hasTrailingNewLine": true,
                    "trailingTrivia": [
                        {
                            "kind": "NewLineTrivia",
                            "text": "\n"
                        }
                    ]
                }
            },
            {
                "kind": "TryStatement",
                "fullStart": 403,
                "fullEnd": 577,
                "start": 493,
                "end": 577,
                "fullWidth": 174,
                "width": 84,
                "isIncrementallyUnusable": true,
                "tryKeyword": {
                    "kind": "TryKeyword",
                    "fullStart": 403,
                    "fullEnd": 496,
                    "start": 493,
                    "end": 496,
                    "fullWidth": 93,
                    "width": 3,
                    "text": "try",
                    "value": "try",
                    "valueText": "try",
                    "hasLeadingTrivia": true,
                    "hasLeadingComment": true,
                    "hasLeadingNewLine": true,
                    "leadingTrivia": [
                        {
                            "kind": "NewLineTrivia",
                            "text": "\n"
                        },
                        {
                            "kind": "SingleLineCommentTrivia",
                            "text": "//////////////////////////////////////////////////////////////////////////////"
                        },
                        {
                            "kind": "NewLineTrivia",
                            "text": "\n"
                        },
                        {
                            "kind": "SingleLineCommentTrivia",
                            "text": "//CHECK#1"
                        },
                        {
                            "kind": "NewLineTrivia",
                            "text": "\n"
                        }
                    ]
                },
                "block": {
                    "kind": "Block",
                    "fullStart": 496,
                    "fullEnd": 560,
                    "start": 496,
                    "end": 560,
                    "fullWidth": 64,
                    "width": 64,
                    "openBraceToken": {
                        "kind": "OpenBraceToken",
                        "fullStart": 496,
                        "fullEnd": 498,
                        "start": 496,
                        "end": 497,
                        "fullWidth": 2,
                        "width": 1,
                        "text": "{",
                        "value": "{",
                        "valueText": "{",
                        "hasTrailingTrivia": true,
                        "hasTrailingNewLine": true,
                        "trailingTrivia": [
                            {
                                "kind": "NewLineTrivia",
                                "text": "\n"
                            }
                        ]
                    },
                    "statements": [
                        {
                            "kind": "IfStatement",
                            "fullStart": 498,
                            "fullEnd": 559,
                            "start": 498,
                            "end": 558,
                            "fullWidth": 61,
                            "width": 60,
                            "ifKeyword": {
                                "kind": "IfKeyword",
                                "fullStart": 498,
                                "fullEnd": 500,
                                "start": 498,
                                "end": 500,
                                "fullWidth": 2,
                                "width": 2,
                                "text": "if",
                                "value": "if",
                                "valueText": "if"
                            },
                            "openParenToken": {
                                "kind": "OpenParenToken",
                                "fullStart": 500,
                                "fullEnd": 501,
                                "start": 500,
                                "end": 501,
                                "fullWidth": 1,
                                "width": 1,
                                "text": "(",
                                "value": "(",
                                "valueText": "("
                            },
                            "condition": {
                                "kind": "EqualsExpression",
                                "fullStart": 501,
                                "fullEnd": 518,
                                "start": 501,
                                "end": 518,
                                "fullWidth": 17,
                                "width": 17,
                                "left": {
                                    "kind": "ElementAccessExpression",
                                    "fullStart": 501,
                                    "fullEnd": 513,
                                    "start": 501,
                                    "end": 512,
                                    "fullWidth": 12,
                                    "width": 11,
                                    "expression": {
                                        "kind": "MemberAccessExpression",
                                        "fullStart": 501,
                                        "fullEnd": 509,
                                        "start": 501,
                                        "end": 509,
                                        "fullWidth": 8,
                                        "width": 8,
                                        "expression": {
                                            "kind": "IdentifierName",
                                            "fullStart": 501,
                                            "fullEnd": 506,
                                            "start": 501,
                                            "end": 506,
                                            "fullWidth": 5,
                                            "width": 5,
                                            "text": "myObj",
                                            "value": "myObj",
                                            "valueText": "myObj"
                                        },
                                        "dotToken": {
                                            "kind": "DotToken",
                                            "fullStart": 506,
                                            "fullEnd": 507,
                                            "start": 506,
                                            "end": 507,
                                            "fullWidth": 1,
                                            "width": 1,
                                            "text": ".",
                                            "value": ".",
                                            "valueText": "."
                                        },
                                        "name": {
                                            "kind": "IdentifierName",
                                            "fullStart": 507,
                                            "fullEnd": 509,
                                            "start": 507,
                                            "end": 509,
                                            "fullWidth": 2,
                                            "width": 2,
                                            "text": "p1",
                                            "value": "p1",
                                            "valueText": "p1"
                                        }
                                    },
                                    "openBracketToken": {
                                        "kind": "OpenBracketToken",
                                        "fullStart": 509,
                                        "fullEnd": 510,
                                        "start": 509,
                                        "end": 510,
                                        "fullWidth": 1,
                                        "width": 1,
                                        "text": "[",
                                        "value": "[",
                                        "valueText": "["
                                    },
                                    "argumentExpression": {
                                        "kind": "NumericLiteral",
                                        "fullStart": 510,
                                        "fullEnd": 511,
                                        "start": 510,
                                        "end": 511,
                                        "fullWidth": 1,
                                        "width": 1,
                                        "text": "2",
                                        "value": 2,
                                        "valueText": "2"
                                    },
                                    "closeBracketToken": {
                                        "kind": "CloseBracketToken",
                                        "fullStart": 511,
                                        "fullEnd": 513,
                                        "start": 511,
                                        "end": 512,
                                        "fullWidth": 2,
                                        "width": 1,
                                        "text": "]",
                                        "value": "]",
                                        "valueText": "]",
                                        "hasTrailingTrivia": true,
                                        "trailingTrivia": [
                                            {
                                                "kind": "WhitespaceTrivia",
                                                "text": " "
                                            }
                                        ]
                                    }
                                },
                                "operatorToken": {
                                    "kind": "EqualsEqualsEqualsToken",
                                    "fullStart": 513,
                                    "fullEnd": 517,
                                    "start": 513,
                                    "end": 516,
                                    "fullWidth": 4,
                                    "width": 3,
                                    "text": "===",
                                    "value": "===",
                                    "valueText": "===",
                                    "hasTrailingTrivia": true,
                                    "trailingTrivia": [
                                        {
                                            "kind": "WhitespaceTrivia",
                                            "text": " "
                                        }
                                    ]
                                },
                                "right": {
                                    "kind": "NumericLiteral",
                                    "fullStart": 517,
                                    "fullEnd": 518,
                                    "start": 517,
                                    "end": 518,
                                    "fullWidth": 1,
                                    "width": 1,
                                    "text": "3",
                                    "value": 3,
                                    "valueText": "3"
                                }
                            },
                            "closeParenToken": {
                                "kind": "CloseParenToken",
                                "fullStart": 518,
                                "fullEnd": 519,
                                "start": 518,
                                "end": 519,
                                "fullWidth": 1,
                                "width": 1,
                                "text": ")",
                                "value": ")",
                                "valueText": ")"
                            },
                            "statement": {
                                "kind": "Block",
                                "fullStart": 519,
                                "fullEnd": 559,
                                "start": 519,
                                "end": 558,
                                "fullWidth": 40,
                                "width": 39,
                                "openBraceToken": {
                                    "kind": "OpenBraceToken",
                                    "fullStart": 519,
                                    "fullEnd": 521,
                                    "start": 519,
                                    "end": 520,
                                    "fullWidth": 2,
                                    "width": 1,
                                    "text": "{",
                                    "value": "{",
                                    "valueText": "{",
                                    "hasTrailingTrivia": true,
                                    "hasTrailingNewLine": true,
                                    "trailingTrivia": [
                                        {
                                            "kind": "NewLineTrivia",
                                            "text": "\n"
                                        }
                                    ]
                                },
                                "statements": [
                                    {
                                        "kind": "ExpressionStatement",
                                        "fullStart": 521,
                                        "fullEnd": 557,
                                        "start": 523,
                                        "end": 556,
                                        "fullWidth": 36,
                                        "width": 33,
                                        "expression": {
                                            "kind": "InvocationExpression",
                                            "fullStart": 521,
                                            "fullEnd": 555,
                                            "start": 523,
                                            "end": 555,
                                            "fullWidth": 34,
                                            "width": 32,
                                            "expression": {
                                                "kind": "IdentifierName",
                                                "fullStart": 521,
                                                "fullEnd": 529,
                                                "start": 523,
                                                "end": 529,
                                                "fullWidth": 8,
                                                "width": 6,
                                                "text": "$ERROR",
                                                "value": "$ERROR",
                                                "valueText": "$ERROR",
                                                "hasLeadingTrivia": true,
                                                "leadingTrivia": [
                                                    {
                                                        "kind": "WhitespaceTrivia",
                                                        "text": "  "
                                                    }
                                                ]
                                            },
                                            "argumentList": {
                                                "kind": "ArgumentList",
                                                "fullStart": 529,
                                                "fullEnd": 555,
                                                "start": 529,
                                                "end": 555,
                                                "fullWidth": 26,
                                                "width": 26,
                                                "openParenToken": {
                                                    "kind": "OpenParenToken",
                                                    "fullStart": 529,
                                                    "fullEnd": 530,
                                                    "start": 529,
                                                    "end": 530,
                                                    "fullWidth": 1,
                                                    "width": 1,
                                                    "text": "(",
                                                    "value": "(",
                                                    "valueText": "("
                                                },
                                                "arguments": [
                                                    {
                                                        "kind": "StringLiteral",
                                                        "fullStart": 530,
                                                        "fullEnd": 554,
                                                        "start": 530,
                                                        "end": 554,
                                                        "fullWidth": 24,
                                                        "width": 24,
                                                        "text": "'#1: myObj.p1[2] !== 3 '",
                                                        "value": "#1: myObj.p1[2] !== 3 ",
                                                        "valueText": "#1: myObj.p1[2] !== 3 "
                                                    }
                                                ],
                                                "closeParenToken": {
                                                    "kind": "CloseParenToken",
                                                    "fullStart": 554,
                                                    "fullEnd": 555,
                                                    "start": 554,
                                                    "end": 555,
                                                    "fullWidth": 1,
                                                    "width": 1,
                                                    "text": ")",
                                                    "value": ")",
                                                    "valueText": ")"
                                                }
                                            }
                                        },
                                        "semicolonToken": {
                                            "kind": "SemicolonToken",
                                            "fullStart": 555,
                                            "fullEnd": 557,
                                            "start": 555,
                                            "end": 556,
                                            "fullWidth": 2,
                                            "width": 1,
                                            "text": ";",
                                            "value": ";",
                                            "valueText": ";",
                                            "hasTrailingTrivia": true,
                                            "hasTrailingNewLine": true,
                                            "trailingTrivia": [
                                                {
                                                    "kind": "NewLineTrivia",
                                                    "text": "\n"
                                                }
                                            ]
                                        }
                                    }
                                ],
                                "closeBraceToken": {
                                    "kind": "CloseBraceToken",
                                    "fullStart": 557,
                                    "fullEnd": 559,
                                    "start": 557,
                                    "end": 558,
                                    "fullWidth": 2,
                                    "width": 1,
                                    "text": "}",
                                    "value": "}",
                                    "valueText": "}",
                                    "hasTrailingTrivia": true,
                                    "hasTrailingNewLine": true,
                                    "trailingTrivia": [
                                        {
                                            "kind": "NewLineTrivia",
                                            "text": "\n"
                                        }
                                    ]
                                }
                            }
                        }
                    ],
                    "closeBraceToken": {
                        "kind": "CloseBraceToken",
                        "fullStart": 559,
                        "fullEnd": 560,
                        "start": 559,
                        "end": 560,
                        "fullWidth": 1,
                        "width": 1,
                        "text": "}",
                        "value": "}",
                        "valueText": "}"
                    }
                },
                "catchClause": {
                    "kind": "CatchClause",
                    "fullStart": 560,
                    "fullEnd": 577,
                    "start": 560,
                    "end": 577,
                    "fullWidth": 17,
                    "width": 17,
                    "isIncrementallyUnusable": true,
                    "catchKeyword": {
                        "kind": "CatchKeyword",
                        "fullStart": 560,
                        "fullEnd": 565,
                        "start": 560,
                        "end": 565,
                        "fullWidth": 5,
                        "width": 5,
                        "text": "catch",
                        "value": "catch",
                        "valueText": "catch"
                    },
                    "openParenToken": {
                        "kind": "OpenParenToken",
                        "fullStart": 565,
                        "fullEnd": 566,
                        "start": 565,
                        "end": 566,
                        "fullWidth": 1,
                        "width": 1,
                        "text": "(",
                        "value": "(",
                        "valueText": "("
                    },
                    "identifier": {
                        "kind": "IdentifierName",
                        "fullStart": 566,
                        "fullEnd": 567,
                        "start": 566,
                        "end": 567,
                        "fullWidth": 1,
                        "width": 1,
                        "text": "e",
                        "value": "e",
                        "valueText": "e"
                    },
                    "closeParenToken": {
                        "kind": "CloseParenToken",
                        "fullStart": 567,
                        "fullEnd": 568,
                        "start": 567,
                        "end": 568,
                        "fullWidth": 1,
                        "width": 1,
                        "text": ")",
                        "value": ")",
                        "valueText": ")"
                    },
                    "block": {
                        "kind": "Block",
                        "fullStart": 568,
                        "fullEnd": 577,
                        "start": 568,
                        "end": 577,
                        "fullWidth": 9,
                        "width": 9,
                        "isIncrementallyUnusable": true,
                        "openBraceToken": {
                            "kind": "OpenBraceToken",
                            "fullStart": 568,
                            "fullEnd": 569,
                            "start": 568,
                            "end": 569,
                            "fullWidth": 1,
                            "width": 1,
                            "text": "{",
                            "value": "{",
                            "valueText": "{"
                        },
                        "statements": [
                            {
                                "kind": "VariableStatement",
                                "fullStart": 569,
                                "fullEnd": 576,
                                "start": 569,
                                "end": 576,
                                "fullWidth": 7,
                                "width": 7,
                                "isIncrementallyUnusable": true,
                                "modifiers": [],
                                "variableDeclaration": {
                                    "kind": "VariableDeclaration",
                                    "fullStart": 569,
                                    "fullEnd": 576,
                                    "start": 569,
                                    "end": 576,
                                    "fullWidth": 7,
                                    "width": 7,
                                    "varKeyword": {
                                        "kind": "VarKeyword",
                                        "fullStart": 569,
                                        "fullEnd": 573,
                                        "start": 569,
                                        "end": 572,
                                        "fullWidth": 4,
                                        "width": 3,
                                        "text": "var",
                                        "value": "var",
                                        "valueText": "var",
                                        "hasTrailingTrivia": true,
                                        "trailingTrivia": [
                                            {
                                                "kind": "WhitespaceTrivia",
                                                "text": " "
                                            }
                                        ]
                                    },
                                    "variableDeclarators": [
                                        {
                                            "kind": "VariableDeclarator",
                                            "fullStart": 573,
                                            "fullEnd": 576,
                                            "start": 573,
                                            "end": 576,
                                            "fullWidth": 3,
<<<<<<< HEAD
                                            "width": 3,
                                            "identifier": {
=======
                                            "propertyName": {
>>>>>>> 85e84683
                                                "kind": "IdentifierName",
                                                "fullStart": 573,
                                                "fullEnd": 574,
                                                "start": 573,
                                                "end": 574,
                                                "fullWidth": 1,
                                                "width": 1,
                                                "text": "x",
                                                "value": "x",
                                                "valueText": "x"
                                            },
                                            "equalsValueClause": {
                                                "kind": "EqualsValueClause",
                                                "fullStart": 574,
                                                "fullEnd": 576,
                                                "start": 574,
                                                "end": 576,
                                                "fullWidth": 2,
                                                "width": 2,
                                                "equalsToken": {
                                                    "kind": "EqualsToken",
                                                    "fullStart": 574,
                                                    "fullEnd": 575,
                                                    "start": 574,
                                                    "end": 575,
                                                    "fullWidth": 1,
                                                    "width": 1,
                                                    "text": "=",
                                                    "value": "=",
                                                    "valueText": "="
                                                },
                                                "value": {
                                                    "kind": "NumericLiteral",
                                                    "fullStart": 575,
                                                    "fullEnd": 576,
                                                    "start": 575,
                                                    "end": 576,
                                                    "fullWidth": 1,
                                                    "width": 1,
                                                    "text": "1",
                                                    "value": 1,
                                                    "valueText": "1"
                                                }
                                            }
                                        }
                                    ]
                                },
                                "semicolonToken": {
                                    "kind": "SemicolonToken",
                                    "fullStart": -1,
                                    "fullEnd": -1,
                                    "start": -1,
                                    "end": -1,
                                    "fullWidth": 0,
                                    "width": 0,
                                    "text": ""
                                }
                            }
                        ],
                        "closeBraceToken": {
                            "kind": "CloseBraceToken",
                            "fullStart": 576,
                            "fullEnd": 577,
                            "start": 576,
                            "end": 577,
                            "fullWidth": 1,
                            "width": 1,
                            "text": "}",
                            "value": "}",
                            "valueText": "}"
                        }
                    }
                }
            },
            {
                "kind": "EmptyStatement",
                "fullStart": 577,
                "fullEnd": 579,
                "start": 577,
                "end": 578,
                "fullWidth": 2,
                "width": 1,
                "semicolonToken": {
                    "kind": "SemicolonToken",
                    "fullStart": 577,
                    "fullEnd": 579,
                    "start": 577,
                    "end": 578,
                    "fullWidth": 2,
                    "width": 1,
                    "text": ";",
                    "value": ";",
                    "valueText": ";",
                    "hasTrailingTrivia": true,
                    "hasTrailingNewLine": true,
                    "trailingTrivia": [
                        {
                            "kind": "NewLineTrivia",
                            "text": "\n"
                        }
                    ]
                }
            },
            {
                "kind": "IfStatement",
                "fullStart": 579,
                "fullEnd": 640,
                "start": 579,
                "end": 639,
                "fullWidth": 61,
                "width": 60,
                "ifKeyword": {
                    "kind": "IfKeyword",
                    "fullStart": 579,
                    "fullEnd": 581,
                    "start": 579,
                    "end": 581,
                    "fullWidth": 2,
                    "width": 2,
                    "text": "if",
                    "value": "if",
                    "valueText": "if"
                },
                "openParenToken": {
                    "kind": "OpenParenToken",
                    "fullStart": 581,
                    "fullEnd": 582,
                    "start": 581,
                    "end": 582,
                    "fullWidth": 1,
                    "width": 1,
                    "text": "(",
                    "value": "(",
                    "valueText": "("
                },
                "condition": {
                    "kind": "NotEqualsExpression",
                    "fullStart": 582,
                    "fullEnd": 589,
                    "start": 582,
                    "end": 589,
                    "fullWidth": 7,
                    "width": 7,
                    "left": {
                        "kind": "IdentifierName",
                        "fullStart": 582,
                        "fullEnd": 584,
                        "start": 582,
                        "end": 583,
                        "fullWidth": 2,
                        "width": 1,
                        "text": "x",
                        "value": "x",
                        "valueText": "x",
                        "hasTrailingTrivia": true,
                        "trailingTrivia": [
                            {
                                "kind": "WhitespaceTrivia",
                                "text": " "
                            }
                        ]
                    },
                    "operatorToken": {
                        "kind": "ExclamationEqualsEqualsToken",
                        "fullStart": 584,
                        "fullEnd": 588,
                        "start": 584,
                        "end": 587,
                        "fullWidth": 4,
                        "width": 3,
                        "text": "!==",
                        "value": "!==",
                        "valueText": "!==",
                        "hasTrailingTrivia": true,
                        "trailingTrivia": [
                            {
                                "kind": "WhitespaceTrivia",
                                "text": " "
                            }
                        ]
                    },
                    "right": {
                        "kind": "NumericLiteral",
                        "fullStart": 588,
                        "fullEnd": 589,
                        "start": 588,
                        "end": 589,
                        "fullWidth": 1,
                        "width": 1,
                        "text": "1",
                        "value": 1,
                        "valueText": "1"
                    }
                },
                "closeParenToken": {
                    "kind": "CloseParenToken",
                    "fullStart": 589,
                    "fullEnd": 590,
                    "start": 589,
                    "end": 590,
                    "fullWidth": 1,
                    "width": 1,
                    "text": ")",
                    "value": ")",
                    "valueText": ")"
                },
                "statement": {
                    "kind": "Block",
                    "fullStart": 590,
                    "fullEnd": 640,
                    "start": 590,
                    "end": 639,
                    "fullWidth": 50,
                    "width": 49,
                    "openBraceToken": {
                        "kind": "OpenBraceToken",
                        "fullStart": 590,
                        "fullEnd": 592,
                        "start": 590,
                        "end": 591,
                        "fullWidth": 2,
                        "width": 1,
                        "text": "{",
                        "value": "{",
                        "valueText": "{",
                        "hasTrailingTrivia": true,
                        "hasTrailingNewLine": true,
                        "trailingTrivia": [
                            {
                                "kind": "NewLineTrivia",
                                "text": "\n"
                            }
                        ]
                    },
                    "statements": [
                        {
                            "kind": "ExpressionStatement",
                            "fullStart": 592,
                            "fullEnd": 638,
                            "start": 594,
                            "end": 637,
                            "fullWidth": 46,
                            "width": 43,
                            "expression": {
                                "kind": "InvocationExpression",
                                "fullStart": 592,
                                "fullEnd": 636,
                                "start": 594,
                                "end": 636,
                                "fullWidth": 44,
                                "width": 42,
                                "expression": {
                                    "kind": "IdentifierName",
                                    "fullStart": 592,
                                    "fullEnd": 600,
                                    "start": 594,
                                    "end": 600,
                                    "fullWidth": 8,
                                    "width": 6,
                                    "text": "$ERROR",
                                    "value": "$ERROR",
                                    "valueText": "$ERROR",
                                    "hasLeadingTrivia": true,
                                    "leadingTrivia": [
                                        {
                                            "kind": "WhitespaceTrivia",
                                            "text": "  "
                                        }
                                    ]
                                },
                                "argumentList": {
                                    "kind": "ArgumentList",
                                    "fullStart": 600,
                                    "fullEnd": 636,
                                    "start": 600,
                                    "end": 636,
                                    "fullWidth": 36,
                                    "width": 36,
                                    "openParenToken": {
                                        "kind": "OpenParenToken",
                                        "fullStart": 600,
                                        "fullEnd": 601,
                                        "start": 600,
                                        "end": 601,
                                        "fullWidth": 1,
                                        "width": 1,
                                        "text": "(",
                                        "value": "(",
                                        "valueText": "("
                                    },
                                    "arguments": [
                                        {
                                            "kind": "AddExpression",
                                            "fullStart": 601,
                                            "fullEnd": 635,
                                            "start": 601,
                                            "end": 633,
                                            "fullWidth": 34,
                                            "width": 32,
                                            "left": {
                                                "kind": "StringLiteral",
                                                "fullStart": 601,
                                                "fullEnd": 630,
                                                "start": 601,
                                                "end": 630,
                                                "fullWidth": 29,
                                                "width": 29,
                                                "text": "'#1: x === 1. Actual:  x ==='",
                                                "value": "#1: x === 1. Actual:  x ===",
                                                "valueText": "#1: x === 1. Actual:  x ==="
                                            },
                                            "operatorToken": {
                                                "kind": "PlusToken",
                                                "fullStart": 630,
                                                "fullEnd": 632,
                                                "start": 630,
                                                "end": 631,
                                                "fullWidth": 2,
                                                "width": 1,
                                                "text": "+",
                                                "value": "+",
                                                "valueText": "+",
                                                "hasTrailingTrivia": true,
                                                "trailingTrivia": [
                                                    {
                                                        "kind": "WhitespaceTrivia",
                                                        "text": " "
                                                    }
                                                ]
                                            },
                                            "right": {
                                                "kind": "IdentifierName",
                                                "fullStart": 632,
                                                "fullEnd": 635,
                                                "start": 632,
                                                "end": 633,
                                                "fullWidth": 3,
                                                "width": 1,
                                                "text": "x",
                                                "value": "x",
                                                "valueText": "x",
                                                "hasTrailingTrivia": true,
                                                "trailingTrivia": [
                                                    {
                                                        "kind": "WhitespaceTrivia",
                                                        "text": "  "
                                                    }
                                                ]
                                            }
                                        }
                                    ],
                                    "closeParenToken": {
                                        "kind": "CloseParenToken",
                                        "fullStart": 635,
                                        "fullEnd": 636,
                                        "start": 635,
                                        "end": 636,
                                        "fullWidth": 1,
                                        "width": 1,
                                        "text": ")",
                                        "value": ")",
                                        "valueText": ")"
                                    }
                                }
                            },
                            "semicolonToken": {
                                "kind": "SemicolonToken",
                                "fullStart": 636,
                                "fullEnd": 638,
                                "start": 636,
                                "end": 637,
                                "fullWidth": 2,
                                "width": 1,
                                "text": ";",
                                "value": ";",
                                "valueText": ";",
                                "hasTrailingTrivia": true,
                                "hasTrailingNewLine": true,
                                "trailingTrivia": [
                                    {
                                        "kind": "NewLineTrivia",
                                        "text": "\n"
                                    }
                                ]
                            }
                        }
                    ],
                    "closeBraceToken": {
                        "kind": "CloseBraceToken",
                        "fullStart": 638,
                        "fullEnd": 640,
                        "start": 638,
                        "end": 639,
                        "fullWidth": 2,
                        "width": 1,
                        "text": "}",
                        "value": "}",
                        "valueText": "}",
                        "hasTrailingTrivia": true,
                        "hasTrailingNewLine": true,
                        "trailingTrivia": [
                            {
                                "kind": "NewLineTrivia",
                                "text": "\n"
                            }
                        ]
                    }
                }
            },
            {
                "kind": "IfStatement",
                "fullStart": 640,
                "fullEnd": 918,
                "start": 812,
                "end": 917,
                "fullWidth": 278,
                "width": 105,
                "ifKeyword": {
                    "kind": "IfKeyword",
                    "fullStart": 640,
                    "fullEnd": 814,
                    "start": 812,
                    "end": 814,
                    "fullWidth": 174,
                    "width": 2,
                    "text": "if",
                    "value": "if",
                    "valueText": "if",
                    "hasLeadingTrivia": true,
                    "hasLeadingComment": true,
                    "hasLeadingNewLine": true,
                    "leadingTrivia": [
                        {
                            "kind": "SingleLineCommentTrivia",
                            "text": "//"
                        },
                        {
                            "kind": "NewLineTrivia",
                            "text": "\n"
                        },
                        {
                            "kind": "SingleLineCommentTrivia",
                            "text": "//////////////////////////////////////////////////////////////////////////////"
                        },
                        {
                            "kind": "NewLineTrivia",
                            "text": "\n"
                        },
                        {
                            "kind": "NewLineTrivia",
                            "text": "\n"
                        },
                        {
                            "kind": "SingleLineCommentTrivia",
                            "text": "//////////////////////////////////////////////////////////////////////////////"
                        },
                        {
                            "kind": "NewLineTrivia",
                            "text": "\n"
                        },
                        {
                            "kind": "SingleLineCommentTrivia",
                            "text": "//CHECK#2"
                        },
                        {
                            "kind": "NewLineTrivia",
                            "text": "\n"
                        }
                    ]
                },
                "openParenToken": {
                    "kind": "OpenParenToken",
                    "fullStart": 814,
                    "fullEnd": 815,
                    "start": 814,
                    "end": 815,
                    "fullWidth": 1,
                    "width": 1,
                    "text": "(",
                    "value": "(",
                    "valueText": "("
                },
                "condition": {
                    "kind": "NotEqualsExpression",
                    "fullStart": 815,
                    "fullEnd": 837,
                    "start": 815,
                    "end": 837,
                    "fullWidth": 22,
                    "width": 22,
                    "left": {
                        "kind": "MemberAccessExpression",
                        "fullStart": 815,
                        "fullEnd": 824,
                        "start": 815,
                        "end": 823,
                        "fullWidth": 9,
                        "width": 8,
                        "expression": {
                            "kind": "IdentifierName",
                            "fullStart": 815,
                            "fullEnd": 820,
                            "start": 815,
                            "end": 820,
                            "fullWidth": 5,
                            "width": 5,
                            "text": "myObj",
                            "value": "myObj",
                            "valueText": "myObj"
                        },
                        "dotToken": {
                            "kind": "DotToken",
                            "fullStart": 820,
                            "fullEnd": 821,
                            "start": 820,
                            "end": 821,
                            "fullWidth": 1,
                            "width": 1,
                            "text": ".",
                            "value": ".",
                            "valueText": "."
                        },
                        "name": {
                            "kind": "IdentifierName",
                            "fullStart": 821,
                            "fullEnd": 824,
                            "start": 821,
                            "end": 823,
                            "fullWidth": 3,
                            "width": 2,
                            "text": "p1",
                            "value": "p1",
                            "valueText": "p1",
                            "hasTrailingTrivia": true,
                            "trailingTrivia": [
                                {
                                    "kind": "WhitespaceTrivia",
                                    "text": " "
                                }
                            ]
                        }
                    },
                    "operatorToken": {
                        "kind": "ExclamationEqualsEqualsToken",
                        "fullStart": 824,
                        "fullEnd": 828,
                        "start": 824,
                        "end": 827,
                        "fullWidth": 4,
                        "width": 3,
                        "text": "!==",
                        "value": "!==",
                        "valueText": "!==",
                        "hasTrailingTrivia": true,
                        "trailingTrivia": [
                            {
                                "kind": "WhitespaceTrivia",
                                "text": " "
                            }
                        ]
                    },
                    "right": {
                        "kind": "IdentifierName",
                        "fullStart": 828,
                        "fullEnd": 837,
                        "start": 828,
                        "end": 837,
                        "fullWidth": 9,
                        "width": 9,
                        "text": "undefined",
                        "value": "undefined",
                        "valueText": "undefined"
                    }
                },
                "closeParenToken": {
                    "kind": "CloseParenToken",
                    "fullStart": 837,
                    "fullEnd": 838,
                    "start": 837,
                    "end": 838,
                    "fullWidth": 1,
                    "width": 1,
                    "text": ")",
                    "value": ")",
                    "valueText": ")"
                },
                "statement": {
                    "kind": "Block",
                    "fullStart": 838,
                    "fullEnd": 918,
                    "start": 838,
                    "end": 917,
                    "fullWidth": 80,
                    "width": 79,
                    "openBraceToken": {
                        "kind": "OpenBraceToken",
                        "fullStart": 838,
                        "fullEnd": 840,
                        "start": 838,
                        "end": 839,
                        "fullWidth": 2,
                        "width": 1,
                        "text": "{",
                        "value": "{",
                        "valueText": "{",
                        "hasTrailingTrivia": true,
                        "hasTrailingNewLine": true,
                        "trailingTrivia": [
                            {
                                "kind": "NewLineTrivia",
                                "text": "\n"
                            }
                        ]
                    },
                    "statements": [
                        {
                            "kind": "ExpressionStatement",
                            "fullStart": 840,
                            "fullEnd": 916,
                            "start": 842,
                            "end": 915,
                            "fullWidth": 76,
                            "width": 73,
                            "expression": {
                                "kind": "InvocationExpression",
                                "fullStart": 840,
                                "fullEnd": 914,
                                "start": 842,
                                "end": 914,
                                "fullWidth": 74,
                                "width": 72,
                                "expression": {
                                    "kind": "IdentifierName",
                                    "fullStart": 840,
                                    "fullEnd": 848,
                                    "start": 842,
                                    "end": 848,
                                    "fullWidth": 8,
                                    "width": 6,
                                    "text": "$ERROR",
                                    "value": "$ERROR",
                                    "valueText": "$ERROR",
                                    "hasLeadingTrivia": true,
                                    "leadingTrivia": [
                                        {
                                            "kind": "WhitespaceTrivia",
                                            "text": "  "
                                        }
                                    ]
                                },
                                "argumentList": {
                                    "kind": "ArgumentList",
                                    "fullStart": 848,
                                    "fullEnd": 914,
                                    "start": 848,
                                    "end": 914,
                                    "fullWidth": 66,
                                    "width": 66,
                                    "openParenToken": {
                                        "kind": "OpenParenToken",
                                        "fullStart": 848,
                                        "fullEnd": 849,
                                        "start": 848,
                                        "end": 849,
                                        "fullWidth": 1,
                                        "width": 1,
                                        "text": "(",
                                        "value": "(",
                                        "valueText": "("
                                    },
                                    "arguments": [
                                        {
                                            "kind": "AddExpression",
                                            "fullStart": 849,
                                            "fullEnd": 913,
                                            "start": 849,
                                            "end": 911,
                                            "fullWidth": 64,
                                            "width": 62,
                                            "left": {
                                                "kind": "StringLiteral",
                                                "fullStart": 849,
                                                "fullEnd": 901,
                                                "start": 849,
                                                "end": 901,
                                                "fullWidth": 52,
                                                "width": 52,
                                                "text": "'#2: myObj.p1 === undefined . Actual:  myObj.p1 ==='",
                                                "value": "#2: myObj.p1 === undefined . Actual:  myObj.p1 ===",
                                                "valueText": "#2: myObj.p1 === undefined . Actual:  myObj.p1 ==="
                                            },
                                            "operatorToken": {
                                                "kind": "PlusToken",
                                                "fullStart": 901,
                                                "fullEnd": 903,
                                                "start": 901,
                                                "end": 902,
                                                "fullWidth": 2,
                                                "width": 1,
                                                "text": "+",
                                                "value": "+",
                                                "valueText": "+",
                                                "hasTrailingTrivia": true,
                                                "trailingTrivia": [
                                                    {
                                                        "kind": "WhitespaceTrivia",
                                                        "text": " "
                                                    }
                                                ]
                                            },
                                            "right": {
                                                "kind": "MemberAccessExpression",
                                                "fullStart": 903,
                                                "fullEnd": 913,
                                                "start": 903,
                                                "end": 911,
                                                "fullWidth": 10,
                                                "width": 8,
                                                "expression": {
                                                    "kind": "IdentifierName",
                                                    "fullStart": 903,
                                                    "fullEnd": 908,
                                                    "start": 903,
                                                    "end": 908,
                                                    "fullWidth": 5,
                                                    "width": 5,
                                                    "text": "myObj",
                                                    "value": "myObj",
                                                    "valueText": "myObj"
                                                },
                                                "dotToken": {
                                                    "kind": "DotToken",
                                                    "fullStart": 908,
                                                    "fullEnd": 909,
                                                    "start": 908,
                                                    "end": 909,
                                                    "fullWidth": 1,
                                                    "width": 1,
                                                    "text": ".",
                                                    "value": ".",
                                                    "valueText": "."
                                                },
                                                "name": {
                                                    "kind": "IdentifierName",
                                                    "fullStart": 909,
                                                    "fullEnd": 913,
                                                    "start": 909,
                                                    "end": 911,
                                                    "fullWidth": 4,
                                                    "width": 2,
                                                    "text": "p1",
                                                    "value": "p1",
                                                    "valueText": "p1",
                                                    "hasTrailingTrivia": true,
                                                    "trailingTrivia": [
                                                        {
                                                            "kind": "WhitespaceTrivia",
                                                            "text": "  "
                                                        }
                                                    ]
                                                }
                                            }
                                        }
                                    ],
                                    "closeParenToken": {
                                        "kind": "CloseParenToken",
                                        "fullStart": 913,
                                        "fullEnd": 914,
                                        "start": 913,
                                        "end": 914,
                                        "fullWidth": 1,
                                        "width": 1,
                                        "text": ")",
                                        "value": ")",
                                        "valueText": ")"
                                    }
                                }
                            },
                            "semicolonToken": {
                                "kind": "SemicolonToken",
                                "fullStart": 914,
                                "fullEnd": 916,
                                "start": 914,
                                "end": 915,
                                "fullWidth": 2,
                                "width": 1,
                                "text": ";",
                                "value": ";",
                                "valueText": ";",
                                "hasTrailingTrivia": true,
                                "hasTrailingNewLine": true,
                                "trailingTrivia": [
                                    {
                                        "kind": "NewLineTrivia",
                                        "text": "\n"
                                    }
                                ]
                            }
                        }
                    ],
                    "closeBraceToken": {
                        "kind": "CloseBraceToken",
                        "fullStart": 916,
                        "fullEnd": 918,
                        "start": 916,
                        "end": 917,
                        "fullWidth": 2,
                        "width": 1,
                        "text": "}",
                        "value": "}",
                        "valueText": "}",
                        "hasTrailingTrivia": true,
                        "hasTrailingNewLine": true,
                        "trailingTrivia": [
                            {
                                "kind": "NewLineTrivia",
                                "text": "\n"
                            }
                        ]
                    }
                }
            },
            {
                "kind": "IfStatement",
                "fullStart": 918,
                "fullEnd": 1190,
                "start": 1090,
                "end": 1189,
                "fullWidth": 272,
                "width": 99,
                "ifKeyword": {
                    "kind": "IfKeyword",
                    "fullStart": 918,
                    "fullEnd": 1092,
                    "start": 1090,
                    "end": 1092,
                    "fullWidth": 174,
                    "width": 2,
                    "text": "if",
                    "value": "if",
                    "valueText": "if",
                    "hasLeadingTrivia": true,
                    "hasLeadingComment": true,
                    "hasLeadingNewLine": true,
                    "leadingTrivia": [
                        {
                            "kind": "SingleLineCommentTrivia",
                            "text": "//"
                        },
                        {
                            "kind": "NewLineTrivia",
                            "text": "\n"
                        },
                        {
                            "kind": "SingleLineCommentTrivia",
                            "text": "//////////////////////////////////////////////////////////////////////////////"
                        },
                        {
                            "kind": "NewLineTrivia",
                            "text": "\n"
                        },
                        {
                            "kind": "NewLineTrivia",
                            "text": "\n"
                        },
                        {
                            "kind": "SingleLineCommentTrivia",
                            "text": "//////////////////////////////////////////////////////////////////////////////"
                        },
                        {
                            "kind": "NewLineTrivia",
                            "text": "\n"
                        },
                        {
                            "kind": "SingleLineCommentTrivia",
                            "text": "//CHECK#3"
                        },
                        {
                            "kind": "NewLineTrivia",
                            "text": "\n"
                        }
                    ]
                },
                "openParenToken": {
                    "kind": "OpenParenToken",
                    "fullStart": 1092,
                    "fullEnd": 1093,
                    "start": 1092,
                    "end": 1093,
                    "fullWidth": 1,
                    "width": 1,
                    "text": "(",
                    "value": "(",
                    "valueText": "("
                },
                "condition": {
                    "kind": "NotEqualsExpression",
                    "fullStart": 1093,
                    "fullEnd": 1111,
                    "start": 1093,
                    "end": 1111,
                    "fullWidth": 18,
                    "width": 18,
                    "left": {
                        "kind": "MemberAccessExpression",
                        "fullStart": 1093,
                        "fullEnd": 1103,
                        "start": 1093,
                        "end": 1102,
                        "fullWidth": 10,
                        "width": 9,
                        "expression": {
                            "kind": "IdentifierName",
                            "fullStart": 1093,
                            "fullEnd": 1098,
                            "start": 1093,
                            "end": 1098,
                            "fullWidth": 5,
                            "width": 5,
                            "text": "myObj",
                            "value": "myObj",
                            "valueText": "myObj"
                        },
                        "dotToken": {
                            "kind": "DotToken",
                            "fullStart": 1098,
                            "fullEnd": 1099,
                            "start": 1098,
                            "end": 1099,
                            "fullWidth": 1,
                            "width": 1,
                            "text": ".",
                            "value": ".",
                            "valueText": "."
                        },
                        "name": {
                            "kind": "IdentifierName",
                            "fullStart": 1099,
                            "fullEnd": 1103,
                            "start": 1099,
                            "end": 1102,
                            "fullWidth": 4,
                            "width": 3,
                            "text": "del",
                            "value": "del",
                            "valueText": "del",
                            "hasTrailingTrivia": true,
                            "trailingTrivia": [
                                {
                                    "kind": "WhitespaceTrivia",
                                    "text": " "
                                }
                            ]
                        }
                    },
                    "operatorToken": {
                        "kind": "ExclamationEqualsEqualsToken",
                        "fullStart": 1103,
                        "fullEnd": 1107,
                        "start": 1103,
                        "end": 1106,
                        "fullWidth": 4,
                        "width": 3,
                        "text": "!==",
                        "value": "!==",
                        "valueText": "!==",
                        "hasTrailingTrivia": true,
                        "trailingTrivia": [
                            {
                                "kind": "WhitespaceTrivia",
                                "text": " "
                            }
                        ]
                    },
                    "right": {
                        "kind": "TrueKeyword",
                        "fullStart": 1107,
                        "fullEnd": 1111,
                        "start": 1107,
                        "end": 1111,
                        "fullWidth": 4,
                        "width": 4,
                        "text": "true",
                        "value": true,
                        "valueText": "true"
                    }
                },
                "closeParenToken": {
                    "kind": "CloseParenToken",
                    "fullStart": 1111,
                    "fullEnd": 1112,
                    "start": 1111,
                    "end": 1112,
                    "fullWidth": 1,
                    "width": 1,
                    "text": ")",
                    "value": ")",
                    "valueText": ")"
                },
                "statement": {
                    "kind": "Block",
                    "fullStart": 1112,
                    "fullEnd": 1190,
                    "start": 1112,
                    "end": 1189,
                    "fullWidth": 78,
                    "width": 77,
                    "openBraceToken": {
                        "kind": "OpenBraceToken",
                        "fullStart": 1112,
                        "fullEnd": 1114,
                        "start": 1112,
                        "end": 1113,
                        "fullWidth": 2,
                        "width": 1,
                        "text": "{",
                        "value": "{",
                        "valueText": "{",
                        "hasTrailingTrivia": true,
                        "hasTrailingNewLine": true,
                        "trailingTrivia": [
                            {
                                "kind": "NewLineTrivia",
                                "text": "\n"
                            }
                        ]
                    },
                    "statements": [
                        {
                            "kind": "ExpressionStatement",
                            "fullStart": 1114,
                            "fullEnd": 1188,
                            "start": 1116,
                            "end": 1187,
                            "fullWidth": 74,
                            "width": 71,
                            "expression": {
                                "kind": "InvocationExpression",
                                "fullStart": 1114,
                                "fullEnd": 1186,
                                "start": 1116,
                                "end": 1186,
                                "fullWidth": 72,
                                "width": 70,
                                "expression": {
                                    "kind": "IdentifierName",
                                    "fullStart": 1114,
                                    "fullEnd": 1122,
                                    "start": 1116,
                                    "end": 1122,
                                    "fullWidth": 8,
                                    "width": 6,
                                    "text": "$ERROR",
                                    "value": "$ERROR",
                                    "valueText": "$ERROR",
                                    "hasLeadingTrivia": true,
                                    "leadingTrivia": [
                                        {
                                            "kind": "WhitespaceTrivia",
                                            "text": "  "
                                        }
                                    ]
                                },
                                "argumentList": {
                                    "kind": "ArgumentList",
                                    "fullStart": 1122,
                                    "fullEnd": 1186,
                                    "start": 1122,
                                    "end": 1186,
                                    "fullWidth": 64,
                                    "width": 64,
                                    "openParenToken": {
                                        "kind": "OpenParenToken",
                                        "fullStart": 1122,
                                        "fullEnd": 1123,
                                        "start": 1122,
                                        "end": 1123,
                                        "fullWidth": 1,
                                        "width": 1,
                                        "text": "(",
                                        "value": "(",
                                        "valueText": "("
                                    },
                                    "arguments": [
                                        {
                                            "kind": "AddExpression",
                                            "fullStart": 1123,
                                            "fullEnd": 1185,
                                            "start": 1123,
                                            "end": 1183,
                                            "fullWidth": 62,
                                            "width": 60,
                                            "left": {
                                                "kind": "StringLiteral",
                                                "fullStart": 1123,
                                                "fullEnd": 1172,
                                                "start": 1123,
                                                "end": 1172,
                                                "fullWidth": 49,
                                                "width": 49,
                                                "text": "'#3: myObj.del === true . Actual:  myObj.del ==='",
                                                "value": "#3: myObj.del === true . Actual:  myObj.del ===",
                                                "valueText": "#3: myObj.del === true . Actual:  myObj.del ==="
                                            },
                                            "operatorToken": {
                                                "kind": "PlusToken",
                                                "fullStart": 1172,
                                                "fullEnd": 1174,
                                                "start": 1172,
                                                "end": 1173,
                                                "fullWidth": 2,
                                                "width": 1,
                                                "text": "+",
                                                "value": "+",
                                                "valueText": "+",
                                                "hasTrailingTrivia": true,
                                                "trailingTrivia": [
                                                    {
                                                        "kind": "WhitespaceTrivia",
                                                        "text": " "
                                                    }
                                                ]
                                            },
                                            "right": {
                                                "kind": "MemberAccessExpression",
                                                "fullStart": 1174,
                                                "fullEnd": 1185,
                                                "start": 1174,
                                                "end": 1183,
                                                "fullWidth": 11,
                                                "width": 9,
                                                "expression": {
                                                    "kind": "IdentifierName",
                                                    "fullStart": 1174,
                                                    "fullEnd": 1179,
                                                    "start": 1174,
                                                    "end": 1179,
                                                    "fullWidth": 5,
                                                    "width": 5,
                                                    "text": "myObj",
                                                    "value": "myObj",
                                                    "valueText": "myObj"
                                                },
                                                "dotToken": {
                                                    "kind": "DotToken",
                                                    "fullStart": 1179,
                                                    "fullEnd": 1180,
                                                    "start": 1179,
                                                    "end": 1180,
                                                    "fullWidth": 1,
                                                    "width": 1,
                                                    "text": ".",
                                                    "value": ".",
                                                    "valueText": "."
                                                },
                                                "name": {
                                                    "kind": "IdentifierName",
                                                    "fullStart": 1180,
                                                    "fullEnd": 1185,
                                                    "start": 1180,
                                                    "end": 1183,
                                                    "fullWidth": 5,
                                                    "width": 3,
                                                    "text": "del",
                                                    "value": "del",
                                                    "valueText": "del",
                                                    "hasTrailingTrivia": true,
                                                    "trailingTrivia": [
                                                        {
                                                            "kind": "WhitespaceTrivia",
                                                            "text": "  "
                                                        }
                                                    ]
                                                }
                                            }
                                        }
                                    ],
                                    "closeParenToken": {
                                        "kind": "CloseParenToken",
                                        "fullStart": 1185,
                                        "fullEnd": 1186,
                                        "start": 1185,
                                        "end": 1186,
                                        "fullWidth": 1,
                                        "width": 1,
                                        "text": ")",
                                        "value": ")",
                                        "valueText": ")"
                                    }
                                }
                            },
                            "semicolonToken": {
                                "kind": "SemicolonToken",
                                "fullStart": 1186,
                                "fullEnd": 1188,
                                "start": 1186,
                                "end": 1187,
                                "fullWidth": 2,
                                "width": 1,
                                "text": ";",
                                "value": ";",
                                "valueText": ";",
                                "hasTrailingTrivia": true,
                                "hasTrailingNewLine": true,
                                "trailingTrivia": [
                                    {
                                        "kind": "NewLineTrivia",
                                        "text": "\n"
                                    }
                                ]
                            }
                        }
                    ],
                    "closeBraceToken": {
                        "kind": "CloseBraceToken",
                        "fullStart": 1188,
                        "fullEnd": 1190,
                        "start": 1188,
                        "end": 1189,
                        "fullWidth": 2,
                        "width": 1,
                        "text": "}",
                        "value": "}",
                        "valueText": "}",
                        "hasTrailingTrivia": true,
                        "hasTrailingNewLine": true,
                        "trailingTrivia": [
                            {
                                "kind": "NewLineTrivia",
                                "text": "\n"
                            }
                        ]
                    }
                }
            },
            {
                "kind": "IfStatement",
                "fullStart": 1190,
                "fullEnd": 1422,
                "start": 1362,
                "end": 1421,
                "fullWidth": 232,
                "width": 59,
                "ifKeyword": {
                    "kind": "IfKeyword",
                    "fullStart": 1190,
                    "fullEnd": 1364,
                    "start": 1362,
                    "end": 1364,
                    "fullWidth": 174,
                    "width": 2,
                    "text": "if",
                    "value": "if",
                    "valueText": "if",
                    "hasLeadingTrivia": true,
                    "hasLeadingComment": true,
                    "hasLeadingNewLine": true,
                    "leadingTrivia": [
                        {
                            "kind": "SingleLineCommentTrivia",
                            "text": "//"
                        },
                        {
                            "kind": "NewLineTrivia",
                            "text": "\n"
                        },
                        {
                            "kind": "SingleLineCommentTrivia",
                            "text": "//////////////////////////////////////////////////////////////////////////////"
                        },
                        {
                            "kind": "NewLineTrivia",
                            "text": "\n"
                        },
                        {
                            "kind": "NewLineTrivia",
                            "text": "\n"
                        },
                        {
                            "kind": "SingleLineCommentTrivia",
                            "text": "//////////////////////////////////////////////////////////////////////////////"
                        },
                        {
                            "kind": "NewLineTrivia",
                            "text": "\n"
                        },
                        {
                            "kind": "SingleLineCommentTrivia",
                            "text": "//CHECK#4"
                        },
                        {
                            "kind": "NewLineTrivia",
                            "text": "\n"
                        }
                    ]
                },
                "openParenToken": {
                    "kind": "OpenParenToken",
                    "fullStart": 1364,
                    "fullEnd": 1365,
                    "start": 1364,
                    "end": 1365,
                    "fullWidth": 1,
                    "width": 1,
                    "text": "(",
                    "value": "(",
                    "valueText": "("
                },
                "condition": {
                    "kind": "EqualsExpression",
                    "fullStart": 1365,
                    "fullEnd": 1381,
                    "start": 1365,
                    "end": 1381,
                    "fullWidth": 16,
                    "width": 16,
                    "left": {
                        "kind": "MemberAccessExpression",
                        "fullStart": 1365,
                        "fullEnd": 1374,
                        "start": 1365,
                        "end": 1373,
                        "fullWidth": 9,
                        "width": 8,
                        "expression": {
                            "kind": "IdentifierName",
                            "fullStart": 1365,
                            "fullEnd": 1370,
                            "start": 1365,
                            "end": 1370,
                            "fullWidth": 5,
                            "width": 5,
                            "text": "myObj",
                            "value": "myObj",
                            "valueText": "myObj"
                        },
                        "dotToken": {
                            "kind": "DotToken",
                            "fullStart": 1370,
                            "fullEnd": 1371,
                            "start": 1370,
                            "end": 1371,
                            "fullWidth": 1,
                            "width": 1,
                            "text": ".",
                            "value": ".",
                            "valueText": "."
                        },
                        "name": {
                            "kind": "IdentifierName",
                            "fullStart": 1371,
                            "fullEnd": 1374,
                            "start": 1371,
                            "end": 1373,
                            "fullWidth": 3,
                            "width": 2,
                            "text": "p1",
                            "value": "p1",
                            "valueText": "p1",
                            "hasTrailingTrivia": true,
                            "trailingTrivia": [
                                {
                                    "kind": "WhitespaceTrivia",
                                    "text": " "
                                }
                            ]
                        }
                    },
                    "operatorToken": {
                        "kind": "EqualsEqualsEqualsToken",
                        "fullStart": 1374,
                        "fullEnd": 1378,
                        "start": 1374,
                        "end": 1377,
                        "fullWidth": 4,
                        "width": 3,
                        "text": "===",
                        "value": "===",
                        "valueText": "===",
                        "hasTrailingTrivia": true,
                        "trailingTrivia": [
                            {
                                "kind": "WhitespaceTrivia",
                                "text": " "
                            }
                        ]
                    },
                    "right": {
                        "kind": "StringLiteral",
                        "fullStart": 1378,
                        "fullEnd": 1381,
                        "start": 1378,
                        "end": 1381,
                        "fullWidth": 3,
                        "width": 3,
                        "text": "'a'",
                        "value": "a",
                        "valueText": "a"
                    }
                },
                "closeParenToken": {
                    "kind": "CloseParenToken",
                    "fullStart": 1381,
                    "fullEnd": 1382,
                    "start": 1381,
                    "end": 1382,
                    "fullWidth": 1,
                    "width": 1,
                    "text": ")",
                    "value": ")",
                    "valueText": ")"
                },
                "statement": {
                    "kind": "Block",
                    "fullStart": 1382,
                    "fullEnd": 1422,
                    "start": 1382,
                    "end": 1421,
                    "fullWidth": 40,
                    "width": 39,
                    "openBraceToken": {
                        "kind": "OpenBraceToken",
                        "fullStart": 1382,
                        "fullEnd": 1384,
                        "start": 1382,
                        "end": 1383,
                        "fullWidth": 2,
                        "width": 1,
                        "text": "{",
                        "value": "{",
                        "valueText": "{",
                        "hasTrailingTrivia": true,
                        "hasTrailingNewLine": true,
                        "trailingTrivia": [
                            {
                                "kind": "NewLineTrivia",
                                "text": "\n"
                            }
                        ]
                    },
                    "statements": [
                        {
                            "kind": "ExpressionStatement",
                            "fullStart": 1384,
                            "fullEnd": 1420,
                            "start": 1386,
                            "end": 1419,
                            "fullWidth": 36,
                            "width": 33,
                            "expression": {
                                "kind": "InvocationExpression",
                                "fullStart": 1384,
                                "fullEnd": 1418,
                                "start": 1386,
                                "end": 1418,
                                "fullWidth": 34,
                                "width": 32,
                                "expression": {
                                    "kind": "IdentifierName",
                                    "fullStart": 1384,
                                    "fullEnd": 1392,
                                    "start": 1386,
                                    "end": 1392,
                                    "fullWidth": 8,
                                    "width": 6,
                                    "text": "$ERROR",
                                    "value": "$ERROR",
                                    "valueText": "$ERROR",
                                    "hasLeadingTrivia": true,
                                    "leadingTrivia": [
                                        {
                                            "kind": "WhitespaceTrivia",
                                            "text": "  "
                                        }
                                    ]
                                },
                                "argumentList": {
                                    "kind": "ArgumentList",
                                    "fullStart": 1392,
                                    "fullEnd": 1418,
                                    "start": 1392,
                                    "end": 1418,
                                    "fullWidth": 26,
                                    "width": 26,
                                    "openParenToken": {
                                        "kind": "OpenParenToken",
                                        "fullStart": 1392,
                                        "fullEnd": 1393,
                                        "start": 1392,
                                        "end": 1393,
                                        "fullWidth": 1,
                                        "width": 1,
                                        "text": "(",
                                        "value": "(",
                                        "valueText": "("
                                    },
                                    "arguments": [
                                        {
                                            "kind": "StringLiteral",
                                            "fullStart": 1393,
                                            "fullEnd": 1417,
                                            "start": 1393,
                                            "end": 1417,
                                            "fullWidth": 24,
                                            "width": 24,
                                            "text": "'#4: myObj.p1 !== \\'a\\''",
                                            "value": "#4: myObj.p1 !== 'a'",
                                            "valueText": "#4: myObj.p1 !== 'a'"
                                        }
                                    ],
                                    "closeParenToken": {
                                        "kind": "CloseParenToken",
                                        "fullStart": 1417,
                                        "fullEnd": 1418,
                                        "start": 1417,
                                        "end": 1418,
                                        "fullWidth": 1,
                                        "width": 1,
                                        "text": ")",
                                        "value": ")",
                                        "valueText": ")"
                                    }
                                }
                            },
                            "semicolonToken": {
                                "kind": "SemicolonToken",
                                "fullStart": 1418,
                                "fullEnd": 1420,
                                "start": 1418,
                                "end": 1419,
                                "fullWidth": 2,
                                "width": 1,
                                "text": ";",
                                "value": ";",
                                "valueText": ";",
                                "hasTrailingTrivia": true,
                                "hasTrailingNewLine": true,
                                "trailingTrivia": [
                                    {
                                        "kind": "NewLineTrivia",
                                        "text": "\n"
                                    }
                                ]
                            }
                        }
                    ],
                    "closeBraceToken": {
                        "kind": "CloseBraceToken",
                        "fullStart": 1420,
                        "fullEnd": 1422,
                        "start": 1420,
                        "end": 1421,
                        "fullWidth": 2,
                        "width": 1,
                        "text": "}",
                        "value": "}",
                        "valueText": "}",
                        "hasTrailingTrivia": true,
                        "hasTrailingNewLine": true,
                        "trailingTrivia": [
                            {
                                "kind": "NewLineTrivia",
                                "text": "\n"
                            }
                        ]
                    }
                }
            }
        ],
        "endOfFileToken": {
            "kind": "EndOfFileToken",
            "fullStart": 1422,
            "fullEnd": 1505,
            "start": 1505,
            "end": 1505,
            "fullWidth": 83,
            "width": 0,
            "text": "",
            "hasLeadingTrivia": true,
            "hasLeadingComment": true,
            "hasLeadingNewLine": true,
            "leadingTrivia": [
                {
                    "kind": "SingleLineCommentTrivia",
                    "text": "//"
                },
                {
                    "kind": "NewLineTrivia",
                    "text": "\n"
                },
                {
                    "kind": "SingleLineCommentTrivia",
                    "text": "//////////////////////////////////////////////////////////////////////////////"
                },
                {
                    "kind": "NewLineTrivia",
                    "text": "\n"
                },
                {
                    "kind": "NewLineTrivia",
                    "text": "\n"
                }
            ]
        }
    },
    "lineMap": {
        "lineStarts": [
            0,
            61,
            132,
            133,
            137,
            209,
            212,
            248,
            288,
            301,
            305,
            306,
            321,
            335,
            350,
            363,
            365,
            403,
            404,
            483,
            493,
            498,
            521,
            557,
            559,
            579,
            592,
            638,
            640,
            643,
            722,
            723,
            802,
            812,
            840,
            916,
            918,
            921,
            1000,
            1001,
            1080,
            1090,
            1114,
            1188,
            1190,
            1193,
            1272,
            1273,
            1352,
            1362,
            1384,
            1420,
            1422,
            1425,
            1504,
            1505
        ],
        "length": 1505
    }
}<|MERGE_RESOLUTION|>--- conflicted
+++ resolved
@@ -217,12 +217,8 @@
                             "start": 325,
                             "end": 364,
                             "fullWidth": 40,
-<<<<<<< HEAD
                             "width": 39,
-                            "identifier": {
-=======
                             "propertyName": {
->>>>>>> 85e84683
                                 "kind": "IdentifierName",
                                 "fullStart": 325,
                                 "fullEnd": 331,
@@ -1207,12 +1203,8 @@
                                             "start": 573,
                                             "end": 576,
                                             "fullWidth": 3,
-<<<<<<< HEAD
                                             "width": 3,
-                                            "identifier": {
-=======
                                             "propertyName": {
->>>>>>> 85e84683
                                                 "kind": "IdentifierName",
                                                 "fullStart": 573,
                                                 "fullEnd": 574,
