--- conflicted
+++ resolved
@@ -247,12 +247,8 @@
                                         "start": 548,
                                         "end": 554,
                                         "fullWidth": 6,
-<<<<<<< HEAD
                                         "width": 6,
-                                        "identifier": {
-=======
                                         "propertyName": {
->>>>>>> 85e84683
                                             "kind": "IdentifierName",
                                             "fullStart": 548,
                                             "fullEnd": 550,
@@ -409,12 +405,8 @@
                                         "start": 563,
                                         "end": 653,
                                         "fullWidth": 92,
-<<<<<<< HEAD
                                         "width": 90,
-                                        "identifier": {
-=======
                                         "propertyName": {
->>>>>>> 85e84683
                                             "kind": "IdentifierName",
                                             "fullStart": 563,
                                             "fullEnd": 565,
@@ -854,12 +846,8 @@
                                                     "start": 679,
                                                     "end": 696,
                                                     "fullWidth": 17,
-<<<<<<< HEAD
                                                     "width": 17,
-                                                    "identifier": {
-=======
                                                     "propertyName": {
->>>>>>> 85e84683
                                                         "kind": "IdentifierName",
                                                         "fullStart": 679,
                                                         "fullEnd": 683,
