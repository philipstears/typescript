--- conflicted
+++ resolved
@@ -217,12 +217,8 @@
                             "start": 324,
                             "end": 347,
                             "fullWidth": 24,
-<<<<<<< HEAD
                             "width": 23,
-                            "identifier": {
-=======
                             "propertyName": {
->>>>>>> 85e84683
                                 "kind": "IdentifierName",
                                 "fullStart": 324,
                                 "fullEnd": 330,
