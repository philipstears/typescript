--- conflicted
+++ resolved
@@ -245,12 +245,8 @@
                                         "start": 505,
                                         "end": 510,
                                         "fullWidth": 5,
-<<<<<<< HEAD
                                         "width": 5,
-                                        "identifier": {
-=======
                                         "propertyName": {
->>>>>>> 85e84683
                                             "kind": "IdentifierName",
                                             "fullStart": 505,
                                             "fullEnd": 507,
@@ -384,12 +380,8 @@
                                         "start": 519,
                                         "end": 526,
                                         "fullWidth": 7,
-<<<<<<< HEAD
                                         "width": 7,
-                                        "identifier": {
-=======
                                         "propertyName": {
->>>>>>> 85e84683
                                             "kind": "IdentifierName",
                                             "fullStart": 519,
                                             "fullEnd": 523,
