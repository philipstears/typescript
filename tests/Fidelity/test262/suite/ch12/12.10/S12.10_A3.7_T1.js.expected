--- conflicted
+++ resolved
@@ -224,12 +224,8 @@
                             "start": 433,
                             "end": 450,
                             "fullWidth": 17,
-<<<<<<< HEAD
                             "width": 17,
-                            "identifier": {
-=======
                             "propertyName": {
->>>>>>> 85e84683
                                 "kind": "IdentifierName",
                                 "fullStart": 433,
                                 "fullEnd": 440,
@@ -365,12 +361,8 @@
                             "start": 457,
                             "end": 556,
                             "fullWidth": 100,
-<<<<<<< HEAD
                             "width": 99,
-                            "identifier": {
-=======
                             "propertyName": {
->>>>>>> 85e84683
                                 "kind": "IdentifierName",
                                 "fullStart": 457,
                                 "fullEnd": 463,
