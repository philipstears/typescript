--- conflicted
+++ resolved
@@ -247,12 +247,8 @@
                                         "start": 538,
                                         "end": 568,
                                         "fullWidth": 30,
-<<<<<<< HEAD
                                         "width": 30,
-                                        "identifier": {
-=======
                                         "propertyName": {
->>>>>>> 85e84683
                                             "kind": "IdentifierName",
                                             "fullStart": 538,
                                             "fullEnd": 540,
@@ -461,12 +457,8 @@
                                         "start": 577,
                                         "end": 578,
                                         "fullWidth": 1,
-<<<<<<< HEAD
                                         "width": 1,
-                                        "identifier": {
-=======
                                         "propertyName": {
->>>>>>> 85e84683
                                             "kind": "IdentifierName",
                                             "fullStart": 577,
                                             "fullEnd": 578,
