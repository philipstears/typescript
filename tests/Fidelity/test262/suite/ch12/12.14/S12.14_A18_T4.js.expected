--- conflicted
+++ resolved
@@ -1173,12 +1173,8 @@
                             "start": 591,
                             "end": 607,
                             "fullWidth": 16,
-<<<<<<< HEAD
                             "width": 16,
-                            "identifier": {
-=======
                             "propertyName": {
->>>>>>> 85e84683
                                 "kind": "IdentifierName",
                                 "fullStart": 591,
                                 "fullEnd": 592,
@@ -1810,12 +1806,8 @@
                             "start": 753,
                             "end": 766,
                             "fullWidth": 13,
-<<<<<<< HEAD
                             "width": 13,
-                            "identifier": {
-=======
                             "propertyName": {
->>>>>>> 85e84683
                                 "kind": "IdentifierName",
                                 "fullStart": 753,
                                 "fullEnd": 754,
@@ -1928,12 +1920,8 @@
                             "start": 772,
                             "end": 779,
                             "fullWidth": 7,
-<<<<<<< HEAD
                             "width": 7,
-                            "identifier": {
-=======
                             "propertyName": {
->>>>>>> 85e84683
                                 "kind": "IdentifierName",
                                 "fullStart": 772,
                                 "fullEnd": 773,
