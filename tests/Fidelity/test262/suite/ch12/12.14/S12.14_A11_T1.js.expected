{
    "isDeclaration": false,
    "languageVersion": "EcmaScript5",
    "parseOptions": {
        "allowAutomaticSemicolonInsertion": true
    },
    "sourceUnit": {
        "kind": "SourceUnit",
        "fullStart": 0,
        "fullEnd": 481,
        "start": 338,
        "end": 481,
        "fullWidth": 481,
        "width": 143,
        "moduleElements": [
            {
                "kind": "TryStatement",
                "fullStart": 0,
                "fullEnd": 480,
                "start": 338,
                "end": 479,
                "fullWidth": 480,
                "width": 141,
                "tryKeyword": {
                    "kind": "TryKeyword",
                    "fullStart": 0,
                    "fullEnd": 341,
                    "start": 338,
                    "end": 341,
                    "fullWidth": 341,
                    "width": 3,
                    "text": "try",
                    "value": "try",
                    "valueText": "try",
                    "hasLeadingTrivia": true,
                    "hasLeadingComment": true,
                    "hasLeadingNewLine": true,
                    "leadingTrivia": [
                        {
                            "kind": "SingleLineCommentTrivia",
                            "text": "// Copyright 2009 the Sputnik authors.  All rights reserved."
                        },
                        {
                            "kind": "NewLineTrivia",
                            "text": "\n"
                        },
                        {
                            "kind": "SingleLineCommentTrivia",
                            "text": "// This code is governed by the BSD license found in the LICENSE file."
                        },
                        {
                            "kind": "NewLineTrivia",
                            "text": "\n"
                        },
                        {
                            "kind": "NewLineTrivia",
                            "text": "\n"
                        },
                        {
                            "kind": "MultiLineCommentTrivia",
                            "text": "/**\n * Using \"try\" with \"catch\" or \"finally\" statement within/without a \"for\" statement\n *\n * @path ch12/12.14/S12.14_A11_T1.js\n * @description Loop inside try Block, where throw exception\n */"
                        },
                        {
                            "kind": "NewLineTrivia",
                            "text": "\n"
                        },
                        {
                            "kind": "NewLineTrivia",
                            "text": "\n"
                        },
                        {
                            "kind": "SingleLineCommentTrivia",
                            "text": "// CHECK#1"
                        },
                        {
                            "kind": "NewLineTrivia",
                            "text": "\n"
                        }
                    ]
                },
                "block": {
                    "kind": "Block",
                    "fullStart": 341,
                    "fullEnd": 397,
                    "start": 341,
                    "end": 396,
                    "fullWidth": 56,
                    "width": 55,
                    "openBraceToken": {
                        "kind": "OpenBraceToken",
                        "fullStart": 341,
                        "fullEnd": 343,
                        "start": 341,
                        "end": 342,
                        "fullWidth": 2,
                        "width": 1,
                        "text": "{",
                        "value": "{",
                        "valueText": "{",
                        "hasTrailingTrivia": true,
                        "hasTrailingNewLine": true,
                        "trailingTrivia": [
                            {
                                "kind": "NewLineTrivia",
                                "text": "\n"
                            }
                        ]
                    },
                    "statements": [
                        {
                            "kind": "ForStatement",
                            "fullStart": 343,
                            "fullEnd": 395,
                            "start": 345,
                            "end": 394,
                            "fullWidth": 52,
                            "width": 49,
                            "forKeyword": {
                                "kind": "ForKeyword",
                                "fullStart": 343,
                                "fullEnd": 348,
                                "start": 345,
                                "end": 348,
                                "fullWidth": 5,
                                "width": 3,
                                "text": "for",
                                "value": "for",
                                "valueText": "for",
                                "hasLeadingTrivia": true,
                                "leadingTrivia": [
                                    {
                                        "kind": "WhitespaceTrivia",
                                        "text": "  "
                                    }
                                ]
                            },
                            "openParenToken": {
                                "kind": "OpenParenToken",
                                "fullStart": 348,
                                "fullEnd": 349,
                                "start": 348,
                                "end": 349,
                                "fullWidth": 1,
                                "width": 1,
                                "text": "(",
                                "value": "(",
                                "valueText": "("
                            },
                            "variableDeclaration": {
                                "kind": "VariableDeclaration",
                                "fullStart": 349,
                                "fullEnd": 356,
                                "start": 349,
                                "end": 356,
                                "fullWidth": 7,
                                "width": 7,
                                "varKeyword": {
                                    "kind": "VarKeyword",
                                    "fullStart": 349,
                                    "fullEnd": 353,
                                    "start": 349,
                                    "end": 352,
                                    "fullWidth": 4,
                                    "width": 3,
                                    "text": "var",
                                    "value": "var",
                                    "valueText": "var",
                                    "hasTrailingTrivia": true,
                                    "trailingTrivia": [
                                        {
                                            "kind": "WhitespaceTrivia",
                                            "text": " "
                                        }
                                    ]
                                },
                                "variableDeclarators": [
                                    {
                                        "kind": "VariableDeclarator",
                                        "fullStart": 353,
                                        "fullEnd": 356,
                                        "start": 353,
                                        "end": 356,
                                        "fullWidth": 3,
<<<<<<< HEAD
                                        "width": 3,
                                        "identifier": {
=======
                                        "propertyName": {
>>>>>>> 85e84683
                                            "kind": "IdentifierName",
                                            "fullStart": 353,
                                            "fullEnd": 354,
                                            "start": 353,
                                            "end": 354,
                                            "fullWidth": 1,
                                            "width": 1,
                                            "text": "i",
                                            "value": "i",
                                            "valueText": "i"
                                        },
                                        "equalsValueClause": {
                                            "kind": "EqualsValueClause",
                                            "fullStart": 354,
                                            "fullEnd": 356,
                                            "start": 354,
                                            "end": 356,
                                            "fullWidth": 2,
                                            "width": 2,
                                            "equalsToken": {
                                                "kind": "EqualsToken",
                                                "fullStart": 354,
                                                "fullEnd": 355,
                                                "start": 354,
                                                "end": 355,
                                                "fullWidth": 1,
                                                "width": 1,
                                                "text": "=",
                                                "value": "=",
                                                "valueText": "="
                                            },
                                            "value": {
                                                "kind": "NumericLiteral",
                                                "fullStart": 355,
                                                "fullEnd": 356,
                                                "start": 355,
                                                "end": 356,
                                                "fullWidth": 1,
                                                "width": 1,
                                                "text": "0",
                                                "value": 0,
                                                "valueText": "0"
                                            }
                                        }
                                    }
                                ]
                            },
                            "firstSemicolonToken": {
                                "kind": "SemicolonToken",
                                "fullStart": 356,
                                "fullEnd": 357,
                                "start": 356,
                                "end": 357,
                                "fullWidth": 1,
                                "width": 1,
                                "text": ";",
                                "value": ";",
                                "valueText": ";"
                            },
                            "condition": {
                                "kind": "LessThanExpression",
                                "fullStart": 357,
                                "fullEnd": 361,
                                "start": 357,
                                "end": 361,
                                "fullWidth": 4,
                                "width": 4,
                                "left": {
                                    "kind": "IdentifierName",
                                    "fullStart": 357,
                                    "fullEnd": 358,
                                    "start": 357,
                                    "end": 358,
                                    "fullWidth": 1,
                                    "width": 1,
                                    "text": "i",
                                    "value": "i",
                                    "valueText": "i"
                                },
                                "operatorToken": {
                                    "kind": "LessThanToken",
                                    "fullStart": 358,
                                    "fullEnd": 359,
                                    "start": 358,
                                    "end": 359,
                                    "fullWidth": 1,
                                    "width": 1,
                                    "text": "<",
                                    "value": "<",
                                    "valueText": "<"
                                },
                                "right": {
                                    "kind": "NumericLiteral",
                                    "fullStart": 359,
                                    "fullEnd": 361,
                                    "start": 359,
                                    "end": 361,
                                    "fullWidth": 2,
                                    "width": 2,
                                    "text": "10",
                                    "value": 10,
                                    "valueText": "10"
                                }
                            },
                            "secondSemicolonToken": {
                                "kind": "SemicolonToken",
                                "fullStart": 361,
                                "fullEnd": 362,
                                "start": 361,
                                "end": 362,
                                "fullWidth": 1,
                                "width": 1,
                                "text": ";",
                                "value": ";",
                                "valueText": ";"
                            },
                            "incrementor": {
                                "kind": "PostIncrementExpression",
                                "fullStart": 362,
                                "fullEnd": 365,
                                "start": 362,
                                "end": 365,
                                "fullWidth": 3,
                                "width": 3,
                                "operand": {
                                    "kind": "IdentifierName",
                                    "fullStart": 362,
                                    "fullEnd": 363,
                                    "start": 362,
                                    "end": 363,
                                    "fullWidth": 1,
                                    "width": 1,
                                    "text": "i",
                                    "value": "i",
                                    "valueText": "i"
                                },
                                "operatorToken": {
                                    "kind": "PlusPlusToken",
                                    "fullStart": 363,
                                    "fullEnd": 365,
                                    "start": 363,
                                    "end": 365,
                                    "fullWidth": 2,
                                    "width": 2,
                                    "text": "++",
                                    "value": "++",
                                    "valueText": "++"
                                }
                            },
                            "closeParenToken": {
                                "kind": "CloseParenToken",
                                "fullStart": 365,
                                "fullEnd": 366,
                                "start": 365,
                                "end": 366,
                                "fullWidth": 1,
                                "width": 1,
                                "text": ")",
                                "value": ")",
                                "valueText": ")"
                            },
                            "statement": {
                                "kind": "Block",
                                "fullStart": 366,
                                "fullEnd": 395,
                                "start": 366,
                                "end": 394,
                                "fullWidth": 29,
                                "width": 28,
                                "openBraceToken": {
                                    "kind": "OpenBraceToken",
                                    "fullStart": 366,
                                    "fullEnd": 368,
                                    "start": 366,
                                    "end": 367,
                                    "fullWidth": 2,
                                    "width": 1,
                                    "text": "{",
                                    "value": "{",
                                    "valueText": "{",
                                    "hasTrailingTrivia": true,
                                    "hasTrailingNewLine": true,
                                    "trailingTrivia": [
                                        {
                                            "kind": "NewLineTrivia",
                                            "text": "\n"
                                        }
                                    ]
                                },
                                "statements": [
                                    {
                                        "kind": "IfStatement",
                                        "fullStart": 368,
                                        "fullEnd": 391,
                                        "start": 372,
                                        "end": 390,
                                        "fullWidth": 23,
                                        "width": 18,
                                        "ifKeyword": {
                                            "kind": "IfKeyword",
                                            "fullStart": 368,
                                            "fullEnd": 374,
                                            "start": 372,
                                            "end": 374,
                                            "fullWidth": 6,
                                            "width": 2,
                                            "text": "if",
                                            "value": "if",
                                            "valueText": "if",
                                            "hasLeadingTrivia": true,
                                            "leadingTrivia": [
                                                {
                                                    "kind": "WhitespaceTrivia",
                                                    "text": "    "
                                                }
                                            ]
                                        },
                                        "openParenToken": {
                                            "kind": "OpenParenToken",
                                            "fullStart": 374,
                                            "fullEnd": 375,
                                            "start": 374,
                                            "end": 375,
                                            "fullWidth": 1,
                                            "width": 1,
                                            "text": "(",
                                            "value": "(",
                                            "valueText": "("
                                        },
                                        "condition": {
                                            "kind": "EqualsExpression",
                                            "fullStart": 375,
                                            "fullEnd": 380,
                                            "start": 375,
                                            "end": 380,
                                            "fullWidth": 5,
                                            "width": 5,
                                            "left": {
                                                "kind": "IdentifierName",
                                                "fullStart": 375,
                                                "fullEnd": 376,
                                                "start": 375,
                                                "end": 376,
                                                "fullWidth": 1,
                                                "width": 1,
                                                "text": "i",
                                                "value": "i",
                                                "valueText": "i"
                                            },
                                            "operatorToken": {
                                                "kind": "EqualsEqualsEqualsToken",
                                                "fullStart": 376,
                                                "fullEnd": 379,
                                                "start": 376,
                                                "end": 379,
                                                "fullWidth": 3,
                                                "width": 3,
                                                "text": "===",
                                                "value": "===",
                                                "valueText": "==="
                                            },
                                            "right": {
                                                "kind": "NumericLiteral",
                                                "fullStart": 379,
                                                "fullEnd": 380,
                                                "start": 379,
                                                "end": 380,
                                                "fullWidth": 1,
                                                "width": 1,
                                                "text": "5",
                                                "value": 5,
                                                "valueText": "5"
                                            }
                                        },
                                        "closeParenToken": {
                                            "kind": "CloseParenToken",
                                            "fullStart": 380,
                                            "fullEnd": 382,
                                            "start": 380,
                                            "end": 381,
                                            "fullWidth": 2,
                                            "width": 1,
                                            "text": ")",
                                            "value": ")",
                                            "valueText": ")",
                                            "hasTrailingTrivia": true,
                                            "trailingTrivia": [
                                                {
                                                    "kind": "WhitespaceTrivia",
                                                    "text": " "
                                                }
                                            ]
                                        },
                                        "statement": {
                                            "kind": "ThrowStatement",
                                            "fullStart": 382,
                                            "fullEnd": 391,
                                            "start": 382,
                                            "end": 390,
                                            "fullWidth": 9,
                                            "width": 8,
                                            "throwKeyword": {
                                                "kind": "ThrowKeyword",
                                                "fullStart": 382,
                                                "fullEnd": 388,
                                                "start": 382,
                                                "end": 387,
                                                "fullWidth": 6,
                                                "width": 5,
                                                "text": "throw",
                                                "value": "throw",
                                                "valueText": "throw",
                                                "hasTrailingTrivia": true,
                                                "trailingTrivia": [
                                                    {
                                                        "kind": "WhitespaceTrivia",
                                                        "text": " "
                                                    }
                                                ]
                                            },
                                            "expression": {
                                                "kind": "IdentifierName",
                                                "fullStart": 388,
                                                "fullEnd": 389,
                                                "start": 388,
                                                "end": 389,
                                                "fullWidth": 1,
                                                "width": 1,
                                                "text": "i",
                                                "value": "i",
                                                "valueText": "i"
                                            },
                                            "semicolonToken": {
                                                "kind": "SemicolonToken",
                                                "fullStart": 389,
                                                "fullEnd": 391,
                                                "start": 389,
                                                "end": 390,
                                                "fullWidth": 2,
                                                "width": 1,
                                                "text": ";",
                                                "value": ";",
                                                "valueText": ";",
                                                "hasTrailingTrivia": true,
                                                "hasTrailingNewLine": true,
                                                "trailingTrivia": [
                                                    {
                                                        "kind": "NewLineTrivia",
                                                        "text": "\n"
                                                    }
                                                ]
                                            }
                                        }
                                    }
                                ],
                                "closeBraceToken": {
                                    "kind": "CloseBraceToken",
                                    "fullStart": 391,
                                    "fullEnd": 395,
                                    "start": 393,
                                    "end": 394,
                                    "fullWidth": 4,
                                    "width": 1,
                                    "text": "}",
                                    "value": "}",
                                    "valueText": "}",
                                    "hasLeadingTrivia": true,
                                    "hasTrailingTrivia": true,
                                    "hasTrailingNewLine": true,
                                    "leadingTrivia": [
                                        {
                                            "kind": "WhitespaceTrivia",
                                            "text": "  "
                                        }
                                    ],
                                    "trailingTrivia": [
                                        {
                                            "kind": "NewLineTrivia",
                                            "text": "\n"
                                        }
                                    ]
                                }
                            }
                        }
                    ],
                    "closeBraceToken": {
                        "kind": "CloseBraceToken",
                        "fullStart": 395,
                        "fullEnd": 397,
                        "start": 395,
                        "end": 396,
                        "fullWidth": 2,
                        "width": 1,
                        "text": "}",
                        "value": "}",
                        "valueText": "}",
                        "hasTrailingTrivia": true,
                        "hasTrailingNewLine": true,
                        "trailingTrivia": [
                            {
                                "kind": "NewLineTrivia",
                                "text": "\n"
                            }
                        ]
                    }
                },
                "catchClause": {
                    "kind": "CatchClause",
                    "fullStart": 397,
                    "fullEnd": 480,
                    "start": 397,
                    "end": 479,
                    "fullWidth": 83,
                    "width": 82,
                    "catchKeyword": {
                        "kind": "CatchKeyword",
                        "fullStart": 397,
                        "fullEnd": 402,
                        "start": 397,
                        "end": 402,
                        "fullWidth": 5,
                        "width": 5,
                        "text": "catch",
                        "value": "catch",
                        "valueText": "catch"
                    },
                    "openParenToken": {
                        "kind": "OpenParenToken",
                        "fullStart": 402,
                        "fullEnd": 403,
                        "start": 402,
                        "end": 403,
                        "fullWidth": 1,
                        "width": 1,
                        "text": "(",
                        "value": "(",
                        "valueText": "("
                    },
                    "identifier": {
                        "kind": "IdentifierName",
                        "fullStart": 403,
                        "fullEnd": 404,
                        "start": 403,
                        "end": 404,
                        "fullWidth": 1,
                        "width": 1,
                        "text": "e",
                        "value": "e",
                        "valueText": "e"
                    },
                    "closeParenToken": {
                        "kind": "CloseParenToken",
                        "fullStart": 404,
                        "fullEnd": 405,
                        "start": 404,
                        "end": 405,
                        "fullWidth": 1,
                        "width": 1,
                        "text": ")",
                        "value": ")",
                        "valueText": ")"
                    },
                    "block": {
                        "kind": "Block",
                        "fullStart": 405,
                        "fullEnd": 480,
                        "start": 405,
                        "end": 479,
                        "fullWidth": 75,
                        "width": 74,
                        "openBraceToken": {
                            "kind": "OpenBraceToken",
                            "fullStart": 405,
                            "fullEnd": 407,
                            "start": 405,
                            "end": 406,
                            "fullWidth": 2,
                            "width": 1,
                            "text": "{",
                            "value": "{",
                            "valueText": "{",
                            "hasTrailingTrivia": true,
                            "hasTrailingNewLine": true,
                            "trailingTrivia": [
                                {
                                    "kind": "NewLineTrivia",
                                    "text": "\n"
                                }
                            ]
                        },
                        "statements": [
                            {
                                "kind": "IfStatement",
                                "fullStart": 407,
                                "fullEnd": 478,
                                "start": 409,
                                "end": 477,
                                "fullWidth": 71,
                                "width": 68,
                                "ifKeyword": {
                                    "kind": "IfKeyword",
                                    "fullStart": 407,
                                    "fullEnd": 411,
                                    "start": 409,
                                    "end": 411,
                                    "fullWidth": 4,
                                    "width": 2,
                                    "text": "if",
                                    "value": "if",
                                    "valueText": "if",
                                    "hasLeadingTrivia": true,
                                    "leadingTrivia": [
                                        {
                                            "kind": "WhitespaceTrivia",
                                            "text": "  "
                                        }
                                    ]
                                },
                                "openParenToken": {
                                    "kind": "OpenParenToken",
                                    "fullStart": 411,
                                    "fullEnd": 412,
                                    "start": 411,
                                    "end": 412,
                                    "fullWidth": 1,
                                    "width": 1,
                                    "text": "(",
                                    "value": "(",
                                    "valueText": "("
                                },
                                "condition": {
                                    "kind": "NotEqualsExpression",
                                    "fullStart": 412,
                                    "fullEnd": 417,
                                    "start": 412,
                                    "end": 417,
                                    "fullWidth": 5,
                                    "width": 5,
                                    "left": {
                                        "kind": "IdentifierName",
                                        "fullStart": 412,
                                        "fullEnd": 413,
                                        "start": 412,
                                        "end": 413,
                                        "fullWidth": 1,
                                        "width": 1,
                                        "text": "e",
                                        "value": "e",
                                        "valueText": "e"
                                    },
                                    "operatorToken": {
                                        "kind": "ExclamationEqualsEqualsToken",
                                        "fullStart": 413,
                                        "fullEnd": 416,
                                        "start": 413,
                                        "end": 416,
                                        "fullWidth": 3,
                                        "width": 3,
                                        "text": "!==",
                                        "value": "!==",
                                        "valueText": "!=="
                                    },
                                    "right": {
                                        "kind": "NumericLiteral",
                                        "fullStart": 416,
                                        "fullEnd": 417,
                                        "start": 416,
                                        "end": 417,
                                        "fullWidth": 1,
                                        "width": 1,
                                        "text": "5",
                                        "value": 5,
                                        "valueText": "5"
                                    }
                                },
                                "closeParenToken": {
                                    "kind": "CloseParenToken",
                                    "fullStart": 417,
                                    "fullEnd": 418,
                                    "start": 417,
                                    "end": 418,
                                    "fullWidth": 1,
                                    "width": 1,
                                    "text": ")",
                                    "value": ")",
                                    "valueText": ")"
                                },
                                "statement": {
                                    "kind": "ExpressionStatement",
                                    "fullStart": 418,
                                    "fullEnd": 478,
                                    "start": 418,
                                    "end": 477,
                                    "fullWidth": 60,
                                    "width": 59,
                                    "expression": {
                                        "kind": "InvocationExpression",
                                        "fullStart": 418,
                                        "fullEnd": 476,
                                        "start": 418,
                                        "end": 476,
                                        "fullWidth": 58,
                                        "width": 58,
                                        "expression": {
                                            "kind": "IdentifierName",
                                            "fullStart": 418,
                                            "fullEnd": 424,
                                            "start": 418,
                                            "end": 424,
                                            "fullWidth": 6,
                                            "width": 6,
                                            "text": "$ERROR",
                                            "value": "$ERROR",
                                            "valueText": "$ERROR"
                                        },
                                        "argumentList": {
                                            "kind": "ArgumentList",
                                            "fullStart": 424,
                                            "fullEnd": 476,
                                            "start": 424,
                                            "end": 476,
                                            "fullWidth": 52,
                                            "width": 52,
                                            "openParenToken": {
                                                "kind": "OpenParenToken",
                                                "fullStart": 424,
                                                "fullEnd": 425,
                                                "start": 424,
                                                "end": 425,
                                                "fullWidth": 1,
                                                "width": 1,
                                                "text": "(",
                                                "value": "(",
                                                "valueText": "("
                                            },
                                            "arguments": [
                                                {
                                                    "kind": "AddExpression",
                                                    "fullStart": 425,
                                                    "fullEnd": 475,
                                                    "start": 425,
                                                    "end": 473,
                                                    "fullWidth": 50,
                                                    "width": 48,
                                                    "left": {
                                                        "kind": "StringLiteral",
                                                        "fullStart": 425,
                                                        "fullEnd": 470,
                                                        "start": 425,
                                                        "end": 470,
                                                        "fullWidth": 45,
                                                        "width": 45,
                                                        "text": "'#1: Exception === 5. Actual:  Exception ==='",
                                                        "value": "#1: Exception === 5. Actual:  Exception ===",
                                                        "valueText": "#1: Exception === 5. Actual:  Exception ==="
                                                    },
                                                    "operatorToken": {
                                                        "kind": "PlusToken",
                                                        "fullStart": 470,
                                                        "fullEnd": 472,
                                                        "start": 470,
                                                        "end": 471,
                                                        "fullWidth": 2,
                                                        "width": 1,
                                                        "text": "+",
                                                        "value": "+",
                                                        "valueText": "+",
                                                        "hasTrailingTrivia": true,
                                                        "trailingTrivia": [
                                                            {
                                                                "kind": "WhitespaceTrivia",
                                                                "text": " "
                                                            }
                                                        ]
                                                    },
                                                    "right": {
                                                        "kind": "IdentifierName",
                                                        "fullStart": 472,
                                                        "fullEnd": 475,
                                                        "start": 472,
                                                        "end": 473,
                                                        "fullWidth": 3,
                                                        "width": 1,
                                                        "text": "e",
                                                        "value": "e",
                                                        "valueText": "e",
                                                        "hasTrailingTrivia": true,
                                                        "trailingTrivia": [
                                                            {
                                                                "kind": "WhitespaceTrivia",
                                                                "text": "  "
                                                            }
                                                        ]
                                                    }
                                                }
                                            ],
                                            "closeParenToken": {
                                                "kind": "CloseParenToken",
                                                "fullStart": 475,
                                                "fullEnd": 476,
                                                "start": 475,
                                                "end": 476,
                                                "fullWidth": 1,
                                                "width": 1,
                                                "text": ")",
                                                "value": ")",
                                                "valueText": ")"
                                            }
                                        }
                                    },
                                    "semicolonToken": {
                                        "kind": "SemicolonToken",
                                        "fullStart": 476,
                                        "fullEnd": 478,
                                        "start": 476,
                                        "end": 477,
                                        "fullWidth": 2,
                                        "width": 1,
                                        "text": ";",
                                        "value": ";",
                                        "valueText": ";",
                                        "hasTrailingTrivia": true,
                                        "hasTrailingNewLine": true,
                                        "trailingTrivia": [
                                            {
                                                "kind": "NewLineTrivia",
                                                "text": "\n"
                                            }
                                        ]
                                    }
                                }
                            }
                        ],
                        "closeBraceToken": {
                            "kind": "CloseBraceToken",
                            "fullStart": 478,
                            "fullEnd": 480,
                            "start": 478,
                            "end": 479,
                            "fullWidth": 2,
                            "width": 1,
                            "text": "}",
                            "value": "}",
                            "valueText": "}",
                            "hasTrailingTrivia": true,
                            "hasTrailingNewLine": true,
                            "trailingTrivia": [
                                {
                                    "kind": "NewLineTrivia",
                                    "text": "\n"
                                }
                            ]
                        }
                    }
                }
            }
        ],
        "endOfFileToken": {
            "kind": "EndOfFileToken",
            "fullStart": 480,
            "fullEnd": 481,
            "start": 481,
            "end": 481,
            "fullWidth": 1,
            "width": 0,
            "text": "",
            "hasLeadingTrivia": true,
            "hasLeadingNewLine": true,
            "leadingTrivia": [
                {
                    "kind": "NewLineTrivia",
                    "text": "\n"
                }
            ]
        }
    },
    "lineMap": {
        "lineStarts": [
            0,
            61,
            132,
            133,
            137,
            221,
            224,
            261,
            322,
            326,
            327,
            338,
            343,
            368,
            391,
            395,
            397,
            407,
            478,
            480,
            481
        ],
        "length": 481
    }
}<|MERGE_RESOLUTION|>--- conflicted
+++ resolved
@@ -181,12 +181,8 @@
                                         "start": 353,
                                         "end": 356,
                                         "fullWidth": 3,
-<<<<<<< HEAD
                                         "width": 3,
-                                        "identifier": {
-=======
                                         "propertyName": {
->>>>>>> 85e84683
                                             "kind": "IdentifierName",
                                             "fullStart": 353,
                                             "fullEnd": 354,
