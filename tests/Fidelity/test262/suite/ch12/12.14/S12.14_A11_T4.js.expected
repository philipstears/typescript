{
    "isDeclaration": false,
    "languageVersion": "EcmaScript5",
    "parseOptions": {
        "allowAutomaticSemicolonInsertion": true
    },
    "sourceUnit": {
        "kind": "SourceUnit",
        "fullStart": 0,
        "fullEnd": 1008,
        "start": 361,
        "end": 1008,
        "fullWidth": 1008,
        "width": 647,
        "moduleElements": [
            {
                "kind": "VariableStatement",
                "fullStart": 0,
                "fullEnd": 377,
                "start": 361,
                "end": 376,
                "fullWidth": 377,
                "width": 15,
                "modifiers": [],
                "variableDeclaration": {
                    "kind": "VariableDeclaration",
                    "fullStart": 0,
                    "fullEnd": 375,
                    "start": 361,
                    "end": 375,
                    "fullWidth": 375,
                    "width": 14,
                    "varKeyword": {
                        "kind": "VarKeyword",
                        "fullStart": 0,
                        "fullEnd": 365,
                        "start": 361,
                        "end": 364,
                        "fullWidth": 365,
                        "width": 3,
                        "text": "var",
                        "value": "var",
                        "valueText": "var",
                        "hasLeadingTrivia": true,
                        "hasLeadingComment": true,
                        "hasLeadingNewLine": true,
                        "hasTrailingTrivia": true,
                        "leadingTrivia": [
                            {
                                "kind": "SingleLineCommentTrivia",
                                "text": "// Copyright 2009 the Sputnik authors.  All rights reserved."
                            },
                            {
                                "kind": "NewLineTrivia",
                                "text": "\n"
                            },
                            {
                                "kind": "SingleLineCommentTrivia",
                                "text": "// This code is governed by the BSD license found in the LICENSE file."
                            },
                            {
                                "kind": "NewLineTrivia",
                                "text": "\n"
                            },
                            {
                                "kind": "NewLineTrivia",
                                "text": "\n"
                            },
                            {
                                "kind": "MultiLineCommentTrivia",
                                "text": "/**\n * Using \"try\" with \"catch\" or \"finally\" statement within/without a \"for\" statement\n *\n * @path ch12/12.14/S12.14_A11_T4.js\n * @description Try statement inside loop, where combinate using break and continue\n */"
                            },
                            {
                                "kind": "NewLineTrivia",
                                "text": "\n"
                            },
                            {
                                "kind": "NewLineTrivia",
                                "text": "\n"
                            },
                            {
                                "kind": "SingleLineCommentTrivia",
                                "text": "// CHECK#1"
                            },
                            {
                                "kind": "NewLineTrivia",
                                "text": "\n"
                            }
                        ],
                        "trailingTrivia": [
                            {
                                "kind": "WhitespaceTrivia",
                                "text": " "
                            }
                        ]
                    },
                    "variableDeclarators": [
                        {
                            "kind": "VariableDeclarator",
                            "fullStart": 365,
                            "fullEnd": 369,
                            "start": 365,
                            "end": 369,
                            "fullWidth": 4,
<<<<<<< HEAD
                            "width": 4,
                            "identifier": {
=======
                            "propertyName": {
>>>>>>> 85e84683
                                "kind": "IdentifierName",
                                "fullStart": 365,
                                "fullEnd": 367,
                                "start": 365,
                                "end": 367,
                                "fullWidth": 2,
                                "width": 2,
                                "text": "c1",
                                "value": "c1",
                                "valueText": "c1"
                            },
                            "equalsValueClause": {
                                "kind": "EqualsValueClause",
                                "fullStart": 367,
                                "fullEnd": 369,
                                "start": 367,
                                "end": 369,
                                "fullWidth": 2,
                                "width": 2,
                                "equalsToken": {
                                    "kind": "EqualsToken",
                                    "fullStart": 367,
                                    "fullEnd": 368,
                                    "start": 367,
                                    "end": 368,
                                    "fullWidth": 1,
                                    "width": 1,
                                    "text": "=",
                                    "value": "=",
                                    "valueText": "="
                                },
                                "value": {
                                    "kind": "NumericLiteral",
                                    "fullStart": 368,
                                    "fullEnd": 369,
                                    "start": 368,
                                    "end": 369,
                                    "fullWidth": 1,
                                    "width": 1,
                                    "text": "0",
                                    "value": 0,
                                    "valueText": "0"
                                }
                            }
                        },
                        {
                            "kind": "CommaToken",
                            "fullStart": 369,
                            "fullEnd": 370,
                            "start": 369,
                            "end": 370,
                            "fullWidth": 1,
                            "width": 1,
                            "text": ",",
                            "value": ",",
                            "valueText": ","
                        },
                        {
                            "kind": "VariableDeclarator",
                            "fullStart": 370,
                            "fullEnd": 375,
                            "start": 370,
                            "end": 375,
                            "fullWidth": 5,
<<<<<<< HEAD
                            "width": 5,
                            "identifier": {
=======
                            "propertyName": {
>>>>>>> 85e84683
                                "kind": "IdentifierName",
                                "fullStart": 370,
                                "fullEnd": 373,
                                "start": 370,
                                "end": 373,
                                "fullWidth": 3,
                                "width": 3,
                                "text": "fin",
                                "value": "fin",
                                "valueText": "fin"
                            },
                            "equalsValueClause": {
                                "kind": "EqualsValueClause",
                                "fullStart": 373,
                                "fullEnd": 375,
                                "start": 373,
                                "end": 375,
                                "fullWidth": 2,
                                "width": 2,
                                "equalsToken": {
                                    "kind": "EqualsToken",
                                    "fullStart": 373,
                                    "fullEnd": 374,
                                    "start": 373,
                                    "end": 374,
                                    "fullWidth": 1,
                                    "width": 1,
                                    "text": "=",
                                    "value": "=",
                                    "valueText": "="
                                },
                                "value": {
                                    "kind": "NumericLiteral",
                                    "fullStart": 374,
                                    "fullEnd": 375,
                                    "start": 374,
                                    "end": 375,
                                    "fullWidth": 1,
                                    "width": 1,
                                    "text": "0",
                                    "value": 0,
                                    "valueText": "0"
                                }
                            }
                        }
                    ]
                },
                "semicolonToken": {
                    "kind": "SemicolonToken",
                    "fullStart": 375,
                    "fullEnd": 377,
                    "start": 375,
                    "end": 376,
                    "fullWidth": 2,
                    "width": 1,
                    "text": ";",
                    "value": ";",
                    "valueText": ";",
                    "hasTrailingTrivia": true,
                    "hasTrailingNewLine": true,
                    "trailingTrivia": [
                        {
                            "kind": "NewLineTrivia",
                            "text": "\n"
                        }
                    ]
                }
            },
            {
                "kind": "ForStatement",
                "fullStart": 377,
                "fullEnd": 508,
                "start": 377,
                "end": 507,
                "fullWidth": 131,
                "width": 130,
                "forKeyword": {
                    "kind": "ForKeyword",
                    "fullStart": 377,
                    "fullEnd": 380,
                    "start": 377,
                    "end": 380,
                    "fullWidth": 3,
                    "width": 3,
                    "text": "for",
                    "value": "for",
                    "valueText": "for"
                },
                "openParenToken": {
                    "kind": "OpenParenToken",
                    "fullStart": 380,
                    "fullEnd": 381,
                    "start": 380,
                    "end": 381,
                    "fullWidth": 1,
                    "width": 1,
                    "text": "(",
                    "value": "(",
                    "valueText": "("
                },
                "variableDeclaration": {
                    "kind": "VariableDeclaration",
                    "fullStart": 381,
                    "fullEnd": 388,
                    "start": 381,
                    "end": 388,
                    "fullWidth": 7,
                    "width": 7,
                    "varKeyword": {
                        "kind": "VarKeyword",
                        "fullStart": 381,
                        "fullEnd": 385,
                        "start": 381,
                        "end": 384,
                        "fullWidth": 4,
                        "width": 3,
                        "text": "var",
                        "value": "var",
                        "valueText": "var",
                        "hasTrailingTrivia": true,
                        "trailingTrivia": [
                            {
                                "kind": "WhitespaceTrivia",
                                "text": " "
                            }
                        ]
                    },
                    "variableDeclarators": [
                        {
                            "kind": "VariableDeclarator",
                            "fullStart": 385,
                            "fullEnd": 388,
                            "start": 385,
                            "end": 388,
                            "fullWidth": 3,
<<<<<<< HEAD
                            "width": 3,
                            "identifier": {
=======
                            "propertyName": {
>>>>>>> 85e84683
                                "kind": "IdentifierName",
                                "fullStart": 385,
                                "fullEnd": 386,
                                "start": 385,
                                "end": 386,
                                "fullWidth": 1,
                                "width": 1,
                                "text": "i",
                                "value": "i",
                                "valueText": "i"
                            },
                            "equalsValueClause": {
                                "kind": "EqualsValueClause",
                                "fullStart": 386,
                                "fullEnd": 388,
                                "start": 386,
                                "end": 388,
                                "fullWidth": 2,
                                "width": 2,
                                "equalsToken": {
                                    "kind": "EqualsToken",
                                    "fullStart": 386,
                                    "fullEnd": 387,
                                    "start": 386,
                                    "end": 387,
                                    "fullWidth": 1,
                                    "width": 1,
                                    "text": "=",
                                    "value": "=",
                                    "valueText": "="
                                },
                                "value": {
                                    "kind": "NumericLiteral",
                                    "fullStart": 387,
                                    "fullEnd": 388,
                                    "start": 387,
                                    "end": 388,
                                    "fullWidth": 1,
                                    "width": 1,
                                    "text": "0",
                                    "value": 0,
                                    "valueText": "0"
                                }
                            }
                        }
                    ]
                },
                "firstSemicolonToken": {
                    "kind": "SemicolonToken",
                    "fullStart": 388,
                    "fullEnd": 389,
                    "start": 388,
                    "end": 389,
                    "fullWidth": 1,
                    "width": 1,
                    "text": ";",
                    "value": ";",
                    "valueText": ";"
                },
                "condition": {
                    "kind": "LessThanExpression",
                    "fullStart": 389,
                    "fullEnd": 392,
                    "start": 389,
                    "end": 392,
                    "fullWidth": 3,
                    "width": 3,
                    "left": {
                        "kind": "IdentifierName",
                        "fullStart": 389,
                        "fullEnd": 390,
                        "start": 389,
                        "end": 390,
                        "fullWidth": 1,
                        "width": 1,
                        "text": "i",
                        "value": "i",
                        "valueText": "i"
                    },
                    "operatorToken": {
                        "kind": "LessThanToken",
                        "fullStart": 390,
                        "fullEnd": 391,
                        "start": 390,
                        "end": 391,
                        "fullWidth": 1,
                        "width": 1,
                        "text": "<",
                        "value": "<",
                        "valueText": "<"
                    },
                    "right": {
                        "kind": "NumericLiteral",
                        "fullStart": 391,
                        "fullEnd": 392,
                        "start": 391,
                        "end": 392,
                        "fullWidth": 1,
                        "width": 1,
                        "text": "5",
                        "value": 5,
                        "valueText": "5"
                    }
                },
                "secondSemicolonToken": {
                    "kind": "SemicolonToken",
                    "fullStart": 392,
                    "fullEnd": 393,
                    "start": 392,
                    "end": 393,
                    "fullWidth": 1,
                    "width": 1,
                    "text": ";",
                    "value": ";",
                    "valueText": ";"
                },
                "incrementor": {
                    "kind": "PostIncrementExpression",
                    "fullStart": 393,
                    "fullEnd": 396,
                    "start": 393,
                    "end": 396,
                    "fullWidth": 3,
                    "width": 3,
                    "operand": {
                        "kind": "IdentifierName",
                        "fullStart": 393,
                        "fullEnd": 394,
                        "start": 393,
                        "end": 394,
                        "fullWidth": 1,
                        "width": 1,
                        "text": "i",
                        "value": "i",
                        "valueText": "i"
                    },
                    "operatorToken": {
                        "kind": "PlusPlusToken",
                        "fullStart": 394,
                        "fullEnd": 396,
                        "start": 394,
                        "end": 396,
                        "fullWidth": 2,
                        "width": 2,
                        "text": "++",
                        "value": "++",
                        "valueText": "++"
                    }
                },
                "closeParenToken": {
                    "kind": "CloseParenToken",
                    "fullStart": 396,
                    "fullEnd": 397,
                    "start": 396,
                    "end": 397,
                    "fullWidth": 1,
                    "width": 1,
                    "text": ")",
                    "value": ")",
                    "valueText": ")"
                },
                "statement": {
                    "kind": "Block",
                    "fullStart": 397,
                    "fullEnd": 508,
                    "start": 397,
                    "end": 507,
                    "fullWidth": 111,
                    "width": 110,
                    "openBraceToken": {
                        "kind": "OpenBraceToken",
                        "fullStart": 397,
                        "fullEnd": 399,
                        "start": 397,
                        "end": 398,
                        "fullWidth": 2,
                        "width": 1,
                        "text": "{",
                        "value": "{",
                        "valueText": "{",
                        "hasTrailingTrivia": true,
                        "hasTrailingNewLine": true,
                        "trailingTrivia": [
                            {
                                "kind": "NewLineTrivia",
                                "text": "\n"
                            }
                        ]
                    },
                    "statements": [
                        {
                            "kind": "TryStatement",
                            "fullStart": 399,
                            "fullEnd": 487,
                            "start": 401,
                            "end": 486,
                            "fullWidth": 88,
                            "width": 85,
                            "tryKeyword": {
                                "kind": "TryKeyword",
                                "fullStart": 399,
                                "fullEnd": 404,
                                "start": 401,
                                "end": 404,
                                "fullWidth": 5,
                                "width": 3,
                                "text": "try",
                                "value": "try",
                                "valueText": "try",
                                "hasLeadingTrivia": true,
                                "leadingTrivia": [
                                    {
                                        "kind": "WhitespaceTrivia",
                                        "text": "  "
                                    }
                                ]
                            },
                            "block": {
                                "kind": "Block",
                                "fullStart": 404,
                                "fullEnd": 432,
                                "start": 404,
                                "end": 431,
                                "fullWidth": 28,
                                "width": 27,
                                "openBraceToken": {
                                    "kind": "OpenBraceToken",
                                    "fullStart": 404,
                                    "fullEnd": 406,
                                    "start": 404,
                                    "end": 405,
                                    "fullWidth": 2,
                                    "width": 1,
                                    "text": "{",
                                    "value": "{",
                                    "valueText": "{",
                                    "hasTrailingTrivia": true,
                                    "hasTrailingNewLine": true,
                                    "trailingTrivia": [
                                        {
                                            "kind": "NewLineTrivia",
                                            "text": "\n"
                                        }
                                    ]
                                },
                                "statements": [
                                    {
                                        "kind": "ExpressionStatement",
                                        "fullStart": 406,
                                        "fullEnd": 417,
                                        "start": 410,
                                        "end": 416,
                                        "fullWidth": 11,
                                        "width": 6,
                                        "expression": {
                                            "kind": "AddAssignmentExpression",
                                            "fullStart": 406,
                                            "fullEnd": 415,
                                            "start": 410,
                                            "end": 415,
                                            "fullWidth": 9,
                                            "width": 5,
                                            "left": {
                                                "kind": "IdentifierName",
                                                "fullStart": 406,
                                                "fullEnd": 412,
                                                "start": 410,
                                                "end": 412,
                                                "fullWidth": 6,
                                                "width": 2,
                                                "text": "c1",
                                                "value": "c1",
                                                "valueText": "c1",
                                                "hasLeadingTrivia": true,
                                                "leadingTrivia": [
                                                    {
                                                        "kind": "WhitespaceTrivia",
                                                        "text": "    "
                                                    }
                                                ]
                                            },
                                            "operatorToken": {
                                                "kind": "PlusEqualsToken",
                                                "fullStart": 412,
                                                "fullEnd": 414,
                                                "start": 412,
                                                "end": 414,
                                                "fullWidth": 2,
                                                "width": 2,
                                                "text": "+=",
                                                "value": "+=",
                                                "valueText": "+="
                                            },
                                            "right": {
                                                "kind": "NumericLiteral",
                                                "fullStart": 414,
                                                "fullEnd": 415,
                                                "start": 414,
                                                "end": 415,
                                                "fullWidth": 1,
                                                "width": 1,
                                                "text": "1",
                                                "value": 1,
                                                "valueText": "1"
                                            }
                                        },
                                        "semicolonToken": {
                                            "kind": "SemicolonToken",
                                            "fullStart": 415,
                                            "fullEnd": 417,
                                            "start": 415,
                                            "end": 416,
                                            "fullWidth": 2,
                                            "width": 1,
                                            "text": ";",
                                            "value": ";",
                                            "valueText": ";",
                                            "hasTrailingTrivia": true,
                                            "hasTrailingNewLine": true,
                                            "trailingTrivia": [
                                                {
                                                    "kind": "NewLineTrivia",
                                                    "text": "\n"
                                                }
                                            ]
                                        }
                                    },
                                    {
                                        "kind": "BreakStatement",
                                        "fullStart": 417,
                                        "fullEnd": 428,
                                        "start": 421,
                                        "end": 427,
                                        "fullWidth": 11,
                                        "width": 6,
                                        "breakKeyword": {
                                            "kind": "BreakKeyword",
                                            "fullStart": 417,
                                            "fullEnd": 426,
                                            "start": 421,
                                            "end": 426,
                                            "fullWidth": 9,
                                            "width": 5,
                                            "text": "break",
                                            "value": "break",
                                            "valueText": "break",
                                            "hasLeadingTrivia": true,
                                            "leadingTrivia": [
                                                {
                                                    "kind": "WhitespaceTrivia",
                                                    "text": "    "
                                                }
                                            ]
                                        },
                                        "semicolonToken": {
                                            "kind": "SemicolonToken",
                                            "fullStart": 426,
                                            "fullEnd": 428,
                                            "start": 426,
                                            "end": 427,
                                            "fullWidth": 2,
                                            "width": 1,
                                            "text": ";",
                                            "value": ";",
                                            "valueText": ";",
                                            "hasTrailingTrivia": true,
                                            "hasTrailingNewLine": true,
                                            "trailingTrivia": [
                                                {
                                                    "kind": "NewLineTrivia",
                                                    "text": "\n"
                                                }
                                            ]
                                        }
                                    }
                                ],
                                "closeBraceToken": {
                                    "kind": "CloseBraceToken",
                                    "fullStart": 428,
                                    "fullEnd": 432,
                                    "start": 430,
                                    "end": 431,
                                    "fullWidth": 4,
                                    "width": 1,
                                    "text": "}",
                                    "value": "}",
                                    "valueText": "}",
                                    "hasLeadingTrivia": true,
                                    "hasTrailingTrivia": true,
                                    "hasTrailingNewLine": true,
                                    "leadingTrivia": [
                                        {
                                            "kind": "WhitespaceTrivia",
                                            "text": "  "
                                        }
                                    ],
                                    "trailingTrivia": [
                                        {
                                            "kind": "NewLineTrivia",
                                            "text": "\n"
                                        }
                                    ]
                                }
                            },
                            "catchClause": {
                                "kind": "CatchClause",
                                "fullStart": 432,
                                "fullEnd": 447,
                                "start": 434,
                                "end": 446,
                                "fullWidth": 15,
                                "width": 12,
                                "catchKeyword": {
                                    "kind": "CatchKeyword",
                                    "fullStart": 432,
                                    "fullEnd": 439,
                                    "start": 434,
                                    "end": 439,
                                    "fullWidth": 7,
                                    "width": 5,
                                    "text": "catch",
                                    "value": "catch",
                                    "valueText": "catch",
                                    "hasLeadingTrivia": true,
                                    "leadingTrivia": [
                                        {
                                            "kind": "WhitespaceTrivia",
                                            "text": "  "
                                        }
                                    ]
                                },
                                "openParenToken": {
                                    "kind": "OpenParenToken",
                                    "fullStart": 439,
                                    "fullEnd": 440,
                                    "start": 439,
                                    "end": 440,
                                    "fullWidth": 1,
                                    "width": 1,
                                    "text": "(",
                                    "value": "(",
                                    "valueText": "("
                                },
                                "identifier": {
                                    "kind": "IdentifierName",
                                    "fullStart": 440,
                                    "fullEnd": 443,
                                    "start": 440,
                                    "end": 443,
                                    "fullWidth": 3,
                                    "width": 3,
                                    "text": "er1",
                                    "value": "er1",
                                    "valueText": "er1"
                                },
                                "closeParenToken": {
                                    "kind": "CloseParenToken",
                                    "fullStart": 443,
                                    "fullEnd": 444,
                                    "start": 443,
                                    "end": 444,
                                    "fullWidth": 1,
                                    "width": 1,
                                    "text": ")",
                                    "value": ")",
                                    "valueText": ")"
                                },
                                "block": {
                                    "kind": "Block",
                                    "fullStart": 444,
                                    "fullEnd": 447,
                                    "start": 444,
                                    "end": 446,
                                    "fullWidth": 3,
                                    "width": 2,
                                    "openBraceToken": {
                                        "kind": "OpenBraceToken",
                                        "fullStart": 444,
                                        "fullEnd": 445,
                                        "start": 444,
                                        "end": 445,
                                        "fullWidth": 1,
                                        "width": 1,
                                        "text": "{",
                                        "value": "{",
                                        "valueText": "{"
                                    },
                                    "statements": [],
                                    "closeBraceToken": {
                                        "kind": "CloseBraceToken",
                                        "fullStart": 445,
                                        "fullEnd": 447,
                                        "start": 445,
                                        "end": 446,
                                        "fullWidth": 2,
                                        "width": 1,
                                        "text": "}",
                                        "value": "}",
                                        "valueText": "}",
                                        "hasTrailingTrivia": true,
                                        "hasTrailingNewLine": true,
                                        "trailingTrivia": [
                                            {
                                                "kind": "NewLineTrivia",
                                                "text": "\n"
                                            }
                                        ]
                                    }
                                }
                            },
                            "finallyClause": {
                                "kind": "FinallyClause",
                                "fullStart": 447,
                                "fullEnd": 487,
                                "start": 449,
                                "end": 486,
                                "fullWidth": 40,
                                "width": 37,
                                "finallyKeyword": {
                                    "kind": "FinallyKeyword",
                                    "fullStart": 447,
                                    "fullEnd": 456,
                                    "start": 449,
                                    "end": 456,
                                    "fullWidth": 9,
                                    "width": 7,
                                    "text": "finally",
                                    "value": "finally",
                                    "valueText": "finally",
                                    "hasLeadingTrivia": true,
                                    "leadingTrivia": [
                                        {
                                            "kind": "WhitespaceTrivia",
                                            "text": "  "
                                        }
                                    ]
                                },
                                "block": {
                                    "kind": "Block",
                                    "fullStart": 456,
                                    "fullEnd": 487,
                                    "start": 456,
                                    "end": 486,
                                    "fullWidth": 31,
                                    "width": 30,
                                    "openBraceToken": {
                                        "kind": "OpenBraceToken",
                                        "fullStart": 456,
                                        "fullEnd": 458,
                                        "start": 456,
                                        "end": 457,
                                        "fullWidth": 2,
                                        "width": 1,
                                        "text": "{",
                                        "value": "{",
                                        "valueText": "{",
                                        "hasTrailingTrivia": true,
                                        "hasTrailingNewLine": true,
                                        "trailingTrivia": [
                                            {
                                                "kind": "NewLineTrivia",
                                                "text": "\n"
                                            }
                                        ]
                                    },
                                    "statements": [
                                        {
                                            "kind": "ExpressionStatement",
                                            "fullStart": 458,
                                            "fullEnd": 469,
                                            "start": 462,
                                            "end": 468,
                                            "fullWidth": 11,
                                            "width": 6,
                                            "expression": {
                                                "kind": "AssignmentExpression",
                                                "fullStart": 458,
                                                "fullEnd": 467,
                                                "start": 462,
                                                "end": 467,
                                                "fullWidth": 9,
                                                "width": 5,
                                                "left": {
                                                    "kind": "IdentifierName",
                                                    "fullStart": 458,
                                                    "fullEnd": 465,
                                                    "start": 462,
                                                    "end": 465,
                                                    "fullWidth": 7,
                                                    "width": 3,
                                                    "text": "fin",
                                                    "value": "fin",
                                                    "valueText": "fin",
                                                    "hasLeadingTrivia": true,
                                                    "leadingTrivia": [
                                                        {
                                                            "kind": "WhitespaceTrivia",
                                                            "text": "    "
                                                        }
                                                    ]
                                                },
                                                "operatorToken": {
                                                    "kind": "EqualsToken",
                                                    "fullStart": 465,
                                                    "fullEnd": 466,
                                                    "start": 465,
                                                    "end": 466,
                                                    "fullWidth": 1,
                                                    "width": 1,
                                                    "text": "=",
                                                    "value": "=",
                                                    "valueText": "="
                                                },
                                                "right": {
                                                    "kind": "NumericLiteral",
                                                    "fullStart": 466,
                                                    "fullEnd": 467,
                                                    "start": 466,
                                                    "end": 467,
                                                    "fullWidth": 1,
                                                    "width": 1,
                                                    "text": "1",
                                                    "value": 1,
                                                    "valueText": "1"
                                                }
                                            },
                                            "semicolonToken": {
                                                "kind": "SemicolonToken",
                                                "fullStart": 467,
                                                "fullEnd": 469,
                                                "start": 467,
                                                "end": 468,
                                                "fullWidth": 2,
                                                "width": 1,
                                                "text": ";",
                                                "value": ";",
                                                "valueText": ";",
                                                "hasTrailingTrivia": true,
                                                "hasTrailingNewLine": true,
                                                "trailingTrivia": [
                                                    {
                                                        "kind": "NewLineTrivia",
                                                        "text": "\n"
                                                    }
                                                ]
                                            }
                                        },
                                        {
                                            "kind": "ContinueStatement",
                                            "fullStart": 469,
                                            "fullEnd": 483,
                                            "start": 473,
                                            "end": 482,
                                            "fullWidth": 14,
                                            "width": 9,
                                            "continueKeyword": {
                                                "kind": "ContinueKeyword",
                                                "fullStart": 469,
                                                "fullEnd": 481,
                                                "start": 473,
                                                "end": 481,
                                                "fullWidth": 12,
                                                "width": 8,
                                                "text": "continue",
                                                "value": "continue",
                                                "valueText": "continue",
                                                "hasLeadingTrivia": true,
                                                "leadingTrivia": [
                                                    {
                                                        "kind": "WhitespaceTrivia",
                                                        "text": "    "
                                                    }
                                                ]
                                            },
                                            "semicolonToken": {
                                                "kind": "SemicolonToken",
                                                "fullStart": 481,
                                                "fullEnd": 483,
                                                "start": 481,
                                                "end": 482,
                                                "fullWidth": 2,
                                                "width": 1,
                                                "text": ";",
                                                "value": ";",
                                                "valueText": ";",
                                                "hasTrailingTrivia": true,
                                                "hasTrailingNewLine": true,
                                                "trailingTrivia": [
                                                    {
                                                        "kind": "NewLineTrivia",
                                                        "text": "\n"
                                                    }
                                                ]
                                            }
                                        }
                                    ],
                                    "closeBraceToken": {
                                        "kind": "CloseBraceToken",
                                        "fullStart": 483,
                                        "fullEnd": 487,
                                        "start": 485,
                                        "end": 486,
                                        "fullWidth": 4,
                                        "width": 1,
                                        "text": "}",
                                        "value": "}",
                                        "valueText": "}",
                                        "hasLeadingTrivia": true,
                                        "hasTrailingTrivia": true,
                                        "hasTrailingNewLine": true,
                                        "leadingTrivia": [
                                            {
                                                "kind": "WhitespaceTrivia",
                                                "text": "  "
                                            }
                                        ],
                                        "trailingTrivia": [
                                            {
                                                "kind": "NewLineTrivia",
                                                "text": "\n"
                                            }
                                        ]
                                    }
                                }
                            }
                        },
                        {
                            "kind": "ExpressionStatement",
                            "fullStart": 487,
                            "fullEnd": 497,
                            "start": 489,
                            "end": 496,
                            "fullWidth": 10,
                            "width": 7,
                            "expression": {
                                "kind": "AssignmentExpression",
                                "fullStart": 487,
                                "fullEnd": 495,
                                "start": 489,
                                "end": 495,
                                "fullWidth": 8,
                                "width": 6,
                                "left": {
                                    "kind": "IdentifierName",
                                    "fullStart": 487,
                                    "fullEnd": 492,
                                    "start": 489,
                                    "end": 492,
                                    "fullWidth": 5,
                                    "width": 3,
                                    "text": "fin",
                                    "value": "fin",
                                    "valueText": "fin",
                                    "hasLeadingTrivia": true,
                                    "leadingTrivia": [
                                        {
                                            "kind": "WhitespaceTrivia",
                                            "text": "  "
                                        }
                                    ]
                                },
                                "operatorToken": {
                                    "kind": "EqualsToken",
                                    "fullStart": 492,
                                    "fullEnd": 493,
                                    "start": 492,
                                    "end": 493,
                                    "fullWidth": 1,
                                    "width": 1,
                                    "text": "=",
                                    "value": "=",
                                    "valueText": "="
                                },
                                "right": {
                                    "kind": "NegateExpression",
                                    "fullStart": 493,
                                    "fullEnd": 495,
                                    "start": 493,
                                    "end": 495,
                                    "fullWidth": 2,
                                    "width": 2,
                                    "operatorToken": {
                                        "kind": "MinusToken",
                                        "fullStart": 493,
                                        "fullEnd": 494,
                                        "start": 493,
                                        "end": 494,
                                        "fullWidth": 1,
                                        "width": 1,
                                        "text": "-",
                                        "value": "-",
                                        "valueText": "-"
                                    },
                                    "operand": {
                                        "kind": "NumericLiteral",
                                        "fullStart": 494,
                                        "fullEnd": 495,
                                        "start": 494,
                                        "end": 495,
                                        "fullWidth": 1,
                                        "width": 1,
                                        "text": "1",
                                        "value": 1,
                                        "valueText": "1"
                                    }
                                }
                            },
                            "semicolonToken": {
                                "kind": "SemicolonToken",
                                "fullStart": 495,
                                "fullEnd": 497,
                                "start": 495,
                                "end": 496,
                                "fullWidth": 2,
                                "width": 1,
                                "text": ";",
                                "value": ";",
                                "valueText": ";",
                                "hasTrailingTrivia": true,
                                "hasTrailingNewLine": true,
                                "trailingTrivia": [
                                    {
                                        "kind": "NewLineTrivia",
                                        "text": "\n"
                                    }
                                ]
                            }
                        },
                        {
                            "kind": "ExpressionStatement",
                            "fullStart": 497,
                            "fullEnd": 506,
                            "start": 499,
                            "end": 505,
                            "fullWidth": 9,
                            "width": 6,
                            "expression": {
                                "kind": "AddAssignmentExpression",
                                "fullStart": 497,
                                "fullEnd": 504,
                                "start": 499,
                                "end": 504,
                                "fullWidth": 7,
                                "width": 5,
                                "left": {
                                    "kind": "IdentifierName",
                                    "fullStart": 497,
                                    "fullEnd": 501,
                                    "start": 499,
                                    "end": 501,
                                    "fullWidth": 4,
                                    "width": 2,
                                    "text": "c1",
                                    "value": "c1",
                                    "valueText": "c1",
                                    "hasLeadingTrivia": true,
                                    "leadingTrivia": [
                                        {
                                            "kind": "WhitespaceTrivia",
                                            "text": "  "
                                        }
                                    ]
                                },
                                "operatorToken": {
                                    "kind": "PlusEqualsToken",
                                    "fullStart": 501,
                                    "fullEnd": 503,
                                    "start": 501,
                                    "end": 503,
                                    "fullWidth": 2,
                                    "width": 2,
                                    "text": "+=",
                                    "value": "+=",
                                    "valueText": "+="
                                },
                                "right": {
                                    "kind": "NumericLiteral",
                                    "fullStart": 503,
                                    "fullEnd": 504,
                                    "start": 503,
                                    "end": 504,
                                    "fullWidth": 1,
                                    "width": 1,
                                    "text": "2",
                                    "value": 2,
                                    "valueText": "2"
                                }
                            },
                            "semicolonToken": {
                                "kind": "SemicolonToken",
                                "fullStart": 504,
                                "fullEnd": 506,
                                "start": 504,
                                "end": 505,
                                "fullWidth": 2,
                                "width": 1,
                                "text": ";",
                                "value": ";",
                                "valueText": ";",
                                "hasTrailingTrivia": true,
                                "hasTrailingNewLine": true,
                                "trailingTrivia": [
                                    {
                                        "kind": "NewLineTrivia",
                                        "text": "\n"
                                    }
                                ]
                            }
                        }
                    ],
                    "closeBraceToken": {
                        "kind": "CloseBraceToken",
                        "fullStart": 506,
                        "fullEnd": 508,
                        "start": 506,
                        "end": 507,
                        "fullWidth": 2,
                        "width": 1,
                        "text": "}",
                        "value": "}",
                        "valueText": "}",
                        "hasTrailingTrivia": true,
                        "hasTrailingNewLine": true,
                        "trailingTrivia": [
                            {
                                "kind": "NewLineTrivia",
                                "text": "\n"
                            }
                        ]
                    }
                }
            },
            {
                "kind": "IfStatement",
                "fullStart": 508,
                "fullEnd": 576,
                "start": 508,
                "end": 575,
                "fullWidth": 68,
                "width": 67,
                "ifKeyword": {
                    "kind": "IfKeyword",
                    "fullStart": 508,
                    "fullEnd": 510,
                    "start": 508,
                    "end": 510,
                    "fullWidth": 2,
                    "width": 2,
                    "text": "if",
                    "value": "if",
                    "valueText": "if"
                },
                "openParenToken": {
                    "kind": "OpenParenToken",
                    "fullStart": 510,
                    "fullEnd": 511,
                    "start": 510,
                    "end": 511,
                    "fullWidth": 1,
                    "width": 1,
                    "text": "(",
                    "value": "(",
                    "valueText": "("
                },
                "condition": {
                    "kind": "NotEqualsExpression",
                    "fullStart": 511,
                    "fullEnd": 518,
                    "start": 511,
                    "end": 518,
                    "fullWidth": 7,
                    "width": 7,
                    "left": {
                        "kind": "IdentifierName",
                        "fullStart": 511,
                        "fullEnd": 514,
                        "start": 511,
                        "end": 514,
                        "fullWidth": 3,
                        "width": 3,
                        "text": "fin",
                        "value": "fin",
                        "valueText": "fin"
                    },
                    "operatorToken": {
                        "kind": "ExclamationEqualsEqualsToken",
                        "fullStart": 514,
                        "fullEnd": 517,
                        "start": 514,
                        "end": 517,
                        "fullWidth": 3,
                        "width": 3,
                        "text": "!==",
                        "value": "!==",
                        "valueText": "!=="
                    },
                    "right": {
                        "kind": "NumericLiteral",
                        "fullStart": 517,
                        "fullEnd": 518,
                        "start": 517,
                        "end": 518,
                        "fullWidth": 1,
                        "width": 1,
                        "text": "1",
                        "value": 1,
                        "valueText": "1"
                    }
                },
                "closeParenToken": {
                    "kind": "CloseParenToken",
                    "fullStart": 518,
                    "fullEnd": 519,
                    "start": 518,
                    "end": 519,
                    "fullWidth": 1,
                    "width": 1,
                    "text": ")",
                    "value": ")",
                    "valueText": ")"
                },
                "statement": {
                    "kind": "Block",
                    "fullStart": 519,
                    "fullEnd": 576,
                    "start": 519,
                    "end": 575,
                    "fullWidth": 57,
                    "width": 56,
                    "openBraceToken": {
                        "kind": "OpenBraceToken",
                        "fullStart": 519,
                        "fullEnd": 521,
                        "start": 519,
                        "end": 520,
                        "fullWidth": 2,
                        "width": 1,
                        "text": "{",
                        "value": "{",
                        "valueText": "{",
                        "hasTrailingTrivia": true,
                        "hasTrailingNewLine": true,
                        "trailingTrivia": [
                            {
                                "kind": "NewLineTrivia",
                                "text": "\n"
                            }
                        ]
                    },
                    "statements": [
                        {
                            "kind": "ExpressionStatement",
                            "fullStart": 521,
                            "fullEnd": 574,
                            "start": 523,
                            "end": 573,
                            "fullWidth": 53,
                            "width": 50,
                            "expression": {
                                "kind": "InvocationExpression",
                                "fullStart": 521,
                                "fullEnd": 572,
                                "start": 523,
                                "end": 572,
                                "fullWidth": 51,
                                "width": 49,
                                "expression": {
                                    "kind": "IdentifierName",
                                    "fullStart": 521,
                                    "fullEnd": 529,
                                    "start": 523,
                                    "end": 529,
                                    "fullWidth": 8,
                                    "width": 6,
                                    "text": "$ERROR",
                                    "value": "$ERROR",
                                    "valueText": "$ERROR",
                                    "hasLeadingTrivia": true,
                                    "leadingTrivia": [
                                        {
                                            "kind": "WhitespaceTrivia",
                                            "text": "  "
                                        }
                                    ]
                                },
                                "argumentList": {
                                    "kind": "ArgumentList",
                                    "fullStart": 529,
                                    "fullEnd": 572,
                                    "start": 529,
                                    "end": 572,
                                    "fullWidth": 43,
                                    "width": 43,
                                    "openParenToken": {
                                        "kind": "OpenParenToken",
                                        "fullStart": 529,
                                        "fullEnd": 530,
                                        "start": 529,
                                        "end": 530,
                                        "fullWidth": 1,
                                        "width": 1,
                                        "text": "(",
                                        "value": "(",
                                        "valueText": "("
                                    },
                                    "arguments": [
                                        {
                                            "kind": "StringLiteral",
                                            "fullStart": 530,
                                            "fullEnd": 571,
                                            "start": 530,
                                            "end": 571,
                                            "fullWidth": 41,
                                            "width": 41,
                                            "text": "'#1.1: \"finally\" block must be evaluated'",
                                            "value": "#1.1: \"finally\" block must be evaluated",
                                            "valueText": "#1.1: \"finally\" block must be evaluated"
                                        }
                                    ],
                                    "closeParenToken": {
                                        "kind": "CloseParenToken",
                                        "fullStart": 571,
                                        "fullEnd": 572,
                                        "start": 571,
                                        "end": 572,
                                        "fullWidth": 1,
                                        "width": 1,
                                        "text": ")",
                                        "value": ")",
                                        "valueText": ")"
                                    }
                                }
                            },
                            "semicolonToken": {
                                "kind": "SemicolonToken",
                                "fullStart": 572,
                                "fullEnd": 574,
                                "start": 572,
                                "end": 573,
                                "fullWidth": 2,
                                "width": 1,
                                "text": ";",
                                "value": ";",
                                "valueText": ";",
                                "hasTrailingTrivia": true,
                                "hasTrailingNewLine": true,
                                "trailingTrivia": [
                                    {
                                        "kind": "NewLineTrivia",
                                        "text": "\n"
                                    }
                                ]
                            }
                        }
                    ],
                    "closeBraceToken": {
                        "kind": "CloseBraceToken",
                        "fullStart": 574,
                        "fullEnd": 576,
                        "start": 574,
                        "end": 575,
                        "fullWidth": 2,
                        "width": 1,
                        "text": "}",
                        "value": "}",
                        "valueText": "}",
                        "hasTrailingTrivia": true,
                        "hasTrailingNewLine": true,
                        "trailingTrivia": [
                            {
                                "kind": "NewLineTrivia",
                                "text": "\n"
                            }
                        ]
                    }
                }
            },
            {
                "kind": "IfStatement",
                "fullStart": 576,
                "fullEnd": 666,
                "start": 576,
                "end": 665,
                "fullWidth": 90,
                "width": 89,
                "ifKeyword": {
                    "kind": "IfKeyword",
                    "fullStart": 576,
                    "fullEnd": 578,
                    "start": 576,
                    "end": 578,
                    "fullWidth": 2,
                    "width": 2,
                    "text": "if",
                    "value": "if",
                    "valueText": "if"
                },
                "openParenToken": {
                    "kind": "OpenParenToken",
                    "fullStart": 578,
                    "fullEnd": 579,
                    "start": 578,
                    "end": 579,
                    "fullWidth": 1,
                    "width": 1,
                    "text": "(",
                    "value": "(",
                    "valueText": "("
                },
                "condition": {
                    "kind": "NotEqualsExpression",
                    "fullStart": 579,
                    "fullEnd": 585,
                    "start": 579,
                    "end": 585,
                    "fullWidth": 6,
                    "width": 6,
                    "left": {
                        "kind": "IdentifierName",
                        "fullStart": 579,
                        "fullEnd": 581,
                        "start": 579,
                        "end": 581,
                        "fullWidth": 2,
                        "width": 2,
                        "text": "c1",
                        "value": "c1",
                        "valueText": "c1"
                    },
                    "operatorToken": {
                        "kind": "ExclamationEqualsEqualsToken",
                        "fullStart": 581,
                        "fullEnd": 584,
                        "start": 581,
                        "end": 584,
                        "fullWidth": 3,
                        "width": 3,
                        "text": "!==",
                        "value": "!==",
                        "valueText": "!=="
                    },
                    "right": {
                        "kind": "NumericLiteral",
                        "fullStart": 584,
                        "fullEnd": 585,
                        "start": 584,
                        "end": 585,
                        "fullWidth": 1,
                        "width": 1,
                        "text": "5",
                        "value": 5,
                        "valueText": "5"
                    }
                },
                "closeParenToken": {
                    "kind": "CloseParenToken",
                    "fullStart": 585,
                    "fullEnd": 586,
                    "start": 585,
                    "end": 586,
                    "fullWidth": 1,
                    "width": 1,
                    "text": ")",
                    "value": ")",
                    "valueText": ")"
                },
                "statement": {
                    "kind": "Block",
                    "fullStart": 586,
                    "fullEnd": 666,
                    "start": 586,
                    "end": 665,
                    "fullWidth": 80,
                    "width": 79,
                    "openBraceToken": {
                        "kind": "OpenBraceToken",
                        "fullStart": 586,
                        "fullEnd": 588,
                        "start": 586,
                        "end": 587,
                        "fullWidth": 2,
                        "width": 1,
                        "text": "{",
                        "value": "{",
                        "valueText": "{",
                        "hasTrailingTrivia": true,
                        "hasTrailingNewLine": true,
                        "trailingTrivia": [
                            {
                                "kind": "NewLineTrivia",
                                "text": "\n"
                            }
                        ]
                    },
                    "statements": [
                        {
                            "kind": "ExpressionStatement",
                            "fullStart": 588,
                            "fullEnd": 664,
                            "start": 590,
                            "end": 663,
                            "fullWidth": 76,
                            "width": 73,
                            "expression": {
                                "kind": "InvocationExpression",
                                "fullStart": 588,
                                "fullEnd": 662,
                                "start": 590,
                                "end": 662,
                                "fullWidth": 74,
                                "width": 72,
                                "expression": {
                                    "kind": "IdentifierName",
                                    "fullStart": 588,
                                    "fullEnd": 596,
                                    "start": 590,
                                    "end": 596,
                                    "fullWidth": 8,
                                    "width": 6,
                                    "text": "$ERROR",
                                    "value": "$ERROR",
                                    "valueText": "$ERROR",
                                    "hasLeadingTrivia": true,
                                    "leadingTrivia": [
                                        {
                                            "kind": "WhitespaceTrivia",
                                            "text": "  "
                                        }
                                    ]
                                },
                                "argumentList": {
                                    "kind": "ArgumentList",
                                    "fullStart": 596,
                                    "fullEnd": 662,
                                    "start": 596,
                                    "end": 662,
                                    "fullWidth": 66,
                                    "width": 66,
                                    "openParenToken": {
                                        "kind": "OpenParenToken",
                                        "fullStart": 596,
                                        "fullEnd": 597,
                                        "start": 596,
                                        "end": 597,
                                        "fullWidth": 1,
                                        "width": 1,
                                        "text": "(",
                                        "value": "(",
                                        "valueText": "("
                                    },
                                    "arguments": [
                                        {
                                            "kind": "StringLiteral",
                                            "fullStart": 597,
                                            "fullEnd": 661,
                                            "start": 597,
                                            "end": 661,
                                            "fullWidth": 64,
                                            "width": 64,
                                            "text": "'#1.2: \"try{break} catch finally{continue}\" must work correctly'",
                                            "value": "#1.2: \"try{break} catch finally{continue}\" must work correctly",
                                            "valueText": "#1.2: \"try{break} catch finally{continue}\" must work correctly"
                                        }
                                    ],
                                    "closeParenToken": {
                                        "kind": "CloseParenToken",
                                        "fullStart": 661,
                                        "fullEnd": 662,
                                        "start": 661,
                                        "end": 662,
                                        "fullWidth": 1,
                                        "width": 1,
                                        "text": ")",
                                        "value": ")",
                                        "valueText": ")"
                                    }
                                }
                            },
                            "semicolonToken": {
                                "kind": "SemicolonToken",
                                "fullStart": 662,
                                "fullEnd": 664,
                                "start": 662,
                                "end": 663,
                                "fullWidth": 2,
                                "width": 1,
                                "text": ";",
                                "value": ";",
                                "valueText": ";",
                                "hasTrailingTrivia": true,
                                "hasTrailingNewLine": true,
                                "trailingTrivia": [
                                    {
                                        "kind": "NewLineTrivia",
                                        "text": "\n"
                                    }
                                ]
                            }
                        }
                    ],
                    "closeBraceToken": {
                        "kind": "CloseBraceToken",
                        "fullStart": 664,
                        "fullEnd": 666,
                        "start": 664,
                        "end": 665,
                        "fullWidth": 2,
                        "width": 1,
                        "text": "}",
                        "value": "}",
                        "valueText": "}",
                        "hasTrailingTrivia": true,
                        "hasTrailingNewLine": true,
                        "trailingTrivia": [
                            {
                                "kind": "NewLineTrivia",
                                "text": "\n"
                            }
                        ]
                    }
                }
            },
            {
                "kind": "VariableStatement",
                "fullStart": 666,
                "fullEnd": 695,
                "start": 678,
                "end": 694,
                "fullWidth": 29,
                "width": 16,
                "modifiers": [],
                "variableDeclaration": {
                    "kind": "VariableDeclaration",
                    "fullStart": 666,
                    "fullEnd": 693,
                    "start": 678,
                    "end": 693,
                    "fullWidth": 27,
                    "width": 15,
                    "varKeyword": {
                        "kind": "VarKeyword",
                        "fullStart": 666,
                        "fullEnd": 682,
                        "start": 678,
                        "end": 681,
                        "fullWidth": 16,
                        "width": 3,
                        "text": "var",
                        "value": "var",
                        "valueText": "var",
                        "hasLeadingTrivia": true,
                        "hasLeadingComment": true,
                        "hasLeadingNewLine": true,
                        "hasTrailingTrivia": true,
                        "leadingTrivia": [
                            {
                                "kind": "NewLineTrivia",
                                "text": "\n"
                            },
                            {
                                "kind": "SingleLineCommentTrivia",
                                "text": "// CHECK#2"
                            },
                            {
                                "kind": "NewLineTrivia",
                                "text": "\n"
                            }
                        ],
                        "trailingTrivia": [
                            {
                                "kind": "WhitespaceTrivia",
                                "text": " "
                            }
                        ]
                    },
                    "variableDeclarators": [
                        {
                            "kind": "VariableDeclarator",
                            "fullStart": 682,
                            "fullEnd": 686,
                            "start": 682,
                            "end": 686,
                            "fullWidth": 4,
<<<<<<< HEAD
                            "width": 4,
                            "identifier": {
=======
                            "propertyName": {
>>>>>>> 85e84683
                                "kind": "IdentifierName",
                                "fullStart": 682,
                                "fullEnd": 684,
                                "start": 682,
                                "end": 684,
                                "fullWidth": 2,
                                "width": 2,
                                "text": "c2",
                                "value": "c2",
                                "valueText": "c2"
                            },
                            "equalsValueClause": {
                                "kind": "EqualsValueClause",
                                "fullStart": 684,
                                "fullEnd": 686,
                                "start": 684,
                                "end": 686,
                                "fullWidth": 2,
                                "width": 2,
                                "equalsToken": {
                                    "kind": "EqualsToken",
                                    "fullStart": 684,
                                    "fullEnd": 685,
                                    "start": 684,
                                    "end": 685,
                                    "fullWidth": 1,
                                    "width": 1,
                                    "text": "=",
                                    "value": "=",
                                    "valueText": "="
                                },
                                "value": {
                                    "kind": "NumericLiteral",
                                    "fullStart": 685,
                                    "fullEnd": 686,
                                    "start": 685,
                                    "end": 686,
                                    "fullWidth": 1,
                                    "width": 1,
                                    "text": "0",
                                    "value": 0,
                                    "valueText": "0"
                                }
                            }
                        },
                        {
                            "kind": "CommaToken",
                            "fullStart": 686,
                            "fullEnd": 687,
                            "start": 686,
                            "end": 687,
                            "fullWidth": 1,
                            "width": 1,
                            "text": ",",
                            "value": ",",
                            "valueText": ","
                        },
                        {
                            "kind": "VariableDeclarator",
                            "fullStart": 687,
                            "fullEnd": 693,
                            "start": 687,
                            "end": 693,
                            "fullWidth": 6,
<<<<<<< HEAD
                            "width": 6,
                            "identifier": {
=======
                            "propertyName": {
>>>>>>> 85e84683
                                "kind": "IdentifierName",
                                "fullStart": 687,
                                "fullEnd": 691,
                                "start": 687,
                                "end": 691,
                                "fullWidth": 4,
                                "width": 4,
                                "text": "fin2",
                                "value": "fin2",
                                "valueText": "fin2"
                            },
                            "equalsValueClause": {
                                "kind": "EqualsValueClause",
                                "fullStart": 691,
                                "fullEnd": 693,
                                "start": 691,
                                "end": 693,
                                "fullWidth": 2,
                                "width": 2,
                                "equalsToken": {
                                    "kind": "EqualsToken",
                                    "fullStart": 691,
                                    "fullEnd": 692,
                                    "start": 691,
                                    "end": 692,
                                    "fullWidth": 1,
                                    "width": 1,
                                    "text": "=",
                                    "value": "=",
                                    "valueText": "="
                                },
                                "value": {
                                    "kind": "NumericLiteral",
                                    "fullStart": 692,
                                    "fullEnd": 693,
                                    "start": 692,
                                    "end": 693,
                                    "fullWidth": 1,
                                    "width": 1,
                                    "text": "0",
                                    "value": 0,
                                    "valueText": "0"
                                }
                            }
                        }
                    ]
                },
                "semicolonToken": {
                    "kind": "SemicolonToken",
                    "fullStart": 693,
                    "fullEnd": 695,
                    "start": 693,
                    "end": 694,
                    "fullWidth": 2,
                    "width": 1,
                    "text": ";",
                    "value": ";",
                    "valueText": ";",
                    "hasTrailingTrivia": true,
                    "hasTrailingNewLine": true,
                    "trailingTrivia": [
                        {
                            "kind": "NewLineTrivia",
                            "text": "\n"
                        }
                    ]
                }
            },
            {
                "kind": "ForStatement",
                "fullStart": 695,
                "fullEnd": 848,
                "start": 695,
                "end": 847,
                "fullWidth": 153,
                "width": 152,
                "forKeyword": {
                    "kind": "ForKeyword",
                    "fullStart": 695,
                    "fullEnd": 698,
                    "start": 695,
                    "end": 698,
                    "fullWidth": 3,
                    "width": 3,
                    "text": "for",
                    "value": "for",
                    "valueText": "for"
                },
                "openParenToken": {
                    "kind": "OpenParenToken",
                    "fullStart": 698,
                    "fullEnd": 699,
                    "start": 698,
                    "end": 699,
                    "fullWidth": 1,
                    "width": 1,
                    "text": "(",
                    "value": "(",
                    "valueText": "("
                },
                "variableDeclaration": {
                    "kind": "VariableDeclaration",
                    "fullStart": 699,
                    "fullEnd": 706,
                    "start": 699,
                    "end": 706,
                    "fullWidth": 7,
                    "width": 7,
                    "varKeyword": {
                        "kind": "VarKeyword",
                        "fullStart": 699,
                        "fullEnd": 703,
                        "start": 699,
                        "end": 702,
                        "fullWidth": 4,
                        "width": 3,
                        "text": "var",
                        "value": "var",
                        "valueText": "var",
                        "hasTrailingTrivia": true,
                        "trailingTrivia": [
                            {
                                "kind": "WhitespaceTrivia",
                                "text": " "
                            }
                        ]
                    },
                    "variableDeclarators": [
                        {
                            "kind": "VariableDeclarator",
                            "fullStart": 703,
                            "fullEnd": 706,
                            "start": 703,
                            "end": 706,
                            "fullWidth": 3,
<<<<<<< HEAD
                            "width": 3,
                            "identifier": {
=======
                            "propertyName": {
>>>>>>> 85e84683
                                "kind": "IdentifierName",
                                "fullStart": 703,
                                "fullEnd": 704,
                                "start": 703,
                                "end": 704,
                                "fullWidth": 1,
                                "width": 1,
                                "text": "i",
                                "value": "i",
                                "valueText": "i"
                            },
                            "equalsValueClause": {
                                "kind": "EqualsValueClause",
                                "fullStart": 704,
                                "fullEnd": 706,
                                "start": 704,
                                "end": 706,
                                "fullWidth": 2,
                                "width": 2,
                                "equalsToken": {
                                    "kind": "EqualsToken",
                                    "fullStart": 704,
                                    "fullEnd": 705,
                                    "start": 704,
                                    "end": 705,
                                    "fullWidth": 1,
                                    "width": 1,
                                    "text": "=",
                                    "value": "=",
                                    "valueText": "="
                                },
                                "value": {
                                    "kind": "NumericLiteral",
                                    "fullStart": 705,
                                    "fullEnd": 706,
                                    "start": 705,
                                    "end": 706,
                                    "fullWidth": 1,
                                    "width": 1,
                                    "text": "0",
                                    "value": 0,
                                    "valueText": "0"
                                }
                            }
                        }
                    ]
                },
                "firstSemicolonToken": {
                    "kind": "SemicolonToken",
                    "fullStart": 706,
                    "fullEnd": 707,
                    "start": 706,
                    "end": 707,
                    "fullWidth": 1,
                    "width": 1,
                    "text": ";",
                    "value": ";",
                    "valueText": ";"
                },
                "condition": {
                    "kind": "LessThanExpression",
                    "fullStart": 707,
                    "fullEnd": 710,
                    "start": 707,
                    "end": 710,
                    "fullWidth": 3,
                    "width": 3,
                    "left": {
                        "kind": "IdentifierName",
                        "fullStart": 707,
                        "fullEnd": 708,
                        "start": 707,
                        "end": 708,
                        "fullWidth": 1,
                        "width": 1,
                        "text": "i",
                        "value": "i",
                        "valueText": "i"
                    },
                    "operatorToken": {
                        "kind": "LessThanToken",
                        "fullStart": 708,
                        "fullEnd": 709,
                        "start": 708,
                        "end": 709,
                        "fullWidth": 1,
                        "width": 1,
                        "text": "<",
                        "value": "<",
                        "valueText": "<"
                    },
                    "right": {
                        "kind": "NumericLiteral",
                        "fullStart": 709,
                        "fullEnd": 710,
                        "start": 709,
                        "end": 710,
                        "fullWidth": 1,
                        "width": 1,
                        "text": "5",
                        "value": 5,
                        "valueText": "5"
                    }
                },
                "secondSemicolonToken": {
                    "kind": "SemicolonToken",
                    "fullStart": 710,
                    "fullEnd": 711,
                    "start": 710,
                    "end": 711,
                    "fullWidth": 1,
                    "width": 1,
                    "text": ";",
                    "value": ";",
                    "valueText": ";"
                },
                "incrementor": {
                    "kind": "PostIncrementExpression",
                    "fullStart": 711,
                    "fullEnd": 714,
                    "start": 711,
                    "end": 714,
                    "fullWidth": 3,
                    "width": 3,
                    "operand": {
                        "kind": "IdentifierName",
                        "fullStart": 711,
                        "fullEnd": 712,
                        "start": 711,
                        "end": 712,
                        "fullWidth": 1,
                        "width": 1,
                        "text": "i",
                        "value": "i",
                        "valueText": "i"
                    },
                    "operatorToken": {
                        "kind": "PlusPlusToken",
                        "fullStart": 712,
                        "fullEnd": 714,
                        "start": 712,
                        "end": 714,
                        "fullWidth": 2,
                        "width": 2,
                        "text": "++",
                        "value": "++",
                        "valueText": "++"
                    }
                },
                "closeParenToken": {
                    "kind": "CloseParenToken",
                    "fullStart": 714,
                    "fullEnd": 715,
                    "start": 714,
                    "end": 715,
                    "fullWidth": 1,
                    "width": 1,
                    "text": ")",
                    "value": ")",
                    "valueText": ")"
                },
                "statement": {
                    "kind": "Block",
                    "fullStart": 715,
                    "fullEnd": 848,
                    "start": 715,
                    "end": 847,
                    "fullWidth": 133,
                    "width": 132,
                    "openBraceToken": {
                        "kind": "OpenBraceToken",
                        "fullStart": 715,
                        "fullEnd": 717,
                        "start": 715,
                        "end": 716,
                        "fullWidth": 2,
                        "width": 1,
                        "text": "{",
                        "value": "{",
                        "valueText": "{",
                        "hasTrailingTrivia": true,
                        "hasTrailingNewLine": true,
                        "trailingTrivia": [
                            {
                                "kind": "NewLineTrivia",
                                "text": "\n"
                            }
                        ]
                    },
                    "statements": [
                        {
                            "kind": "TryStatement",
                            "fullStart": 717,
                            "fullEnd": 826,
                            "start": 719,
                            "end": 825,
                            "fullWidth": 109,
                            "width": 106,
                            "tryKeyword": {
                                "kind": "TryKeyword",
                                "fullStart": 717,
                                "fullEnd": 722,
                                "start": 719,
                                "end": 722,
                                "fullWidth": 5,
                                "width": 3,
                                "text": "try",
                                "value": "try",
                                "valueText": "try",
                                "hasLeadingTrivia": true,
                                "leadingTrivia": [
                                    {
                                        "kind": "WhitespaceTrivia",
                                        "text": "  "
                                    }
                                ]
                            },
                            "block": {
                                "kind": "Block",
                                "fullStart": 722,
                                "fullEnd": 745,
                                "start": 722,
                                "end": 744,
                                "fullWidth": 23,
                                "width": 22,
                                "openBraceToken": {
                                    "kind": "OpenBraceToken",
                                    "fullStart": 722,
                                    "fullEnd": 724,
                                    "start": 722,
                                    "end": 723,
                                    "fullWidth": 2,
                                    "width": 1,
                                    "text": "{",
                                    "value": "{",
                                    "valueText": "{",
                                    "hasTrailingTrivia": true,
                                    "hasTrailingNewLine": true,
                                    "trailingTrivia": [
                                        {
                                            "kind": "NewLineTrivia",
                                            "text": "\n"
                                        }
                                    ]
                                },
                                "statements": [
                                    {
                                        "kind": "ThrowStatement",
                                        "fullStart": 724,
                                        "fullEnd": 741,
                                        "start": 728,
                                        "end": 740,
                                        "fullWidth": 17,
                                        "width": 12,
                                        "throwKeyword": {
                                            "kind": "ThrowKeyword",
                                            "fullStart": 724,
                                            "fullEnd": 734,
                                            "start": 728,
                                            "end": 733,
                                            "fullWidth": 10,
                                            "width": 5,
                                            "text": "throw",
                                            "value": "throw",
                                            "valueText": "throw",
                                            "hasLeadingTrivia": true,
                                            "hasTrailingTrivia": true,
                                            "leadingTrivia": [
                                                {
                                                    "kind": "WhitespaceTrivia",
                                                    "text": "    "
                                                }
                                            ],
                                            "trailingTrivia": [
                                                {
                                                    "kind": "WhitespaceTrivia",
                                                    "text": " "
                                                }
                                            ]
                                        },
                                        "expression": {
                                            "kind": "StringLiteral",
                                            "fullStart": 734,
                                            "fullEnd": 739,
                                            "start": 734,
                                            "end": 739,
                                            "fullWidth": 5,
                                            "width": 5,
                                            "text": "\"ex1\"",
                                            "value": "ex1",
                                            "valueText": "ex1"
                                        },
                                        "semicolonToken": {
                                            "kind": "SemicolonToken",
                                            "fullStart": 739,
                                            "fullEnd": 741,
                                            "start": 739,
                                            "end": 740,
                                            "fullWidth": 2,
                                            "width": 1,
                                            "text": ";",
                                            "value": ";",
                                            "valueText": ";",
                                            "hasTrailingTrivia": true,
                                            "hasTrailingNewLine": true,
                                            "trailingTrivia": [
                                                {
                                                    "kind": "NewLineTrivia",
                                                    "text": "\n"
                                                }
                                            ]
                                        }
                                    }
                                ],
                                "closeBraceToken": {
                                    "kind": "CloseBraceToken",
                                    "fullStart": 741,
                                    "fullEnd": 745,
                                    "start": 743,
                                    "end": 744,
                                    "fullWidth": 4,
                                    "width": 1,
                                    "text": "}",
                                    "value": "}",
                                    "valueText": "}",
                                    "hasLeadingTrivia": true,
                                    "hasTrailingTrivia": true,
                                    "hasTrailingNewLine": true,
                                    "leadingTrivia": [
                                        {
                                            "kind": "WhitespaceTrivia",
                                            "text": "  "
                                        }
                                    ],
                                    "trailingTrivia": [
                                        {
                                            "kind": "NewLineTrivia",
                                            "text": "\n"
                                        }
                                    ]
                                }
                            },
                            "catchClause": {
                                "kind": "CatchClause",
                                "fullStart": 745,
                                "fullEnd": 785,
                                "start": 747,
                                "end": 784,
                                "fullWidth": 40,
                                "width": 37,
                                "catchKeyword": {
                                    "kind": "CatchKeyword",
                                    "fullStart": 745,
                                    "fullEnd": 752,
                                    "start": 747,
                                    "end": 752,
                                    "fullWidth": 7,
                                    "width": 5,
                                    "text": "catch",
                                    "value": "catch",
                                    "valueText": "catch",
                                    "hasLeadingTrivia": true,
                                    "leadingTrivia": [
                                        {
                                            "kind": "WhitespaceTrivia",
                                            "text": "  "
                                        }
                                    ]
                                },
                                "openParenToken": {
                                    "kind": "OpenParenToken",
                                    "fullStart": 752,
                                    "fullEnd": 753,
                                    "start": 752,
                                    "end": 753,
                                    "fullWidth": 1,
                                    "width": 1,
                                    "text": "(",
                                    "value": "(",
                                    "valueText": "("
                                },
                                "identifier": {
                                    "kind": "IdentifierName",
                                    "fullStart": 753,
                                    "fullEnd": 756,
                                    "start": 753,
                                    "end": 756,
                                    "fullWidth": 3,
                                    "width": 3,
                                    "text": "er1",
                                    "value": "er1",
                                    "valueText": "er1"
                                },
                                "closeParenToken": {
                                    "kind": "CloseParenToken",
                                    "fullStart": 756,
                                    "fullEnd": 757,
                                    "start": 756,
                                    "end": 757,
                                    "fullWidth": 1,
                                    "width": 1,
                                    "text": ")",
                                    "value": ")",
                                    "valueText": ")"
                                },
                                "block": {
                                    "kind": "Block",
                                    "fullStart": 757,
                                    "fullEnd": 785,
                                    "start": 757,
                                    "end": 784,
                                    "fullWidth": 28,
                                    "width": 27,
                                    "openBraceToken": {
                                        "kind": "OpenBraceToken",
                                        "fullStart": 757,
                                        "fullEnd": 759,
                                        "start": 757,
                                        "end": 758,
                                        "fullWidth": 2,
                                        "width": 1,
                                        "text": "{",
                                        "value": "{",
                                        "valueText": "{",
                                        "hasTrailingTrivia": true,
                                        "hasTrailingNewLine": true,
                                        "trailingTrivia": [
                                            {
                                                "kind": "NewLineTrivia",
                                                "text": "\n"
                                            }
                                        ]
                                    },
                                    "statements": [
                                        {
                                            "kind": "ExpressionStatement",
                                            "fullStart": 759,
                                            "fullEnd": 770,
                                            "start": 763,
                                            "end": 769,
                                            "fullWidth": 11,
                                            "width": 6,
                                            "expression": {
                                                "kind": "AddAssignmentExpression",
                                                "fullStart": 759,
                                                "fullEnd": 768,
                                                "start": 763,
                                                "end": 768,
                                                "fullWidth": 9,
                                                "width": 5,
                                                "left": {
                                                    "kind": "IdentifierName",
                                                    "fullStart": 759,
                                                    "fullEnd": 765,
                                                    "start": 763,
                                                    "end": 765,
                                                    "fullWidth": 6,
                                                    "width": 2,
                                                    "text": "c2",
                                                    "value": "c2",
                                                    "valueText": "c2",
                                                    "hasLeadingTrivia": true,
                                                    "leadingTrivia": [
                                                        {
                                                            "kind": "WhitespaceTrivia",
                                                            "text": "    "
                                                        }
                                                    ]
                                                },
                                                "operatorToken": {
                                                    "kind": "PlusEqualsToken",
                                                    "fullStart": 765,
                                                    "fullEnd": 767,
                                                    "start": 765,
                                                    "end": 767,
                                                    "fullWidth": 2,
                                                    "width": 2,
                                                    "text": "+=",
                                                    "value": "+=",
                                                    "valueText": "+="
                                                },
                                                "right": {
                                                    "kind": "NumericLiteral",
                                                    "fullStart": 767,
                                                    "fullEnd": 768,
                                                    "start": 767,
                                                    "end": 768,
                                                    "fullWidth": 1,
                                                    "width": 1,
                                                    "text": "1",
                                                    "value": 1,
                                                    "valueText": "1"
                                                }
                                            },
                                            "semicolonToken": {
                                                "kind": "SemicolonToken",
                                                "fullStart": 768,
                                                "fullEnd": 770,
                                                "start": 768,
                                                "end": 769,
                                                "fullWidth": 2,
                                                "width": 1,
                                                "text": ";",
                                                "value": ";",
                                                "valueText": ";",
                                                "hasTrailingTrivia": true,
                                                "hasTrailingNewLine": true,
                                                "trailingTrivia": [
                                                    {
                                                        "kind": "NewLineTrivia",
                                                        "text": "\n"
                                                    }
                                                ]
                                            }
                                        },
                                        {
                                            "kind": "BreakStatement",
                                            "fullStart": 770,
                                            "fullEnd": 781,
                                            "start": 774,
                                            "end": 780,
                                            "fullWidth": 11,
                                            "width": 6,
                                            "breakKeyword": {
                                                "kind": "BreakKeyword",
                                                "fullStart": 770,
                                                "fullEnd": 779,
                                                "start": 774,
                                                "end": 779,
                                                "fullWidth": 9,
                                                "width": 5,
                                                "text": "break",
                                                "value": "break",
                                                "valueText": "break",
                                                "hasLeadingTrivia": true,
                                                "leadingTrivia": [
                                                    {
                                                        "kind": "WhitespaceTrivia",
                                                        "text": "    "
                                                    }
                                                ]
                                            },
                                            "semicolonToken": {
                                                "kind": "SemicolonToken",
                                                "fullStart": 779,
                                                "fullEnd": 781,
                                                "start": 779,
                                                "end": 780,
                                                "fullWidth": 2,
                                                "width": 1,
                                                "text": ";",
                                                "value": ";",
                                                "valueText": ";",
                                                "hasTrailingTrivia": true,
                                                "hasTrailingNewLine": true,
                                                "trailingTrivia": [
                                                    {
                                                        "kind": "NewLineTrivia",
                                                        "text": "\n"
                                                    }
                                                ]
                                            }
                                        }
                                    ],
                                    "closeBraceToken": {
                                        "kind": "CloseBraceToken",
                                        "fullStart": 781,
                                        "fullEnd": 785,
                                        "start": 783,
                                        "end": 784,
                                        "fullWidth": 4,
                                        "width": 1,
                                        "text": "}",
                                        "value": "}",
                                        "valueText": "}",
                                        "hasLeadingTrivia": true,
                                        "hasTrailingTrivia": true,
                                        "hasTrailingNewLine": true,
                                        "leadingTrivia": [
                                            {
                                                "kind": "WhitespaceTrivia",
                                                "text": "  "
                                            }
                                        ],
                                        "trailingTrivia": [
                                            {
                                                "kind": "NewLineTrivia",
                                                "text": "\n"
                                            }
                                        ]
                                    }
                                }
                            },
                            "finallyClause": {
                                "kind": "FinallyClause",
                                "fullStart": 785,
                                "fullEnd": 826,
                                "start": 787,
                                "end": 825,
                                "fullWidth": 41,
                                "width": 38,
                                "finallyKeyword": {
                                    "kind": "FinallyKeyword",
                                    "fullStart": 785,
                                    "fullEnd": 794,
                                    "start": 787,
                                    "end": 794,
                                    "fullWidth": 9,
                                    "width": 7,
                                    "text": "finally",
                                    "value": "finally",
                                    "valueText": "finally",
                                    "hasLeadingTrivia": true,
                                    "leadingTrivia": [
                                        {
                                            "kind": "WhitespaceTrivia",
                                            "text": "  "
                                        }
                                    ]
                                },
                                "block": {
                                    "kind": "Block",
                                    "fullStart": 794,
                                    "fullEnd": 826,
                                    "start": 794,
                                    "end": 825,
                                    "fullWidth": 32,
                                    "width": 31,
                                    "openBraceToken": {
                                        "kind": "OpenBraceToken",
                                        "fullStart": 794,
                                        "fullEnd": 796,
                                        "start": 794,
                                        "end": 795,
                                        "fullWidth": 2,
                                        "width": 1,
                                        "text": "{",
                                        "value": "{",
                                        "valueText": "{",
                                        "hasTrailingTrivia": true,
                                        "hasTrailingNewLine": true,
                                        "trailingTrivia": [
                                            {
                                                "kind": "NewLineTrivia",
                                                "text": "\n"
                                            }
                                        ]
                                    },
                                    "statements": [
                                        {
                                            "kind": "ExpressionStatement",
                                            "fullStart": 796,
                                            "fullEnd": 808,
                                            "start": 800,
                                            "end": 807,
                                            "fullWidth": 12,
                                            "width": 7,
                                            "expression": {
                                                "kind": "AssignmentExpression",
                                                "fullStart": 796,
                                                "fullEnd": 806,
                                                "start": 800,
                                                "end": 806,
                                                "fullWidth": 10,
                                                "width": 6,
                                                "left": {
                                                    "kind": "IdentifierName",
                                                    "fullStart": 796,
                                                    "fullEnd": 804,
                                                    "start": 800,
                                                    "end": 804,
                                                    "fullWidth": 8,
                                                    "width": 4,
                                                    "text": "fin2",
                                                    "value": "fin2",
                                                    "valueText": "fin2",
                                                    "hasLeadingTrivia": true,
                                                    "leadingTrivia": [
                                                        {
                                                            "kind": "WhitespaceTrivia",
                                                            "text": "    "
                                                        }
                                                    ]
                                                },
                                                "operatorToken": {
                                                    "kind": "EqualsToken",
                                                    "fullStart": 804,
                                                    "fullEnd": 805,
                                                    "start": 804,
                                                    "end": 805,
                                                    "fullWidth": 1,
                                                    "width": 1,
                                                    "text": "=",
                                                    "value": "=",
                                                    "valueText": "="
                                                },
                                                "right": {
                                                    "kind": "NumericLiteral",
                                                    "fullStart": 805,
                                                    "fullEnd": 806,
                                                    "start": 805,
                                                    "end": 806,
                                                    "fullWidth": 1,
                                                    "width": 1,
                                                    "text": "1",
                                                    "value": 1,
                                                    "valueText": "1"
                                                }
                                            },
                                            "semicolonToken": {
                                                "kind": "SemicolonToken",
                                                "fullStart": 806,
                                                "fullEnd": 808,
                                                "start": 806,
                                                "end": 807,
                                                "fullWidth": 2,
                                                "width": 1,
                                                "text": ";",
                                                "value": ";",
                                                "valueText": ";",
                                                "hasTrailingTrivia": true,
                                                "hasTrailingNewLine": true,
                                                "trailingTrivia": [
                                                    {
                                                        "kind": "NewLineTrivia",
                                                        "text": "\n"
                                                    }
                                                ]
                                            }
                                        },
                                        {
                                            "kind": "ContinueStatement",
                                            "fullStart": 808,
                                            "fullEnd": 822,
                                            "start": 812,
                                            "end": 821,
                                            "fullWidth": 14,
                                            "width": 9,
                                            "continueKeyword": {
                                                "kind": "ContinueKeyword",
                                                "fullStart": 808,
                                                "fullEnd": 820,
                                                "start": 812,
                                                "end": 820,
                                                "fullWidth": 12,
                                                "width": 8,
                                                "text": "continue",
                                                "value": "continue",
                                                "valueText": "continue",
                                                "hasLeadingTrivia": true,
                                                "leadingTrivia": [
                                                    {
                                                        "kind": "WhitespaceTrivia",
                                                        "text": "    "
                                                    }
                                                ]
                                            },
                                            "semicolonToken": {
                                                "kind": "SemicolonToken",
                                                "fullStart": 820,
                                                "fullEnd": 822,
                                                "start": 820,
                                                "end": 821,
                                                "fullWidth": 2,
                                                "width": 1,
                                                "text": ";",
                                                "value": ";",
                                                "valueText": ";",
                                                "hasTrailingTrivia": true,
                                                "hasTrailingNewLine": true,
                                                "trailingTrivia": [
                                                    {
                                                        "kind": "NewLineTrivia",
                                                        "text": "\n"
                                                    }
                                                ]
                                            }
                                        }
                                    ],
                                    "closeBraceToken": {
                                        "kind": "CloseBraceToken",
                                        "fullStart": 822,
                                        "fullEnd": 826,
                                        "start": 824,
                                        "end": 825,
                                        "fullWidth": 4,
                                        "width": 1,
                                        "text": "}",
                                        "value": "}",
                                        "valueText": "}",
                                        "hasLeadingTrivia": true,
                                        "hasTrailingTrivia": true,
                                        "hasTrailingNewLine": true,
                                        "leadingTrivia": [
                                            {
                                                "kind": "WhitespaceTrivia",
                                                "text": "  "
                                            }
                                        ],
                                        "trailingTrivia": [
                                            {
                                                "kind": "NewLineTrivia",
                                                "text": "\n"
                                            }
                                        ]
                                    }
                                }
                            }
                        },
                        {
                            "kind": "ExpressionStatement",
                            "fullStart": 826,
                            "fullEnd": 835,
                            "start": 828,
                            "end": 834,
                            "fullWidth": 9,
                            "width": 6,
                            "expression": {
                                "kind": "AddAssignmentExpression",
                                "fullStart": 826,
                                "fullEnd": 833,
                                "start": 828,
                                "end": 833,
                                "fullWidth": 7,
                                "width": 5,
                                "left": {
                                    "kind": "IdentifierName",
                                    "fullStart": 826,
                                    "fullEnd": 830,
                                    "start": 828,
                                    "end": 830,
                                    "fullWidth": 4,
                                    "width": 2,
                                    "text": "c2",
                                    "value": "c2",
                                    "valueText": "c2",
                                    "hasLeadingTrivia": true,
                                    "leadingTrivia": [
                                        {
                                            "kind": "WhitespaceTrivia",
                                            "text": "  "
                                        }
                                    ]
                                },
                                "operatorToken": {
                                    "kind": "PlusEqualsToken",
                                    "fullStart": 830,
                                    "fullEnd": 832,
                                    "start": 830,
                                    "end": 832,
                                    "fullWidth": 2,
                                    "width": 2,
                                    "text": "+=",
                                    "value": "+=",
                                    "valueText": "+="
                                },
                                "right": {
                                    "kind": "NumericLiteral",
                                    "fullStart": 832,
                                    "fullEnd": 833,
                                    "start": 832,
                                    "end": 833,
                                    "fullWidth": 1,
                                    "width": 1,
                                    "text": "2",
                                    "value": 2,
                                    "valueText": "2"
                                }
                            },
                            "semicolonToken": {
                                "kind": "SemicolonToken",
                                "fullStart": 833,
                                "fullEnd": 835,
                                "start": 833,
                                "end": 834,
                                "fullWidth": 2,
                                "width": 1,
                                "text": ";",
                                "value": ";",
                                "valueText": ";",
                                "hasTrailingTrivia": true,
                                "hasTrailingNewLine": true,
                                "trailingTrivia": [
                                    {
                                        "kind": "NewLineTrivia",
                                        "text": "\n"
                                    }
                                ]
                            }
                        },
                        {
                            "kind": "ExpressionStatement",
                            "fullStart": 835,
                            "fullEnd": 846,
                            "start": 837,
                            "end": 845,
                            "fullWidth": 11,
                            "width": 8,
                            "expression": {
                                "kind": "AssignmentExpression",
                                "fullStart": 835,
                                "fullEnd": 844,
                                "start": 837,
                                "end": 844,
                                "fullWidth": 9,
                                "width": 7,
                                "left": {
                                    "kind": "IdentifierName",
                                    "fullStart": 835,
                                    "fullEnd": 841,
                                    "start": 837,
                                    "end": 841,
                                    "fullWidth": 6,
                                    "width": 4,
                                    "text": "fin2",
                                    "value": "fin2",
                                    "valueText": "fin2",
                                    "hasLeadingTrivia": true,
                                    "leadingTrivia": [
                                        {
                                            "kind": "WhitespaceTrivia",
                                            "text": "  "
                                        }
                                    ]
                                },
                                "operatorToken": {
                                    "kind": "EqualsToken",
                                    "fullStart": 841,
                                    "fullEnd": 842,
                                    "start": 841,
                                    "end": 842,
                                    "fullWidth": 1,
                                    "width": 1,
                                    "text": "=",
                                    "value": "=",
                                    "valueText": "="
                                },
                                "right": {
                                    "kind": "NegateExpression",
                                    "fullStart": 842,
                                    "fullEnd": 844,
                                    "start": 842,
                                    "end": 844,
                                    "fullWidth": 2,
                                    "width": 2,
                                    "operatorToken": {
                                        "kind": "MinusToken",
                                        "fullStart": 842,
                                        "fullEnd": 843,
                                        "start": 842,
                                        "end": 843,
                                        "fullWidth": 1,
                                        "width": 1,
                                        "text": "-",
                                        "value": "-",
                                        "valueText": "-"
                                    },
                                    "operand": {
                                        "kind": "NumericLiteral",
                                        "fullStart": 843,
                                        "fullEnd": 844,
                                        "start": 843,
                                        "end": 844,
                                        "fullWidth": 1,
                                        "width": 1,
                                        "text": "1",
                                        "value": 1,
                                        "valueText": "1"
                                    }
                                }
                            },
                            "semicolonToken": {
                                "kind": "SemicolonToken",
                                "fullStart": 844,
                                "fullEnd": 846,
                                "start": 844,
                                "end": 845,
                                "fullWidth": 2,
                                "width": 1,
                                "text": ";",
                                "value": ";",
                                "valueText": ";",
                                "hasTrailingTrivia": true,
                                "hasTrailingNewLine": true,
                                "trailingTrivia": [
                                    {
                                        "kind": "NewLineTrivia",
                                        "text": "\n"
                                    }
                                ]
                            }
                        }
                    ],
                    "closeBraceToken": {
                        "kind": "CloseBraceToken",
                        "fullStart": 846,
                        "fullEnd": 848,
                        "start": 846,
                        "end": 847,
                        "fullWidth": 2,
                        "width": 1,
                        "text": "}",
                        "value": "}",
                        "valueText": "}",
                        "hasTrailingTrivia": true,
                        "hasTrailingNewLine": true,
                        "trailingTrivia": [
                            {
                                "kind": "NewLineTrivia",
                                "text": "\n"
                            }
                        ]
                    }
                }
            },
            {
                "kind": "IfStatement",
                "fullStart": 848,
                "fullEnd": 917,
                "start": 848,
                "end": 916,
                "fullWidth": 69,
                "width": 68,
                "ifKeyword": {
                    "kind": "IfKeyword",
                    "fullStart": 848,
                    "fullEnd": 850,
                    "start": 848,
                    "end": 850,
                    "fullWidth": 2,
                    "width": 2,
                    "text": "if",
                    "value": "if",
                    "valueText": "if"
                },
                "openParenToken": {
                    "kind": "OpenParenToken",
                    "fullStart": 850,
                    "fullEnd": 851,
                    "start": 850,
                    "end": 851,
                    "fullWidth": 1,
                    "width": 1,
                    "text": "(",
                    "value": "(",
                    "valueText": "("
                },
                "condition": {
                    "kind": "NotEqualsExpression",
                    "fullStart": 851,
                    "fullEnd": 859,
                    "start": 851,
                    "end": 859,
                    "fullWidth": 8,
                    "width": 8,
                    "left": {
                        "kind": "IdentifierName",
                        "fullStart": 851,
                        "fullEnd": 855,
                        "start": 851,
                        "end": 855,
                        "fullWidth": 4,
                        "width": 4,
                        "text": "fin2",
                        "value": "fin2",
                        "valueText": "fin2"
                    },
                    "operatorToken": {
                        "kind": "ExclamationEqualsEqualsToken",
                        "fullStart": 855,
                        "fullEnd": 858,
                        "start": 855,
                        "end": 858,
                        "fullWidth": 3,
                        "width": 3,
                        "text": "!==",
                        "value": "!==",
                        "valueText": "!=="
                    },
                    "right": {
                        "kind": "NumericLiteral",
                        "fullStart": 858,
                        "fullEnd": 859,
                        "start": 858,
                        "end": 859,
                        "fullWidth": 1,
                        "width": 1,
                        "text": "1",
                        "value": 1,
                        "valueText": "1"
                    }
                },
                "closeParenToken": {
                    "kind": "CloseParenToken",
                    "fullStart": 859,
                    "fullEnd": 860,
                    "start": 859,
                    "end": 860,
                    "fullWidth": 1,
                    "width": 1,
                    "text": ")",
                    "value": ")",
                    "valueText": ")"
                },
                "statement": {
                    "kind": "Block",
                    "fullStart": 860,
                    "fullEnd": 917,
                    "start": 860,
                    "end": 916,
                    "fullWidth": 57,
                    "width": 56,
                    "openBraceToken": {
                        "kind": "OpenBraceToken",
                        "fullStart": 860,
                        "fullEnd": 862,
                        "start": 860,
                        "end": 861,
                        "fullWidth": 2,
                        "width": 1,
                        "text": "{",
                        "value": "{",
                        "valueText": "{",
                        "hasTrailingTrivia": true,
                        "hasTrailingNewLine": true,
                        "trailingTrivia": [
                            {
                                "kind": "NewLineTrivia",
                                "text": "\n"
                            }
                        ]
                    },
                    "statements": [
                        {
                            "kind": "ExpressionStatement",
                            "fullStart": 862,
                            "fullEnd": 915,
                            "start": 864,
                            "end": 914,
                            "fullWidth": 53,
                            "width": 50,
                            "expression": {
                                "kind": "InvocationExpression",
                                "fullStart": 862,
                                "fullEnd": 913,
                                "start": 864,
                                "end": 913,
                                "fullWidth": 51,
                                "width": 49,
                                "expression": {
                                    "kind": "IdentifierName",
                                    "fullStart": 862,
                                    "fullEnd": 870,
                                    "start": 864,
                                    "end": 870,
                                    "fullWidth": 8,
                                    "width": 6,
                                    "text": "$ERROR",
                                    "value": "$ERROR",
                                    "valueText": "$ERROR",
                                    "hasLeadingTrivia": true,
                                    "leadingTrivia": [
                                        {
                                            "kind": "WhitespaceTrivia",
                                            "text": "  "
                                        }
                                    ]
                                },
                                "argumentList": {
                                    "kind": "ArgumentList",
                                    "fullStart": 870,
                                    "fullEnd": 913,
                                    "start": 870,
                                    "end": 913,
                                    "fullWidth": 43,
                                    "width": 43,
                                    "openParenToken": {
                                        "kind": "OpenParenToken",
                                        "fullStart": 870,
                                        "fullEnd": 871,
                                        "start": 870,
                                        "end": 871,
                                        "fullWidth": 1,
                                        "width": 1,
                                        "text": "(",
                                        "value": "(",
                                        "valueText": "("
                                    },
                                    "arguments": [
                                        {
                                            "kind": "StringLiteral",
                                            "fullStart": 871,
                                            "fullEnd": 912,
                                            "start": 871,
                                            "end": 912,
                                            "fullWidth": 41,
                                            "width": 41,
                                            "text": "'#2.1: \"finally\" block must be evaluated'",
                                            "value": "#2.1: \"finally\" block must be evaluated",
                                            "valueText": "#2.1: \"finally\" block must be evaluated"
                                        }
                                    ],
                                    "closeParenToken": {
                                        "kind": "CloseParenToken",
                                        "fullStart": 912,
                                        "fullEnd": 913,
                                        "start": 912,
                                        "end": 913,
                                        "fullWidth": 1,
                                        "width": 1,
                                        "text": ")",
                                        "value": ")",
                                        "valueText": ")"
                                    }
                                }
                            },
                            "semicolonToken": {
                                "kind": "SemicolonToken",
                                "fullStart": 913,
                                "fullEnd": 915,
                                "start": 913,
                                "end": 914,
                                "fullWidth": 2,
                                "width": 1,
                                "text": ";",
                                "value": ";",
                                "valueText": ";",
                                "hasTrailingTrivia": true,
                                "hasTrailingNewLine": true,
                                "trailingTrivia": [
                                    {
                                        "kind": "NewLineTrivia",
                                        "text": "\n"
                                    }
                                ]
                            }
                        }
                    ],
                    "closeBraceToken": {
                        "kind": "CloseBraceToken",
                        "fullStart": 915,
                        "fullEnd": 917,
                        "start": 915,
                        "end": 916,
                        "fullWidth": 2,
                        "width": 1,
                        "text": "}",
                        "value": "}",
                        "valueText": "}",
                        "hasTrailingTrivia": true,
                        "hasTrailingNewLine": true,
                        "trailingTrivia": [
                            {
                                "kind": "NewLineTrivia",
                                "text": "\n"
                            }
                        ]
                    }
                }
            },
            {
                "kind": "IfStatement",
                "fullStart": 917,
                "fullEnd": 1007,
                "start": 917,
                "end": 1006,
                "fullWidth": 90,
                "width": 89,
                "ifKeyword": {
                    "kind": "IfKeyword",
                    "fullStart": 917,
                    "fullEnd": 919,
                    "start": 917,
                    "end": 919,
                    "fullWidth": 2,
                    "width": 2,
                    "text": "if",
                    "value": "if",
                    "valueText": "if"
                },
                "openParenToken": {
                    "kind": "OpenParenToken",
                    "fullStart": 919,
                    "fullEnd": 920,
                    "start": 919,
                    "end": 920,
                    "fullWidth": 1,
                    "width": 1,
                    "text": "(",
                    "value": "(",
                    "valueText": "("
                },
                "condition": {
                    "kind": "NotEqualsExpression",
                    "fullStart": 920,
                    "fullEnd": 926,
                    "start": 920,
                    "end": 926,
                    "fullWidth": 6,
                    "width": 6,
                    "left": {
                        "kind": "IdentifierName",
                        "fullStart": 920,
                        "fullEnd": 922,
                        "start": 920,
                        "end": 922,
                        "fullWidth": 2,
                        "width": 2,
                        "text": "c2",
                        "value": "c2",
                        "valueText": "c2"
                    },
                    "operatorToken": {
                        "kind": "ExclamationEqualsEqualsToken",
                        "fullStart": 922,
                        "fullEnd": 925,
                        "start": 922,
                        "end": 925,
                        "fullWidth": 3,
                        "width": 3,
                        "text": "!==",
                        "value": "!==",
                        "valueText": "!=="
                    },
                    "right": {
                        "kind": "NumericLiteral",
                        "fullStart": 925,
                        "fullEnd": 926,
                        "start": 925,
                        "end": 926,
                        "fullWidth": 1,
                        "width": 1,
                        "text": "5",
                        "value": 5,
                        "valueText": "5"
                    }
                },
                "closeParenToken": {
                    "kind": "CloseParenToken",
                    "fullStart": 926,
                    "fullEnd": 927,
                    "start": 926,
                    "end": 927,
                    "fullWidth": 1,
                    "width": 1,
                    "text": ")",
                    "value": ")",
                    "valueText": ")"
                },
                "statement": {
                    "kind": "Block",
                    "fullStart": 927,
                    "fullEnd": 1007,
                    "start": 927,
                    "end": 1006,
                    "fullWidth": 80,
                    "width": 79,
                    "openBraceToken": {
                        "kind": "OpenBraceToken",
                        "fullStart": 927,
                        "fullEnd": 929,
                        "start": 927,
                        "end": 928,
                        "fullWidth": 2,
                        "width": 1,
                        "text": "{",
                        "value": "{",
                        "valueText": "{",
                        "hasTrailingTrivia": true,
                        "hasTrailingNewLine": true,
                        "trailingTrivia": [
                            {
                                "kind": "NewLineTrivia",
                                "text": "\n"
                            }
                        ]
                    },
                    "statements": [
                        {
                            "kind": "ExpressionStatement",
                            "fullStart": 929,
                            "fullEnd": 1005,
                            "start": 931,
                            "end": 1004,
                            "fullWidth": 76,
                            "width": 73,
                            "expression": {
                                "kind": "InvocationExpression",
                                "fullStart": 929,
                                "fullEnd": 1003,
                                "start": 931,
                                "end": 1003,
                                "fullWidth": 74,
                                "width": 72,
                                "expression": {
                                    "kind": "IdentifierName",
                                    "fullStart": 929,
                                    "fullEnd": 937,
                                    "start": 931,
                                    "end": 937,
                                    "fullWidth": 8,
                                    "width": 6,
                                    "text": "$ERROR",
                                    "value": "$ERROR",
                                    "valueText": "$ERROR",
                                    "hasLeadingTrivia": true,
                                    "leadingTrivia": [
                                        {
                                            "kind": "WhitespaceTrivia",
                                            "text": "  "
                                        }
                                    ]
                                },
                                "argumentList": {
                                    "kind": "ArgumentList",
                                    "fullStart": 937,
                                    "fullEnd": 1003,
                                    "start": 937,
                                    "end": 1003,
                                    "fullWidth": 66,
                                    "width": 66,
                                    "openParenToken": {
                                        "kind": "OpenParenToken",
                                        "fullStart": 937,
                                        "fullEnd": 938,
                                        "start": 937,
                                        "end": 938,
                                        "fullWidth": 1,
                                        "width": 1,
                                        "text": "(",
                                        "value": "(",
                                        "valueText": "("
                                    },
                                    "arguments": [
                                        {
                                            "kind": "StringLiteral",
                                            "fullStart": 938,
                                            "fullEnd": 1002,
                                            "start": 938,
                                            "end": 1002,
                                            "fullWidth": 64,
                                            "width": 64,
                                            "text": "'#2.2: \"try catch{break} finally{continue}\" must work correctly'",
                                            "value": "#2.2: \"try catch{break} finally{continue}\" must work correctly",
                                            "valueText": "#2.2: \"try catch{break} finally{continue}\" must work correctly"
                                        }
                                    ],
                                    "closeParenToken": {
                                        "kind": "CloseParenToken",
                                        "fullStart": 1002,
                                        "fullEnd": 1003,
                                        "start": 1002,
                                        "end": 1003,
                                        "fullWidth": 1,
                                        "width": 1,
                                        "text": ")",
                                        "value": ")",
                                        "valueText": ")"
                                    }
                                }
                            },
                            "semicolonToken": {
                                "kind": "SemicolonToken",
                                "fullStart": 1003,
                                "fullEnd": 1005,
                                "start": 1003,
                                "end": 1004,
                                "fullWidth": 2,
                                "width": 1,
                                "text": ";",
                                "value": ";",
                                "valueText": ";",
                                "hasTrailingTrivia": true,
                                "hasTrailingNewLine": true,
                                "trailingTrivia": [
                                    {
                                        "kind": "NewLineTrivia",
                                        "text": "\n"
                                    }
                                ]
                            }
                        }
                    ],
                    "closeBraceToken": {
                        "kind": "CloseBraceToken",
                        "fullStart": 1005,
                        "fullEnd": 1007,
                        "start": 1005,
                        "end": 1006,
                        "fullWidth": 2,
                        "width": 1,
                        "text": "}",
                        "value": "}",
                        "valueText": "}",
                        "hasTrailingTrivia": true,
                        "hasTrailingNewLine": true,
                        "trailingTrivia": [
                            {
                                "kind": "NewLineTrivia",
                                "text": "\n"
                            }
                        ]
                    }
                }
            }
        ],
        "endOfFileToken": {
            "kind": "EndOfFileToken",
            "fullStart": 1007,
            "fullEnd": 1008,
            "start": 1008,
            "end": 1008,
            "fullWidth": 1,
            "width": 0,
            "text": "",
            "hasLeadingTrivia": true,
            "hasLeadingNewLine": true,
            "leadingTrivia": [
                {
                    "kind": "NewLineTrivia",
                    "text": "\n"
                }
            ]
        }
    },
    "lineMap": {
        "lineStarts": [
            0,
            61,
            132,
            133,
            137,
            221,
            224,
            261,
            345,
            349,
            350,
            361,
            377,
            399,
            406,
            417,
            428,
            432,
            447,
            458,
            469,
            483,
            487,
            497,
            506,
            508,
            521,
            574,
            576,
            588,
            664,
            666,
            667,
            678,
            695,
            717,
            724,
            741,
            745,
            759,
            770,
            781,
            785,
            796,
            808,
            822,
            826,
            835,
            846,
            848,
            862,
            915,
            917,
            929,
            1005,
            1007,
            1008
        ],
        "length": 1008
    }
}<|MERGE_RESOLUTION|>--- conflicted
+++ resolved
@@ -102,12 +102,8 @@
                             "start": 365,
                             "end": 369,
                             "fullWidth": 4,
-<<<<<<< HEAD
                             "width": 4,
-                            "identifier": {
-=======
                             "propertyName": {
->>>>>>> 85e84683
                                 "kind": "IdentifierName",
                                 "fullStart": 365,
                                 "fullEnd": 367,
@@ -172,12 +168,8 @@
                             "start": 370,
                             "end": 375,
                             "fullWidth": 5,
-<<<<<<< HEAD
                             "width": 5,
-                            "identifier": {
-=======
                             "propertyName": {
->>>>>>> 85e84683
                                 "kind": "IdentifierName",
                                 "fullStart": 370,
                                 "fullEnd": 373,
@@ -313,12 +305,8 @@
                             "start": 385,
                             "end": 388,
                             "fullWidth": 3,
-<<<<<<< HEAD
                             "width": 3,
-                            "identifier": {
-=======
                             "propertyName": {
->>>>>>> 85e84683
                                 "kind": "IdentifierName",
                                 "fullStart": 385,
                                 "fullEnd": 386,
@@ -1802,12 +1790,8 @@
                             "start": 682,
                             "end": 686,
                             "fullWidth": 4,
-<<<<<<< HEAD
                             "width": 4,
-                            "identifier": {
-=======
                             "propertyName": {
->>>>>>> 85e84683
                                 "kind": "IdentifierName",
                                 "fullStart": 682,
                                 "fullEnd": 684,
@@ -1872,12 +1856,8 @@
                             "start": 687,
                             "end": 693,
                             "fullWidth": 6,
-<<<<<<< HEAD
                             "width": 6,
-                            "identifier": {
-=======
                             "propertyName": {
->>>>>>> 85e84683
                                 "kind": "IdentifierName",
                                 "fullStart": 687,
                                 "fullEnd": 691,
@@ -2013,12 +1993,8 @@
                             "start": 703,
                             "end": 706,
                             "fullWidth": 3,
-<<<<<<< HEAD
                             "width": 3,
-                            "identifier": {
-=======
                             "propertyName": {
->>>>>>> 85e84683
                                 "kind": "IdentifierName",
                                 "fullStart": 703,
                                 "fullEnd": 704,
