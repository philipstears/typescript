{
    "isDeclaration": false,
    "languageVersion": "EcmaScript5",
    "parseOptions": {
        "allowAutomaticSemicolonInsertion": true
    },
    "sourceUnit": {
        "kind": "SourceUnit",
        "fullStart": 0,
        "fullEnd": 506,
        "start": 350,
        "end": 506,
        "fullWidth": 506,
        "width": 156,
        "moduleElements": [
            {
                "kind": "VariableStatement",
                "fullStart": 0,
                "fullEnd": 359,
                "start": 350,
                "end": 358,
                "fullWidth": 359,
                "width": 8,
                "modifiers": [],
                "variableDeclaration": {
                    "kind": "VariableDeclaration",
                    "fullStart": 0,
                    "fullEnd": 357,
                    "start": 350,
                    "end": 357,
                    "fullWidth": 357,
                    "width": 7,
                    "varKeyword": {
                        "kind": "VarKeyword",
                        "fullStart": 0,
                        "fullEnd": 354,
                        "start": 350,
                        "end": 353,
                        "fullWidth": 354,
                        "width": 3,
                        "text": "var",
                        "value": "var",
                        "valueText": "var",
                        "hasLeadingTrivia": true,
                        "hasLeadingComment": true,
                        "hasLeadingNewLine": true,
                        "hasTrailingTrivia": true,
                        "leadingTrivia": [
                            {
                                "kind": "SingleLineCommentTrivia",
                                "text": "// Copyright 2009 the Sputnik authors.  All rights reserved."
                            },
                            {
                                "kind": "NewLineTrivia",
                                "text": "\n"
                            },
                            {
                                "kind": "SingleLineCommentTrivia",
                                "text": "// This code is governed by the BSD license found in the LICENSE file."
                            },
                            {
                                "kind": "NewLineTrivia",
                                "text": "\n"
                            },
                            {
                                "kind": "NewLineTrivia",
                                "text": "\n"
                            },
                            {
                                "kind": "MultiLineCommentTrivia",
                                "text": "/**\n * \"try\" with \"catch\" or \"finally\" statement within/without an \"do while\" statement\n *\n * @path ch12/12.14/S12.14_A9_T1.js\n * @description Loop within a \"try\" Block, from where exception is thrown\n */"
                            },
                            {
                                "kind": "NewLineTrivia",
                                "text": "\n"
                            },
                            {
                                "kind": "NewLineTrivia",
                                "text": "\n"
                            },
                            {
                                "kind": "SingleLineCommentTrivia",
                                "text": "// CHECK#1"
                            },
                            {
                                "kind": "NewLineTrivia",
                                "text": "\n"
                            }
                        ],
                        "trailingTrivia": [
                            {
                                "kind": "WhitespaceTrivia",
                                "text": " "
                            }
                        ]
                    },
                    "variableDeclarators": [
                        {
                            "kind": "VariableDeclarator",
                            "fullStart": 354,
                            "fullEnd": 357,
                            "start": 354,
                            "end": 357,
                            "fullWidth": 3,
<<<<<<< HEAD
                            "width": 3,
                            "identifier": {
=======
                            "propertyName": {
>>>>>>> 85e84683
                                "kind": "IdentifierName",
                                "fullStart": 354,
                                "fullEnd": 355,
                                "start": 354,
                                "end": 355,
                                "fullWidth": 1,
                                "width": 1,
                                "text": "i",
                                "value": "i",
                                "valueText": "i"
                            },
                            "equalsValueClause": {
                                "kind": "EqualsValueClause",
                                "fullStart": 355,
                                "fullEnd": 357,
                                "start": 355,
                                "end": 357,
                                "fullWidth": 2,
                                "width": 2,
                                "equalsToken": {
                                    "kind": "EqualsToken",
                                    "fullStart": 355,
                                    "fullEnd": 356,
                                    "start": 355,
                                    "end": 356,
                                    "fullWidth": 1,
                                    "width": 1,
                                    "text": "=",
                                    "value": "=",
                                    "valueText": "="
                                },
                                "value": {
                                    "kind": "NumericLiteral",
                                    "fullStart": 356,
                                    "fullEnd": 357,
                                    "start": 356,
                                    "end": 357,
                                    "fullWidth": 1,
                                    "width": 1,
                                    "text": "0",
                                    "value": 0,
                                    "valueText": "0"
                                }
                            }
                        }
                    ]
                },
                "semicolonToken": {
                    "kind": "SemicolonToken",
                    "fullStart": 357,
                    "fullEnd": 359,
                    "start": 357,
                    "end": 358,
                    "fullWidth": 2,
                    "width": 1,
                    "text": ";",
                    "value": ";",
                    "valueText": ";",
                    "hasTrailingTrivia": true,
                    "hasTrailingNewLine": true,
                    "trailingTrivia": [
                        {
                            "kind": "NewLineTrivia",
                            "text": "\n"
                        }
                    ]
                }
            },
            {
                "kind": "TryStatement",
                "fullStart": 359,
                "fullEnd": 505,
                "start": 359,
                "end": 504,
                "fullWidth": 146,
                "width": 145,
                "tryKeyword": {
                    "kind": "TryKeyword",
                    "fullStart": 359,
                    "fullEnd": 362,
                    "start": 359,
                    "end": 362,
                    "fullWidth": 3,
                    "width": 3,
                    "text": "try",
                    "value": "try",
                    "valueText": "try"
                },
                "block": {
                    "kind": "Block",
                    "fullStart": 362,
                    "fullEnd": 423,
                    "start": 362,
                    "end": 422,
                    "fullWidth": 61,
                    "width": 60,
                    "openBraceToken": {
                        "kind": "OpenBraceToken",
                        "fullStart": 362,
                        "fullEnd": 364,
                        "start": 362,
                        "end": 363,
                        "fullWidth": 2,
                        "width": 1,
                        "text": "{",
                        "value": "{",
                        "valueText": "{",
                        "hasTrailingTrivia": true,
                        "hasTrailingNewLine": true,
                        "trailingTrivia": [
                            {
                                "kind": "NewLineTrivia",
                                "text": "\n"
                            }
                        ]
                    },
                    "statements": [
                        {
                            "kind": "DoStatement",
                            "fullStart": 364,
                            "fullEnd": 421,
                            "start": 366,
                            "end": 420,
                            "fullWidth": 57,
                            "width": 54,
                            "doKeyword": {
                                "kind": "DoKeyword",
                                "fullStart": 364,
                                "fullEnd": 368,
                                "start": 366,
                                "end": 368,
                                "fullWidth": 4,
                                "width": 2,
                                "text": "do",
                                "value": "do",
                                "valueText": "do",
                                "hasLeadingTrivia": true,
                                "leadingTrivia": [
                                    {
                                        "kind": "WhitespaceTrivia",
                                        "text": "  "
                                    }
                                ]
                            },
                            "statement": {
                                "kind": "Block",
                                "fullStart": 368,
                                "fullEnd": 406,
                                "start": 368,
                                "end": 405,
                                "fullWidth": 38,
                                "width": 37,
                                "openBraceToken": {
                                    "kind": "OpenBraceToken",
                                    "fullStart": 368,
                                    "fullEnd": 370,
                                    "start": 368,
                                    "end": 369,
                                    "fullWidth": 2,
                                    "width": 1,
                                    "text": "{",
                                    "value": "{",
                                    "valueText": "{",
                                    "hasTrailingTrivia": true,
                                    "hasTrailingNewLine": true,
                                    "trailingTrivia": [
                                        {
                                            "kind": "NewLineTrivia",
                                            "text": "\n"
                                        }
                                    ]
                                },
                                "statements": [
                                    {
                                        "kind": "IfStatement",
                                        "fullStart": 370,
                                        "fullEnd": 393,
                                        "start": 374,
                                        "end": 392,
                                        "fullWidth": 23,
                                        "width": 18,
                                        "ifKeyword": {
                                            "kind": "IfKeyword",
                                            "fullStart": 370,
                                            "fullEnd": 376,
                                            "start": 374,
                                            "end": 376,
                                            "fullWidth": 6,
                                            "width": 2,
                                            "text": "if",
                                            "value": "if",
                                            "valueText": "if",
                                            "hasLeadingTrivia": true,
                                            "leadingTrivia": [
                                                {
                                                    "kind": "WhitespaceTrivia",
                                                    "text": "    "
                                                }
                                            ]
                                        },
                                        "openParenToken": {
                                            "kind": "OpenParenToken",
                                            "fullStart": 376,
                                            "fullEnd": 377,
                                            "start": 376,
                                            "end": 377,
                                            "fullWidth": 1,
                                            "width": 1,
                                            "text": "(",
                                            "value": "(",
                                            "valueText": "("
                                        },
                                        "condition": {
                                            "kind": "EqualsExpression",
                                            "fullStart": 377,
                                            "fullEnd": 382,
                                            "start": 377,
                                            "end": 382,
                                            "fullWidth": 5,
                                            "width": 5,
                                            "left": {
                                                "kind": "IdentifierName",
                                                "fullStart": 377,
                                                "fullEnd": 378,
                                                "start": 377,
                                                "end": 378,
                                                "fullWidth": 1,
                                                "width": 1,
                                                "text": "i",
                                                "value": "i",
                                                "valueText": "i"
                                            },
                                            "operatorToken": {
                                                "kind": "EqualsEqualsEqualsToken",
                                                "fullStart": 378,
                                                "fullEnd": 381,
                                                "start": 378,
                                                "end": 381,
                                                "fullWidth": 3,
                                                "width": 3,
                                                "text": "===",
                                                "value": "===",
                                                "valueText": "==="
                                            },
                                            "right": {
                                                "kind": "NumericLiteral",
                                                "fullStart": 381,
                                                "fullEnd": 382,
                                                "start": 381,
                                                "end": 382,
                                                "fullWidth": 1,
                                                "width": 1,
                                                "text": "5",
                                                "value": 5,
                                                "valueText": "5"
                                            }
                                        },
                                        "closeParenToken": {
                                            "kind": "CloseParenToken",
                                            "fullStart": 382,
                                            "fullEnd": 384,
                                            "start": 382,
                                            "end": 383,
                                            "fullWidth": 2,
                                            "width": 1,
                                            "text": ")",
                                            "value": ")",
                                            "valueText": ")",
                                            "hasTrailingTrivia": true,
                                            "trailingTrivia": [
                                                {
                                                    "kind": "WhitespaceTrivia",
                                                    "text": " "
                                                }
                                            ]
                                        },
                                        "statement": {
                                            "kind": "ThrowStatement",
                                            "fullStart": 384,
                                            "fullEnd": 393,
                                            "start": 384,
                                            "end": 392,
                                            "fullWidth": 9,
                                            "width": 8,
                                            "throwKeyword": {
                                                "kind": "ThrowKeyword",
                                                "fullStart": 384,
                                                "fullEnd": 390,
                                                "start": 384,
                                                "end": 389,
                                                "fullWidth": 6,
                                                "width": 5,
                                                "text": "throw",
                                                "value": "throw",
                                                "valueText": "throw",
                                                "hasTrailingTrivia": true,
                                                "trailingTrivia": [
                                                    {
                                                        "kind": "WhitespaceTrivia",
                                                        "text": " "
                                                    }
                                                ]
                                            },
                                            "expression": {
                                                "kind": "IdentifierName",
                                                "fullStart": 390,
                                                "fullEnd": 391,
                                                "start": 390,
                                                "end": 391,
                                                "fullWidth": 1,
                                                "width": 1,
                                                "text": "i",
                                                "value": "i",
                                                "valueText": "i"
                                            },
                                            "semicolonToken": {
                                                "kind": "SemicolonToken",
                                                "fullStart": 391,
                                                "fullEnd": 393,
                                                "start": 391,
                                                "end": 392,
                                                "fullWidth": 2,
                                                "width": 1,
                                                "text": ";",
                                                "value": ";",
                                                "valueText": ";",
                                                "hasTrailingTrivia": true,
                                                "hasTrailingNewLine": true,
                                                "trailingTrivia": [
                                                    {
                                                        "kind": "NewLineTrivia",
                                                        "text": "\n"
                                                    }
                                                ]
                                            }
                                        }
                                    },
                                    {
                                        "kind": "ExpressionStatement",
                                        "fullStart": 393,
                                        "fullEnd": 402,
                                        "start": 397,
                                        "end": 401,
                                        "fullWidth": 9,
                                        "width": 4,
                                        "expression": {
                                            "kind": "PostIncrementExpression",
                                            "fullStart": 393,
                                            "fullEnd": 400,
                                            "start": 397,
                                            "end": 400,
                                            "fullWidth": 7,
                                            "width": 3,
                                            "operand": {
                                                "kind": "IdentifierName",
                                                "fullStart": 393,
                                                "fullEnd": 398,
                                                "start": 397,
                                                "end": 398,
                                                "fullWidth": 5,
                                                "width": 1,
                                                "text": "i",
                                                "value": "i",
                                                "valueText": "i",
                                                "hasLeadingTrivia": true,
                                                "leadingTrivia": [
                                                    {
                                                        "kind": "WhitespaceTrivia",
                                                        "text": "    "
                                                    }
                                                ]
                                            },
                                            "operatorToken": {
                                                "kind": "PlusPlusToken",
                                                "fullStart": 398,
                                                "fullEnd": 400,
                                                "start": 398,
                                                "end": 400,
                                                "fullWidth": 2,
                                                "width": 2,
                                                "text": "++",
                                                "value": "++",
                                                "valueText": "++"
                                            }
                                        },
                                        "semicolonToken": {
                                            "kind": "SemicolonToken",
                                            "fullStart": 400,
                                            "fullEnd": 402,
                                            "start": 400,
                                            "end": 401,
                                            "fullWidth": 2,
                                            "width": 1,
                                            "text": ";",
                                            "value": ";",
                                            "valueText": ";",
                                            "hasTrailingTrivia": true,
                                            "hasTrailingNewLine": true,
                                            "trailingTrivia": [
                                                {
                                                    "kind": "NewLineTrivia",
                                                    "text": "\n"
                                                }
                                            ]
                                        }
                                    }
                                ],
                                "closeBraceToken": {
                                    "kind": "CloseBraceToken",
                                    "fullStart": 402,
                                    "fullEnd": 406,
                                    "start": 404,
                                    "end": 405,
                                    "fullWidth": 4,
                                    "width": 1,
                                    "text": "}",
                                    "value": "}",
                                    "valueText": "}",
                                    "hasLeadingTrivia": true,
                                    "hasTrailingTrivia": true,
                                    "hasTrailingNewLine": true,
                                    "leadingTrivia": [
                                        {
                                            "kind": "WhitespaceTrivia",
                                            "text": "  "
                                        }
                                    ],
                                    "trailingTrivia": [
                                        {
                                            "kind": "NewLineTrivia",
                                            "text": "\n"
                                        }
                                    ]
                                }
                            },
                            "whileKeyword": {
                                "kind": "WhileKeyword",
                                "fullStart": 406,
                                "fullEnd": 413,
                                "start": 408,
                                "end": 413,
                                "fullWidth": 7,
                                "width": 5,
                                "text": "while",
                                "value": "while",
                                "valueText": "while",
                                "hasLeadingTrivia": true,
                                "leadingTrivia": [
                                    {
                                        "kind": "WhitespaceTrivia",
                                        "text": "  "
                                    }
                                ]
                            },
                            "openParenToken": {
                                "kind": "OpenParenToken",
                                "fullStart": 413,
                                "fullEnd": 414,
                                "start": 413,
                                "end": 414,
                                "fullWidth": 1,
                                "width": 1,
                                "text": "(",
                                "value": "(",
                                "valueText": "("
                            },
                            "condition": {
                                "kind": "LessThanExpression",
                                "fullStart": 414,
                                "fullEnd": 418,
                                "start": 414,
                                "end": 418,
                                "fullWidth": 4,
                                "width": 4,
                                "left": {
                                    "kind": "IdentifierName",
                                    "fullStart": 414,
                                    "fullEnd": 415,
                                    "start": 414,
                                    "end": 415,
                                    "fullWidth": 1,
                                    "width": 1,
                                    "text": "i",
                                    "value": "i",
                                    "valueText": "i"
                                },
                                "operatorToken": {
                                    "kind": "LessThanToken",
                                    "fullStart": 415,
                                    "fullEnd": 416,
                                    "start": 415,
                                    "end": 416,
                                    "fullWidth": 1,
                                    "width": 1,
                                    "text": "<",
                                    "value": "<",
                                    "valueText": "<"
                                },
                                "right": {
                                    "kind": "NumericLiteral",
                                    "fullStart": 416,
                                    "fullEnd": 418,
                                    "start": 416,
                                    "end": 418,
                                    "fullWidth": 2,
                                    "width": 2,
                                    "text": "10",
                                    "value": 10,
                                    "valueText": "10"
                                }
                            },
                            "closeParenToken": {
                                "kind": "CloseParenToken",
                                "fullStart": 418,
                                "fullEnd": 419,
                                "start": 418,
                                "end": 419,
                                "fullWidth": 1,
                                "width": 1,
                                "text": ")",
                                "value": ")",
                                "valueText": ")"
                            },
                            "semicolonToken": {
                                "kind": "SemicolonToken",
                                "fullStart": 419,
                                "fullEnd": 421,
                                "start": 419,
                                "end": 420,
                                "fullWidth": 2,
                                "width": 1,
                                "text": ";",
                                "value": ";",
                                "valueText": ";",
                                "hasTrailingTrivia": true,
                                "hasTrailingNewLine": true,
                                "trailingTrivia": [
                                    {
                                        "kind": "NewLineTrivia",
                                        "text": "\n"
                                    }
                                ]
                            }
                        }
                    ],
                    "closeBraceToken": {
                        "kind": "CloseBraceToken",
                        "fullStart": 421,
                        "fullEnd": 423,
                        "start": 421,
                        "end": 422,
                        "fullWidth": 2,
                        "width": 1,
                        "text": "}",
                        "value": "}",
                        "valueText": "}",
                        "hasTrailingTrivia": true,
                        "hasTrailingNewLine": true,
                        "trailingTrivia": [
                            {
                                "kind": "NewLineTrivia",
                                "text": "\n"
                            }
                        ]
                    }
                },
                "catchClause": {
                    "kind": "CatchClause",
                    "fullStart": 423,
                    "fullEnd": 505,
                    "start": 423,
                    "end": 504,
                    "fullWidth": 82,
                    "width": 81,
                    "catchKeyword": {
                        "kind": "CatchKeyword",
                        "fullStart": 423,
                        "fullEnd": 428,
                        "start": 423,
                        "end": 428,
                        "fullWidth": 5,
                        "width": 5,
                        "text": "catch",
                        "value": "catch",
                        "valueText": "catch"
                    },
                    "openParenToken": {
                        "kind": "OpenParenToken",
                        "fullStart": 428,
                        "fullEnd": 429,
                        "start": 428,
                        "end": 429,
                        "fullWidth": 1,
                        "width": 1,
                        "text": "(",
                        "value": "(",
                        "valueText": "("
                    },
                    "identifier": {
                        "kind": "IdentifierName",
                        "fullStart": 429,
                        "fullEnd": 430,
                        "start": 429,
                        "end": 430,
                        "fullWidth": 1,
                        "width": 1,
                        "text": "e",
                        "value": "e",
                        "valueText": "e"
                    },
                    "closeParenToken": {
                        "kind": "CloseParenToken",
                        "fullStart": 430,
                        "fullEnd": 431,
                        "start": 430,
                        "end": 431,
                        "fullWidth": 1,
                        "width": 1,
                        "text": ")",
                        "value": ")",
                        "valueText": ")"
                    },
                    "block": {
                        "kind": "Block",
                        "fullStart": 431,
                        "fullEnd": 505,
                        "start": 431,
                        "end": 504,
                        "fullWidth": 74,
                        "width": 73,
                        "openBraceToken": {
                            "kind": "OpenBraceToken",
                            "fullStart": 431,
                            "fullEnd": 433,
                            "start": 431,
                            "end": 432,
                            "fullWidth": 2,
                            "width": 1,
                            "text": "{",
                            "value": "{",
                            "valueText": "{",
                            "hasTrailingTrivia": true,
                            "hasTrailingNewLine": true,
                            "trailingTrivia": [
                                {
                                    "kind": "NewLineTrivia",
                                    "text": "\n"
                                }
                            ]
                        },
                        "statements": [
                            {
                                "kind": "IfStatement",
                                "fullStart": 433,
                                "fullEnd": 503,
                                "start": 435,
                                "end": 502,
                                "fullWidth": 70,
                                "width": 67,
                                "ifKeyword": {
                                    "kind": "IfKeyword",
                                    "fullStart": 433,
                                    "fullEnd": 437,
                                    "start": 435,
                                    "end": 437,
                                    "fullWidth": 4,
                                    "width": 2,
                                    "text": "if",
                                    "value": "if",
                                    "valueText": "if",
                                    "hasLeadingTrivia": true,
                                    "leadingTrivia": [
                                        {
                                            "kind": "WhitespaceTrivia",
                                            "text": "  "
                                        }
                                    ]
                                },
                                "openParenToken": {
                                    "kind": "OpenParenToken",
                                    "fullStart": 437,
                                    "fullEnd": 438,
                                    "start": 437,
                                    "end": 438,
                                    "fullWidth": 1,
                                    "width": 1,
                                    "text": "(",
                                    "value": "(",
                                    "valueText": "("
                                },
                                "condition": {
                                    "kind": "NotEqualsExpression",
                                    "fullStart": 438,
                                    "fullEnd": 443,
                                    "start": 438,
                                    "end": 443,
                                    "fullWidth": 5,
                                    "width": 5,
                                    "left": {
                                        "kind": "IdentifierName",
                                        "fullStart": 438,
                                        "fullEnd": 439,
                                        "start": 438,
                                        "end": 439,
                                        "fullWidth": 1,
                                        "width": 1,
                                        "text": "e",
                                        "value": "e",
                                        "valueText": "e"
                                    },
                                    "operatorToken": {
                                        "kind": "ExclamationEqualsEqualsToken",
                                        "fullStart": 439,
                                        "fullEnd": 442,
                                        "start": 439,
                                        "end": 442,
                                        "fullWidth": 3,
                                        "width": 3,
                                        "text": "!==",
                                        "value": "!==",
                                        "valueText": "!=="
                                    },
                                    "right": {
                                        "kind": "NumericLiteral",
                                        "fullStart": 442,
                                        "fullEnd": 443,
                                        "start": 442,
                                        "end": 443,
                                        "fullWidth": 1,
                                        "width": 1,
                                        "text": "5",
                                        "value": 5,
                                        "valueText": "5"
                                    }
                                },
                                "closeParenToken": {
                                    "kind": "CloseParenToken",
                                    "fullStart": 443,
                                    "fullEnd": 444,
                                    "start": 443,
                                    "end": 444,
                                    "fullWidth": 1,
                                    "width": 1,
                                    "text": ")",
                                    "value": ")",
                                    "valueText": ")"
                                },
                                "statement": {
                                    "kind": "ExpressionStatement",
                                    "fullStart": 444,
                                    "fullEnd": 503,
                                    "start": 444,
                                    "end": 502,
                                    "fullWidth": 59,
                                    "width": 58,
                                    "expression": {
                                        "kind": "InvocationExpression",
                                        "fullStart": 444,
                                        "fullEnd": 501,
                                        "start": 444,
                                        "end": 501,
                                        "fullWidth": 57,
                                        "width": 57,
                                        "expression": {
                                            "kind": "IdentifierName",
                                            "fullStart": 444,
                                            "fullEnd": 450,
                                            "start": 444,
                                            "end": 450,
                                            "fullWidth": 6,
                                            "width": 6,
                                            "text": "$ERROR",
                                            "value": "$ERROR",
                                            "valueText": "$ERROR"
                                        },
                                        "argumentList": {
                                            "kind": "ArgumentList",
                                            "fullStart": 450,
                                            "fullEnd": 501,
                                            "start": 450,
                                            "end": 501,
                                            "fullWidth": 51,
                                            "width": 51,
                                            "openParenToken": {
                                                "kind": "OpenParenToken",
                                                "fullStart": 450,
                                                "fullEnd": 451,
                                                "start": 450,
                                                "end": 451,
                                                "fullWidth": 1,
                                                "width": 1,
                                                "text": "(",
                                                "value": "(",
                                                "valueText": "("
                                            },
                                            "arguments": [
                                                {
                                                    "kind": "AddExpression",
                                                    "fullStart": 451,
                                                    "fullEnd": 500,
                                                    "start": 451,
                                                    "end": 498,
                                                    "fullWidth": 49,
                                                    "width": 47,
                                                    "left": {
                                                        "kind": "StringLiteral",
                                                        "fullStart": 451,
                                                        "fullEnd": 495,
                                                        "start": 451,
                                                        "end": 495,
                                                        "fullWidth": 44,
                                                        "width": 44,
                                                        "text": "'#1: Exception ===5. Actual:  Exception ==='",
                                                        "value": "#1: Exception ===5. Actual:  Exception ===",
                                                        "valueText": "#1: Exception ===5. Actual:  Exception ==="
                                                    },
                                                    "operatorToken": {
                                                        "kind": "PlusToken",
                                                        "fullStart": 495,
                                                        "fullEnd": 497,
                                                        "start": 495,
                                                        "end": 496,
                                                        "fullWidth": 2,
                                                        "width": 1,
                                                        "text": "+",
                                                        "value": "+",
                                                        "valueText": "+",
                                                        "hasTrailingTrivia": true,
                                                        "trailingTrivia": [
                                                            {
                                                                "kind": "WhitespaceTrivia",
                                                                "text": " "
                                                            }
                                                        ]
                                                    },
                                                    "right": {
                                                        "kind": "IdentifierName",
                                                        "fullStart": 497,
                                                        "fullEnd": 500,
                                                        "start": 497,
                                                        "end": 498,
                                                        "fullWidth": 3,
                                                        "width": 1,
                                                        "text": "e",
                                                        "value": "e",
                                                        "valueText": "e",
                                                        "hasTrailingTrivia": true,
                                                        "trailingTrivia": [
                                                            {
                                                                "kind": "WhitespaceTrivia",
                                                                "text": "  "
                                                            }
                                                        ]
                                                    }
                                                }
                                            ],
                                            "closeParenToken": {
                                                "kind": "CloseParenToken",
                                                "fullStart": 500,
                                                "fullEnd": 501,
                                                "start": 500,
                                                "end": 501,
                                                "fullWidth": 1,
                                                "width": 1,
                                                "text": ")",
                                                "value": ")",
                                                "valueText": ")"
                                            }
                                        }
                                    },
                                    "semicolonToken": {
                                        "kind": "SemicolonToken",
                                        "fullStart": 501,
                                        "fullEnd": 503,
                                        "start": 501,
                                        "end": 502,
                                        "fullWidth": 2,
                                        "width": 1,
                                        "text": ";",
                                        "value": ";",
                                        "valueText": ";",
                                        "hasTrailingTrivia": true,
                                        "hasTrailingNewLine": true,
                                        "trailingTrivia": [
                                            {
                                                "kind": "NewLineTrivia",
                                                "text": "\n"
                                            }
                                        ]
                                    }
                                }
                            }
                        ],
                        "closeBraceToken": {
                            "kind": "CloseBraceToken",
                            "fullStart": 503,
                            "fullEnd": 505,
                            "start": 503,
                            "end": 504,
                            "fullWidth": 2,
                            "width": 1,
                            "text": "}",
                            "value": "}",
                            "valueText": "}",
                            "hasTrailingTrivia": true,
                            "hasTrailingNewLine": true,
                            "trailingTrivia": [
                                {
                                    "kind": "NewLineTrivia",
                                    "text": "\n"
                                }
                            ]
                        }
                    }
                }
            }
        ],
        "endOfFileToken": {
            "kind": "EndOfFileToken",
            "fullStart": 505,
            "fullEnd": 506,
            "start": 506,
            "end": 506,
            "fullWidth": 1,
            "width": 0,
            "text": "",
            "hasLeadingTrivia": true,
            "hasLeadingNewLine": true,
            "leadingTrivia": [
                {
                    "kind": "NewLineTrivia",
                    "text": "\n"
                }
            ]
        }
    },
    "lineMap": {
        "lineStarts": [
            0,
            61,
            132,
            133,
            137,
            221,
            224,
            260,
            334,
            338,
            339,
            350,
            359,
            364,
            370,
            393,
            402,
            406,
            421,
            423,
            433,
            503,
            505,
            506
        ],
        "length": 506
    }
}<|MERGE_RESOLUTION|>--- conflicted
+++ resolved
@@ -102,12 +102,8 @@
                             "start": 354,
                             "end": 357,
                             "fullWidth": 3,
-<<<<<<< HEAD
                             "width": 3,
-                            "identifier": {
-=======
                             "propertyName": {
->>>>>>> 85e84683
                                 "kind": "IdentifierName",
                                 "fullStart": 354,
                                 "fullEnd": 355,
