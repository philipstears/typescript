{
    "isDeclaration": false,
    "languageVersion": "EcmaScript5",
    "parseOptions": {
        "allowAutomaticSemicolonInsertion": true
    },
    "sourceUnit": {
        "kind": "SourceUnit",
        "fullStart": 0,
        "fullEnd": 1218,
        "start": 420,
        "end": 1218,
        "fullWidth": 1218,
        "width": 798,
        "moduleElements": [
            {
                "kind": "TryStatement",
                "fullStart": 0,
                "fullEnd": 548,
                "start": 420,
                "end": 547,
                "fullWidth": 548,
                "width": 127,
                "tryKeyword": {
                    "kind": "TryKeyword",
                    "fullStart": 0,
                    "fullEnd": 424,
                    "start": 420,
                    "end": 423,
                    "fullWidth": 424,
                    "width": 3,
                    "text": "try",
                    "value": "try",
                    "valueText": "try",
                    "hasLeadingTrivia": true,
                    "hasLeadingComment": true,
                    "hasLeadingNewLine": true,
                    "hasTrailingTrivia": true,
                    "leadingTrivia": [
                        {
                            "kind": "SingleLineCommentTrivia",
                            "text": "// Copyright 2009 the Sputnik authors.  All rights reserved."
                        },
                        {
                            "kind": "NewLineTrivia",
                            "text": "\n"
                        },
                        {
                            "kind": "SingleLineCommentTrivia",
                            "text": "// This code is governed by the BSD license found in the LICENSE file."
                        },
                        {
                            "kind": "NewLineTrivia",
                            "text": "\n"
                        },
                        {
                            "kind": "NewLineTrivia",
                            "text": "\n"
                        },
                        {
                            "kind": "MultiLineCommentTrivia",
                            "text": "/**\n * The production TryStatement : try Block Catch is evaluated as follows: 2. If Result(1).type is not throw, return Result(1)\n *\n * @path ch12/12.14/S12.14_A1.js\n * @description Executing TryStatement : try Block Catch. The statements doesn't cause actual exceptions\n */"
                        },
                        {
                            "kind": "NewLineTrivia",
                            "text": "\n"
                        },
                        {
                            "kind": "NewLineTrivia",
                            "text": "\n"
                        },
                        {
                            "kind": "SingleLineCommentTrivia",
                            "text": "// CHECK#1"
                        },
                        {
                            "kind": "NewLineTrivia",
                            "text": "\n"
                        }
                    ],
                    "trailingTrivia": [
                        {
                            "kind": "WhitespaceTrivia",
                            "text": " "
                        }
                    ]
                },
                "block": {
                    "kind": "Block",
                    "fullStart": 424,
                    "fullEnd": 439,
                    "start": 424,
                    "end": 438,
                    "fullWidth": 15,
                    "width": 14,
                    "openBraceToken": {
                        "kind": "OpenBraceToken",
                        "fullStart": 424,
                        "fullEnd": 426,
                        "start": 424,
                        "end": 425,
                        "fullWidth": 2,
                        "width": 1,
                        "text": "{",
                        "value": "{",
                        "valueText": "{",
                        "hasTrailingTrivia": true,
                        "hasTrailingNewLine": true,
                        "trailingTrivia": [
                            {
                                "kind": "NewLineTrivia",
                                "text": "\n"
                            }
                        ]
                    },
                    "statements": [
                        {
                            "kind": "VariableStatement",
                            "fullStart": 426,
                            "fullEnd": 437,
                            "start": 428,
                            "end": 436,
                            "fullWidth": 11,
                            "width": 8,
                            "modifiers": [],
                            "variableDeclaration": {
                                "kind": "VariableDeclaration",
                                "fullStart": 426,
                                "fullEnd": 435,
                                "start": 428,
                                "end": 435,
                                "fullWidth": 9,
                                "width": 7,
                                "varKeyword": {
                                    "kind": "VarKeyword",
                                    "fullStart": 426,
                                    "fullEnd": 432,
                                    "start": 428,
                                    "end": 431,
                                    "fullWidth": 6,
                                    "width": 3,
                                    "text": "var",
                                    "value": "var",
                                    "valueText": "var",
                                    "hasLeadingTrivia": true,
                                    "hasTrailingTrivia": true,
                                    "leadingTrivia": [
                                        {
                                            "kind": "WhitespaceTrivia",
                                            "text": "  "
                                        }
                                    ],
                                    "trailingTrivia": [
                                        {
                                            "kind": "WhitespaceTrivia",
                                            "text": " "
                                        }
                                    ]
                                },
                                "variableDeclarators": [
                                    {
                                        "kind": "VariableDeclarator",
                                        "fullStart": 432,
                                        "fullEnd": 435,
                                        "start": 432,
                                        "end": 435,
                                        "fullWidth": 3,
<<<<<<< HEAD
                                        "width": 3,
                                        "identifier": {
=======
                                        "propertyName": {
>>>>>>> 85e84683
                                            "kind": "IdentifierName",
                                            "fullStart": 432,
                                            "fullEnd": 433,
                                            "start": 432,
                                            "end": 433,
                                            "fullWidth": 1,
                                            "width": 1,
                                            "text": "x",
                                            "value": "x",
                                            "valueText": "x"
                                        },
                                        "equalsValueClause": {
                                            "kind": "EqualsValueClause",
                                            "fullStart": 433,
                                            "fullEnd": 435,
                                            "start": 433,
                                            "end": 435,
                                            "fullWidth": 2,
                                            "width": 2,
                                            "equalsToken": {
                                                "kind": "EqualsToken",
                                                "fullStart": 433,
                                                "fullEnd": 434,
                                                "start": 433,
                                                "end": 434,
                                                "fullWidth": 1,
                                                "width": 1,
                                                "text": "=",
                                                "value": "=",
                                                "valueText": "="
                                            },
                                            "value": {
                                                "kind": "NumericLiteral",
                                                "fullStart": 434,
                                                "fullEnd": 435,
                                                "start": 434,
                                                "end": 435,
                                                "fullWidth": 1,
                                                "width": 1,
                                                "text": "0",
                                                "value": 0,
                                                "valueText": "0"
                                            }
                                        }
                                    }
                                ]
                            },
                            "semicolonToken": {
                                "kind": "SemicolonToken",
                                "fullStart": 435,
                                "fullEnd": 437,
                                "start": 435,
                                "end": 436,
                                "fullWidth": 2,
                                "width": 1,
                                "text": ";",
                                "value": ";",
                                "valueText": ";",
                                "hasTrailingTrivia": true,
                                "hasTrailingNewLine": true,
                                "trailingTrivia": [
                                    {
                                        "kind": "NewLineTrivia",
                                        "text": "\n"
                                    }
                                ]
                            }
                        }
                    ],
                    "closeBraceToken": {
                        "kind": "CloseBraceToken",
                        "fullStart": 437,
                        "fullEnd": 439,
                        "start": 437,
                        "end": 438,
                        "fullWidth": 2,
                        "width": 1,
                        "text": "}",
                        "value": "}",
                        "valueText": "}",
                        "hasTrailingTrivia": true,
                        "hasTrailingNewLine": true,
                        "trailingTrivia": [
                            {
                                "kind": "NewLineTrivia",
                                "text": "\n"
                            }
                        ]
                    }
                },
                "catchClause": {
                    "kind": "CatchClause",
                    "fullStart": 439,
                    "fullEnd": 548,
                    "start": 439,
                    "end": 547,
                    "fullWidth": 109,
                    "width": 108,
                    "catchKeyword": {
                        "kind": "CatchKeyword",
                        "fullStart": 439,
                        "fullEnd": 445,
                        "start": 439,
                        "end": 444,
                        "fullWidth": 6,
                        "width": 5,
                        "text": "catch",
                        "value": "catch",
                        "valueText": "catch",
                        "hasTrailingTrivia": true,
                        "trailingTrivia": [
                            {
                                "kind": "WhitespaceTrivia",
                                "text": " "
                            }
                        ]
                    },
                    "openParenToken": {
                        "kind": "OpenParenToken",
                        "fullStart": 445,
                        "fullEnd": 446,
                        "start": 445,
                        "end": 446,
                        "fullWidth": 1,
                        "width": 1,
                        "text": "(",
                        "value": "(",
                        "valueText": "("
                    },
                    "identifier": {
                        "kind": "IdentifierName",
                        "fullStart": 446,
                        "fullEnd": 447,
                        "start": 446,
                        "end": 447,
                        "fullWidth": 1,
                        "width": 1,
                        "text": "e",
                        "value": "e",
                        "valueText": "e"
                    },
                    "closeParenToken": {
                        "kind": "CloseParenToken",
                        "fullStart": 447,
                        "fullEnd": 449,
                        "start": 447,
                        "end": 448,
                        "fullWidth": 2,
                        "width": 1,
                        "text": ")",
                        "value": ")",
                        "valueText": ")",
                        "hasTrailingTrivia": true,
                        "trailingTrivia": [
                            {
                                "kind": "WhitespaceTrivia",
                                "text": " "
                            }
                        ]
                    },
                    "block": {
                        "kind": "Block",
                        "fullStart": 449,
                        "fullEnd": 548,
                        "start": 449,
                        "end": 547,
                        "fullWidth": 99,
                        "width": 98,
                        "openBraceToken": {
                            "kind": "OpenBraceToken",
                            "fullStart": 449,
                            "fullEnd": 451,
                            "start": 449,
                            "end": 450,
                            "fullWidth": 2,
                            "width": 1,
                            "text": "{",
                            "value": "{",
                            "valueText": "{",
                            "hasTrailingTrivia": true,
                            "hasTrailingNewLine": true,
                            "trailingTrivia": [
                                {
                                    "kind": "NewLineTrivia",
                                    "text": "\n"
                                }
                            ]
                        },
                        "statements": [
                            {
                                "kind": "ExpressionStatement",
                                "fullStart": 451,
                                "fullEnd": 546,
                                "start": 453,
                                "end": 545,
                                "fullWidth": 95,
                                "width": 92,
                                "expression": {
                                    "kind": "InvocationExpression",
                                    "fullStart": 451,
                                    "fullEnd": 544,
                                    "start": 453,
                                    "end": 544,
                                    "fullWidth": 93,
                                    "width": 91,
                                    "expression": {
                                        "kind": "IdentifierName",
                                        "fullStart": 451,
                                        "fullEnd": 459,
                                        "start": 453,
                                        "end": 459,
                                        "fullWidth": 8,
                                        "width": 6,
                                        "text": "$ERROR",
                                        "value": "$ERROR",
                                        "valueText": "$ERROR",
                                        "hasLeadingTrivia": true,
                                        "leadingTrivia": [
                                            {
                                                "kind": "WhitespaceTrivia",
                                                "text": "  "
                                            }
                                        ]
                                    },
                                    "argumentList": {
                                        "kind": "ArgumentList",
                                        "fullStart": 459,
                                        "fullEnd": 544,
                                        "start": 459,
                                        "end": 544,
                                        "fullWidth": 85,
                                        "width": 85,
                                        "openParenToken": {
                                            "kind": "OpenParenToken",
                                            "fullStart": 459,
                                            "fullEnd": 460,
                                            "start": 459,
                                            "end": 460,
                                            "fullWidth": 1,
                                            "width": 1,
                                            "text": "(",
                                            "value": "(",
                                            "valueText": "("
                                        },
                                        "arguments": [
                                            {
                                                "kind": "StringLiteral",
                                                "fullStart": 460,
                                                "fullEnd": 543,
                                                "start": 460,
                                                "end": 543,
                                                "fullWidth": 83,
                                                "width": 83,
                                                "text": "'#1: If Result(1).type is not throw, return Result(1). Actual: 4 Return(Result(3))'",
                                                "value": "#1: If Result(1).type is not throw, return Result(1). Actual: 4 Return(Result(3))",
                                                "valueText": "#1: If Result(1).type is not throw, return Result(1). Actual: 4 Return(Result(3))"
                                            }
                                        ],
                                        "closeParenToken": {
                                            "kind": "CloseParenToken",
                                            "fullStart": 543,
                                            "fullEnd": 544,
                                            "start": 543,
                                            "end": 544,
                                            "fullWidth": 1,
                                            "width": 1,
                                            "text": ")",
                                            "value": ")",
                                            "valueText": ")"
                                        }
                                    }
                                },
                                "semicolonToken": {
                                    "kind": "SemicolonToken",
                                    "fullStart": 544,
                                    "fullEnd": 546,
                                    "start": 544,
                                    "end": 545,
                                    "fullWidth": 2,
                                    "width": 1,
                                    "text": ";",
                                    "value": ";",
                                    "valueText": ";",
                                    "hasTrailingTrivia": true,
                                    "hasTrailingNewLine": true,
                                    "trailingTrivia": [
                                        {
                                            "kind": "NewLineTrivia",
                                            "text": "\n"
                                        }
                                    ]
                                }
                            }
                        ],
                        "closeBraceToken": {
                            "kind": "CloseBraceToken",
                            "fullStart": 546,
                            "fullEnd": 548,
                            "start": 546,
                            "end": 547,
                            "fullWidth": 2,
                            "width": 1,
                            "text": "}",
                            "value": "}",
                            "valueText": "}",
                            "hasTrailingTrivia": true,
                            "hasTrailingNewLine": true,
                            "trailingTrivia": [
                                {
                                    "kind": "NewLineTrivia",
                                    "text": "\n"
                                }
                            ]
                        }
                    }
                }
            },
            {
                "kind": "VariableStatement",
                "fullStart": 548,
                "fullEnd": 570,
                "start": 560,
                "end": 569,
                "fullWidth": 22,
                "width": 9,
                "modifiers": [],
                "variableDeclaration": {
                    "kind": "VariableDeclaration",
                    "fullStart": 548,
                    "fullEnd": 568,
                    "start": 560,
                    "end": 568,
                    "fullWidth": 20,
                    "width": 8,
                    "varKeyword": {
                        "kind": "VarKeyword",
                        "fullStart": 548,
                        "fullEnd": 564,
                        "start": 560,
                        "end": 563,
                        "fullWidth": 16,
                        "width": 3,
                        "text": "var",
                        "value": "var",
                        "valueText": "var",
                        "hasLeadingTrivia": true,
                        "hasLeadingComment": true,
                        "hasLeadingNewLine": true,
                        "hasTrailingTrivia": true,
                        "leadingTrivia": [
                            {
                                "kind": "NewLineTrivia",
                                "text": "\n"
                            },
                            {
                                "kind": "SingleLineCommentTrivia",
                                "text": "// CHECK#2"
                            },
                            {
                                "kind": "NewLineTrivia",
                                "text": "\n"
                            }
                        ],
                        "trailingTrivia": [
                            {
                                "kind": "WhitespaceTrivia",
                                "text": " "
                            }
                        ]
                    },
                    "variableDeclarators": [
                        {
                            "kind": "VariableDeclarator",
                            "fullStart": 564,
                            "fullEnd": 568,
                            "start": 564,
                            "end": 568,
                            "fullWidth": 4,
<<<<<<< HEAD
                            "width": 4,
                            "identifier": {
=======
                            "propertyName": {
>>>>>>> 85e84683
                                "kind": "IdentifierName",
                                "fullStart": 564,
                                "fullEnd": 566,
                                "start": 564,
                                "end": 566,
                                "fullWidth": 2,
                                "width": 2,
                                "text": "c1",
                                "value": "c1",
                                "valueText": "c1"
                            },
                            "equalsValueClause": {
                                "kind": "EqualsValueClause",
                                "fullStart": 566,
                                "fullEnd": 568,
                                "start": 566,
                                "end": 568,
                                "fullWidth": 2,
                                "width": 2,
                                "equalsToken": {
                                    "kind": "EqualsToken",
                                    "fullStart": 566,
                                    "fullEnd": 567,
                                    "start": 566,
                                    "end": 567,
                                    "fullWidth": 1,
                                    "width": 1,
                                    "text": "=",
                                    "value": "=",
                                    "valueText": "="
                                },
                                "value": {
                                    "kind": "NumericLiteral",
                                    "fullStart": 567,
                                    "fullEnd": 568,
                                    "start": 567,
                                    "end": 568,
                                    "fullWidth": 1,
                                    "width": 1,
                                    "text": "0",
                                    "value": 0,
                                    "valueText": "0"
                                }
                            }
                        }
                    ]
                },
                "semicolonToken": {
                    "kind": "SemicolonToken",
                    "fullStart": 568,
                    "fullEnd": 570,
                    "start": 568,
                    "end": 569,
                    "fullWidth": 2,
                    "width": 1,
                    "text": ";",
                    "value": ";",
                    "valueText": ";",
                    "hasTrailingTrivia": true,
                    "hasTrailingNewLine": true,
                    "trailingTrivia": [
                        {
                            "kind": "NewLineTrivia",
                            "text": "\n"
                        }
                    ]
                }
            },
            {
                "kind": "TryStatement",
                "fullStart": 570,
                "fullEnd": 609,
                "start": 570,
                "end": 608,
                "fullWidth": 39,
                "width": 38,
                "tryKeyword": {
                    "kind": "TryKeyword",
                    "fullStart": 570,
                    "fullEnd": 573,
                    "start": 570,
                    "end": 573,
                    "fullWidth": 3,
                    "width": 3,
                    "text": "try",
                    "value": "try",
                    "valueText": "try"
                },
                "block": {
                    "kind": "Block",
                    "fullStart": 573,
                    "fullEnd": 589,
                    "start": 573,
                    "end": 588,
                    "fullWidth": 16,
                    "width": 15,
                    "openBraceToken": {
                        "kind": "OpenBraceToken",
                        "fullStart": 573,
                        "fullEnd": 575,
                        "start": 573,
                        "end": 574,
                        "fullWidth": 2,
                        "width": 1,
                        "text": "{",
                        "value": "{",
                        "valueText": "{",
                        "hasTrailingTrivia": true,
                        "hasTrailingNewLine": true,
                        "trailingTrivia": [
                            {
                                "kind": "NewLineTrivia",
                                "text": "\n"
                            }
                        ]
                    },
                    "statements": [
                        {
                            "kind": "VariableStatement",
                            "fullStart": 575,
                            "fullEnd": 587,
                            "start": 577,
                            "end": 586,
                            "fullWidth": 12,
                            "width": 9,
                            "modifiers": [],
                            "variableDeclaration": {
                                "kind": "VariableDeclaration",
                                "fullStart": 575,
                                "fullEnd": 585,
                                "start": 577,
                                "end": 585,
                                "fullWidth": 10,
                                "width": 8,
                                "varKeyword": {
                                    "kind": "VarKeyword",
                                    "fullStart": 575,
                                    "fullEnd": 581,
                                    "start": 577,
                                    "end": 580,
                                    "fullWidth": 6,
                                    "width": 3,
                                    "text": "var",
                                    "value": "var",
                                    "valueText": "var",
                                    "hasLeadingTrivia": true,
                                    "hasTrailingTrivia": true,
                                    "leadingTrivia": [
                                        {
                                            "kind": "WhitespaceTrivia",
                                            "text": "  "
                                        }
                                    ],
                                    "trailingTrivia": [
                                        {
                                            "kind": "WhitespaceTrivia",
                                            "text": " "
                                        }
                                    ]
                                },
                                "variableDeclarators": [
                                    {
                                        "kind": "VariableDeclarator",
                                        "fullStart": 581,
                                        "fullEnd": 585,
                                        "start": 581,
                                        "end": 585,
                                        "fullWidth": 4,
<<<<<<< HEAD
                                        "width": 4,
                                        "identifier": {
=======
                                        "propertyName": {
>>>>>>> 85e84683
                                            "kind": "IdentifierName",
                                            "fullStart": 581,
                                            "fullEnd": 583,
                                            "start": 581,
                                            "end": 583,
                                            "fullWidth": 2,
                                            "width": 2,
                                            "text": "x1",
                                            "value": "x1",
                                            "valueText": "x1"
                                        },
                                        "equalsValueClause": {
                                            "kind": "EqualsValueClause",
                                            "fullStart": 583,
                                            "fullEnd": 585,
                                            "start": 583,
                                            "end": 585,
                                            "fullWidth": 2,
                                            "width": 2,
                                            "equalsToken": {
                                                "kind": "EqualsToken",
                                                "fullStart": 583,
                                                "fullEnd": 584,
                                                "start": 583,
                                                "end": 584,
                                                "fullWidth": 1,
                                                "width": 1,
                                                "text": "=",
                                                "value": "=",
                                                "valueText": "="
                                            },
                                            "value": {
                                                "kind": "NumericLiteral",
                                                "fullStart": 584,
                                                "fullEnd": 585,
                                                "start": 584,
                                                "end": 585,
                                                "fullWidth": 1,
                                                "width": 1,
                                                "text": "1",
                                                "value": 1,
                                                "valueText": "1"
                                            }
                                        }
                                    }
                                ]
                            },
                            "semicolonToken": {
                                "kind": "SemicolonToken",
                                "fullStart": 585,
                                "fullEnd": 587,
                                "start": 585,
                                "end": 586,
                                "fullWidth": 2,
                                "width": 1,
                                "text": ";",
                                "value": ";",
                                "valueText": ";",
                                "hasTrailingTrivia": true,
                                "hasTrailingNewLine": true,
                                "trailingTrivia": [
                                    {
                                        "kind": "NewLineTrivia",
                                        "text": "\n"
                                    }
                                ]
                            }
                        }
                    ],
                    "closeBraceToken": {
                        "kind": "CloseBraceToken",
                        "fullStart": 587,
                        "fullEnd": 589,
                        "start": 587,
                        "end": 588,
                        "fullWidth": 2,
                        "width": 1,
                        "text": "}",
                        "value": "}",
                        "valueText": "}",
                        "hasTrailingTrivia": true,
                        "hasTrailingNewLine": true,
                        "trailingTrivia": [
                            {
                                "kind": "NewLineTrivia",
                                "text": "\n"
                            }
                        ]
                    }
                },
                "finallyClause": {
                    "kind": "FinallyClause",
                    "fullStart": 589,
                    "fullEnd": 609,
                    "start": 589,
                    "end": 608,
                    "fullWidth": 20,
                    "width": 19,
                    "finallyKeyword": {
                        "kind": "FinallyKeyword",
                        "fullStart": 589,
                        "fullEnd": 597,
                        "start": 589,
                        "end": 596,
                        "fullWidth": 8,
                        "width": 7,
                        "text": "finally",
                        "value": "finally",
                        "valueText": "finally",
                        "hasTrailingTrivia": true,
                        "hasTrailingNewLine": true,
                        "trailingTrivia": [
                            {
                                "kind": "NewLineTrivia",
                                "text": "\n"
                            }
                        ]
                    },
                    "block": {
                        "kind": "Block",
                        "fullStart": 597,
                        "fullEnd": 609,
                        "start": 597,
                        "end": 608,
                        "fullWidth": 12,
                        "width": 11,
                        "openBraceToken": {
                            "kind": "OpenBraceToken",
                            "fullStart": 597,
                            "fullEnd": 599,
                            "start": 597,
                            "end": 598,
                            "fullWidth": 2,
                            "width": 1,
                            "text": "{",
                            "value": "{",
                            "valueText": "{",
                            "hasTrailingTrivia": true,
                            "hasTrailingNewLine": true,
                            "trailingTrivia": [
                                {
                                    "kind": "NewLineTrivia",
                                    "text": "\n"
                                }
                            ]
                        },
                        "statements": [
                            {
                                "kind": "ExpressionStatement",
                                "fullStart": 599,
                                "fullEnd": 607,
                                "start": 601,
                                "end": 606,
                                "fullWidth": 8,
                                "width": 5,
                                "expression": {
                                    "kind": "AssignmentExpression",
                                    "fullStart": 599,
                                    "fullEnd": 605,
                                    "start": 601,
                                    "end": 605,
                                    "fullWidth": 6,
                                    "width": 4,
                                    "left": {
                                        "kind": "IdentifierName",
                                        "fullStart": 599,
                                        "fullEnd": 603,
                                        "start": 601,
                                        "end": 603,
                                        "fullWidth": 4,
                                        "width": 2,
                                        "text": "c1",
                                        "value": "c1",
                                        "valueText": "c1",
                                        "hasLeadingTrivia": true,
                                        "leadingTrivia": [
                                            {
                                                "kind": "WhitespaceTrivia",
                                                "text": "  "
                                            }
                                        ]
                                    },
                                    "operatorToken": {
                                        "kind": "EqualsToken",
                                        "fullStart": 603,
                                        "fullEnd": 604,
                                        "start": 603,
                                        "end": 604,
                                        "fullWidth": 1,
                                        "width": 1,
                                        "text": "=",
                                        "value": "=",
                                        "valueText": "="
                                    },
                                    "right": {
                                        "kind": "NumericLiteral",
                                        "fullStart": 604,
                                        "fullEnd": 605,
                                        "start": 604,
                                        "end": 605,
                                        "fullWidth": 1,
                                        "width": 1,
                                        "text": "1",
                                        "value": 1,
                                        "valueText": "1"
                                    }
                                },
                                "semicolonToken": {
                                    "kind": "SemicolonToken",
                                    "fullStart": 605,
                                    "fullEnd": 607,
                                    "start": 605,
                                    "end": 606,
                                    "fullWidth": 2,
                                    "width": 1,
                                    "text": ";",
                                    "value": ";",
                                    "valueText": ";",
                                    "hasTrailingTrivia": true,
                                    "hasTrailingNewLine": true,
                                    "trailingTrivia": [
                                        {
                                            "kind": "NewLineTrivia",
                                            "text": "\n"
                                        }
                                    ]
                                }
                            }
                        ],
                        "closeBraceToken": {
                            "kind": "CloseBraceToken",
                            "fullStart": 607,
                            "fullEnd": 609,
                            "start": 607,
                            "end": 608,
                            "fullWidth": 2,
                            "width": 1,
                            "text": "}",
                            "value": "}",
                            "valueText": "}",
                            "hasTrailingTrivia": true,
                            "hasTrailingNewLine": true,
                            "trailingTrivia": [
                                {
                                    "kind": "NewLineTrivia",
                                    "text": "\n"
                                }
                            ]
                        }
                    }
                }
            },
            {
                "kind": "IfStatement",
                "fullStart": 609,
                "fullEnd": 714,
                "start": 609,
                "end": 713,
                "fullWidth": 105,
                "width": 104,
                "ifKeyword": {
                    "kind": "IfKeyword",
                    "fullStart": 609,
                    "fullEnd": 611,
                    "start": 609,
                    "end": 611,
                    "fullWidth": 2,
                    "width": 2,
                    "text": "if",
                    "value": "if",
                    "valueText": "if"
                },
                "openParenToken": {
                    "kind": "OpenParenToken",
                    "fullStart": 611,
                    "fullEnd": 612,
                    "start": 611,
                    "end": 612,
                    "fullWidth": 1,
                    "width": 1,
                    "text": "(",
                    "value": "(",
                    "valueText": "("
                },
                "condition": {
                    "kind": "NotEqualsExpression",
                    "fullStart": 612,
                    "fullEnd": 618,
                    "start": 612,
                    "end": 618,
                    "fullWidth": 6,
                    "width": 6,
                    "left": {
                        "kind": "IdentifierName",
                        "fullStart": 612,
                        "fullEnd": 614,
                        "start": 612,
                        "end": 614,
                        "fullWidth": 2,
                        "width": 2,
                        "text": "x1",
                        "value": "x1",
                        "valueText": "x1"
                    },
                    "operatorToken": {
                        "kind": "ExclamationEqualsEqualsToken",
                        "fullStart": 614,
                        "fullEnd": 617,
                        "start": 614,
                        "end": 617,
                        "fullWidth": 3,
                        "width": 3,
                        "text": "!==",
                        "value": "!==",
                        "valueText": "!=="
                    },
                    "right": {
                        "kind": "NumericLiteral",
                        "fullStart": 617,
                        "fullEnd": 618,
                        "start": 617,
                        "end": 618,
                        "fullWidth": 1,
                        "width": 1,
                        "text": "1",
                        "value": 1,
                        "valueText": "1"
                    }
                },
                "closeParenToken": {
                    "kind": "CloseParenToken",
                    "fullStart": 618,
                    "fullEnd": 619,
                    "start": 618,
                    "end": 619,
                    "fullWidth": 1,
                    "width": 1,
                    "text": ")",
                    "value": ")",
                    "valueText": ")"
                },
                "statement": {
                    "kind": "Block",
                    "fullStart": 619,
                    "fullEnd": 714,
                    "start": 619,
                    "end": 713,
                    "fullWidth": 95,
                    "width": 94,
                    "openBraceToken": {
                        "kind": "OpenBraceToken",
                        "fullStart": 619,
                        "fullEnd": 621,
                        "start": 619,
                        "end": 620,
                        "fullWidth": 2,
                        "width": 1,
                        "text": "{",
                        "value": "{",
                        "valueText": "{",
                        "hasTrailingTrivia": true,
                        "hasTrailingNewLine": true,
                        "trailingTrivia": [
                            {
                                "kind": "NewLineTrivia",
                                "text": "\n"
                            }
                        ]
                    },
                    "statements": [
                        {
                            "kind": "ExpressionStatement",
                            "fullStart": 621,
                            "fullEnd": 712,
                            "start": 623,
                            "end": 711,
                            "fullWidth": 91,
                            "width": 88,
                            "expression": {
                                "kind": "InvocationExpression",
                                "fullStart": 621,
                                "fullEnd": 710,
                                "start": 623,
                                "end": 710,
                                "fullWidth": 89,
                                "width": 87,
                                "expression": {
                                    "kind": "IdentifierName",
                                    "fullStart": 621,
                                    "fullEnd": 629,
                                    "start": 623,
                                    "end": 629,
                                    "fullWidth": 8,
                                    "width": 6,
                                    "text": "$ERROR",
                                    "value": "$ERROR",
                                    "valueText": "$ERROR",
                                    "hasLeadingTrivia": true,
                                    "leadingTrivia": [
                                        {
                                            "kind": "WhitespaceTrivia",
                                            "text": "  "
                                        }
                                    ]
                                },
                                "argumentList": {
                                    "kind": "ArgumentList",
                                    "fullStart": 629,
                                    "fullEnd": 710,
                                    "start": 629,
                                    "end": 710,
                                    "fullWidth": 81,
                                    "width": 81,
                                    "openParenToken": {
                                        "kind": "OpenParenToken",
                                        "fullStart": 629,
                                        "fullEnd": 630,
                                        "start": 629,
                                        "end": 630,
                                        "fullWidth": 1,
                                        "width": 1,
                                        "text": "(",
                                        "value": "(",
                                        "valueText": "("
                                    },
                                    "arguments": [
                                        {
                                            "kind": "StringLiteral",
                                            "fullStart": 630,
                                            "fullEnd": 709,
                                            "start": 630,
                                            "end": 709,
                                            "fullWidth": 79,
                                            "width": 79,
                                            "text": "'#2.1: \"try\" block must be evaluated. Actual: try Block has not been evaluated'",
                                            "value": "#2.1: \"try\" block must be evaluated. Actual: try Block has not been evaluated",
                                            "valueText": "#2.1: \"try\" block must be evaluated. Actual: try Block has not been evaluated"
                                        }
                                    ],
                                    "closeParenToken": {
                                        "kind": "CloseParenToken",
                                        "fullStart": 709,
                                        "fullEnd": 710,
                                        "start": 709,
                                        "end": 710,
                                        "fullWidth": 1,
                                        "width": 1,
                                        "text": ")",
                                        "value": ")",
                                        "valueText": ")"
                                    }
                                }
                            },
                            "semicolonToken": {
                                "kind": "SemicolonToken",
                                "fullStart": 710,
                                "fullEnd": 712,
                                "start": 710,
                                "end": 711,
                                "fullWidth": 2,
                                "width": 1,
                                "text": ";",
                                "value": ";",
                                "valueText": ";",
                                "hasTrailingTrivia": true,
                                "hasTrailingNewLine": true,
                                "trailingTrivia": [
                                    {
                                        "kind": "NewLineTrivia",
                                        "text": "\n"
                                    }
                                ]
                            }
                        }
                    ],
                    "closeBraceToken": {
                        "kind": "CloseBraceToken",
                        "fullStart": 712,
                        "fullEnd": 714,
                        "start": 712,
                        "end": 713,
                        "fullWidth": 2,
                        "width": 1,
                        "text": "}",
                        "value": "}",
                        "valueText": "}",
                        "hasTrailingTrivia": true,
                        "hasTrailingNewLine": true,
                        "trailingTrivia": [
                            {
                                "kind": "NewLineTrivia",
                                "text": "\n"
                            }
                        ]
                    }
                }
            },
            {
                "kind": "IfStatement",
                "fullStart": 714,
                "fullEnd": 828,
                "start": 714,
                "end": 827,
                "fullWidth": 114,
                "width": 113,
                "ifKeyword": {
                    "kind": "IfKeyword",
                    "fullStart": 714,
                    "fullEnd": 717,
                    "start": 714,
                    "end": 716,
                    "fullWidth": 3,
                    "width": 2,
                    "text": "if",
                    "value": "if",
                    "valueText": "if",
                    "hasTrailingTrivia": true,
                    "trailingTrivia": [
                        {
                            "kind": "WhitespaceTrivia",
                            "text": " "
                        }
                    ]
                },
                "openParenToken": {
                    "kind": "OpenParenToken",
                    "fullStart": 717,
                    "fullEnd": 718,
                    "start": 717,
                    "end": 718,
                    "fullWidth": 1,
                    "width": 1,
                    "text": "(",
                    "value": "(",
                    "valueText": "("
                },
                "condition": {
                    "kind": "NotEqualsExpression",
                    "fullStart": 718,
                    "fullEnd": 724,
                    "start": 718,
                    "end": 724,
                    "fullWidth": 6,
                    "width": 6,
                    "left": {
                        "kind": "IdentifierName",
                        "fullStart": 718,
                        "fullEnd": 720,
                        "start": 718,
                        "end": 720,
                        "fullWidth": 2,
                        "width": 2,
                        "text": "c1",
                        "value": "c1",
                        "valueText": "c1"
                    },
                    "operatorToken": {
                        "kind": "ExclamationEqualsEqualsToken",
                        "fullStart": 720,
                        "fullEnd": 723,
                        "start": 720,
                        "end": 723,
                        "fullWidth": 3,
                        "width": 3,
                        "text": "!==",
                        "value": "!==",
                        "valueText": "!=="
                    },
                    "right": {
                        "kind": "NumericLiteral",
                        "fullStart": 723,
                        "fullEnd": 724,
                        "start": 723,
                        "end": 724,
                        "fullWidth": 1,
                        "width": 1,
                        "text": "1",
                        "value": 1,
                        "valueText": "1"
                    }
                },
                "closeParenToken": {
                    "kind": "CloseParenToken",
                    "fullStart": 724,
                    "fullEnd": 725,
                    "start": 724,
                    "end": 725,
                    "fullWidth": 1,
                    "width": 1,
                    "text": ")",
                    "value": ")",
                    "valueText": ")"
                },
                "statement": {
                    "kind": "Block",
                    "fullStart": 725,
                    "fullEnd": 828,
                    "start": 725,
                    "end": 827,
                    "fullWidth": 103,
                    "width": 102,
                    "openBraceToken": {
                        "kind": "OpenBraceToken",
                        "fullStart": 725,
                        "fullEnd": 727,
                        "start": 725,
                        "end": 726,
                        "fullWidth": 2,
                        "width": 1,
                        "text": "{",
                        "value": "{",
                        "valueText": "{",
                        "hasTrailingTrivia": true,
                        "hasTrailingNewLine": true,
                        "trailingTrivia": [
                            {
                                "kind": "NewLineTrivia",
                                "text": "\n"
                            }
                        ]
                    },
                    "statements": [
                        {
                            "kind": "ExpressionStatement",
                            "fullStart": 727,
                            "fullEnd": 826,
                            "start": 729,
                            "end": 825,
                            "fullWidth": 99,
                            "width": 96,
                            "expression": {
                                "kind": "InvocationExpression",
                                "fullStart": 727,
                                "fullEnd": 824,
                                "start": 729,
                                "end": 824,
                                "fullWidth": 97,
                                "width": 95,
                                "expression": {
                                    "kind": "IdentifierName",
                                    "fullStart": 727,
                                    "fullEnd": 735,
                                    "start": 729,
                                    "end": 735,
                                    "fullWidth": 8,
                                    "width": 6,
                                    "text": "$ERROR",
                                    "value": "$ERROR",
                                    "valueText": "$ERROR",
                                    "hasLeadingTrivia": true,
                                    "leadingTrivia": [
                                        {
                                            "kind": "WhitespaceTrivia",
                                            "text": "  "
                                        }
                                    ]
                                },
                                "argumentList": {
                                    "kind": "ArgumentList",
                                    "fullStart": 735,
                                    "fullEnd": 824,
                                    "start": 735,
                                    "end": 824,
                                    "fullWidth": 89,
                                    "width": 89,
                                    "openParenToken": {
                                        "kind": "OpenParenToken",
                                        "fullStart": 735,
                                        "fullEnd": 736,
                                        "start": 735,
                                        "end": 736,
                                        "fullWidth": 1,
                                        "width": 1,
                                        "text": "(",
                                        "value": "(",
                                        "valueText": "("
                                    },
                                    "arguments": [
                                        {
                                            "kind": "StringLiteral",
                                            "fullStart": 736,
                                            "fullEnd": 823,
                                            "start": 736,
                                            "end": 823,
                                            "fullWidth": 87,
                                            "width": 87,
                                            "text": "'#2.2: \"finally\" block must be evaluated. Actual: finally Block has not been evaluated'",
                                            "value": "#2.2: \"finally\" block must be evaluated. Actual: finally Block has not been evaluated",
                                            "valueText": "#2.2: \"finally\" block must be evaluated. Actual: finally Block has not been evaluated"
                                        }
                                    ],
                                    "closeParenToken": {
                                        "kind": "CloseParenToken",
                                        "fullStart": 823,
                                        "fullEnd": 824,
                                        "start": 823,
                                        "end": 824,
                                        "fullWidth": 1,
                                        "width": 1,
                                        "text": ")",
                                        "value": ")",
                                        "valueText": ")"
                                    }
                                }
                            },
                            "semicolonToken": {
                                "kind": "SemicolonToken",
                                "fullStart": 824,
                                "fullEnd": 826,
                                "start": 824,
                                "end": 825,
                                "fullWidth": 2,
                                "width": 1,
                                "text": ";",
                                "value": ";",
                                "valueText": ";",
                                "hasTrailingTrivia": true,
                                "hasTrailingNewLine": true,
                                "trailingTrivia": [
                                    {
                                        "kind": "NewLineTrivia",
                                        "text": "\n"
                                    }
                                ]
                            }
                        }
                    ],
                    "closeBraceToken": {
                        "kind": "CloseBraceToken",
                        "fullStart": 826,
                        "fullEnd": 828,
                        "start": 826,
                        "end": 827,
                        "fullWidth": 2,
                        "width": 1,
                        "text": "}",
                        "value": "}",
                        "valueText": "}",
                        "hasTrailingTrivia": true,
                        "hasTrailingNewLine": true,
                        "trailingTrivia": [
                            {
                                "kind": "NewLineTrivia",
                                "text": "\n"
                            }
                        ]
                    }
                }
            },
            {
                "kind": "VariableStatement",
                "fullStart": 828,
                "fullEnd": 850,
                "start": 840,
                "end": 849,
                "fullWidth": 22,
                "width": 9,
                "modifiers": [],
                "variableDeclaration": {
                    "kind": "VariableDeclaration",
                    "fullStart": 828,
                    "fullEnd": 848,
                    "start": 840,
                    "end": 848,
                    "fullWidth": 20,
                    "width": 8,
                    "varKeyword": {
                        "kind": "VarKeyword",
                        "fullStart": 828,
                        "fullEnd": 844,
                        "start": 840,
                        "end": 843,
                        "fullWidth": 16,
                        "width": 3,
                        "text": "var",
                        "value": "var",
                        "valueText": "var",
                        "hasLeadingTrivia": true,
                        "hasLeadingComment": true,
                        "hasLeadingNewLine": true,
                        "hasTrailingTrivia": true,
                        "leadingTrivia": [
                            {
                                "kind": "NewLineTrivia",
                                "text": "\n"
                            },
                            {
                                "kind": "SingleLineCommentTrivia",
                                "text": "// CHECK#3"
                            },
                            {
                                "kind": "NewLineTrivia",
                                "text": "\n"
                            }
                        ],
                        "trailingTrivia": [
                            {
                                "kind": "WhitespaceTrivia",
                                "text": " "
                            }
                        ]
                    },
                    "variableDeclarators": [
                        {
                            "kind": "VariableDeclarator",
                            "fullStart": 844,
                            "fullEnd": 848,
                            "start": 844,
                            "end": 848,
                            "fullWidth": 4,
<<<<<<< HEAD
                            "width": 4,
                            "identifier": {
=======
                            "propertyName": {
>>>>>>> 85e84683
                                "kind": "IdentifierName",
                                "fullStart": 844,
                                "fullEnd": 846,
                                "start": 844,
                                "end": 846,
                                "fullWidth": 2,
                                "width": 2,
                                "text": "c2",
                                "value": "c2",
                                "valueText": "c2"
                            },
                            "equalsValueClause": {
                                "kind": "EqualsValueClause",
                                "fullStart": 846,
                                "fullEnd": 848,
                                "start": 846,
                                "end": 848,
                                "fullWidth": 2,
                                "width": 2,
                                "equalsToken": {
                                    "kind": "EqualsToken",
                                    "fullStart": 846,
                                    "fullEnd": 847,
                                    "start": 846,
                                    "end": 847,
                                    "fullWidth": 1,
                                    "width": 1,
                                    "text": "=",
                                    "value": "=",
                                    "valueText": "="
                                },
                                "value": {
                                    "kind": "NumericLiteral",
                                    "fullStart": 847,
                                    "fullEnd": 848,
                                    "start": 847,
                                    "end": 848,
                                    "fullWidth": 1,
                                    "width": 1,
                                    "text": "0",
                                    "value": 0,
                                    "valueText": "0"
                                }
                            }
                        }
                    ]
                },
                "semicolonToken": {
                    "kind": "SemicolonToken",
                    "fullStart": 848,
                    "fullEnd": 850,
                    "start": 848,
                    "end": 849,
                    "fullWidth": 2,
                    "width": 1,
                    "text": ";",
                    "value": ";",
                    "valueText": ";",
                    "hasTrailingTrivia": true,
                    "hasTrailingNewLine": true,
                    "trailingTrivia": [
                        {
                            "kind": "NewLineTrivia",
                            "text": "\n"
                        }
                    ]
                }
            },
            {
                "kind": "TryStatement",
                "fullStart": 850,
                "fullEnd": 998,
                "start": 850,
                "end": 997,
                "fullWidth": 148,
                "width": 147,
                "tryKeyword": {
                    "kind": "TryKeyword",
                    "fullStart": 850,
                    "fullEnd": 853,
                    "start": 850,
                    "end": 853,
                    "fullWidth": 3,
                    "width": 3,
                    "text": "try",
                    "value": "try",
                    "valueText": "try"
                },
                "block": {
                    "kind": "Block",
                    "fullStart": 853,
                    "fullEnd": 869,
                    "start": 853,
                    "end": 868,
                    "fullWidth": 16,
                    "width": 15,
                    "openBraceToken": {
                        "kind": "OpenBraceToken",
                        "fullStart": 853,
                        "fullEnd": 855,
                        "start": 853,
                        "end": 854,
                        "fullWidth": 2,
                        "width": 1,
                        "text": "{",
                        "value": "{",
                        "valueText": "{",
                        "hasTrailingTrivia": true,
                        "hasTrailingNewLine": true,
                        "trailingTrivia": [
                            {
                                "kind": "NewLineTrivia",
                                "text": "\n"
                            }
                        ]
                    },
                    "statements": [
                        {
                            "kind": "VariableStatement",
                            "fullStart": 855,
                            "fullEnd": 867,
                            "start": 857,
                            "end": 866,
                            "fullWidth": 12,
                            "width": 9,
                            "modifiers": [],
                            "variableDeclaration": {
                                "kind": "VariableDeclaration",
                                "fullStart": 855,
                                "fullEnd": 865,
                                "start": 857,
                                "end": 865,
                                "fullWidth": 10,
                                "width": 8,
                                "varKeyword": {
                                    "kind": "VarKeyword",
                                    "fullStart": 855,
                                    "fullEnd": 861,
                                    "start": 857,
                                    "end": 860,
                                    "fullWidth": 6,
                                    "width": 3,
                                    "text": "var",
                                    "value": "var",
                                    "valueText": "var",
                                    "hasLeadingTrivia": true,
                                    "hasTrailingTrivia": true,
                                    "leadingTrivia": [
                                        {
                                            "kind": "WhitespaceTrivia",
                                            "text": "  "
                                        }
                                    ],
                                    "trailingTrivia": [
                                        {
                                            "kind": "WhitespaceTrivia",
                                            "text": " "
                                        }
                                    ]
                                },
                                "variableDeclarators": [
                                    {
                                        "kind": "VariableDeclarator",
                                        "fullStart": 861,
                                        "fullEnd": 865,
                                        "start": 861,
                                        "end": 865,
                                        "fullWidth": 4,
<<<<<<< HEAD
                                        "width": 4,
                                        "identifier": {
=======
                                        "propertyName": {
>>>>>>> 85e84683
                                            "kind": "IdentifierName",
                                            "fullStart": 861,
                                            "fullEnd": 863,
                                            "start": 861,
                                            "end": 863,
                                            "fullWidth": 2,
                                            "width": 2,
                                            "text": "x2",
                                            "value": "x2",
                                            "valueText": "x2"
                                        },
                                        "equalsValueClause": {
                                            "kind": "EqualsValueClause",
                                            "fullStart": 863,
                                            "fullEnd": 865,
                                            "start": 863,
                                            "end": 865,
                                            "fullWidth": 2,
                                            "width": 2,
                                            "equalsToken": {
                                                "kind": "EqualsToken",
                                                "fullStart": 863,
                                                "fullEnd": 864,
                                                "start": 863,
                                                "end": 864,
                                                "fullWidth": 1,
                                                "width": 1,
                                                "text": "=",
                                                "value": "=",
                                                "valueText": "="
                                            },
                                            "value": {
                                                "kind": "NumericLiteral",
                                                "fullStart": 864,
                                                "fullEnd": 865,
                                                "start": 864,
                                                "end": 865,
                                                "fullWidth": 1,
                                                "width": 1,
                                                "text": "1",
                                                "value": 1,
                                                "valueText": "1"
                                            }
                                        }
                                    }
                                ]
                            },
                            "semicolonToken": {
                                "kind": "SemicolonToken",
                                "fullStart": 865,
                                "fullEnd": 867,
                                "start": 865,
                                "end": 866,
                                "fullWidth": 2,
                                "width": 1,
                                "text": ";",
                                "value": ";",
                                "valueText": ";",
                                "hasTrailingTrivia": true,
                                "hasTrailingNewLine": true,
                                "trailingTrivia": [
                                    {
                                        "kind": "NewLineTrivia",
                                        "text": "\n"
                                    }
                                ]
                            }
                        }
                    ],
                    "closeBraceToken": {
                        "kind": "CloseBraceToken",
                        "fullStart": 867,
                        "fullEnd": 869,
                        "start": 867,
                        "end": 868,
                        "fullWidth": 2,
                        "width": 1,
                        "text": "}",
                        "value": "}",
                        "valueText": "}",
                        "hasTrailingTrivia": true,
                        "hasTrailingNewLine": true,
                        "trailingTrivia": [
                            {
                                "kind": "NewLineTrivia",
                                "text": "\n"
                            }
                        ]
                    }
                },
                "catchClause": {
                    "kind": "CatchClause",
                    "fullStart": 869,
                    "fullEnd": 979,
                    "start": 869,
                    "end": 978,
                    "fullWidth": 110,
                    "width": 109,
                    "catchKeyword": {
                        "kind": "CatchKeyword",
                        "fullStart": 869,
                        "fullEnd": 874,
                        "start": 869,
                        "end": 874,
                        "fullWidth": 5,
                        "width": 5,
                        "text": "catch",
                        "value": "catch",
                        "valueText": "catch"
                    },
                    "openParenToken": {
                        "kind": "OpenParenToken",
                        "fullStart": 874,
                        "fullEnd": 875,
                        "start": 874,
                        "end": 875,
                        "fullWidth": 1,
                        "width": 1,
                        "text": "(",
                        "value": "(",
                        "valueText": "("
                    },
                    "identifier": {
                        "kind": "IdentifierName",
                        "fullStart": 875,
                        "fullEnd": 876,
                        "start": 875,
                        "end": 876,
                        "fullWidth": 1,
                        "width": 1,
                        "text": "e",
                        "value": "e",
                        "valueText": "e"
                    },
                    "closeParenToken": {
                        "kind": "CloseParenToken",
                        "fullStart": 876,
                        "fullEnd": 877,
                        "start": 876,
                        "end": 877,
                        "fullWidth": 1,
                        "width": 1,
                        "text": ")",
                        "value": ")",
                        "valueText": ")"
                    },
                    "block": {
                        "kind": "Block",
                        "fullStart": 877,
                        "fullEnd": 979,
                        "start": 877,
                        "end": 978,
                        "fullWidth": 102,
                        "width": 101,
                        "openBraceToken": {
                            "kind": "OpenBraceToken",
                            "fullStart": 877,
                            "fullEnd": 879,
                            "start": 877,
                            "end": 878,
                            "fullWidth": 2,
                            "width": 1,
                            "text": "{",
                            "value": "{",
                            "valueText": "{",
                            "hasTrailingTrivia": true,
                            "hasTrailingNewLine": true,
                            "trailingTrivia": [
                                {
                                    "kind": "NewLineTrivia",
                                    "text": "\n"
                                }
                            ]
                        },
                        "statements": [
                            {
                                "kind": "ExpressionStatement",
                                "fullStart": 879,
                                "fullEnd": 977,
                                "start": 881,
                                "end": 975,
                                "fullWidth": 98,
                                "width": 94,
                                "expression": {
                                    "kind": "InvocationExpression",
                                    "fullStart": 879,
                                    "fullEnd": 974,
                                    "start": 881,
                                    "end": 974,
                                    "fullWidth": 95,
                                    "width": 93,
                                    "expression": {
                                        "kind": "IdentifierName",
                                        "fullStart": 879,
                                        "fullEnd": 887,
                                        "start": 881,
                                        "end": 887,
                                        "fullWidth": 8,
                                        "width": 6,
                                        "text": "$ERROR",
                                        "value": "$ERROR",
                                        "valueText": "$ERROR",
                                        "hasLeadingTrivia": true,
                                        "leadingTrivia": [
                                            {
                                                "kind": "WhitespaceTrivia",
                                                "text": "  "
                                            }
                                        ]
                                    },
                                    "argumentList": {
                                        "kind": "ArgumentList",
                                        "fullStart": 887,
                                        "fullEnd": 974,
                                        "start": 887,
                                        "end": 974,
                                        "fullWidth": 87,
                                        "width": 87,
                                        "openParenToken": {
                                            "kind": "OpenParenToken",
                                            "fullStart": 887,
                                            "fullEnd": 888,
                                            "start": 887,
                                            "end": 888,
                                            "fullWidth": 1,
                                            "width": 1,
                                            "text": "(",
                                            "value": "(",
                                            "valueText": "("
                                        },
                                        "arguments": [
                                            {
                                                "kind": "StringLiteral",
                                                "fullStart": 888,
                                                "fullEnd": 973,
                                                "start": 888,
                                                "end": 973,
                                                "fullWidth": 85,
                                                "width": 85,
                                                "text": "'#3.1: If Result(1).type is not throw, return Result(1). Actual: 4 Return(Result(3))'",
                                                "value": "#3.1: If Result(1).type is not throw, return Result(1). Actual: 4 Return(Result(3))",
                                                "valueText": "#3.1: If Result(1).type is not throw, return Result(1). Actual: 4 Return(Result(3))"
                                            }
                                        ],
                                        "closeParenToken": {
                                            "kind": "CloseParenToken",
                                            "fullStart": 973,
                                            "fullEnd": 974,
                                            "start": 973,
                                            "end": 974,
                                            "fullWidth": 1,
                                            "width": 1,
                                            "text": ")",
                                            "value": ")",
                                            "valueText": ")"
                                        }
                                    }
                                },
                                "semicolonToken": {
                                    "kind": "SemicolonToken",
                                    "fullStart": 974,
                                    "fullEnd": 977,
                                    "start": 974,
                                    "end": 975,
                                    "fullWidth": 3,
                                    "width": 1,
                                    "text": ";",
                                    "value": ";",
                                    "valueText": ";",
                                    "hasTrailingTrivia": true,
                                    "hasTrailingNewLine": true,
                                    "trailingTrivia": [
                                        {
                                            "kind": "WhitespaceTrivia",
                                            "text": "\t"
                                        },
                                        {
                                            "kind": "NewLineTrivia",
                                            "text": "\n"
                                        }
                                    ]
                                }
                            }
                        ],
                        "closeBraceToken": {
                            "kind": "CloseBraceToken",
                            "fullStart": 977,
                            "fullEnd": 979,
                            "start": 977,
                            "end": 978,
                            "fullWidth": 2,
                            "width": 1,
                            "text": "}",
                            "value": "}",
                            "valueText": "}",
                            "hasTrailingTrivia": true,
                            "hasTrailingNewLine": true,
                            "trailingTrivia": [
                                {
                                    "kind": "NewLineTrivia",
                                    "text": "\n"
                                }
                            ]
                        }
                    }
                },
                "finallyClause": {
                    "kind": "FinallyClause",
                    "fullStart": 979,
                    "fullEnd": 998,
                    "start": 979,
                    "end": 997,
                    "fullWidth": 19,
                    "width": 18,
                    "finallyKeyword": {
                        "kind": "FinallyKeyword",
                        "fullStart": 979,
                        "fullEnd": 986,
                        "start": 979,
                        "end": 986,
                        "fullWidth": 7,
                        "width": 7,
                        "text": "finally",
                        "value": "finally",
                        "valueText": "finally"
                    },
                    "block": {
                        "kind": "Block",
                        "fullStart": 986,
                        "fullEnd": 998,
                        "start": 986,
                        "end": 997,
                        "fullWidth": 12,
                        "width": 11,
                        "openBraceToken": {
                            "kind": "OpenBraceToken",
                            "fullStart": 986,
                            "fullEnd": 988,
                            "start": 986,
                            "end": 987,
                            "fullWidth": 2,
                            "width": 1,
                            "text": "{",
                            "value": "{",
                            "valueText": "{",
                            "hasTrailingTrivia": true,
                            "hasTrailingNewLine": true,
                            "trailingTrivia": [
                                {
                                    "kind": "NewLineTrivia",
                                    "text": "\n"
                                }
                            ]
                        },
                        "statements": [
                            {
                                "kind": "ExpressionStatement",
                                "fullStart": 988,
                                "fullEnd": 996,
                                "start": 990,
                                "end": 995,
                                "fullWidth": 8,
                                "width": 5,
                                "expression": {
                                    "kind": "AssignmentExpression",
                                    "fullStart": 988,
                                    "fullEnd": 994,
                                    "start": 990,
                                    "end": 994,
                                    "fullWidth": 6,
                                    "width": 4,
                                    "left": {
                                        "kind": "IdentifierName",
                                        "fullStart": 988,
                                        "fullEnd": 992,
                                        "start": 990,
                                        "end": 992,
                                        "fullWidth": 4,
                                        "width": 2,
                                        "text": "c2",
                                        "value": "c2",
                                        "valueText": "c2",
                                        "hasLeadingTrivia": true,
                                        "leadingTrivia": [
                                            {
                                                "kind": "WhitespaceTrivia",
                                                "text": "  "
                                            }
                                        ]
                                    },
                                    "operatorToken": {
                                        "kind": "EqualsToken",
                                        "fullStart": 992,
                                        "fullEnd": 993,
                                        "start": 992,
                                        "end": 993,
                                        "fullWidth": 1,
                                        "width": 1,
                                        "text": "=",
                                        "value": "=",
                                        "valueText": "="
                                    },
                                    "right": {
                                        "kind": "NumericLiteral",
                                        "fullStart": 993,
                                        "fullEnd": 994,
                                        "start": 993,
                                        "end": 994,
                                        "fullWidth": 1,
                                        "width": 1,
                                        "text": "1",
                                        "value": 1,
                                        "valueText": "1"
                                    }
                                },
                                "semicolonToken": {
                                    "kind": "SemicolonToken",
                                    "fullStart": 994,
                                    "fullEnd": 996,
                                    "start": 994,
                                    "end": 995,
                                    "fullWidth": 2,
                                    "width": 1,
                                    "text": ";",
                                    "value": ";",
                                    "valueText": ";",
                                    "hasTrailingTrivia": true,
                                    "hasTrailingNewLine": true,
                                    "trailingTrivia": [
                                        {
                                            "kind": "NewLineTrivia",
                                            "text": "\n"
                                        }
                                    ]
                                }
                            }
                        ],
                        "closeBraceToken": {
                            "kind": "CloseBraceToken",
                            "fullStart": 996,
                            "fullEnd": 998,
                            "start": 996,
                            "end": 997,
                            "fullWidth": 2,
                            "width": 1,
                            "text": "}",
                            "value": "}",
                            "valueText": "}",
                            "hasTrailingTrivia": true,
                            "hasTrailingNewLine": true,
                            "trailingTrivia": [
                                {
                                    "kind": "NewLineTrivia",
                                    "text": "\n"
                                }
                            ]
                        }
                    }
                }
            },
            {
                "kind": "IfStatement",
                "fullStart": 998,
                "fullEnd": 1103,
                "start": 998,
                "end": 1102,
                "fullWidth": 105,
                "width": 104,
                "ifKeyword": {
                    "kind": "IfKeyword",
                    "fullStart": 998,
                    "fullEnd": 1000,
                    "start": 998,
                    "end": 1000,
                    "fullWidth": 2,
                    "width": 2,
                    "text": "if",
                    "value": "if",
                    "valueText": "if"
                },
                "openParenToken": {
                    "kind": "OpenParenToken",
                    "fullStart": 1000,
                    "fullEnd": 1001,
                    "start": 1000,
                    "end": 1001,
                    "fullWidth": 1,
                    "width": 1,
                    "text": "(",
                    "value": "(",
                    "valueText": "("
                },
                "condition": {
                    "kind": "NotEqualsExpression",
                    "fullStart": 1001,
                    "fullEnd": 1007,
                    "start": 1001,
                    "end": 1007,
                    "fullWidth": 6,
                    "width": 6,
                    "left": {
                        "kind": "IdentifierName",
                        "fullStart": 1001,
                        "fullEnd": 1003,
                        "start": 1001,
                        "end": 1003,
                        "fullWidth": 2,
                        "width": 2,
                        "text": "x2",
                        "value": "x2",
                        "valueText": "x2"
                    },
                    "operatorToken": {
                        "kind": "ExclamationEqualsEqualsToken",
                        "fullStart": 1003,
                        "fullEnd": 1006,
                        "start": 1003,
                        "end": 1006,
                        "fullWidth": 3,
                        "width": 3,
                        "text": "!==",
                        "value": "!==",
                        "valueText": "!=="
                    },
                    "right": {
                        "kind": "NumericLiteral",
                        "fullStart": 1006,
                        "fullEnd": 1007,
                        "start": 1006,
                        "end": 1007,
                        "fullWidth": 1,
                        "width": 1,
                        "text": "1",
                        "value": 1,
                        "valueText": "1"
                    }
                },
                "closeParenToken": {
                    "kind": "CloseParenToken",
                    "fullStart": 1007,
                    "fullEnd": 1008,
                    "start": 1007,
                    "end": 1008,
                    "fullWidth": 1,
                    "width": 1,
                    "text": ")",
                    "value": ")",
                    "valueText": ")"
                },
                "statement": {
                    "kind": "Block",
                    "fullStart": 1008,
                    "fullEnd": 1103,
                    "start": 1008,
                    "end": 1102,
                    "fullWidth": 95,
                    "width": 94,
                    "openBraceToken": {
                        "kind": "OpenBraceToken",
                        "fullStart": 1008,
                        "fullEnd": 1010,
                        "start": 1008,
                        "end": 1009,
                        "fullWidth": 2,
                        "width": 1,
                        "text": "{",
                        "value": "{",
                        "valueText": "{",
                        "hasTrailingTrivia": true,
                        "hasTrailingNewLine": true,
                        "trailingTrivia": [
                            {
                                "kind": "NewLineTrivia",
                                "text": "\n"
                            }
                        ]
                    },
                    "statements": [
                        {
                            "kind": "ExpressionStatement",
                            "fullStart": 1010,
                            "fullEnd": 1101,
                            "start": 1012,
                            "end": 1100,
                            "fullWidth": 91,
                            "width": 88,
                            "expression": {
                                "kind": "InvocationExpression",
                                "fullStart": 1010,
                                "fullEnd": 1099,
                                "start": 1012,
                                "end": 1099,
                                "fullWidth": 89,
                                "width": 87,
                                "expression": {
                                    "kind": "IdentifierName",
                                    "fullStart": 1010,
                                    "fullEnd": 1018,
                                    "start": 1012,
                                    "end": 1018,
                                    "fullWidth": 8,
                                    "width": 6,
                                    "text": "$ERROR",
                                    "value": "$ERROR",
                                    "valueText": "$ERROR",
                                    "hasLeadingTrivia": true,
                                    "leadingTrivia": [
                                        {
                                            "kind": "WhitespaceTrivia",
                                            "text": "  "
                                        }
                                    ]
                                },
                                "argumentList": {
                                    "kind": "ArgumentList",
                                    "fullStart": 1018,
                                    "fullEnd": 1099,
                                    "start": 1018,
                                    "end": 1099,
                                    "fullWidth": 81,
                                    "width": 81,
                                    "openParenToken": {
                                        "kind": "OpenParenToken",
                                        "fullStart": 1018,
                                        "fullEnd": 1019,
                                        "start": 1018,
                                        "end": 1019,
                                        "fullWidth": 1,
                                        "width": 1,
                                        "text": "(",
                                        "value": "(",
                                        "valueText": "("
                                    },
                                    "arguments": [
                                        {
                                            "kind": "StringLiteral",
                                            "fullStart": 1019,
                                            "fullEnd": 1098,
                                            "start": 1019,
                                            "end": 1098,
                                            "fullWidth": 79,
                                            "width": 79,
                                            "text": "'#3.2: \"try\" block must be evaluated. Actual: try Block has not been evaluated'",
                                            "value": "#3.2: \"try\" block must be evaluated. Actual: try Block has not been evaluated",
                                            "valueText": "#3.2: \"try\" block must be evaluated. Actual: try Block has not been evaluated"
                                        }
                                    ],
                                    "closeParenToken": {
                                        "kind": "CloseParenToken",
                                        "fullStart": 1098,
                                        "fullEnd": 1099,
                                        "start": 1098,
                                        "end": 1099,
                                        "fullWidth": 1,
                                        "width": 1,
                                        "text": ")",
                                        "value": ")",
                                        "valueText": ")"
                                    }
                                }
                            },
                            "semicolonToken": {
                                "kind": "SemicolonToken",
                                "fullStart": 1099,
                                "fullEnd": 1101,
                                "start": 1099,
                                "end": 1100,
                                "fullWidth": 2,
                                "width": 1,
                                "text": ";",
                                "value": ";",
                                "valueText": ";",
                                "hasTrailingTrivia": true,
                                "hasTrailingNewLine": true,
                                "trailingTrivia": [
                                    {
                                        "kind": "NewLineTrivia",
                                        "text": "\n"
                                    }
                                ]
                            }
                        }
                    ],
                    "closeBraceToken": {
                        "kind": "CloseBraceToken",
                        "fullStart": 1101,
                        "fullEnd": 1103,
                        "start": 1101,
                        "end": 1102,
                        "fullWidth": 2,
                        "width": 1,
                        "text": "}",
                        "value": "}",
                        "valueText": "}",
                        "hasTrailingTrivia": true,
                        "hasTrailingNewLine": true,
                        "trailingTrivia": [
                            {
                                "kind": "NewLineTrivia",
                                "text": "\n"
                            }
                        ]
                    }
                }
            },
            {
                "kind": "IfStatement",
                "fullStart": 1103,
                "fullEnd": 1217,
                "start": 1103,
                "end": 1216,
                "fullWidth": 114,
                "width": 113,
                "ifKeyword": {
                    "kind": "IfKeyword",
                    "fullStart": 1103,
                    "fullEnd": 1106,
                    "start": 1103,
                    "end": 1105,
                    "fullWidth": 3,
                    "width": 2,
                    "text": "if",
                    "value": "if",
                    "valueText": "if",
                    "hasTrailingTrivia": true,
                    "trailingTrivia": [
                        {
                            "kind": "WhitespaceTrivia",
                            "text": " "
                        }
                    ]
                },
                "openParenToken": {
                    "kind": "OpenParenToken",
                    "fullStart": 1106,
                    "fullEnd": 1107,
                    "start": 1106,
                    "end": 1107,
                    "fullWidth": 1,
                    "width": 1,
                    "text": "(",
                    "value": "(",
                    "valueText": "("
                },
                "condition": {
                    "kind": "NotEqualsExpression",
                    "fullStart": 1107,
                    "fullEnd": 1113,
                    "start": 1107,
                    "end": 1113,
                    "fullWidth": 6,
                    "width": 6,
                    "left": {
                        "kind": "IdentifierName",
                        "fullStart": 1107,
                        "fullEnd": 1109,
                        "start": 1107,
                        "end": 1109,
                        "fullWidth": 2,
                        "width": 2,
                        "text": "c2",
                        "value": "c2",
                        "valueText": "c2"
                    },
                    "operatorToken": {
                        "kind": "ExclamationEqualsEqualsToken",
                        "fullStart": 1109,
                        "fullEnd": 1112,
                        "start": 1109,
                        "end": 1112,
                        "fullWidth": 3,
                        "width": 3,
                        "text": "!==",
                        "value": "!==",
                        "valueText": "!=="
                    },
                    "right": {
                        "kind": "NumericLiteral",
                        "fullStart": 1112,
                        "fullEnd": 1113,
                        "start": 1112,
                        "end": 1113,
                        "fullWidth": 1,
                        "width": 1,
                        "text": "1",
                        "value": 1,
                        "valueText": "1"
                    }
                },
                "closeParenToken": {
                    "kind": "CloseParenToken",
                    "fullStart": 1113,
                    "fullEnd": 1114,
                    "start": 1113,
                    "end": 1114,
                    "fullWidth": 1,
                    "width": 1,
                    "text": ")",
                    "value": ")",
                    "valueText": ")"
                },
                "statement": {
                    "kind": "Block",
                    "fullStart": 1114,
                    "fullEnd": 1217,
                    "start": 1114,
                    "end": 1216,
                    "fullWidth": 103,
                    "width": 102,
                    "openBraceToken": {
                        "kind": "OpenBraceToken",
                        "fullStart": 1114,
                        "fullEnd": 1116,
                        "start": 1114,
                        "end": 1115,
                        "fullWidth": 2,
                        "width": 1,
                        "text": "{",
                        "value": "{",
                        "valueText": "{",
                        "hasTrailingTrivia": true,
                        "hasTrailingNewLine": true,
                        "trailingTrivia": [
                            {
                                "kind": "NewLineTrivia",
                                "text": "\n"
                            }
                        ]
                    },
                    "statements": [
                        {
                            "kind": "ExpressionStatement",
                            "fullStart": 1116,
                            "fullEnd": 1215,
                            "start": 1118,
                            "end": 1214,
                            "fullWidth": 99,
                            "width": 96,
                            "expression": {
                                "kind": "InvocationExpression",
                                "fullStart": 1116,
                                "fullEnd": 1213,
                                "start": 1118,
                                "end": 1213,
                                "fullWidth": 97,
                                "width": 95,
                                "expression": {
                                    "kind": "IdentifierName",
                                    "fullStart": 1116,
                                    "fullEnd": 1124,
                                    "start": 1118,
                                    "end": 1124,
                                    "fullWidth": 8,
                                    "width": 6,
                                    "text": "$ERROR",
                                    "value": "$ERROR",
                                    "valueText": "$ERROR",
                                    "hasLeadingTrivia": true,
                                    "leadingTrivia": [
                                        {
                                            "kind": "WhitespaceTrivia",
                                            "text": "  "
                                        }
                                    ]
                                },
                                "argumentList": {
                                    "kind": "ArgumentList",
                                    "fullStart": 1124,
                                    "fullEnd": 1213,
                                    "start": 1124,
                                    "end": 1213,
                                    "fullWidth": 89,
                                    "width": 89,
                                    "openParenToken": {
                                        "kind": "OpenParenToken",
                                        "fullStart": 1124,
                                        "fullEnd": 1125,
                                        "start": 1124,
                                        "end": 1125,
                                        "fullWidth": 1,
                                        "width": 1,
                                        "text": "(",
                                        "value": "(",
                                        "valueText": "("
                                    },
                                    "arguments": [
                                        {
                                            "kind": "StringLiteral",
                                            "fullStart": 1125,
                                            "fullEnd": 1212,
                                            "start": 1125,
                                            "end": 1212,
                                            "fullWidth": 87,
                                            "width": 87,
                                            "text": "'#3.3: \"finally\" block must be evaluated. Actual: finally Block has not been evaluated'",
                                            "value": "#3.3: \"finally\" block must be evaluated. Actual: finally Block has not been evaluated",
                                            "valueText": "#3.3: \"finally\" block must be evaluated. Actual: finally Block has not been evaluated"
                                        }
                                    ],
                                    "closeParenToken": {
                                        "kind": "CloseParenToken",
                                        "fullStart": 1212,
                                        "fullEnd": 1213,
                                        "start": 1212,
                                        "end": 1213,
                                        "fullWidth": 1,
                                        "width": 1,
                                        "text": ")",
                                        "value": ")",
                                        "valueText": ")"
                                    }
                                }
                            },
                            "semicolonToken": {
                                "kind": "SemicolonToken",
                                "fullStart": 1213,
                                "fullEnd": 1215,
                                "start": 1213,
                                "end": 1214,
                                "fullWidth": 2,
                                "width": 1,
                                "text": ";",
                                "value": ";",
                                "valueText": ";",
                                "hasTrailingTrivia": true,
                                "hasTrailingNewLine": true,
                                "trailingTrivia": [
                                    {
                                        "kind": "NewLineTrivia",
                                        "text": "\n"
                                    }
                                ]
                            }
                        }
                    ],
                    "closeBraceToken": {
                        "kind": "CloseBraceToken",
                        "fullStart": 1215,
                        "fullEnd": 1217,
                        "start": 1215,
                        "end": 1216,
                        "fullWidth": 2,
                        "width": 1,
                        "text": "}",
                        "value": "}",
                        "valueText": "}",
                        "hasTrailingTrivia": true,
                        "hasTrailingNewLine": true,
                        "trailingTrivia": [
                            {
                                "kind": "NewLineTrivia",
                                "text": "\n"
                            }
                        ]
                    }
                }
            }
        ],
        "endOfFileToken": {
            "kind": "EndOfFileToken",
            "fullStart": 1217,
            "fullEnd": 1218,
            "start": 1218,
            "end": 1218,
            "fullWidth": 1,
            "width": 0,
            "text": "",
            "hasLeadingTrivia": true,
            "hasLeadingNewLine": true,
            "leadingTrivia": [
                {
                    "kind": "NewLineTrivia",
                    "text": "\n"
                }
            ]
        }
    },
    "lineMap": {
        "lineStarts": [
            0,
            61,
            132,
            133,
            137,
            263,
            266,
            299,
            404,
            408,
            409,
            420,
            426,
            437,
            439,
            451,
            546,
            548,
            549,
            560,
            570,
            575,
            587,
            589,
            597,
            599,
            607,
            609,
            621,
            712,
            714,
            727,
            826,
            828,
            829,
            840,
            850,
            855,
            867,
            869,
            879,
            977,
            979,
            988,
            996,
            998,
            1010,
            1101,
            1103,
            1116,
            1215,
            1217,
            1218
        ],
        "length": 1218
    }
}<|MERGE_RESOLUTION|>--- conflicted
+++ resolved
@@ -165,12 +165,8 @@
                                         "start": 432,
                                         "end": 435,
                                         "fullWidth": 3,
-<<<<<<< HEAD
                                         "width": 3,
-                                        "identifier": {
-=======
                                         "propertyName": {
->>>>>>> 85e84683
                                             "kind": "IdentifierName",
                                             "fullStart": 432,
                                             "fullEnd": 433,
@@ -549,12 +545,8 @@
                             "start": 564,
                             "end": 568,
                             "fullWidth": 4,
-<<<<<<< HEAD
                             "width": 4,
-                            "identifier": {
-=======
                             "propertyName": {
->>>>>>> 85e84683
                                 "kind": "IdentifierName",
                                 "fullStart": 564,
                                 "fullEnd": 566,
@@ -723,12 +715,8 @@
                                         "start": 581,
                                         "end": 585,
                                         "fullWidth": 4,
-<<<<<<< HEAD
                                         "width": 4,
-                                        "identifier": {
-=======
                                         "propertyName": {
->>>>>>> 85e84683
                                             "kind": "IdentifierName",
                                             "fullStart": 581,
                                             "fullEnd": 583,
@@ -1539,12 +1527,8 @@
                             "start": 844,
                             "end": 848,
                             "fullWidth": 4,
-<<<<<<< HEAD
                             "width": 4,
-                            "identifier": {
-=======
                             "propertyName": {
->>>>>>> 85e84683
                                 "kind": "IdentifierName",
                                 "fullStart": 844,
                                 "fullEnd": 846,
@@ -1713,12 +1697,8 @@
                                         "start": 861,
                                         "end": 865,
                                         "fullWidth": 4,
-<<<<<<< HEAD
                                         "width": 4,
-                                        "identifier": {
-=======
                                         "propertyName": {
->>>>>>> 85e84683
                                             "kind": "IdentifierName",
                                             "fullStart": 861,
                                             "fullEnd": 863,
