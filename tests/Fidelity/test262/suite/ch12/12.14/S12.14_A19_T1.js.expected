{
    "isDeclaration": false,
    "languageVersion": "EcmaScript5",
    "parseOptions": {
        "allowAutomaticSemicolonInsertion": true
    },
    "sourceUnit": {
        "kind": "SourceUnit",
        "fullStart": 0,
        "fullEnd": 1565,
        "start": 315,
        "end": 1565,
        "fullWidth": 1565,
        "width": 1250,
        "moduleElements": [
            {
                "kind": "TryStatement",
                "fullStart": 0,
                "fullEnd": 475,
                "start": 315,
                "end": 474,
                "fullWidth": 475,
                "width": 159,
                "tryKeyword": {
                    "kind": "TryKeyword",
                    "fullStart": 0,
                    "fullEnd": 318,
                    "start": 315,
                    "end": 318,
                    "fullWidth": 318,
                    "width": 3,
                    "text": "try",
                    "value": "try",
                    "valueText": "try",
                    "hasLeadingTrivia": true,
                    "hasLeadingComment": true,
                    "hasLeadingNewLine": true,
                    "leadingTrivia": [
                        {
                            "kind": "SingleLineCommentTrivia",
                            "text": "// Copyright 2009 the Sputnik authors.  All rights reserved."
                        },
                        {
                            "kind": "NewLineTrivia",
                            "text": "\n"
                        },
                        {
                            "kind": "SingleLineCommentTrivia",
                            "text": "// This code is governed by the BSD license found in the LICENSE file."
                        },
                        {
                            "kind": "NewLineTrivia",
                            "text": "\n"
                        },
                        {
                            "kind": "NewLineTrivia",
                            "text": "\n"
                        },
                        {
                            "kind": "MultiLineCommentTrivia",
                            "text": "/**\n * Catching system exceptions of different types with try statement\n *\n * @path ch12/12.14/S12.14_A19_T1.js\n * @description Testing try/catch syntax construction\n */"
                        },
                        {
                            "kind": "NewLineTrivia",
                            "text": "\n"
                        },
                        {
                            "kind": "NewLineTrivia",
                            "text": "\n"
                        },
                        {
                            "kind": "SingleLineCommentTrivia",
                            "text": "// CHECK#1"
                        },
                        {
                            "kind": "NewLineTrivia",
                            "text": "\n"
                        }
                    ]
                },
                "block": {
                    "kind": "Block",
                    "fullStart": 318,
                    "fullEnd": 348,
                    "start": 318,
                    "end": 347,
                    "fullWidth": 30,
                    "width": 29,
                    "openBraceToken": {
                        "kind": "OpenBraceToken",
                        "fullStart": 318,
                        "fullEnd": 320,
                        "start": 318,
                        "end": 319,
                        "fullWidth": 2,
                        "width": 1,
                        "text": "{",
                        "value": "{",
                        "valueText": "{",
                        "hasTrailingTrivia": true,
                        "hasTrailingNewLine": true,
                        "trailingTrivia": [
                            {
                                "kind": "NewLineTrivia",
                                "text": "\n"
                            }
                        ]
                    },
                    "statements": [
                        {
                            "kind": "ThrowStatement",
                            "fullStart": 320,
                            "fullEnd": 346,
                            "start": 322,
                            "end": 345,
                            "fullWidth": 26,
                            "width": 23,
                            "throwKeyword": {
                                "kind": "ThrowKeyword",
                                "fullStart": 320,
                                "fullEnd": 328,
                                "start": 322,
                                "end": 327,
                                "fullWidth": 8,
                                "width": 5,
                                "text": "throw",
                                "value": "throw",
                                "valueText": "throw",
                                "hasLeadingTrivia": true,
                                "hasTrailingTrivia": true,
                                "leadingTrivia": [
                                    {
                                        "kind": "WhitespaceTrivia",
                                        "text": "  "
                                    }
                                ],
                                "trailingTrivia": [
                                    {
                                        "kind": "WhitespaceTrivia",
                                        "text": " "
                                    }
                                ]
                            },
                            "expression": {
                                "kind": "ParenthesizedExpression",
                                "fullStart": 328,
                                "fullEnd": 344,
                                "start": 328,
                                "end": 344,
                                "fullWidth": 16,
                                "width": 16,
                                "openParenToken": {
                                    "kind": "OpenParenToken",
                                    "fullStart": 328,
                                    "fullEnd": 329,
                                    "start": 328,
                                    "end": 329,
                                    "fullWidth": 1,
                                    "width": 1,
                                    "text": "(",
                                    "value": "(",
                                    "valueText": "("
                                },
                                "expression": {
                                    "kind": "InvocationExpression",
                                    "fullStart": 329,
                                    "fullEnd": 343,
                                    "start": 329,
                                    "end": 343,
                                    "fullWidth": 14,
                                    "width": 14,
                                    "expression": {
                                        "kind": "IdentifierName",
                                        "fullStart": 329,
                                        "fullEnd": 334,
                                        "start": 329,
                                        "end": 334,
                                        "fullWidth": 5,
                                        "width": 5,
                                        "text": "Error",
                                        "value": "Error",
                                        "valueText": "Error"
                                    },
                                    "argumentList": {
                                        "kind": "ArgumentList",
                                        "fullStart": 334,
                                        "fullEnd": 343,
                                        "start": 334,
                                        "end": 343,
                                        "fullWidth": 9,
                                        "width": 9,
                                        "openParenToken": {
                                            "kind": "OpenParenToken",
                                            "fullStart": 334,
                                            "fullEnd": 335,
                                            "start": 334,
                                            "end": 335,
                                            "fullWidth": 1,
                                            "width": 1,
                                            "text": "(",
                                            "value": "(",
                                            "valueText": "("
                                        },
                                        "arguments": [
                                            {
                                                "kind": "StringLiteral",
                                                "fullStart": 335,
                                                "fullEnd": 342,
                                                "start": 335,
                                                "end": 342,
                                                "fullWidth": 7,
                                                "width": 7,
                                                "text": "\"hello\"",
                                                "value": "hello",
                                                "valueText": "hello"
                                            }
                                        ],
                                        "closeParenToken": {
                                            "kind": "CloseParenToken",
                                            "fullStart": 342,
                                            "fullEnd": 343,
                                            "start": 342,
                                            "end": 343,
                                            "fullWidth": 1,
                                            "width": 1,
                                            "text": ")",
                                            "value": ")",
                                            "valueText": ")"
                                        }
                                    }
                                },
                                "closeParenToken": {
                                    "kind": "CloseParenToken",
                                    "fullStart": 343,
                                    "fullEnd": 344,
                                    "start": 343,
                                    "end": 344,
                                    "fullWidth": 1,
                                    "width": 1,
                                    "text": ")",
                                    "value": ")",
                                    "valueText": ")"
                                }
                            },
                            "semicolonToken": {
                                "kind": "SemicolonToken",
                                "fullStart": 344,
                                "fullEnd": 346,
                                "start": 344,
                                "end": 345,
                                "fullWidth": 2,
                                "width": 1,
                                "text": ";",
                                "value": ";",
                                "valueText": ";",
                                "hasTrailingTrivia": true,
                                "hasTrailingNewLine": true,
                                "trailingTrivia": [
                                    {
                                        "kind": "NewLineTrivia",
                                        "text": "\n"
                                    }
                                ]
                            }
                        }
                    ],
                    "closeBraceToken": {
                        "kind": "CloseBraceToken",
                        "fullStart": 346,
                        "fullEnd": 348,
                        "start": 346,
                        "end": 347,
                        "fullWidth": 2,
                        "width": 1,
                        "text": "}",
                        "value": "}",
                        "valueText": "}",
                        "hasTrailingTrivia": true,
                        "hasTrailingNewLine": true,
                        "trailingTrivia": [
                            {
                                "kind": "NewLineTrivia",
                                "text": "\n"
                            }
                        ]
                    }
                },
                "catchClause": {
                    "kind": "CatchClause",
                    "fullStart": 348,
                    "fullEnd": 475,
                    "start": 348,
                    "end": 474,
                    "fullWidth": 127,
                    "width": 126,
                    "catchKeyword": {
                        "kind": "CatchKeyword",
                        "fullStart": 348,
                        "fullEnd": 353,
                        "start": 348,
                        "end": 353,
                        "fullWidth": 5,
                        "width": 5,
                        "text": "catch",
                        "value": "catch",
                        "valueText": "catch"
                    },
                    "openParenToken": {
                        "kind": "OpenParenToken",
                        "fullStart": 353,
                        "fullEnd": 354,
                        "start": 353,
                        "end": 354,
                        "fullWidth": 1,
                        "width": 1,
                        "text": "(",
                        "value": "(",
                        "valueText": "("
                    },
                    "identifier": {
                        "kind": "IdentifierName",
                        "fullStart": 354,
                        "fullEnd": 355,
                        "start": 354,
                        "end": 355,
                        "fullWidth": 1,
                        "width": 1,
                        "text": "e",
                        "value": "e",
                        "valueText": "e"
                    },
                    "closeParenToken": {
                        "kind": "CloseParenToken",
                        "fullStart": 355,
                        "fullEnd": 356,
                        "start": 355,
                        "end": 356,
                        "fullWidth": 1,
                        "width": 1,
                        "text": ")",
                        "value": ")",
                        "valueText": ")"
                    },
                    "block": {
                        "kind": "Block",
                        "fullStart": 356,
                        "fullEnd": 475,
                        "start": 356,
                        "end": 474,
                        "fullWidth": 119,
                        "width": 118,
                        "openBraceToken": {
                            "kind": "OpenBraceToken",
                            "fullStart": 356,
                            "fullEnd": 358,
                            "start": 356,
                            "end": 357,
                            "fullWidth": 2,
                            "width": 1,
                            "text": "{",
                            "value": "{",
                            "valueText": "{",
                            "hasTrailingTrivia": true,
                            "hasTrailingNewLine": true,
                            "trailingTrivia": [
                                {
                                    "kind": "NewLineTrivia",
                                    "text": "\n"
                                }
                            ]
                        },
                        "statements": [
                            {
                                "kind": "IfStatement",
                                "fullStart": 358,
                                "fullEnd": 473,
                                "start": 360,
                                "end": 472,
                                "fullWidth": 115,
                                "width": 112,
                                "ifKeyword": {
                                    "kind": "IfKeyword",
                                    "fullStart": 358,
                                    "fullEnd": 363,
                                    "start": 360,
                                    "end": 362,
                                    "fullWidth": 5,
                                    "width": 2,
                                    "text": "if",
                                    "value": "if",
                                    "valueText": "if",
                                    "hasLeadingTrivia": true,
                                    "hasTrailingTrivia": true,
                                    "leadingTrivia": [
                                        {
                                            "kind": "WhitespaceTrivia",
                                            "text": "  "
                                        }
                                    ],
                                    "trailingTrivia": [
                                        {
                                            "kind": "WhitespaceTrivia",
                                            "text": " "
                                        }
                                    ]
                                },
                                "openParenToken": {
                                    "kind": "OpenParenToken",
                                    "fullStart": 363,
                                    "fullEnd": 364,
                                    "start": 363,
                                    "end": 364,
                                    "fullWidth": 1,
                                    "width": 1,
                                    "text": "(",
                                    "value": "(",
                                    "valueText": "("
                                },
                                "condition": {
                                    "kind": "NotEqualsExpression",
                                    "fullStart": 364,
                                    "fullEnd": 393,
                                    "start": 364,
                                    "end": 393,
                                    "fullWidth": 29,
                                    "width": 29,
                                    "left": {
                                        "kind": "InvocationExpression",
                                        "fullStart": 364,
                                        "fullEnd": 376,
                                        "start": 364,
                                        "end": 376,
                                        "fullWidth": 12,
                                        "width": 12,
                                        "expression": {
                                            "kind": "MemberAccessExpression",
                                            "fullStart": 364,
                                            "fullEnd": 374,
                                            "start": 364,
                                            "end": 374,
                                            "fullWidth": 10,
                                            "width": 10,
                                            "expression": {
                                                "kind": "IdentifierName",
                                                "fullStart": 364,
                                                "fullEnd": 365,
                                                "start": 364,
                                                "end": 365,
                                                "fullWidth": 1,
                                                "width": 1,
                                                "text": "e",
                                                "value": "e",
                                                "valueText": "e"
                                            },
                                            "dotToken": {
                                                "kind": "DotToken",
                                                "fullStart": 365,
                                                "fullEnd": 366,
                                                "start": 365,
                                                "end": 366,
                                                "fullWidth": 1,
                                                "width": 1,
                                                "text": ".",
                                                "value": ".",
                                                "valueText": "."
                                            },
                                            "name": {
                                                "kind": "IdentifierName",
                                                "fullStart": 366,
                                                "fullEnd": 374,
                                                "start": 366,
                                                "end": 374,
                                                "fullWidth": 8,
                                                "width": 8,
                                                "text": "toString",
                                                "value": "toString",
                                                "valueText": "toString"
                                            }
                                        },
                                        "argumentList": {
                                            "kind": "ArgumentList",
                                            "fullStart": 374,
                                            "fullEnd": 376,
                                            "start": 374,
                                            "end": 376,
                                            "fullWidth": 2,
                                            "width": 2,
                                            "openParenToken": {
                                                "kind": "OpenParenToken",
                                                "fullStart": 374,
                                                "fullEnd": 375,
                                                "start": 374,
                                                "end": 375,
                                                "fullWidth": 1,
                                                "width": 1,
                                                "text": "(",
                                                "value": "(",
                                                "valueText": "("
                                            },
                                            "arguments": [],
                                            "closeParenToken": {
                                                "kind": "CloseParenToken",
                                                "fullStart": 375,
                                                "fullEnd": 376,
                                                "start": 375,
                                                "end": 376,
                                                "fullWidth": 1,
                                                "width": 1,
                                                "text": ")",
                                                "value": ")",
                                                "valueText": ")"
                                            }
                                        }
                                    },
                                    "operatorToken": {
                                        "kind": "ExclamationEqualsEqualsToken",
                                        "fullStart": 376,
                                        "fullEnd": 379,
                                        "start": 376,
                                        "end": 379,
                                        "fullWidth": 3,
                                        "width": 3,
                                        "text": "!==",
                                        "value": "!==",
                                        "valueText": "!=="
                                    },
                                    "right": {
                                        "kind": "StringLiteral",
                                        "fullStart": 379,
                                        "fullEnd": 393,
                                        "start": 379,
                                        "end": 393,
                                        "fullWidth": 14,
                                        "width": 14,
                                        "text": "\"Error: hello\"",
                                        "value": "Error: hello",
                                        "valueText": "Error: hello"
                                    }
                                },
                                "closeParenToken": {
                                    "kind": "CloseParenToken",
                                    "fullStart": 393,
                                    "fullEnd": 395,
                                    "start": 393,
                                    "end": 394,
                                    "fullWidth": 2,
                                    "width": 1,
                                    "text": ")",
                                    "value": ")",
                                    "valueText": ")",
                                    "hasTrailingTrivia": true,
                                    "trailingTrivia": [
                                        {
                                            "kind": "WhitespaceTrivia",
                                            "text": " "
                                        }
                                    ]
                                },
                                "statement": {
                                    "kind": "ExpressionStatement",
                                    "fullStart": 395,
                                    "fullEnd": 473,
                                    "start": 395,
                                    "end": 472,
                                    "fullWidth": 78,
                                    "width": 77,
                                    "expression": {
                                        "kind": "InvocationExpression",
                                        "fullStart": 395,
                                        "fullEnd": 471,
                                        "start": 395,
                                        "end": 471,
                                        "fullWidth": 76,
                                        "width": 76,
                                        "expression": {
                                            "kind": "IdentifierName",
                                            "fullStart": 395,
                                            "fullEnd": 401,
                                            "start": 395,
                                            "end": 401,
                                            "fullWidth": 6,
                                            "width": 6,
                                            "text": "$ERROR",
                                            "value": "$ERROR",
                                            "valueText": "$ERROR"
                                        },
                                        "argumentList": {
                                            "kind": "ArgumentList",
                                            "fullStart": 401,
                                            "fullEnd": 471,
                                            "start": 401,
                                            "end": 471,
                                            "fullWidth": 70,
                                            "width": 70,
                                            "openParenToken": {
                                                "kind": "OpenParenToken",
                                                "fullStart": 401,
                                                "fullEnd": 402,
                                                "start": 401,
                                                "end": 402,
                                                "fullWidth": 1,
                                                "width": 1,
                                                "text": "(",
                                                "value": "(",
                                                "valueText": "("
                                            },
                                            "arguments": [
                                                {
                                                    "kind": "AddExpression",
                                                    "fullStart": 402,
                                                    "fullEnd": 470,
                                                    "start": 402,
                                                    "end": 470,
                                                    "fullWidth": 68,
                                                    "width": 68,
                                                    "left": {
                                                        "kind": "StringLiteral",
                                                        "fullStart": 402,
                                                        "fullEnd": 468,
                                                        "start": 402,
                                                        "end": 468,
                                                        "fullWidth": 66,
                                                        "width": 66,
                                                        "text": "'#1: Exception.toString()===\"Error: hello\". Actual: Exception is '",
                                                        "value": "#1: Exception.toString()===\"Error: hello\". Actual: Exception is ",
                                                        "valueText": "#1: Exception.toString()===\"Error: hello\". Actual: Exception is "
                                                    },
                                                    "operatorToken": {
                                                        "kind": "PlusToken",
                                                        "fullStart": 468,
                                                        "fullEnd": 469,
                                                        "start": 468,
                                                        "end": 469,
                                                        "fullWidth": 1,
                                                        "width": 1,
                                                        "text": "+",
                                                        "value": "+",
                                                        "valueText": "+"
                                                    },
                                                    "right": {
                                                        "kind": "IdentifierName",
                                                        "fullStart": 469,
                                                        "fullEnd": 470,
                                                        "start": 469,
                                                        "end": 470,
                                                        "fullWidth": 1,
                                                        "width": 1,
                                                        "text": "e",
                                                        "value": "e",
                                                        "valueText": "e"
                                                    }
                                                }
                                            ],
                                            "closeParenToken": {
                                                "kind": "CloseParenToken",
                                                "fullStart": 470,
                                                "fullEnd": 471,
                                                "start": 470,
                                                "end": 471,
                                                "fullWidth": 1,
                                                "width": 1,
                                                "text": ")",
                                                "value": ")",
                                                "valueText": ")"
                                            }
                                        }
                                    },
                                    "semicolonToken": {
                                        "kind": "SemicolonToken",
                                        "fullStart": 471,
                                        "fullEnd": 473,
                                        "start": 471,
                                        "end": 472,
                                        "fullWidth": 2,
                                        "width": 1,
                                        "text": ";",
                                        "value": ";",
                                        "valueText": ";",
                                        "hasTrailingTrivia": true,
                                        "hasTrailingNewLine": true,
                                        "trailingTrivia": [
                                            {
                                                "kind": "NewLineTrivia",
                                                "text": "\n"
                                            }
                                        ]
                                    }
                                }
                            }
                        ],
                        "closeBraceToken": {
                            "kind": "CloseBraceToken",
                            "fullStart": 473,
                            "fullEnd": 475,
                            "start": 473,
                            "end": 474,
                            "fullWidth": 2,
                            "width": 1,
                            "text": "}",
                            "value": "}",
                            "valueText": "}",
                            "hasTrailingTrivia": true,
                            "hasTrailingNewLine": true,
                            "trailingTrivia": [
                                {
                                    "kind": "NewLineTrivia",
                                    "text": "\n"
                                }
                            ]
                        }
                    }
                }
            },
            {
                "kind": "TryStatement",
                "fullStart": 475,
                "fullEnd": 651,
                "start": 487,
                "end": 650,
                "fullWidth": 176,
                "width": 163,
                "tryKeyword": {
                    "kind": "TryKeyword",
                    "fullStart": 475,
                    "fullEnd": 490,
                    "start": 487,
                    "end": 490,
                    "fullWidth": 15,
                    "width": 3,
                    "text": "try",
                    "value": "try",
                    "valueText": "try",
                    "hasLeadingTrivia": true,
                    "hasLeadingComment": true,
                    "hasLeadingNewLine": true,
                    "leadingTrivia": [
                        {
                            "kind": "NewLineTrivia",
                            "text": "\n"
                        },
                        {
                            "kind": "SingleLineCommentTrivia",
                            "text": "// CHECK#2"
                        },
                        {
                            "kind": "NewLineTrivia",
                            "text": "\n"
                        }
                    ]
                },
                "block": {
                    "kind": "Block",
                    "fullStart": 490,
                    "fullEnd": 524,
                    "start": 490,
                    "end": 523,
                    "fullWidth": 34,
                    "width": 33,
                    "openBraceToken": {
                        "kind": "OpenBraceToken",
                        "fullStart": 490,
                        "fullEnd": 492,
                        "start": 490,
                        "end": 491,
                        "fullWidth": 2,
                        "width": 1,
                        "text": "{",
                        "value": "{",
                        "valueText": "{",
                        "hasTrailingTrivia": true,
                        "hasTrailingNewLine": true,
                        "trailingTrivia": [
                            {
                                "kind": "NewLineTrivia",
                                "text": "\n"
                            }
                        ]
                    },
                    "statements": [
                        {
                            "kind": "ThrowStatement",
                            "fullStart": 492,
                            "fullEnd": 522,
                            "start": 494,
                            "end": 521,
                            "fullWidth": 30,
                            "width": 27,
                            "throwKeyword": {
                                "kind": "ThrowKeyword",
                                "fullStart": 492,
                                "fullEnd": 500,
                                "start": 494,
                                "end": 499,
                                "fullWidth": 8,
                                "width": 5,
                                "text": "throw",
                                "value": "throw",
                                "valueText": "throw",
                                "hasLeadingTrivia": true,
                                "hasTrailingTrivia": true,
                                "leadingTrivia": [
                                    {
                                        "kind": "WhitespaceTrivia",
                                        "text": "  "
                                    }
                                ],
                                "trailingTrivia": [
                                    {
                                        "kind": "WhitespaceTrivia",
                                        "text": " "
                                    }
                                ]
                            },
                            "expression": {
                                "kind": "ParenthesizedExpression",
                                "fullStart": 500,
                                "fullEnd": 520,
                                "start": 500,
                                "end": 520,
                                "fullWidth": 20,
                                "width": 20,
                                "openParenToken": {
                                    "kind": "OpenParenToken",
                                    "fullStart": 500,
                                    "fullEnd": 501,
                                    "start": 500,
                                    "end": 501,
                                    "fullWidth": 1,
                                    "width": 1,
                                    "text": "(",
                                    "value": "(",
                                    "valueText": "("
                                },
                                "expression": {
                                    "kind": "ObjectCreationExpression",
                                    "fullStart": 501,
                                    "fullEnd": 519,
                                    "start": 501,
                                    "end": 519,
                                    "fullWidth": 18,
                                    "width": 18,
                                    "newKeyword": {
                                        "kind": "NewKeyword",
                                        "fullStart": 501,
                                        "fullEnd": 505,
                                        "start": 501,
                                        "end": 504,
                                        "fullWidth": 4,
                                        "width": 3,
                                        "text": "new",
                                        "value": "new",
                                        "valueText": "new",
                                        "hasTrailingTrivia": true,
                                        "trailingTrivia": [
                                            {
                                                "kind": "WhitespaceTrivia",
                                                "text": " "
                                            }
                                        ]
                                    },
                                    "expression": {
                                        "kind": "IdentifierName",
                                        "fullStart": 505,
                                        "fullEnd": 510,
                                        "start": 505,
                                        "end": 510,
                                        "fullWidth": 5,
                                        "width": 5,
                                        "text": "Error",
                                        "value": "Error",
                                        "valueText": "Error"
                                    },
                                    "argumentList": {
                                        "kind": "ArgumentList",
                                        "fullStart": 510,
                                        "fullEnd": 519,
                                        "start": 510,
                                        "end": 519,
                                        "fullWidth": 9,
                                        "width": 9,
                                        "openParenToken": {
                                            "kind": "OpenParenToken",
                                            "fullStart": 510,
                                            "fullEnd": 511,
                                            "start": 510,
                                            "end": 511,
                                            "fullWidth": 1,
                                            "width": 1,
                                            "text": "(",
                                            "value": "(",
                                            "valueText": "("
                                        },
                                        "arguments": [
                                            {
                                                "kind": "StringLiteral",
                                                "fullStart": 511,
                                                "fullEnd": 518,
                                                "start": 511,
                                                "end": 518,
                                                "fullWidth": 7,
                                                "width": 7,
                                                "text": "\"hello\"",
                                                "value": "hello",
                                                "valueText": "hello"
                                            }
                                        ],
                                        "closeParenToken": {
                                            "kind": "CloseParenToken",
                                            "fullStart": 518,
                                            "fullEnd": 519,
                                            "start": 518,
                                            "end": 519,
                                            "fullWidth": 1,
                                            "width": 1,
                                            "text": ")",
                                            "value": ")",
                                            "valueText": ")"
                                        }
                                    }
                                },
                                "closeParenToken": {
                                    "kind": "CloseParenToken",
                                    "fullStart": 519,
                                    "fullEnd": 520,
                                    "start": 519,
                                    "end": 520,
                                    "fullWidth": 1,
                                    "width": 1,
                                    "text": ")",
                                    "value": ")",
                                    "valueText": ")"
                                }
                            },
                            "semicolonToken": {
                                "kind": "SemicolonToken",
                                "fullStart": 520,
                                "fullEnd": 522,
                                "start": 520,
                                "end": 521,
                                "fullWidth": 2,
                                "width": 1,
                                "text": ";",
                                "value": ";",
                                "valueText": ";",
                                "hasTrailingTrivia": true,
                                "hasTrailingNewLine": true,
                                "trailingTrivia": [
                                    {
                                        "kind": "NewLineTrivia",
                                        "text": "\n"
                                    }
                                ]
                            }
                        }
                    ],
                    "closeBraceToken": {
                        "kind": "CloseBraceToken",
                        "fullStart": 522,
                        "fullEnd": 524,
                        "start": 522,
                        "end": 523,
                        "fullWidth": 2,
                        "width": 1,
                        "text": "}",
                        "value": "}",
                        "valueText": "}",
                        "hasTrailingTrivia": true,
                        "hasTrailingNewLine": true,
                        "trailingTrivia": [
                            {
                                "kind": "NewLineTrivia",
                                "text": "\n"
                            }
                        ]
                    }
                },
                "catchClause": {
                    "kind": "CatchClause",
                    "fullStart": 524,
                    "fullEnd": 651,
                    "start": 524,
                    "end": 650,
                    "fullWidth": 127,
                    "width": 126,
                    "catchKeyword": {
                        "kind": "CatchKeyword",
                        "fullStart": 524,
                        "fullEnd": 529,
                        "start": 524,
                        "end": 529,
                        "fullWidth": 5,
                        "width": 5,
                        "text": "catch",
                        "value": "catch",
                        "valueText": "catch"
                    },
                    "openParenToken": {
                        "kind": "OpenParenToken",
                        "fullStart": 529,
                        "fullEnd": 530,
                        "start": 529,
                        "end": 530,
                        "fullWidth": 1,
                        "width": 1,
                        "text": "(",
                        "value": "(",
                        "valueText": "("
                    },
                    "identifier": {
                        "kind": "IdentifierName",
                        "fullStart": 530,
                        "fullEnd": 531,
                        "start": 530,
                        "end": 531,
                        "fullWidth": 1,
                        "width": 1,
                        "text": "e",
                        "value": "e",
                        "valueText": "e"
                    },
                    "closeParenToken": {
                        "kind": "CloseParenToken",
                        "fullStart": 531,
                        "fullEnd": 532,
                        "start": 531,
                        "end": 532,
                        "fullWidth": 1,
                        "width": 1,
                        "text": ")",
                        "value": ")",
                        "valueText": ")"
                    },
                    "block": {
                        "kind": "Block",
                        "fullStart": 532,
                        "fullEnd": 651,
                        "start": 532,
                        "end": 650,
                        "fullWidth": 119,
                        "width": 118,
                        "openBraceToken": {
                            "kind": "OpenBraceToken",
                            "fullStart": 532,
                            "fullEnd": 534,
                            "start": 532,
                            "end": 533,
                            "fullWidth": 2,
                            "width": 1,
                            "text": "{",
                            "value": "{",
                            "valueText": "{",
                            "hasTrailingTrivia": true,
                            "hasTrailingNewLine": true,
                            "trailingTrivia": [
                                {
                                    "kind": "NewLineTrivia",
                                    "text": "\n"
                                }
                            ]
                        },
                        "statements": [
                            {
                                "kind": "IfStatement",
                                "fullStart": 534,
                                "fullEnd": 649,
                                "start": 536,
                                "end": 648,
                                "fullWidth": 115,
                                "width": 112,
                                "ifKeyword": {
                                    "kind": "IfKeyword",
                                    "fullStart": 534,
                                    "fullEnd": 539,
                                    "start": 536,
                                    "end": 538,
                                    "fullWidth": 5,
                                    "width": 2,
                                    "text": "if",
                                    "value": "if",
                                    "valueText": "if",
                                    "hasLeadingTrivia": true,
                                    "hasTrailingTrivia": true,
                                    "leadingTrivia": [
                                        {
                                            "kind": "WhitespaceTrivia",
                                            "text": "  "
                                        }
                                    ],
                                    "trailingTrivia": [
                                        {
                                            "kind": "WhitespaceTrivia",
                                            "text": " "
                                        }
                                    ]
                                },
                                "openParenToken": {
                                    "kind": "OpenParenToken",
                                    "fullStart": 539,
                                    "fullEnd": 540,
                                    "start": 539,
                                    "end": 540,
                                    "fullWidth": 1,
                                    "width": 1,
                                    "text": "(",
                                    "value": "(",
                                    "valueText": "("
                                },
                                "condition": {
                                    "kind": "NotEqualsExpression",
                                    "fullStart": 540,
                                    "fullEnd": 569,
                                    "start": 540,
                                    "end": 569,
                                    "fullWidth": 29,
                                    "width": 29,
                                    "left": {
                                        "kind": "InvocationExpression",
                                        "fullStart": 540,
                                        "fullEnd": 552,
                                        "start": 540,
                                        "end": 552,
                                        "fullWidth": 12,
                                        "width": 12,
                                        "expression": {
                                            "kind": "MemberAccessExpression",
                                            "fullStart": 540,
                                            "fullEnd": 550,
                                            "start": 540,
                                            "end": 550,
                                            "fullWidth": 10,
                                            "width": 10,
                                            "expression": {
                                                "kind": "IdentifierName",
                                                "fullStart": 540,
                                                "fullEnd": 541,
                                                "start": 540,
                                                "end": 541,
                                                "fullWidth": 1,
                                                "width": 1,
                                                "text": "e",
                                                "value": "e",
                                                "valueText": "e"
                                            },
                                            "dotToken": {
                                                "kind": "DotToken",
                                                "fullStart": 541,
                                                "fullEnd": 542,
                                                "start": 541,
                                                "end": 542,
                                                "fullWidth": 1,
                                                "width": 1,
                                                "text": ".",
                                                "value": ".",
                                                "valueText": "."
                                            },
                                            "name": {
                                                "kind": "IdentifierName",
                                                "fullStart": 542,
                                                "fullEnd": 550,
                                                "start": 542,
                                                "end": 550,
                                                "fullWidth": 8,
                                                "width": 8,
                                                "text": "toString",
                                                "value": "toString",
                                                "valueText": "toString"
                                            }
                                        },
                                        "argumentList": {
                                            "kind": "ArgumentList",
                                            "fullStart": 550,
                                            "fullEnd": 552,
                                            "start": 550,
                                            "end": 552,
                                            "fullWidth": 2,
                                            "width": 2,
                                            "openParenToken": {
                                                "kind": "OpenParenToken",
                                                "fullStart": 550,
                                                "fullEnd": 551,
                                                "start": 550,
                                                "end": 551,
                                                "fullWidth": 1,
                                                "width": 1,
                                                "text": "(",
                                                "value": "(",
                                                "valueText": "("
                                            },
                                            "arguments": [],
                                            "closeParenToken": {
                                                "kind": "CloseParenToken",
                                                "fullStart": 551,
                                                "fullEnd": 552,
                                                "start": 551,
                                                "end": 552,
                                                "fullWidth": 1,
                                                "width": 1,
                                                "text": ")",
                                                "value": ")",
                                                "valueText": ")"
                                            }
                                        }
                                    },
                                    "operatorToken": {
                                        "kind": "ExclamationEqualsEqualsToken",
                                        "fullStart": 552,
                                        "fullEnd": 555,
                                        "start": 552,
                                        "end": 555,
                                        "fullWidth": 3,
                                        "width": 3,
                                        "text": "!==",
                                        "value": "!==",
                                        "valueText": "!=="
                                    },
                                    "right": {
                                        "kind": "StringLiteral",
                                        "fullStart": 555,
                                        "fullEnd": 569,
                                        "start": 555,
                                        "end": 569,
                                        "fullWidth": 14,
                                        "width": 14,
                                        "text": "\"Error: hello\"",
                                        "value": "Error: hello",
                                        "valueText": "Error: hello"
                                    }
                                },
                                "closeParenToken": {
                                    "kind": "CloseParenToken",
                                    "fullStart": 569,
                                    "fullEnd": 571,
                                    "start": 569,
                                    "end": 570,
                                    "fullWidth": 2,
                                    "width": 1,
                                    "text": ")",
                                    "value": ")",
                                    "valueText": ")",
                                    "hasTrailingTrivia": true,
                                    "trailingTrivia": [
                                        {
                                            "kind": "WhitespaceTrivia",
                                            "text": " "
                                        }
                                    ]
                                },
                                "statement": {
                                    "kind": "ExpressionStatement",
                                    "fullStart": 571,
                                    "fullEnd": 649,
                                    "start": 571,
                                    "end": 648,
                                    "fullWidth": 78,
                                    "width": 77,
                                    "expression": {
                                        "kind": "InvocationExpression",
                                        "fullStart": 571,
                                        "fullEnd": 647,
                                        "start": 571,
                                        "end": 647,
                                        "fullWidth": 76,
                                        "width": 76,
                                        "expression": {
                                            "kind": "IdentifierName",
                                            "fullStart": 571,
                                            "fullEnd": 577,
                                            "start": 571,
                                            "end": 577,
                                            "fullWidth": 6,
                                            "width": 6,
                                            "text": "$ERROR",
                                            "value": "$ERROR",
                                            "valueText": "$ERROR"
                                        },
                                        "argumentList": {
                                            "kind": "ArgumentList",
                                            "fullStart": 577,
                                            "fullEnd": 647,
                                            "start": 577,
                                            "end": 647,
                                            "fullWidth": 70,
                                            "width": 70,
                                            "openParenToken": {
                                                "kind": "OpenParenToken",
                                                "fullStart": 577,
                                                "fullEnd": 578,
                                                "start": 577,
                                                "end": 578,
                                                "fullWidth": 1,
                                                "width": 1,
                                                "text": "(",
                                                "value": "(",
                                                "valueText": "("
                                            },
                                            "arguments": [
                                                {
                                                    "kind": "AddExpression",
                                                    "fullStart": 578,
                                                    "fullEnd": 646,
                                                    "start": 578,
                                                    "end": 646,
                                                    "fullWidth": 68,
                                                    "width": 68,
                                                    "left": {
                                                        "kind": "StringLiteral",
                                                        "fullStart": 578,
                                                        "fullEnd": 644,
                                                        "start": 578,
                                                        "end": 644,
                                                        "fullWidth": 66,
                                                        "width": 66,
                                                        "text": "'#2: Exception.toString()===\"Error: hello\". Actual: Exception is '",
                                                        "value": "#2: Exception.toString()===\"Error: hello\". Actual: Exception is ",
                                                        "valueText": "#2: Exception.toString()===\"Error: hello\". Actual: Exception is "
                                                    },
                                                    "operatorToken": {
                                                        "kind": "PlusToken",
                                                        "fullStart": 644,
                                                        "fullEnd": 645,
                                                        "start": 644,
                                                        "end": 645,
                                                        "fullWidth": 1,
                                                        "width": 1,
                                                        "text": "+",
                                                        "value": "+",
                                                        "valueText": "+"
                                                    },
                                                    "right": {
                                                        "kind": "IdentifierName",
                                                        "fullStart": 645,
                                                        "fullEnd": 646,
                                                        "start": 645,
                                                        "end": 646,
                                                        "fullWidth": 1,
                                                        "width": 1,
                                                        "text": "e",
                                                        "value": "e",
                                                        "valueText": "e"
                                                    }
                                                }
                                            ],
                                            "closeParenToken": {
                                                "kind": "CloseParenToken",
                                                "fullStart": 646,
                                                "fullEnd": 647,
                                                "start": 646,
                                                "end": 647,
                                                "fullWidth": 1,
                                                "width": 1,
                                                "text": ")",
                                                "value": ")",
                                                "valueText": ")"
                                            }
                                        }
                                    },
                                    "semicolonToken": {
                                        "kind": "SemicolonToken",
                                        "fullStart": 647,
                                        "fullEnd": 649,
                                        "start": 647,
                                        "end": 648,
                                        "fullWidth": 2,
                                        "width": 1,
                                        "text": ";",
                                        "value": ";",
                                        "valueText": ";",
                                        "hasTrailingTrivia": true,
                                        "hasTrailingNewLine": true,
                                        "trailingTrivia": [
                                            {
                                                "kind": "NewLineTrivia",
                                                "text": "\n"
                                            }
                                        ]
                                    }
                                }
                            }
                        ],
                        "closeBraceToken": {
                            "kind": "CloseBraceToken",
                            "fullStart": 649,
                            "fullEnd": 651,
                            "start": 649,
                            "end": 650,
                            "fullWidth": 2,
                            "width": 1,
                            "text": "}",
                            "value": "}",
                            "valueText": "}",
                            "hasTrailingTrivia": true,
                            "hasTrailingNewLine": true,
                            "trailingTrivia": [
                                {
                                    "kind": "NewLineTrivia",
                                    "text": "\n"
                                }
                            ]
                        }
                    }
                }
            },
            {
                "kind": "VariableStatement",
                "fullStart": 651,
                "fullEnd": 673,
                "start": 663,
                "end": 672,
                "fullWidth": 22,
                "width": 9,
                "modifiers": [],
                "variableDeclaration": {
                    "kind": "VariableDeclaration",
                    "fullStart": 651,
                    "fullEnd": 671,
                    "start": 663,
                    "end": 671,
                    "fullWidth": 20,
                    "width": 8,
                    "varKeyword": {
                        "kind": "VarKeyword",
                        "fullStart": 651,
                        "fullEnd": 667,
                        "start": 663,
                        "end": 666,
                        "fullWidth": 16,
                        "width": 3,
                        "text": "var",
                        "value": "var",
                        "valueText": "var",
                        "hasLeadingTrivia": true,
                        "hasLeadingComment": true,
                        "hasLeadingNewLine": true,
                        "hasTrailingTrivia": true,
                        "leadingTrivia": [
                            {
                                "kind": "NewLineTrivia",
                                "text": "\n"
                            },
                            {
                                "kind": "SingleLineCommentTrivia",
                                "text": "// CHECK#3"
                            },
                            {
                                "kind": "NewLineTrivia",
                                "text": "\n"
                            }
                        ],
                        "trailingTrivia": [
                            {
                                "kind": "WhitespaceTrivia",
                                "text": " "
                            }
                        ]
                    },
                    "variableDeclarators": [
                        {
                            "kind": "VariableDeclarator",
                            "fullStart": 667,
                            "fullEnd": 671,
                            "start": 667,
                            "end": 671,
                            "fullWidth": 4,
<<<<<<< HEAD
                            "width": 4,
                            "identifier": {
=======
                            "propertyName": {
>>>>>>> 85e84683
                                "kind": "IdentifierName",
                                "fullStart": 667,
                                "fullEnd": 669,
                                "start": 667,
                                "end": 669,
                                "fullWidth": 2,
                                "width": 2,
                                "text": "c3",
                                "value": "c3",
                                "valueText": "c3"
                            },
                            "equalsValueClause": {
                                "kind": "EqualsValueClause",
                                "fullStart": 669,
                                "fullEnd": 671,
                                "start": 669,
                                "end": 671,
                                "fullWidth": 2,
                                "width": 2,
                                "equalsToken": {
                                    "kind": "EqualsToken",
                                    "fullStart": 669,
                                    "fullEnd": 670,
                                    "start": 669,
                                    "end": 670,
                                    "fullWidth": 1,
                                    "width": 1,
                                    "text": "=",
                                    "value": "=",
                                    "valueText": "="
                                },
                                "value": {
                                    "kind": "NumericLiteral",
                                    "fullStart": 670,
                                    "fullEnd": 671,
                                    "start": 670,
                                    "end": 671,
                                    "fullWidth": 1,
                                    "width": 1,
                                    "text": "0",
                                    "value": 0,
                                    "valueText": "0"
                                }
                            }
                        }
                    ]
                },
                "semicolonToken": {
                    "kind": "SemicolonToken",
                    "fullStart": 671,
                    "fullEnd": 673,
                    "start": 671,
                    "end": 672,
                    "fullWidth": 2,
                    "width": 1,
                    "text": ";",
                    "value": ";",
                    "valueText": ";",
                    "hasTrailingTrivia": true,
                    "hasTrailingNewLine": true,
                    "trailingTrivia": [
                        {
                            "kind": "NewLineTrivia",
                            "text": "\n"
                        }
                    ]
                }
            },
            {
                "kind": "TryStatement",
                "fullStart": 673,
                "fullEnd": 829,
                "start": 673,
                "end": 828,
                "fullWidth": 156,
                "width": 155,
                "tryKeyword": {
                    "kind": "TryKeyword",
                    "fullStart": 673,
                    "fullEnd": 676,
                    "start": 673,
                    "end": 676,
                    "fullWidth": 3,
                    "width": 3,
                    "text": "try",
                    "value": "try",
                    "valueText": "try"
                },
                "block": {
                    "kind": "Block",
                    "fullStart": 676,
                    "fullEnd": 702,
                    "start": 676,
                    "end": 701,
                    "fullWidth": 26,
                    "width": 25,
                    "openBraceToken": {
                        "kind": "OpenBraceToken",
                        "fullStart": 676,
                        "fullEnd": 678,
                        "start": 676,
                        "end": 677,
                        "fullWidth": 2,
                        "width": 1,
                        "text": "{",
                        "value": "{",
                        "valueText": "{",
                        "hasTrailingTrivia": true,
                        "hasTrailingNewLine": true,
                        "trailingTrivia": [
                            {
                                "kind": "NewLineTrivia",
                                "text": "\n"
                            }
                        ]
                    },
                    "statements": [
                        {
                            "kind": "ThrowStatement",
                            "fullStart": 678,
                            "fullEnd": 700,
                            "start": 680,
                            "end": 699,
                            "fullWidth": 22,
                            "width": 19,
                            "throwKeyword": {
                                "kind": "ThrowKeyword",
                                "fullStart": 678,
                                "fullEnd": 686,
                                "start": 680,
                                "end": 685,
                                "fullWidth": 8,
                                "width": 5,
                                "text": "throw",
                                "value": "throw",
                                "valueText": "throw",
                                "hasLeadingTrivia": true,
                                "hasTrailingTrivia": true,
                                "leadingTrivia": [
                                    {
                                        "kind": "WhitespaceTrivia",
                                        "text": "  "
                                    }
                                ],
                                "trailingTrivia": [
                                    {
                                        "kind": "WhitespaceTrivia",
                                        "text": " "
                                    }
                                ]
                            },
                            "expression": {
                                "kind": "InvocationExpression",
                                "fullStart": 686,
                                "fullEnd": 698,
                                "start": 686,
                                "end": 698,
                                "fullWidth": 12,
                                "width": 12,
                                "expression": {
                                    "kind": "IdentifierName",
                                    "fullStart": 686,
                                    "fullEnd": 695,
                                    "start": 686,
                                    "end": 695,
                                    "fullWidth": 9,
                                    "width": 9,
                                    "text": "EvalError",
                                    "value": "EvalError",
                                    "valueText": "EvalError"
                                },
                                "argumentList": {
                                    "kind": "ArgumentList",
                                    "fullStart": 695,
                                    "fullEnd": 698,
                                    "start": 695,
                                    "end": 698,
                                    "fullWidth": 3,
                                    "width": 3,
                                    "openParenToken": {
                                        "kind": "OpenParenToken",
                                        "fullStart": 695,
                                        "fullEnd": 696,
                                        "start": 695,
                                        "end": 696,
                                        "fullWidth": 1,
                                        "width": 1,
                                        "text": "(",
                                        "value": "(",
                                        "valueText": "("
                                    },
                                    "arguments": [
                                        {
                                            "kind": "NumericLiteral",
                                            "fullStart": 696,
                                            "fullEnd": 697,
                                            "start": 696,
                                            "end": 697,
                                            "fullWidth": 1,
                                            "width": 1,
                                            "text": "1",
                                            "value": 1,
                                            "valueText": "1"
                                        }
                                    ],
                                    "closeParenToken": {
                                        "kind": "CloseParenToken",
                                        "fullStart": 697,
                                        "fullEnd": 698,
                                        "start": 697,
                                        "end": 698,
                                        "fullWidth": 1,
                                        "width": 1,
                                        "text": ")",
                                        "value": ")",
                                        "valueText": ")"
                                    }
                                }
                            },
                            "semicolonToken": {
                                "kind": "SemicolonToken",
                                "fullStart": 698,
                                "fullEnd": 700,
                                "start": 698,
                                "end": 699,
                                "fullWidth": 2,
                                "width": 1,
                                "text": ";",
                                "value": ";",
                                "valueText": ";",
                                "hasTrailingTrivia": true,
                                "hasTrailingNewLine": true,
                                "trailingTrivia": [
                                    {
                                        "kind": "NewLineTrivia",
                                        "text": "\n"
                                    }
                                ]
                            }
                        }
                    ],
                    "closeBraceToken": {
                        "kind": "CloseBraceToken",
                        "fullStart": 700,
                        "fullEnd": 702,
                        "start": 700,
                        "end": 701,
                        "fullWidth": 2,
                        "width": 1,
                        "text": "}",
                        "value": "}",
                        "valueText": "}",
                        "hasTrailingTrivia": true,
                        "hasTrailingNewLine": true,
                        "trailingTrivia": [
                            {
                                "kind": "NewLineTrivia",
                                "text": "\n"
                            }
                        ]
                    }
                },
                "catchClause": {
                    "kind": "CatchClause",
                    "fullStart": 702,
                    "fullEnd": 829,
                    "start": 702,
                    "end": 828,
                    "fullWidth": 127,
                    "width": 126,
                    "catchKeyword": {
                        "kind": "CatchKeyword",
                        "fullStart": 702,
                        "fullEnd": 707,
                        "start": 702,
                        "end": 707,
                        "fullWidth": 5,
                        "width": 5,
                        "text": "catch",
                        "value": "catch",
                        "valueText": "catch"
                    },
                    "openParenToken": {
                        "kind": "OpenParenToken",
                        "fullStart": 707,
                        "fullEnd": 708,
                        "start": 707,
                        "end": 708,
                        "fullWidth": 1,
                        "width": 1,
                        "text": "(",
                        "value": "(",
                        "valueText": "("
                    },
                    "identifier": {
                        "kind": "IdentifierName",
                        "fullStart": 708,
                        "fullEnd": 709,
                        "start": 708,
                        "end": 709,
                        "fullWidth": 1,
                        "width": 1,
                        "text": "e",
                        "value": "e",
                        "valueText": "e"
                    },
                    "closeParenToken": {
                        "kind": "CloseParenToken",
                        "fullStart": 709,
                        "fullEnd": 710,
                        "start": 709,
                        "end": 710,
                        "fullWidth": 1,
                        "width": 1,
                        "text": ")",
                        "value": ")",
                        "valueText": ")"
                    },
                    "block": {
                        "kind": "Block",
                        "fullStart": 710,
                        "fullEnd": 829,
                        "start": 710,
                        "end": 828,
                        "fullWidth": 119,
                        "width": 118,
                        "openBraceToken": {
                            "kind": "OpenBraceToken",
                            "fullStart": 710,
                            "fullEnd": 712,
                            "start": 710,
                            "end": 711,
                            "fullWidth": 2,
                            "width": 1,
                            "text": "{",
                            "value": "{",
                            "valueText": "{",
                            "hasTrailingTrivia": true,
                            "hasTrailingNewLine": true,
                            "trailingTrivia": [
                                {
                                    "kind": "NewLineTrivia",
                                    "text": "\n"
                                }
                            ]
                        },
                        "statements": [
                            {
                                "kind": "IfStatement",
                                "fullStart": 712,
                                "fullEnd": 827,
                                "start": 714,
                                "end": 826,
                                "fullWidth": 115,
                                "width": 112,
                                "ifKeyword": {
                                    "kind": "IfKeyword",
                                    "fullStart": 712,
                                    "fullEnd": 717,
                                    "start": 714,
                                    "end": 716,
                                    "fullWidth": 5,
                                    "width": 2,
                                    "text": "if",
                                    "value": "if",
                                    "valueText": "if",
                                    "hasLeadingTrivia": true,
                                    "hasTrailingTrivia": true,
                                    "leadingTrivia": [
                                        {
                                            "kind": "WhitespaceTrivia",
                                            "text": "  "
                                        }
                                    ],
                                    "trailingTrivia": [
                                        {
                                            "kind": "WhitespaceTrivia",
                                            "text": " "
                                        }
                                    ]
                                },
                                "openParenToken": {
                                    "kind": "OpenParenToken",
                                    "fullStart": 717,
                                    "fullEnd": 718,
                                    "start": 717,
                                    "end": 718,
                                    "fullWidth": 1,
                                    "width": 1,
                                    "text": "(",
                                    "value": "(",
                                    "valueText": "("
                                },
                                "condition": {
                                    "kind": "NotEqualsExpression",
                                    "fullStart": 718,
                                    "fullEnd": 747,
                                    "start": 718,
                                    "end": 747,
                                    "fullWidth": 29,
                                    "width": 29,
                                    "left": {
                                        "kind": "InvocationExpression",
                                        "fullStart": 718,
                                        "fullEnd": 730,
                                        "start": 718,
                                        "end": 730,
                                        "fullWidth": 12,
                                        "width": 12,
                                        "expression": {
                                            "kind": "MemberAccessExpression",
                                            "fullStart": 718,
                                            "fullEnd": 728,
                                            "start": 718,
                                            "end": 728,
                                            "fullWidth": 10,
                                            "width": 10,
                                            "expression": {
                                                "kind": "IdentifierName",
                                                "fullStart": 718,
                                                "fullEnd": 719,
                                                "start": 718,
                                                "end": 719,
                                                "fullWidth": 1,
                                                "width": 1,
                                                "text": "e",
                                                "value": "e",
                                                "valueText": "e"
                                            },
                                            "dotToken": {
                                                "kind": "DotToken",
                                                "fullStart": 719,
                                                "fullEnd": 720,
                                                "start": 719,
                                                "end": 720,
                                                "fullWidth": 1,
                                                "width": 1,
                                                "text": ".",
                                                "value": ".",
                                                "valueText": "."
                                            },
                                            "name": {
                                                "kind": "IdentifierName",
                                                "fullStart": 720,
                                                "fullEnd": 728,
                                                "start": 720,
                                                "end": 728,
                                                "fullWidth": 8,
                                                "width": 8,
                                                "text": "toString",
                                                "value": "toString",
                                                "valueText": "toString"
                                            }
                                        },
                                        "argumentList": {
                                            "kind": "ArgumentList",
                                            "fullStart": 728,
                                            "fullEnd": 730,
                                            "start": 728,
                                            "end": 730,
                                            "fullWidth": 2,
                                            "width": 2,
                                            "openParenToken": {
                                                "kind": "OpenParenToken",
                                                "fullStart": 728,
                                                "fullEnd": 729,
                                                "start": 728,
                                                "end": 729,
                                                "fullWidth": 1,
                                                "width": 1,
                                                "text": "(",
                                                "value": "(",
                                                "valueText": "("
                                            },
                                            "arguments": [],
                                            "closeParenToken": {
                                                "kind": "CloseParenToken",
                                                "fullStart": 729,
                                                "fullEnd": 730,
                                                "start": 729,
                                                "end": 730,
                                                "fullWidth": 1,
                                                "width": 1,
                                                "text": ")",
                                                "value": ")",
                                                "valueText": ")"
                                            }
                                        }
                                    },
                                    "operatorToken": {
                                        "kind": "ExclamationEqualsEqualsToken",
                                        "fullStart": 730,
                                        "fullEnd": 733,
                                        "start": 730,
                                        "end": 733,
                                        "fullWidth": 3,
                                        "width": 3,
                                        "text": "!==",
                                        "value": "!==",
                                        "valueText": "!=="
                                    },
                                    "right": {
                                        "kind": "StringLiteral",
                                        "fullStart": 733,
                                        "fullEnd": 747,
                                        "start": 733,
                                        "end": 747,
                                        "fullWidth": 14,
                                        "width": 14,
                                        "text": "\"EvalError: 1\"",
                                        "value": "EvalError: 1",
                                        "valueText": "EvalError: 1"
                                    }
                                },
                                "closeParenToken": {
                                    "kind": "CloseParenToken",
                                    "fullStart": 747,
                                    "fullEnd": 749,
                                    "start": 747,
                                    "end": 748,
                                    "fullWidth": 2,
                                    "width": 1,
                                    "text": ")",
                                    "value": ")",
                                    "valueText": ")",
                                    "hasTrailingTrivia": true,
                                    "trailingTrivia": [
                                        {
                                            "kind": "WhitespaceTrivia",
                                            "text": " "
                                        }
                                    ]
                                },
                                "statement": {
                                    "kind": "ExpressionStatement",
                                    "fullStart": 749,
                                    "fullEnd": 827,
                                    "start": 749,
                                    "end": 826,
                                    "fullWidth": 78,
                                    "width": 77,
                                    "expression": {
                                        "kind": "InvocationExpression",
                                        "fullStart": 749,
                                        "fullEnd": 825,
                                        "start": 749,
                                        "end": 825,
                                        "fullWidth": 76,
                                        "width": 76,
                                        "expression": {
                                            "kind": "IdentifierName",
                                            "fullStart": 749,
                                            "fullEnd": 755,
                                            "start": 749,
                                            "end": 755,
                                            "fullWidth": 6,
                                            "width": 6,
                                            "text": "$ERROR",
                                            "value": "$ERROR",
                                            "valueText": "$ERROR"
                                        },
                                        "argumentList": {
                                            "kind": "ArgumentList",
                                            "fullStart": 755,
                                            "fullEnd": 825,
                                            "start": 755,
                                            "end": 825,
                                            "fullWidth": 70,
                                            "width": 70,
                                            "openParenToken": {
                                                "kind": "OpenParenToken",
                                                "fullStart": 755,
                                                "fullEnd": 756,
                                                "start": 755,
                                                "end": 756,
                                                "fullWidth": 1,
                                                "width": 1,
                                                "text": "(",
                                                "value": "(",
                                                "valueText": "("
                                            },
                                            "arguments": [
                                                {
                                                    "kind": "AddExpression",
                                                    "fullStart": 756,
                                                    "fullEnd": 824,
                                                    "start": 756,
                                                    "end": 824,
                                                    "fullWidth": 68,
                                                    "width": 68,
                                                    "left": {
                                                        "kind": "StringLiteral",
                                                        "fullStart": 756,
                                                        "fullEnd": 822,
                                                        "start": 756,
                                                        "end": 822,
                                                        "fullWidth": 66,
                                                        "width": 66,
                                                        "text": "'#3: Exception.toString()===\"EvalError: 1\". Actual: Exception is '",
                                                        "value": "#3: Exception.toString()===\"EvalError: 1\". Actual: Exception is ",
                                                        "valueText": "#3: Exception.toString()===\"EvalError: 1\". Actual: Exception is "
                                                    },
                                                    "operatorToken": {
                                                        "kind": "PlusToken",
                                                        "fullStart": 822,
                                                        "fullEnd": 823,
                                                        "start": 822,
                                                        "end": 823,
                                                        "fullWidth": 1,
                                                        "width": 1,
                                                        "text": "+",
                                                        "value": "+",
                                                        "valueText": "+"
                                                    },
                                                    "right": {
                                                        "kind": "IdentifierName",
                                                        "fullStart": 823,
                                                        "fullEnd": 824,
                                                        "start": 823,
                                                        "end": 824,
                                                        "fullWidth": 1,
                                                        "width": 1,
                                                        "text": "e",
                                                        "value": "e",
                                                        "valueText": "e"
                                                    }
                                                }
                                            ],
                                            "closeParenToken": {
                                                "kind": "CloseParenToken",
                                                "fullStart": 824,
                                                "fullEnd": 825,
                                                "start": 824,
                                                "end": 825,
                                                "fullWidth": 1,
                                                "width": 1,
                                                "text": ")",
                                                "value": ")",
                                                "valueText": ")"
                                            }
                                        }
                                    },
                                    "semicolonToken": {
                                        "kind": "SemicolonToken",
                                        "fullStart": 825,
                                        "fullEnd": 827,
                                        "start": 825,
                                        "end": 826,
                                        "fullWidth": 2,
                                        "width": 1,
                                        "text": ";",
                                        "value": ";",
                                        "valueText": ";",
                                        "hasTrailingTrivia": true,
                                        "hasTrailingNewLine": true,
                                        "trailingTrivia": [
                                            {
                                                "kind": "NewLineTrivia",
                                                "text": "\n"
                                            }
                                        ]
                                    }
                                }
                            }
                        ],
                        "closeBraceToken": {
                            "kind": "CloseBraceToken",
                            "fullStart": 827,
                            "fullEnd": 829,
                            "start": 827,
                            "end": 828,
                            "fullWidth": 2,
                            "width": 1,
                            "text": "}",
                            "value": "}",
                            "valueText": "}",
                            "hasTrailingTrivia": true,
                            "hasTrailingNewLine": true,
                            "trailingTrivia": [
                                {
                                    "kind": "NewLineTrivia",
                                    "text": "\n"
                                }
                            ]
                        }
                    }
                }
            },
            {
                "kind": "TryStatement",
                "fullStart": 829,
                "fullEnd": 1000,
                "start": 841,
                "end": 999,
                "fullWidth": 171,
                "width": 158,
                "tryKeyword": {
                    "kind": "TryKeyword",
                    "fullStart": 829,
                    "fullEnd": 844,
                    "start": 841,
                    "end": 844,
                    "fullWidth": 15,
                    "width": 3,
                    "text": "try",
                    "value": "try",
                    "valueText": "try",
                    "hasLeadingTrivia": true,
                    "hasLeadingComment": true,
                    "hasLeadingNewLine": true,
                    "leadingTrivia": [
                        {
                            "kind": "NewLineTrivia",
                            "text": "\n"
                        },
                        {
                            "kind": "SingleLineCommentTrivia",
                            "text": "// CHECK#4"
                        },
                        {
                            "kind": "NewLineTrivia",
                            "text": "\n"
                        }
                    ]
                },
                "block": {
                    "kind": "Block",
                    "fullStart": 844,
                    "fullEnd": 871,
                    "start": 844,
                    "end": 870,
                    "fullWidth": 27,
                    "width": 26,
                    "openBraceToken": {
                        "kind": "OpenBraceToken",
                        "fullStart": 844,
                        "fullEnd": 846,
                        "start": 844,
                        "end": 845,
                        "fullWidth": 2,
                        "width": 1,
                        "text": "{",
                        "value": "{",
                        "valueText": "{",
                        "hasTrailingTrivia": true,
                        "hasTrailingNewLine": true,
                        "trailingTrivia": [
                            {
                                "kind": "NewLineTrivia",
                                "text": "\n"
                            }
                        ]
                    },
                    "statements": [
                        {
                            "kind": "ThrowStatement",
                            "fullStart": 846,
                            "fullEnd": 869,
                            "start": 848,
                            "end": 868,
                            "fullWidth": 23,
                            "width": 20,
                            "throwKeyword": {
                                "kind": "ThrowKeyword",
                                "fullStart": 846,
                                "fullEnd": 854,
                                "start": 848,
                                "end": 853,
                                "fullWidth": 8,
                                "width": 5,
                                "text": "throw",
                                "value": "throw",
                                "valueText": "throw",
                                "hasLeadingTrivia": true,
                                "hasTrailingTrivia": true,
                                "leadingTrivia": [
                                    {
                                        "kind": "WhitespaceTrivia",
                                        "text": "  "
                                    }
                                ],
                                "trailingTrivia": [
                                    {
                                        "kind": "WhitespaceTrivia",
                                        "text": " "
                                    }
                                ]
                            },
                            "expression": {
                                "kind": "InvocationExpression",
                                "fullStart": 854,
                                "fullEnd": 867,
                                "start": 854,
                                "end": 867,
                                "fullWidth": 13,
                                "width": 13,
                                "expression": {
                                    "kind": "IdentifierName",
                                    "fullStart": 854,
                                    "fullEnd": 864,
                                    "start": 854,
                                    "end": 864,
                                    "fullWidth": 10,
                                    "width": 10,
                                    "text": "RangeError",
                                    "value": "RangeError",
                                    "valueText": "RangeError"
                                },
                                "argumentList": {
                                    "kind": "ArgumentList",
                                    "fullStart": 864,
                                    "fullEnd": 867,
                                    "start": 864,
                                    "end": 867,
                                    "fullWidth": 3,
                                    "width": 3,
                                    "openParenToken": {
                                        "kind": "OpenParenToken",
                                        "fullStart": 864,
                                        "fullEnd": 865,
                                        "start": 864,
                                        "end": 865,
                                        "fullWidth": 1,
                                        "width": 1,
                                        "text": "(",
                                        "value": "(",
                                        "valueText": "("
                                    },
                                    "arguments": [
                                        {
                                            "kind": "NumericLiteral",
                                            "fullStart": 865,
                                            "fullEnd": 866,
                                            "start": 865,
                                            "end": 866,
                                            "fullWidth": 1,
                                            "width": 1,
                                            "text": "1",
                                            "value": 1,
                                            "valueText": "1"
                                        }
                                    ],
                                    "closeParenToken": {
                                        "kind": "CloseParenToken",
                                        "fullStart": 866,
                                        "fullEnd": 867,
                                        "start": 866,
                                        "end": 867,
                                        "fullWidth": 1,
                                        "width": 1,
                                        "text": ")",
                                        "value": ")",
                                        "valueText": ")"
                                    }
                                }
                            },
                            "semicolonToken": {
                                "kind": "SemicolonToken",
                                "fullStart": 867,
                                "fullEnd": 869,
                                "start": 867,
                                "end": 868,
                                "fullWidth": 2,
                                "width": 1,
                                "text": ";",
                                "value": ";",
                                "valueText": ";",
                                "hasTrailingTrivia": true,
                                "hasTrailingNewLine": true,
                                "trailingTrivia": [
                                    {
                                        "kind": "NewLineTrivia",
                                        "text": "\n"
                                    }
                                ]
                            }
                        }
                    ],
                    "closeBraceToken": {
                        "kind": "CloseBraceToken",
                        "fullStart": 869,
                        "fullEnd": 871,
                        "start": 869,
                        "end": 870,
                        "fullWidth": 2,
                        "width": 1,
                        "text": "}",
                        "value": "}",
                        "valueText": "}",
                        "hasTrailingTrivia": true,
                        "hasTrailingNewLine": true,
                        "trailingTrivia": [
                            {
                                "kind": "NewLineTrivia",
                                "text": "\n"
                            }
                        ]
                    }
                },
                "catchClause": {
                    "kind": "CatchClause",
                    "fullStart": 871,
                    "fullEnd": 1000,
                    "start": 871,
                    "end": 999,
                    "fullWidth": 129,
                    "width": 128,
                    "catchKeyword": {
                        "kind": "CatchKeyword",
                        "fullStart": 871,
                        "fullEnd": 876,
                        "start": 871,
                        "end": 876,
                        "fullWidth": 5,
                        "width": 5,
                        "text": "catch",
                        "value": "catch",
                        "valueText": "catch"
                    },
                    "openParenToken": {
                        "kind": "OpenParenToken",
                        "fullStart": 876,
                        "fullEnd": 877,
                        "start": 876,
                        "end": 877,
                        "fullWidth": 1,
                        "width": 1,
                        "text": "(",
                        "value": "(",
                        "valueText": "("
                    },
                    "identifier": {
                        "kind": "IdentifierName",
                        "fullStart": 877,
                        "fullEnd": 878,
                        "start": 877,
                        "end": 878,
                        "fullWidth": 1,
                        "width": 1,
                        "text": "e",
                        "value": "e",
                        "valueText": "e"
                    },
                    "closeParenToken": {
                        "kind": "CloseParenToken",
                        "fullStart": 878,
                        "fullEnd": 879,
                        "start": 878,
                        "end": 879,
                        "fullWidth": 1,
                        "width": 1,
                        "text": ")",
                        "value": ")",
                        "valueText": ")"
                    },
                    "block": {
                        "kind": "Block",
                        "fullStart": 879,
                        "fullEnd": 1000,
                        "start": 879,
                        "end": 999,
                        "fullWidth": 121,
                        "width": 120,
                        "openBraceToken": {
                            "kind": "OpenBraceToken",
                            "fullStart": 879,
                            "fullEnd": 881,
                            "start": 879,
                            "end": 880,
                            "fullWidth": 2,
                            "width": 1,
                            "text": "{",
                            "value": "{",
                            "valueText": "{",
                            "hasTrailingTrivia": true,
                            "hasTrailingNewLine": true,
                            "trailingTrivia": [
                                {
                                    "kind": "NewLineTrivia",
                                    "text": "\n"
                                }
                            ]
                        },
                        "statements": [
                            {
                                "kind": "IfStatement",
                                "fullStart": 881,
                                "fullEnd": 998,
                                "start": 883,
                                "end": 997,
                                "fullWidth": 117,
                                "width": 114,
                                "ifKeyword": {
                                    "kind": "IfKeyword",
                                    "fullStart": 881,
                                    "fullEnd": 886,
                                    "start": 883,
                                    "end": 885,
                                    "fullWidth": 5,
                                    "width": 2,
                                    "text": "if",
                                    "value": "if",
                                    "valueText": "if",
                                    "hasLeadingTrivia": true,
                                    "hasTrailingTrivia": true,
                                    "leadingTrivia": [
                                        {
                                            "kind": "WhitespaceTrivia",
                                            "text": "  "
                                        }
                                    ],
                                    "trailingTrivia": [
                                        {
                                            "kind": "WhitespaceTrivia",
                                            "text": " "
                                        }
                                    ]
                                },
                                "openParenToken": {
                                    "kind": "OpenParenToken",
                                    "fullStart": 886,
                                    "fullEnd": 887,
                                    "start": 886,
                                    "end": 887,
                                    "fullWidth": 1,
                                    "width": 1,
                                    "text": "(",
                                    "value": "(",
                                    "valueText": "("
                                },
                                "condition": {
                                    "kind": "NotEqualsExpression",
                                    "fullStart": 887,
                                    "fullEnd": 917,
                                    "start": 887,
                                    "end": 917,
                                    "fullWidth": 30,
                                    "width": 30,
                                    "left": {
                                        "kind": "InvocationExpression",
                                        "fullStart": 887,
                                        "fullEnd": 899,
                                        "start": 887,
                                        "end": 899,
                                        "fullWidth": 12,
                                        "width": 12,
                                        "expression": {
                                            "kind": "MemberAccessExpression",
                                            "fullStart": 887,
                                            "fullEnd": 897,
                                            "start": 887,
                                            "end": 897,
                                            "fullWidth": 10,
                                            "width": 10,
                                            "expression": {
                                                "kind": "IdentifierName",
                                                "fullStart": 887,
                                                "fullEnd": 888,
                                                "start": 887,
                                                "end": 888,
                                                "fullWidth": 1,
                                                "width": 1,
                                                "text": "e",
                                                "value": "e",
                                                "valueText": "e"
                                            },
                                            "dotToken": {
                                                "kind": "DotToken",
                                                "fullStart": 888,
                                                "fullEnd": 889,
                                                "start": 888,
                                                "end": 889,
                                                "fullWidth": 1,
                                                "width": 1,
                                                "text": ".",
                                                "value": ".",
                                                "valueText": "."
                                            },
                                            "name": {
                                                "kind": "IdentifierName",
                                                "fullStart": 889,
                                                "fullEnd": 897,
                                                "start": 889,
                                                "end": 897,
                                                "fullWidth": 8,
                                                "width": 8,
                                                "text": "toString",
                                                "value": "toString",
                                                "valueText": "toString"
                                            }
                                        },
                                        "argumentList": {
                                            "kind": "ArgumentList",
                                            "fullStart": 897,
                                            "fullEnd": 899,
                                            "start": 897,
                                            "end": 899,
                                            "fullWidth": 2,
                                            "width": 2,
                                            "openParenToken": {
                                                "kind": "OpenParenToken",
                                                "fullStart": 897,
                                                "fullEnd": 898,
                                                "start": 897,
                                                "end": 898,
                                                "fullWidth": 1,
                                                "width": 1,
                                                "text": "(",
                                                "value": "(",
                                                "valueText": "("
                                            },
                                            "arguments": [],
                                            "closeParenToken": {
                                                "kind": "CloseParenToken",
                                                "fullStart": 898,
                                                "fullEnd": 899,
                                                "start": 898,
                                                "end": 899,
                                                "fullWidth": 1,
                                                "width": 1,
                                                "text": ")",
                                                "value": ")",
                                                "valueText": ")"
                                            }
                                        }
                                    },
                                    "operatorToken": {
                                        "kind": "ExclamationEqualsEqualsToken",
                                        "fullStart": 899,
                                        "fullEnd": 902,
                                        "start": 899,
                                        "end": 902,
                                        "fullWidth": 3,
                                        "width": 3,
                                        "text": "!==",
                                        "value": "!==",
                                        "valueText": "!=="
                                    },
                                    "right": {
                                        "kind": "StringLiteral",
                                        "fullStart": 902,
                                        "fullEnd": 917,
                                        "start": 902,
                                        "end": 917,
                                        "fullWidth": 15,
                                        "width": 15,
                                        "text": "\"RangeError: 1\"",
                                        "value": "RangeError: 1",
                                        "valueText": "RangeError: 1"
                                    }
                                },
                                "closeParenToken": {
                                    "kind": "CloseParenToken",
                                    "fullStart": 917,
                                    "fullEnd": 919,
                                    "start": 917,
                                    "end": 918,
                                    "fullWidth": 2,
                                    "width": 1,
                                    "text": ")",
                                    "value": ")",
                                    "valueText": ")",
                                    "hasTrailingTrivia": true,
                                    "trailingTrivia": [
                                        {
                                            "kind": "WhitespaceTrivia",
                                            "text": " "
                                        }
                                    ]
                                },
                                "statement": {
                                    "kind": "ExpressionStatement",
                                    "fullStart": 919,
                                    "fullEnd": 998,
                                    "start": 919,
                                    "end": 997,
                                    "fullWidth": 79,
                                    "width": 78,
                                    "expression": {
                                        "kind": "InvocationExpression",
                                        "fullStart": 919,
                                        "fullEnd": 996,
                                        "start": 919,
                                        "end": 996,
                                        "fullWidth": 77,
                                        "width": 77,
                                        "expression": {
                                            "kind": "IdentifierName",
                                            "fullStart": 919,
                                            "fullEnd": 925,
                                            "start": 919,
                                            "end": 925,
                                            "fullWidth": 6,
                                            "width": 6,
                                            "text": "$ERROR",
                                            "value": "$ERROR",
                                            "valueText": "$ERROR"
                                        },
                                        "argumentList": {
                                            "kind": "ArgumentList",
                                            "fullStart": 925,
                                            "fullEnd": 996,
                                            "start": 925,
                                            "end": 996,
                                            "fullWidth": 71,
                                            "width": 71,
                                            "openParenToken": {
                                                "kind": "OpenParenToken",
                                                "fullStart": 925,
                                                "fullEnd": 926,
                                                "start": 925,
                                                "end": 926,
                                                "fullWidth": 1,
                                                "width": 1,
                                                "text": "(",
                                                "value": "(",
                                                "valueText": "("
                                            },
                                            "arguments": [
                                                {
                                                    "kind": "AddExpression",
                                                    "fullStart": 926,
                                                    "fullEnd": 995,
                                                    "start": 926,
                                                    "end": 995,
                                                    "fullWidth": 69,
                                                    "width": 69,
                                                    "left": {
                                                        "kind": "StringLiteral",
                                                        "fullStart": 926,
                                                        "fullEnd": 993,
                                                        "start": 926,
                                                        "end": 993,
                                                        "fullWidth": 67,
                                                        "width": 67,
                                                        "text": "'#4: Exception.toString()===\"RangeError: 1\". Actual: Exception is '",
                                                        "value": "#4: Exception.toString()===\"RangeError: 1\". Actual: Exception is ",
                                                        "valueText": "#4: Exception.toString()===\"RangeError: 1\". Actual: Exception is "
                                                    },
                                                    "operatorToken": {
                                                        "kind": "PlusToken",
                                                        "fullStart": 993,
                                                        "fullEnd": 994,
                                                        "start": 993,
                                                        "end": 994,
                                                        "fullWidth": 1,
                                                        "width": 1,
                                                        "text": "+",
                                                        "value": "+",
                                                        "valueText": "+"
                                                    },
                                                    "right": {
                                                        "kind": "IdentifierName",
                                                        "fullStart": 994,
                                                        "fullEnd": 995,
                                                        "start": 994,
                                                        "end": 995,
                                                        "fullWidth": 1,
                                                        "width": 1,
                                                        "text": "e",
                                                        "value": "e",
                                                        "valueText": "e"
                                                    }
                                                }
                                            ],
                                            "closeParenToken": {
                                                "kind": "CloseParenToken",
                                                "fullStart": 995,
                                                "fullEnd": 996,
                                                "start": 995,
                                                "end": 996,
                                                "fullWidth": 1,
                                                "width": 1,
                                                "text": ")",
                                                "value": ")",
                                                "valueText": ")"
                                            }
                                        }
                                    },
                                    "semicolonToken": {
                                        "kind": "SemicolonToken",
                                        "fullStart": 996,
                                        "fullEnd": 998,
                                        "start": 996,
                                        "end": 997,
                                        "fullWidth": 2,
                                        "width": 1,
                                        "text": ";",
                                        "value": ";",
                                        "valueText": ";",
                                        "hasTrailingTrivia": true,
                                        "hasTrailingNewLine": true,
                                        "trailingTrivia": [
                                            {
                                                "kind": "NewLineTrivia",
                                                "text": "\n"
                                            }
                                        ]
                                    }
                                }
                            }
                        ],
                        "closeBraceToken": {
                            "kind": "CloseBraceToken",
                            "fullStart": 998,
                            "fullEnd": 1000,
                            "start": 998,
                            "end": 999,
                            "fullWidth": 2,
                            "width": 1,
                            "text": "}",
                            "value": "}",
                            "valueText": "}",
                            "hasTrailingTrivia": true,
                            "hasTrailingNewLine": true,
                            "trailingTrivia": [
                                {
                                    "kind": "NewLineTrivia",
                                    "text": "\n"
                                }
                            ]
                        }
                    }
                }
            },
            {
                "kind": "TryStatement",
                "fullStart": 1000,
                "fullEnd": 1183,
                "start": 1012,
                "end": 1182,
                "fullWidth": 183,
                "width": 170,
                "tryKeyword": {
                    "kind": "TryKeyword",
                    "fullStart": 1000,
                    "fullEnd": 1015,
                    "start": 1012,
                    "end": 1015,
                    "fullWidth": 15,
                    "width": 3,
                    "text": "try",
                    "value": "try",
                    "valueText": "try",
                    "hasLeadingTrivia": true,
                    "hasLeadingComment": true,
                    "hasLeadingNewLine": true,
                    "leadingTrivia": [
                        {
                            "kind": "NewLineTrivia",
                            "text": "\n"
                        },
                        {
                            "kind": "SingleLineCommentTrivia",
                            "text": "// CHECK#5"
                        },
                        {
                            "kind": "NewLineTrivia",
                            "text": "\n"
                        }
                    ]
                },
                "block": {
                    "kind": "Block",
                    "fullStart": 1015,
                    "fullEnd": 1046,
                    "start": 1015,
                    "end": 1045,
                    "fullWidth": 31,
                    "width": 30,
                    "openBraceToken": {
                        "kind": "OpenBraceToken",
                        "fullStart": 1015,
                        "fullEnd": 1017,
                        "start": 1015,
                        "end": 1016,
                        "fullWidth": 2,
                        "width": 1,
                        "text": "{",
                        "value": "{",
                        "valueText": "{",
                        "hasTrailingTrivia": true,
                        "hasTrailingNewLine": true,
                        "trailingTrivia": [
                            {
                                "kind": "NewLineTrivia",
                                "text": "\n"
                            }
                        ]
                    },
                    "statements": [
                        {
                            "kind": "ThrowStatement",
                            "fullStart": 1017,
                            "fullEnd": 1044,
                            "start": 1019,
                            "end": 1043,
                            "fullWidth": 27,
                            "width": 24,
                            "throwKeyword": {
                                "kind": "ThrowKeyword",
                                "fullStart": 1017,
                                "fullEnd": 1025,
                                "start": 1019,
                                "end": 1024,
                                "fullWidth": 8,
                                "width": 5,
                                "text": "throw",
                                "value": "throw",
                                "valueText": "throw",
                                "hasLeadingTrivia": true,
                                "hasTrailingTrivia": true,
                                "leadingTrivia": [
                                    {
                                        "kind": "WhitespaceTrivia",
                                        "text": "  "
                                    }
                                ],
                                "trailingTrivia": [
                                    {
                                        "kind": "WhitespaceTrivia",
                                        "text": " "
                                    }
                                ]
                            },
                            "expression": {
                                "kind": "InvocationExpression",
                                "fullStart": 1025,
                                "fullEnd": 1042,
                                "start": 1025,
                                "end": 1042,
                                "fullWidth": 17,
                                "width": 17,
                                "expression": {
                                    "kind": "IdentifierName",
                                    "fullStart": 1025,
                                    "fullEnd": 1039,
                                    "start": 1025,
                                    "end": 1039,
                                    "fullWidth": 14,
                                    "width": 14,
                                    "text": "ReferenceError",
                                    "value": "ReferenceError",
                                    "valueText": "ReferenceError"
                                },
                                "argumentList": {
                                    "kind": "ArgumentList",
                                    "fullStart": 1039,
                                    "fullEnd": 1042,
                                    "start": 1039,
                                    "end": 1042,
                                    "fullWidth": 3,
                                    "width": 3,
                                    "openParenToken": {
                                        "kind": "OpenParenToken",
                                        "fullStart": 1039,
                                        "fullEnd": 1040,
                                        "start": 1039,
                                        "end": 1040,
                                        "fullWidth": 1,
                                        "width": 1,
                                        "text": "(",
                                        "value": "(",
                                        "valueText": "("
                                    },
                                    "arguments": [
                                        {
                                            "kind": "NumericLiteral",
                                            "fullStart": 1040,
                                            "fullEnd": 1041,
                                            "start": 1040,
                                            "end": 1041,
                                            "fullWidth": 1,
                                            "width": 1,
                                            "text": "1",
                                            "value": 1,
                                            "valueText": "1"
                                        }
                                    ],
                                    "closeParenToken": {
                                        "kind": "CloseParenToken",
                                        "fullStart": 1041,
                                        "fullEnd": 1042,
                                        "start": 1041,
                                        "end": 1042,
                                        "fullWidth": 1,
                                        "width": 1,
                                        "text": ")",
                                        "value": ")",
                                        "valueText": ")"
                                    }
                                }
                            },
                            "semicolonToken": {
                                "kind": "SemicolonToken",
                                "fullStart": 1042,
                                "fullEnd": 1044,
                                "start": 1042,
                                "end": 1043,
                                "fullWidth": 2,
                                "width": 1,
                                "text": ";",
                                "value": ";",
                                "valueText": ";",
                                "hasTrailingTrivia": true,
                                "hasTrailingNewLine": true,
                                "trailingTrivia": [
                                    {
                                        "kind": "NewLineTrivia",
                                        "text": "\n"
                                    }
                                ]
                            }
                        }
                    ],
                    "closeBraceToken": {
                        "kind": "CloseBraceToken",
                        "fullStart": 1044,
                        "fullEnd": 1046,
                        "start": 1044,
                        "end": 1045,
                        "fullWidth": 2,
                        "width": 1,
                        "text": "}",
                        "value": "}",
                        "valueText": "}",
                        "hasTrailingTrivia": true,
                        "hasTrailingNewLine": true,
                        "trailingTrivia": [
                            {
                                "kind": "NewLineTrivia",
                                "text": "\n"
                            }
                        ]
                    }
                },
                "catchClause": {
                    "kind": "CatchClause",
                    "fullStart": 1046,
                    "fullEnd": 1183,
                    "start": 1046,
                    "end": 1182,
                    "fullWidth": 137,
                    "width": 136,
                    "catchKeyword": {
                        "kind": "CatchKeyword",
                        "fullStart": 1046,
                        "fullEnd": 1051,
                        "start": 1046,
                        "end": 1051,
                        "fullWidth": 5,
                        "width": 5,
                        "text": "catch",
                        "value": "catch",
                        "valueText": "catch"
                    },
                    "openParenToken": {
                        "kind": "OpenParenToken",
                        "fullStart": 1051,
                        "fullEnd": 1052,
                        "start": 1051,
                        "end": 1052,
                        "fullWidth": 1,
                        "width": 1,
                        "text": "(",
                        "value": "(",
                        "valueText": "("
                    },
                    "identifier": {
                        "kind": "IdentifierName",
                        "fullStart": 1052,
                        "fullEnd": 1053,
                        "start": 1052,
                        "end": 1053,
                        "fullWidth": 1,
                        "width": 1,
                        "text": "e",
                        "value": "e",
                        "valueText": "e"
                    },
                    "closeParenToken": {
                        "kind": "CloseParenToken",
                        "fullStart": 1053,
                        "fullEnd": 1054,
                        "start": 1053,
                        "end": 1054,
                        "fullWidth": 1,
                        "width": 1,
                        "text": ")",
                        "value": ")",
                        "valueText": ")"
                    },
                    "block": {
                        "kind": "Block",
                        "fullStart": 1054,
                        "fullEnd": 1183,
                        "start": 1054,
                        "end": 1182,
                        "fullWidth": 129,
                        "width": 128,
                        "openBraceToken": {
                            "kind": "OpenBraceToken",
                            "fullStart": 1054,
                            "fullEnd": 1056,
                            "start": 1054,
                            "end": 1055,
                            "fullWidth": 2,
                            "width": 1,
                            "text": "{",
                            "value": "{",
                            "valueText": "{",
                            "hasTrailingTrivia": true,
                            "hasTrailingNewLine": true,
                            "trailingTrivia": [
                                {
                                    "kind": "NewLineTrivia",
                                    "text": "\n"
                                }
                            ]
                        },
                        "statements": [
                            {
                                "kind": "IfStatement",
                                "fullStart": 1056,
                                "fullEnd": 1181,
                                "start": 1058,
                                "end": 1180,
                                "fullWidth": 125,
                                "width": 122,
                                "ifKeyword": {
                                    "kind": "IfKeyword",
                                    "fullStart": 1056,
                                    "fullEnd": 1061,
                                    "start": 1058,
                                    "end": 1060,
                                    "fullWidth": 5,
                                    "width": 2,
                                    "text": "if",
                                    "value": "if",
                                    "valueText": "if",
                                    "hasLeadingTrivia": true,
                                    "hasTrailingTrivia": true,
                                    "leadingTrivia": [
                                        {
                                            "kind": "WhitespaceTrivia",
                                            "text": "  "
                                        }
                                    ],
                                    "trailingTrivia": [
                                        {
                                            "kind": "WhitespaceTrivia",
                                            "text": " "
                                        }
                                    ]
                                },
                                "openParenToken": {
                                    "kind": "OpenParenToken",
                                    "fullStart": 1061,
                                    "fullEnd": 1062,
                                    "start": 1061,
                                    "end": 1062,
                                    "fullWidth": 1,
                                    "width": 1,
                                    "text": "(",
                                    "value": "(",
                                    "valueText": "("
                                },
                                "condition": {
                                    "kind": "NotEqualsExpression",
                                    "fullStart": 1062,
                                    "fullEnd": 1096,
                                    "start": 1062,
                                    "end": 1096,
                                    "fullWidth": 34,
                                    "width": 34,
                                    "left": {
                                        "kind": "InvocationExpression",
                                        "fullStart": 1062,
                                        "fullEnd": 1074,
                                        "start": 1062,
                                        "end": 1074,
                                        "fullWidth": 12,
                                        "width": 12,
                                        "expression": {
                                            "kind": "MemberAccessExpression",
                                            "fullStart": 1062,
                                            "fullEnd": 1072,
                                            "start": 1062,
                                            "end": 1072,
                                            "fullWidth": 10,
                                            "width": 10,
                                            "expression": {
                                                "kind": "IdentifierName",
                                                "fullStart": 1062,
                                                "fullEnd": 1063,
                                                "start": 1062,
                                                "end": 1063,
                                                "fullWidth": 1,
                                                "width": 1,
                                                "text": "e",
                                                "value": "e",
                                                "valueText": "e"
                                            },
                                            "dotToken": {
                                                "kind": "DotToken",
                                                "fullStart": 1063,
                                                "fullEnd": 1064,
                                                "start": 1063,
                                                "end": 1064,
                                                "fullWidth": 1,
                                                "width": 1,
                                                "text": ".",
                                                "value": ".",
                                                "valueText": "."
                                            },
                                            "name": {
                                                "kind": "IdentifierName",
                                                "fullStart": 1064,
                                                "fullEnd": 1072,
                                                "start": 1064,
                                                "end": 1072,
                                                "fullWidth": 8,
                                                "width": 8,
                                                "text": "toString",
                                                "value": "toString",
                                                "valueText": "toString"
                                            }
                                        },
                                        "argumentList": {
                                            "kind": "ArgumentList",
                                            "fullStart": 1072,
                                            "fullEnd": 1074,
                                            "start": 1072,
                                            "end": 1074,
                                            "fullWidth": 2,
                                            "width": 2,
                                            "openParenToken": {
                                                "kind": "OpenParenToken",
                                                "fullStart": 1072,
                                                "fullEnd": 1073,
                                                "start": 1072,
                                                "end": 1073,
                                                "fullWidth": 1,
                                                "width": 1,
                                                "text": "(",
                                                "value": "(",
                                                "valueText": "("
                                            },
                                            "arguments": [],
                                            "closeParenToken": {
                                                "kind": "CloseParenToken",
                                                "fullStart": 1073,
                                                "fullEnd": 1074,
                                                "start": 1073,
                                                "end": 1074,
                                                "fullWidth": 1,
                                                "width": 1,
                                                "text": ")",
                                                "value": ")",
                                                "valueText": ")"
                                            }
                                        }
                                    },
                                    "operatorToken": {
                                        "kind": "ExclamationEqualsEqualsToken",
                                        "fullStart": 1074,
                                        "fullEnd": 1077,
                                        "start": 1074,
                                        "end": 1077,
                                        "fullWidth": 3,
                                        "width": 3,
                                        "text": "!==",
                                        "value": "!==",
                                        "valueText": "!=="
                                    },
                                    "right": {
                                        "kind": "StringLiteral",
                                        "fullStart": 1077,
                                        "fullEnd": 1096,
                                        "start": 1077,
                                        "end": 1096,
                                        "fullWidth": 19,
                                        "width": 19,
                                        "text": "\"ReferenceError: 1\"",
                                        "value": "ReferenceError: 1",
                                        "valueText": "ReferenceError: 1"
                                    }
                                },
                                "closeParenToken": {
                                    "kind": "CloseParenToken",
                                    "fullStart": 1096,
                                    "fullEnd": 1098,
                                    "start": 1096,
                                    "end": 1097,
                                    "fullWidth": 2,
                                    "width": 1,
                                    "text": ")",
                                    "value": ")",
                                    "valueText": ")",
                                    "hasTrailingTrivia": true,
                                    "trailingTrivia": [
                                        {
                                            "kind": "WhitespaceTrivia",
                                            "text": " "
                                        }
                                    ]
                                },
                                "statement": {
                                    "kind": "ExpressionStatement",
                                    "fullStart": 1098,
                                    "fullEnd": 1181,
                                    "start": 1098,
                                    "end": 1180,
                                    "fullWidth": 83,
                                    "width": 82,
                                    "expression": {
                                        "kind": "InvocationExpression",
                                        "fullStart": 1098,
                                        "fullEnd": 1179,
                                        "start": 1098,
                                        "end": 1179,
                                        "fullWidth": 81,
                                        "width": 81,
                                        "expression": {
                                            "kind": "IdentifierName",
                                            "fullStart": 1098,
                                            "fullEnd": 1104,
                                            "start": 1098,
                                            "end": 1104,
                                            "fullWidth": 6,
                                            "width": 6,
                                            "text": "$ERROR",
                                            "value": "$ERROR",
                                            "valueText": "$ERROR"
                                        },
                                        "argumentList": {
                                            "kind": "ArgumentList",
                                            "fullStart": 1104,
                                            "fullEnd": 1179,
                                            "start": 1104,
                                            "end": 1179,
                                            "fullWidth": 75,
                                            "width": 75,
                                            "openParenToken": {
                                                "kind": "OpenParenToken",
                                                "fullStart": 1104,
                                                "fullEnd": 1105,
                                                "start": 1104,
                                                "end": 1105,
                                                "fullWidth": 1,
                                                "width": 1,
                                                "text": "(",
                                                "value": "(",
                                                "valueText": "("
                                            },
                                            "arguments": [
                                                {
                                                    "kind": "AddExpression",
                                                    "fullStart": 1105,
                                                    "fullEnd": 1178,
                                                    "start": 1105,
                                                    "end": 1178,
                                                    "fullWidth": 73,
                                                    "width": 73,
                                                    "left": {
                                                        "kind": "StringLiteral",
                                                        "fullStart": 1105,
                                                        "fullEnd": 1176,
                                                        "start": 1105,
                                                        "end": 1176,
                                                        "fullWidth": 71,
                                                        "width": 71,
                                                        "text": "'#5: Exception.toString()===\"ReferenceError: 1\". Actual: Exception is '",
                                                        "value": "#5: Exception.toString()===\"ReferenceError: 1\". Actual: Exception is ",
                                                        "valueText": "#5: Exception.toString()===\"ReferenceError: 1\". Actual: Exception is "
                                                    },
                                                    "operatorToken": {
                                                        "kind": "PlusToken",
                                                        "fullStart": 1176,
                                                        "fullEnd": 1177,
                                                        "start": 1176,
                                                        "end": 1177,
                                                        "fullWidth": 1,
                                                        "width": 1,
                                                        "text": "+",
                                                        "value": "+",
                                                        "valueText": "+"
                                                    },
                                                    "right": {
                                                        "kind": "IdentifierName",
                                                        "fullStart": 1177,
                                                        "fullEnd": 1178,
                                                        "start": 1177,
                                                        "end": 1178,
                                                        "fullWidth": 1,
                                                        "width": 1,
                                                        "text": "e",
                                                        "value": "e",
                                                        "valueText": "e"
                                                    }
                                                }
                                            ],
                                            "closeParenToken": {
                                                "kind": "CloseParenToken",
                                                "fullStart": 1178,
                                                "fullEnd": 1179,
                                                "start": 1178,
                                                "end": 1179,
                                                "fullWidth": 1,
                                                "width": 1,
                                                "text": ")",
                                                "value": ")",
                                                "valueText": ")"
                                            }
                                        }
                                    },
                                    "semicolonToken": {
                                        "kind": "SemicolonToken",
                                        "fullStart": 1179,
                                        "fullEnd": 1181,
                                        "start": 1179,
                                        "end": 1180,
                                        "fullWidth": 2,
                                        "width": 1,
                                        "text": ";",
                                        "value": ";",
                                        "valueText": ";",
                                        "hasTrailingTrivia": true,
                                        "hasTrailingNewLine": true,
                                        "trailingTrivia": [
                                            {
                                                "kind": "NewLineTrivia",
                                                "text": "\n"
                                            }
                                        ]
                                    }
                                }
                            }
                        ],
                        "closeBraceToken": {
                            "kind": "CloseBraceToken",
                            "fullStart": 1181,
                            "fullEnd": 1183,
                            "start": 1181,
                            "end": 1182,
                            "fullWidth": 2,
                            "width": 1,
                            "text": "}",
                            "value": "}",
                            "valueText": "}",
                            "hasTrailingTrivia": true,
                            "hasTrailingNewLine": true,
                            "trailingTrivia": [
                                {
                                    "kind": "NewLineTrivia",
                                    "text": "\n"
                                }
                            ]
                        }
                    }
                }
            },
            {
                "kind": "VariableStatement",
                "fullStart": 1183,
                "fullEnd": 1205,
                "start": 1195,
                "end": 1204,
                "fullWidth": 22,
                "width": 9,
                "modifiers": [],
                "variableDeclaration": {
                    "kind": "VariableDeclaration",
                    "fullStart": 1183,
                    "fullEnd": 1203,
                    "start": 1195,
                    "end": 1203,
                    "fullWidth": 20,
                    "width": 8,
                    "varKeyword": {
                        "kind": "VarKeyword",
                        "fullStart": 1183,
                        "fullEnd": 1199,
                        "start": 1195,
                        "end": 1198,
                        "fullWidth": 16,
                        "width": 3,
                        "text": "var",
                        "value": "var",
                        "valueText": "var",
                        "hasLeadingTrivia": true,
                        "hasLeadingComment": true,
                        "hasLeadingNewLine": true,
                        "hasTrailingTrivia": true,
                        "leadingTrivia": [
                            {
                                "kind": "NewLineTrivia",
                                "text": "\n"
                            },
                            {
                                "kind": "SingleLineCommentTrivia",
                                "text": "// CHECK#6"
                            },
                            {
                                "kind": "NewLineTrivia",
                                "text": "\n"
                            }
                        ],
                        "trailingTrivia": [
                            {
                                "kind": "WhitespaceTrivia",
                                "text": " "
                            }
                        ]
                    },
                    "variableDeclarators": [
                        {
                            "kind": "VariableDeclarator",
                            "fullStart": 1199,
                            "fullEnd": 1203,
                            "start": 1199,
                            "end": 1203,
                            "fullWidth": 4,
<<<<<<< HEAD
                            "width": 4,
                            "identifier": {
=======
                            "propertyName": {
>>>>>>> 85e84683
                                "kind": "IdentifierName",
                                "fullStart": 1199,
                                "fullEnd": 1201,
                                "start": 1199,
                                "end": 1201,
                                "fullWidth": 2,
                                "width": 2,
                                "text": "c6",
                                "value": "c6",
                                "valueText": "c6"
                            },
                            "equalsValueClause": {
                                "kind": "EqualsValueClause",
                                "fullStart": 1201,
                                "fullEnd": 1203,
                                "start": 1201,
                                "end": 1203,
                                "fullWidth": 2,
                                "width": 2,
                                "equalsToken": {
                                    "kind": "EqualsToken",
                                    "fullStart": 1201,
                                    "fullEnd": 1202,
                                    "start": 1201,
                                    "end": 1202,
                                    "fullWidth": 1,
                                    "width": 1,
                                    "text": "=",
                                    "value": "=",
                                    "valueText": "="
                                },
                                "value": {
                                    "kind": "NumericLiteral",
                                    "fullStart": 1202,
                                    "fullEnd": 1203,
                                    "start": 1202,
                                    "end": 1203,
                                    "fullWidth": 1,
                                    "width": 1,
                                    "text": "0",
                                    "value": 0,
                                    "valueText": "0"
                                }
                            }
                        }
                    ]
                },
                "semicolonToken": {
                    "kind": "SemicolonToken",
                    "fullStart": 1203,
                    "fullEnd": 1205,
                    "start": 1203,
                    "end": 1204,
                    "fullWidth": 2,
                    "width": 1,
                    "text": ";",
                    "value": ";",
                    "valueText": ";",
                    "hasTrailingTrivia": true,
                    "hasTrailingNewLine": true,
                    "trailingTrivia": [
                        {
                            "kind": "NewLineTrivia",
                            "text": "\n"
                        }
                    ]
                }
            },
            {
                "kind": "TryStatement",
                "fullStart": 1205,
                "fullEnd": 1361,
                "start": 1205,
                "end": 1360,
                "fullWidth": 156,
                "width": 155,
                "tryKeyword": {
                    "kind": "TryKeyword",
                    "fullStart": 1205,
                    "fullEnd": 1208,
                    "start": 1205,
                    "end": 1208,
                    "fullWidth": 3,
                    "width": 3,
                    "text": "try",
                    "value": "try",
                    "valueText": "try"
                },
                "block": {
                    "kind": "Block",
                    "fullStart": 1208,
                    "fullEnd": 1234,
                    "start": 1208,
                    "end": 1233,
                    "fullWidth": 26,
                    "width": 25,
                    "openBraceToken": {
                        "kind": "OpenBraceToken",
                        "fullStart": 1208,
                        "fullEnd": 1210,
                        "start": 1208,
                        "end": 1209,
                        "fullWidth": 2,
                        "width": 1,
                        "text": "{",
                        "value": "{",
                        "valueText": "{",
                        "hasTrailingTrivia": true,
                        "hasTrailingNewLine": true,
                        "trailingTrivia": [
                            {
                                "kind": "NewLineTrivia",
                                "text": "\n"
                            }
                        ]
                    },
                    "statements": [
                        {
                            "kind": "ThrowStatement",
                            "fullStart": 1210,
                            "fullEnd": 1232,
                            "start": 1212,
                            "end": 1231,
                            "fullWidth": 22,
                            "width": 19,
                            "throwKeyword": {
                                "kind": "ThrowKeyword",
                                "fullStart": 1210,
                                "fullEnd": 1218,
                                "start": 1212,
                                "end": 1217,
                                "fullWidth": 8,
                                "width": 5,
                                "text": "throw",
                                "value": "throw",
                                "valueText": "throw",
                                "hasLeadingTrivia": true,
                                "hasTrailingTrivia": true,
                                "leadingTrivia": [
                                    {
                                        "kind": "WhitespaceTrivia",
                                        "text": "  "
                                    }
                                ],
                                "trailingTrivia": [
                                    {
                                        "kind": "WhitespaceTrivia",
                                        "text": " "
                                    }
                                ]
                            },
                            "expression": {
                                "kind": "InvocationExpression",
                                "fullStart": 1218,
                                "fullEnd": 1230,
                                "start": 1218,
                                "end": 1230,
                                "fullWidth": 12,
                                "width": 12,
                                "expression": {
                                    "kind": "IdentifierName",
                                    "fullStart": 1218,
                                    "fullEnd": 1227,
                                    "start": 1218,
                                    "end": 1227,
                                    "fullWidth": 9,
                                    "width": 9,
                                    "text": "TypeError",
                                    "value": "TypeError",
                                    "valueText": "TypeError"
                                },
                                "argumentList": {
                                    "kind": "ArgumentList",
                                    "fullStart": 1227,
                                    "fullEnd": 1230,
                                    "start": 1227,
                                    "end": 1230,
                                    "fullWidth": 3,
                                    "width": 3,
                                    "openParenToken": {
                                        "kind": "OpenParenToken",
                                        "fullStart": 1227,
                                        "fullEnd": 1228,
                                        "start": 1227,
                                        "end": 1228,
                                        "fullWidth": 1,
                                        "width": 1,
                                        "text": "(",
                                        "value": "(",
                                        "valueText": "("
                                    },
                                    "arguments": [
                                        {
                                            "kind": "NumericLiteral",
                                            "fullStart": 1228,
                                            "fullEnd": 1229,
                                            "start": 1228,
                                            "end": 1229,
                                            "fullWidth": 1,
                                            "width": 1,
                                            "text": "1",
                                            "value": 1,
                                            "valueText": "1"
                                        }
                                    ],
                                    "closeParenToken": {
                                        "kind": "CloseParenToken",
                                        "fullStart": 1229,
                                        "fullEnd": 1230,
                                        "start": 1229,
                                        "end": 1230,
                                        "fullWidth": 1,
                                        "width": 1,
                                        "text": ")",
                                        "value": ")",
                                        "valueText": ")"
                                    }
                                }
                            },
                            "semicolonToken": {
                                "kind": "SemicolonToken",
                                "fullStart": 1230,
                                "fullEnd": 1232,
                                "start": 1230,
                                "end": 1231,
                                "fullWidth": 2,
                                "width": 1,
                                "text": ";",
                                "value": ";",
                                "valueText": ";",
                                "hasTrailingTrivia": true,
                                "hasTrailingNewLine": true,
                                "trailingTrivia": [
                                    {
                                        "kind": "NewLineTrivia",
                                        "text": "\n"
                                    }
                                ]
                            }
                        }
                    ],
                    "closeBraceToken": {
                        "kind": "CloseBraceToken",
                        "fullStart": 1232,
                        "fullEnd": 1234,
                        "start": 1232,
                        "end": 1233,
                        "fullWidth": 2,
                        "width": 1,
                        "text": "}",
                        "value": "}",
                        "valueText": "}",
                        "hasTrailingTrivia": true,
                        "hasTrailingNewLine": true,
                        "trailingTrivia": [
                            {
                                "kind": "NewLineTrivia",
                                "text": "\n"
                            }
                        ]
                    }
                },
                "catchClause": {
                    "kind": "CatchClause",
                    "fullStart": 1234,
                    "fullEnd": 1361,
                    "start": 1234,
                    "end": 1360,
                    "fullWidth": 127,
                    "width": 126,
                    "catchKeyword": {
                        "kind": "CatchKeyword",
                        "fullStart": 1234,
                        "fullEnd": 1239,
                        "start": 1234,
                        "end": 1239,
                        "fullWidth": 5,
                        "width": 5,
                        "text": "catch",
                        "value": "catch",
                        "valueText": "catch"
                    },
                    "openParenToken": {
                        "kind": "OpenParenToken",
                        "fullStart": 1239,
                        "fullEnd": 1240,
                        "start": 1239,
                        "end": 1240,
                        "fullWidth": 1,
                        "width": 1,
                        "text": "(",
                        "value": "(",
                        "valueText": "("
                    },
                    "identifier": {
                        "kind": "IdentifierName",
                        "fullStart": 1240,
                        "fullEnd": 1241,
                        "start": 1240,
                        "end": 1241,
                        "fullWidth": 1,
                        "width": 1,
                        "text": "e",
                        "value": "e",
                        "valueText": "e"
                    },
                    "closeParenToken": {
                        "kind": "CloseParenToken",
                        "fullStart": 1241,
                        "fullEnd": 1242,
                        "start": 1241,
                        "end": 1242,
                        "fullWidth": 1,
                        "width": 1,
                        "text": ")",
                        "value": ")",
                        "valueText": ")"
                    },
                    "block": {
                        "kind": "Block",
                        "fullStart": 1242,
                        "fullEnd": 1361,
                        "start": 1242,
                        "end": 1360,
                        "fullWidth": 119,
                        "width": 118,
                        "openBraceToken": {
                            "kind": "OpenBraceToken",
                            "fullStart": 1242,
                            "fullEnd": 1244,
                            "start": 1242,
                            "end": 1243,
                            "fullWidth": 2,
                            "width": 1,
                            "text": "{",
                            "value": "{",
                            "valueText": "{",
                            "hasTrailingTrivia": true,
                            "hasTrailingNewLine": true,
                            "trailingTrivia": [
                                {
                                    "kind": "NewLineTrivia",
                                    "text": "\n"
                                }
                            ]
                        },
                        "statements": [
                            {
                                "kind": "IfStatement",
                                "fullStart": 1244,
                                "fullEnd": 1359,
                                "start": 1246,
                                "end": 1358,
                                "fullWidth": 115,
                                "width": 112,
                                "ifKeyword": {
                                    "kind": "IfKeyword",
                                    "fullStart": 1244,
                                    "fullEnd": 1249,
                                    "start": 1246,
                                    "end": 1248,
                                    "fullWidth": 5,
                                    "width": 2,
                                    "text": "if",
                                    "value": "if",
                                    "valueText": "if",
                                    "hasLeadingTrivia": true,
                                    "hasTrailingTrivia": true,
                                    "leadingTrivia": [
                                        {
                                            "kind": "WhitespaceTrivia",
                                            "text": "  "
                                        }
                                    ],
                                    "trailingTrivia": [
                                        {
                                            "kind": "WhitespaceTrivia",
                                            "text": " "
                                        }
                                    ]
                                },
                                "openParenToken": {
                                    "kind": "OpenParenToken",
                                    "fullStart": 1249,
                                    "fullEnd": 1250,
                                    "start": 1249,
                                    "end": 1250,
                                    "fullWidth": 1,
                                    "width": 1,
                                    "text": "(",
                                    "value": "(",
                                    "valueText": "("
                                },
                                "condition": {
                                    "kind": "NotEqualsExpression",
                                    "fullStart": 1250,
                                    "fullEnd": 1279,
                                    "start": 1250,
                                    "end": 1279,
                                    "fullWidth": 29,
                                    "width": 29,
                                    "left": {
                                        "kind": "InvocationExpression",
                                        "fullStart": 1250,
                                        "fullEnd": 1262,
                                        "start": 1250,
                                        "end": 1262,
                                        "fullWidth": 12,
                                        "width": 12,
                                        "expression": {
                                            "kind": "MemberAccessExpression",
                                            "fullStart": 1250,
                                            "fullEnd": 1260,
                                            "start": 1250,
                                            "end": 1260,
                                            "fullWidth": 10,
                                            "width": 10,
                                            "expression": {
                                                "kind": "IdentifierName",
                                                "fullStart": 1250,
                                                "fullEnd": 1251,
                                                "start": 1250,
                                                "end": 1251,
                                                "fullWidth": 1,
                                                "width": 1,
                                                "text": "e",
                                                "value": "e",
                                                "valueText": "e"
                                            },
                                            "dotToken": {
                                                "kind": "DotToken",
                                                "fullStart": 1251,
                                                "fullEnd": 1252,
                                                "start": 1251,
                                                "end": 1252,
                                                "fullWidth": 1,
                                                "width": 1,
                                                "text": ".",
                                                "value": ".",
                                                "valueText": "."
                                            },
                                            "name": {
                                                "kind": "IdentifierName",
                                                "fullStart": 1252,
                                                "fullEnd": 1260,
                                                "start": 1252,
                                                "end": 1260,
                                                "fullWidth": 8,
                                                "width": 8,
                                                "text": "toString",
                                                "value": "toString",
                                                "valueText": "toString"
                                            }
                                        },
                                        "argumentList": {
                                            "kind": "ArgumentList",
                                            "fullStart": 1260,
                                            "fullEnd": 1262,
                                            "start": 1260,
                                            "end": 1262,
                                            "fullWidth": 2,
                                            "width": 2,
                                            "openParenToken": {
                                                "kind": "OpenParenToken",
                                                "fullStart": 1260,
                                                "fullEnd": 1261,
                                                "start": 1260,
                                                "end": 1261,
                                                "fullWidth": 1,
                                                "width": 1,
                                                "text": "(",
                                                "value": "(",
                                                "valueText": "("
                                            },
                                            "arguments": [],
                                            "closeParenToken": {
                                                "kind": "CloseParenToken",
                                                "fullStart": 1261,
                                                "fullEnd": 1262,
                                                "start": 1261,
                                                "end": 1262,
                                                "fullWidth": 1,
                                                "width": 1,
                                                "text": ")",
                                                "value": ")",
                                                "valueText": ")"
                                            }
                                        }
                                    },
                                    "operatorToken": {
                                        "kind": "ExclamationEqualsEqualsToken",
                                        "fullStart": 1262,
                                        "fullEnd": 1265,
                                        "start": 1262,
                                        "end": 1265,
                                        "fullWidth": 3,
                                        "width": 3,
                                        "text": "!==",
                                        "value": "!==",
                                        "valueText": "!=="
                                    },
                                    "right": {
                                        "kind": "StringLiteral",
                                        "fullStart": 1265,
                                        "fullEnd": 1279,
                                        "start": 1265,
                                        "end": 1279,
                                        "fullWidth": 14,
                                        "width": 14,
                                        "text": "\"TypeError: 1\"",
                                        "value": "TypeError: 1",
                                        "valueText": "TypeError: 1"
                                    }
                                },
                                "closeParenToken": {
                                    "kind": "CloseParenToken",
                                    "fullStart": 1279,
                                    "fullEnd": 1281,
                                    "start": 1279,
                                    "end": 1280,
                                    "fullWidth": 2,
                                    "width": 1,
                                    "text": ")",
                                    "value": ")",
                                    "valueText": ")",
                                    "hasTrailingTrivia": true,
                                    "trailingTrivia": [
                                        {
                                            "kind": "WhitespaceTrivia",
                                            "text": " "
                                        }
                                    ]
                                },
                                "statement": {
                                    "kind": "ExpressionStatement",
                                    "fullStart": 1281,
                                    "fullEnd": 1359,
                                    "start": 1281,
                                    "end": 1358,
                                    "fullWidth": 78,
                                    "width": 77,
                                    "expression": {
                                        "kind": "InvocationExpression",
                                        "fullStart": 1281,
                                        "fullEnd": 1357,
                                        "start": 1281,
                                        "end": 1357,
                                        "fullWidth": 76,
                                        "width": 76,
                                        "expression": {
                                            "kind": "IdentifierName",
                                            "fullStart": 1281,
                                            "fullEnd": 1287,
                                            "start": 1281,
                                            "end": 1287,
                                            "fullWidth": 6,
                                            "width": 6,
                                            "text": "$ERROR",
                                            "value": "$ERROR",
                                            "valueText": "$ERROR"
                                        },
                                        "argumentList": {
                                            "kind": "ArgumentList",
                                            "fullStart": 1287,
                                            "fullEnd": 1357,
                                            "start": 1287,
                                            "end": 1357,
                                            "fullWidth": 70,
                                            "width": 70,
                                            "openParenToken": {
                                                "kind": "OpenParenToken",
                                                "fullStart": 1287,
                                                "fullEnd": 1288,
                                                "start": 1287,
                                                "end": 1288,
                                                "fullWidth": 1,
                                                "width": 1,
                                                "text": "(",
                                                "value": "(",
                                                "valueText": "("
                                            },
                                            "arguments": [
                                                {
                                                    "kind": "AddExpression",
                                                    "fullStart": 1288,
                                                    "fullEnd": 1356,
                                                    "start": 1288,
                                                    "end": 1356,
                                                    "fullWidth": 68,
                                                    "width": 68,
                                                    "left": {
                                                        "kind": "StringLiteral",
                                                        "fullStart": 1288,
                                                        "fullEnd": 1354,
                                                        "start": 1288,
                                                        "end": 1354,
                                                        "fullWidth": 66,
                                                        "width": 66,
                                                        "text": "'#6: Exception.toString()===\"TypeError: 1\". Actual: Exception is '",
                                                        "value": "#6: Exception.toString()===\"TypeError: 1\". Actual: Exception is ",
                                                        "valueText": "#6: Exception.toString()===\"TypeError: 1\". Actual: Exception is "
                                                    },
                                                    "operatorToken": {
                                                        "kind": "PlusToken",
                                                        "fullStart": 1354,
                                                        "fullEnd": 1355,
                                                        "start": 1354,
                                                        "end": 1355,
                                                        "fullWidth": 1,
                                                        "width": 1,
                                                        "text": "+",
                                                        "value": "+",
                                                        "valueText": "+"
                                                    },
                                                    "right": {
                                                        "kind": "IdentifierName",
                                                        "fullStart": 1355,
                                                        "fullEnd": 1356,
                                                        "start": 1355,
                                                        "end": 1356,
                                                        "fullWidth": 1,
                                                        "width": 1,
                                                        "text": "e",
                                                        "value": "e",
                                                        "valueText": "e"
                                                    }
                                                }
                                            ],
                                            "closeParenToken": {
                                                "kind": "CloseParenToken",
                                                "fullStart": 1356,
                                                "fullEnd": 1357,
                                                "start": 1356,
                                                "end": 1357,
                                                "fullWidth": 1,
                                                "width": 1,
                                                "text": ")",
                                                "value": ")",
                                                "valueText": ")"
                                            }
                                        }
                                    },
                                    "semicolonToken": {
                                        "kind": "SemicolonToken",
                                        "fullStart": 1357,
                                        "fullEnd": 1359,
                                        "start": 1357,
                                        "end": 1358,
                                        "fullWidth": 2,
                                        "width": 1,
                                        "text": ";",
                                        "value": ";",
                                        "valueText": ";",
                                        "hasTrailingTrivia": true,
                                        "hasTrailingNewLine": true,
                                        "trailingTrivia": [
                                            {
                                                "kind": "NewLineTrivia",
                                                "text": "\n"
                                            }
                                        ]
                                    }
                                }
                            }
                        ],
                        "closeBraceToken": {
                            "kind": "CloseBraceToken",
                            "fullStart": 1359,
                            "fullEnd": 1361,
                            "start": 1359,
                            "end": 1360,
                            "fullWidth": 2,
                            "width": 1,
                            "text": "}",
                            "value": "}",
                            "valueText": "}",
                            "hasTrailingTrivia": true,
                            "hasTrailingNewLine": true,
                            "trailingTrivia": [
                                {
                                    "kind": "NewLineTrivia",
                                    "text": "\n"
                                }
                            ]
                        }
                    }
                }
            },
            {
                "kind": "TryStatement",
                "fullStart": 1361,
                "fullEnd": 1564,
                "start": 1373,
                "end": 1563,
                "fullWidth": 203,
                "width": 190,
                "tryKeyword": {
                    "kind": "TryKeyword",
                    "fullStart": 1361,
                    "fullEnd": 1376,
                    "start": 1373,
                    "end": 1376,
                    "fullWidth": 15,
                    "width": 3,
                    "text": "try",
                    "value": "try",
                    "valueText": "try",
                    "hasLeadingTrivia": true,
                    "hasLeadingComment": true,
                    "hasLeadingNewLine": true,
                    "leadingTrivia": [
                        {
                            "kind": "NewLineTrivia",
                            "text": "\n"
                        },
                        {
                            "kind": "SingleLineCommentTrivia",
                            "text": "// CHECK#7"
                        },
                        {
                            "kind": "NewLineTrivia",
                            "text": "\n"
                        }
                    ]
                },
                "block": {
                    "kind": "Block",
                    "fullStart": 1376,
                    "fullEnd": 1427,
                    "start": 1376,
                    "end": 1426,
                    "fullWidth": 51,
                    "width": 50,
                    "openBraceToken": {
                        "kind": "OpenBraceToken",
                        "fullStart": 1376,
                        "fullEnd": 1378,
                        "start": 1376,
                        "end": 1377,
                        "fullWidth": 2,
                        "width": 1,
                        "text": "{",
                        "value": "{",
                        "valueText": "{",
                        "hasTrailingTrivia": true,
                        "hasTrailingNewLine": true,
                        "trailingTrivia": [
                            {
                                "kind": "NewLineTrivia",
                                "text": "\n"
                            }
                        ]
                    },
                    "statements": [
                        {
                            "kind": "ThrowStatement",
                            "fullStart": 1378,
                            "fullEnd": 1425,
                            "start": 1380,
                            "end": 1423,
                            "fullWidth": 47,
                            "width": 43,
                            "throwKeyword": {
                                "kind": "ThrowKeyword",
                                "fullStart": 1378,
                                "fullEnd": 1386,
                                "start": 1380,
                                "end": 1385,
                                "fullWidth": 8,
                                "width": 5,
                                "text": "throw",
                                "value": "throw",
                                "valueText": "throw",
                                "hasLeadingTrivia": true,
                                "hasTrailingTrivia": true,
                                "leadingTrivia": [
                                    {
                                        "kind": "WhitespaceTrivia",
                                        "text": "  "
                                    }
                                ],
                                "trailingTrivia": [
                                    {
                                        "kind": "WhitespaceTrivia",
                                        "text": " "
                                    }
                                ]
                            },
                            "expression": {
                                "kind": "InvocationExpression",
                                "fullStart": 1386,
                                "fullEnd": 1422,
                                "start": 1386,
                                "end": 1422,
                                "fullWidth": 36,
                                "width": 36,
                                "expression": {
                                    "kind": "IdentifierName",
                                    "fullStart": 1386,
                                    "fullEnd": 1394,
                                    "start": 1386,
                                    "end": 1394,
                                    "fullWidth": 8,
                                    "width": 8,
                                    "text": "URIError",
                                    "value": "URIError",
                                    "valueText": "URIError"
                                },
                                "argumentList": {
                                    "kind": "ArgumentList",
                                    "fullStart": 1394,
                                    "fullEnd": 1422,
                                    "start": 1394,
                                    "end": 1422,
                                    "fullWidth": 28,
                                    "width": 28,
                                    "openParenToken": {
                                        "kind": "OpenParenToken",
                                        "fullStart": 1394,
                                        "fullEnd": 1395,
                                        "start": 1394,
                                        "end": 1395,
                                        "fullWidth": 1,
                                        "width": 1,
                                        "text": "(",
                                        "value": "(",
                                        "valueText": "("
                                    },
                                    "arguments": [
                                        {
                                            "kind": "StringLiteral",
                                            "fullStart": 1395,
                                            "fullEnd": 1404,
                                            "start": 1395,
                                            "end": 1404,
                                            "fullWidth": 9,
                                            "width": 9,
                                            "text": "\"message\"",
                                            "value": "message",
                                            "valueText": "message"
                                        },
                                        {
                                            "kind": "CommaToken",
                                            "fullStart": 1404,
                                            "fullEnd": 1406,
                                            "start": 1404,
                                            "end": 1405,
                                            "fullWidth": 2,
                                            "width": 1,
                                            "text": ",",
                                            "value": ",",
                                            "valueText": ",",
                                            "hasTrailingTrivia": true,
                                            "trailingTrivia": [
                                                {
                                                    "kind": "WhitespaceTrivia",
                                                    "text": " "
                                                }
                                            ]
                                        },
                                        {
                                            "kind": "StringLiteral",
                                            "fullStart": 1406,
                                            "fullEnd": 1416,
                                            "start": 1406,
                                            "end": 1416,
                                            "fullWidth": 10,
                                            "width": 10,
                                            "text": "\"fileName\"",
                                            "value": "fileName",
                                            "valueText": "fileName"
                                        },
                                        {
                                            "kind": "CommaToken",
                                            "fullStart": 1416,
                                            "fullEnd": 1418,
                                            "start": 1416,
                                            "end": 1417,
                                            "fullWidth": 2,
                                            "width": 1,
                                            "text": ",",
                                            "value": ",",
                                            "valueText": ",",
                                            "hasTrailingTrivia": true,
                                            "trailingTrivia": [
                                                {
                                                    "kind": "WhitespaceTrivia",
                                                    "text": " "
                                                }
                                            ]
                                        },
                                        {
                                            "kind": "StringLiteral",
                                            "fullStart": 1418,
                                            "fullEnd": 1421,
                                            "start": 1418,
                                            "end": 1421,
                                            "fullWidth": 3,
                                            "width": 3,
                                            "text": "\"1\"",
                                            "value": "1",
                                            "valueText": "1"
                                        }
                                    ],
                                    "closeParenToken": {
                                        "kind": "CloseParenToken",
                                        "fullStart": 1421,
                                        "fullEnd": 1422,
                                        "start": 1421,
                                        "end": 1422,
                                        "fullWidth": 1,
                                        "width": 1,
                                        "text": ")",
                                        "value": ")",
                                        "valueText": ")"
                                    }
                                }
                            },
                            "semicolonToken": {
                                "kind": "SemicolonToken",
                                "fullStart": 1422,
                                "fullEnd": 1425,
                                "start": 1422,
                                "end": 1423,
                                "fullWidth": 3,
                                "width": 1,
                                "text": ";",
                                "value": ";",
                                "valueText": ";",
                                "hasTrailingTrivia": true,
                                "hasTrailingNewLine": true,
                                "trailingTrivia": [
                                    {
                                        "kind": "WhitespaceTrivia",
                                        "text": " "
                                    },
                                    {
                                        "kind": "NewLineTrivia",
                                        "text": "\n"
                                    }
                                ]
                            }
                        }
                    ],
                    "closeBraceToken": {
                        "kind": "CloseBraceToken",
                        "fullStart": 1425,
                        "fullEnd": 1427,
                        "start": 1425,
                        "end": 1426,
                        "fullWidth": 2,
                        "width": 1,
                        "text": "}",
                        "value": "}",
                        "valueText": "}",
                        "hasTrailingTrivia": true,
                        "hasTrailingNewLine": true,
                        "trailingTrivia": [
                            {
                                "kind": "NewLineTrivia",
                                "text": "\n"
                            }
                        ]
                    }
                },
                "catchClause": {
                    "kind": "CatchClause",
                    "fullStart": 1427,
                    "fullEnd": 1564,
                    "start": 1427,
                    "end": 1563,
                    "fullWidth": 137,
                    "width": 136,
                    "catchKeyword": {
                        "kind": "CatchKeyword",
                        "fullStart": 1427,
                        "fullEnd": 1432,
                        "start": 1427,
                        "end": 1432,
                        "fullWidth": 5,
                        "width": 5,
                        "text": "catch",
                        "value": "catch",
                        "valueText": "catch"
                    },
                    "openParenToken": {
                        "kind": "OpenParenToken",
                        "fullStart": 1432,
                        "fullEnd": 1433,
                        "start": 1432,
                        "end": 1433,
                        "fullWidth": 1,
                        "width": 1,
                        "text": "(",
                        "value": "(",
                        "valueText": "("
                    },
                    "identifier": {
                        "kind": "IdentifierName",
                        "fullStart": 1433,
                        "fullEnd": 1434,
                        "start": 1433,
                        "end": 1434,
                        "fullWidth": 1,
                        "width": 1,
                        "text": "e",
                        "value": "e",
                        "valueText": "e"
                    },
                    "closeParenToken": {
                        "kind": "CloseParenToken",
                        "fullStart": 1434,
                        "fullEnd": 1435,
                        "start": 1434,
                        "end": 1435,
                        "fullWidth": 1,
                        "width": 1,
                        "text": ")",
                        "value": ")",
                        "valueText": ")"
                    },
                    "block": {
                        "kind": "Block",
                        "fullStart": 1435,
                        "fullEnd": 1564,
                        "start": 1435,
                        "end": 1563,
                        "fullWidth": 129,
                        "width": 128,
                        "openBraceToken": {
                            "kind": "OpenBraceToken",
                            "fullStart": 1435,
                            "fullEnd": 1437,
                            "start": 1435,
                            "end": 1436,
                            "fullWidth": 2,
                            "width": 1,
                            "text": "{",
                            "value": "{",
                            "valueText": "{",
                            "hasTrailingTrivia": true,
                            "hasTrailingNewLine": true,
                            "trailingTrivia": [
                                {
                                    "kind": "NewLineTrivia",
                                    "text": "\n"
                                }
                            ]
                        },
                        "statements": [
                            {
                                "kind": "IfStatement",
                                "fullStart": 1437,
                                "fullEnd": 1562,
                                "start": 1439,
                                "end": 1561,
                                "fullWidth": 125,
                                "width": 122,
                                "ifKeyword": {
                                    "kind": "IfKeyword",
                                    "fullStart": 1437,
                                    "fullEnd": 1442,
                                    "start": 1439,
                                    "end": 1441,
                                    "fullWidth": 5,
                                    "width": 2,
                                    "text": "if",
                                    "value": "if",
                                    "valueText": "if",
                                    "hasLeadingTrivia": true,
                                    "hasTrailingTrivia": true,
                                    "leadingTrivia": [
                                        {
                                            "kind": "WhitespaceTrivia",
                                            "text": "  "
                                        }
                                    ],
                                    "trailingTrivia": [
                                        {
                                            "kind": "WhitespaceTrivia",
                                            "text": " "
                                        }
                                    ]
                                },
                                "openParenToken": {
                                    "kind": "OpenParenToken",
                                    "fullStart": 1442,
                                    "fullEnd": 1443,
                                    "start": 1442,
                                    "end": 1443,
                                    "fullWidth": 1,
                                    "width": 1,
                                    "text": "(",
                                    "value": "(",
                                    "valueText": "("
                                },
                                "condition": {
                                    "kind": "NotEqualsExpression",
                                    "fullStart": 1443,
                                    "fullEnd": 1477,
                                    "start": 1443,
                                    "end": 1477,
                                    "fullWidth": 34,
                                    "width": 34,
                                    "left": {
                                        "kind": "InvocationExpression",
                                        "fullStart": 1443,
                                        "fullEnd": 1455,
                                        "start": 1443,
                                        "end": 1455,
                                        "fullWidth": 12,
                                        "width": 12,
                                        "expression": {
                                            "kind": "MemberAccessExpression",
                                            "fullStart": 1443,
                                            "fullEnd": 1453,
                                            "start": 1443,
                                            "end": 1453,
                                            "fullWidth": 10,
                                            "width": 10,
                                            "expression": {
                                                "kind": "IdentifierName",
                                                "fullStart": 1443,
                                                "fullEnd": 1444,
                                                "start": 1443,
                                                "end": 1444,
                                                "fullWidth": 1,
                                                "width": 1,
                                                "text": "e",
                                                "value": "e",
                                                "valueText": "e"
                                            },
                                            "dotToken": {
                                                "kind": "DotToken",
                                                "fullStart": 1444,
                                                "fullEnd": 1445,
                                                "start": 1444,
                                                "end": 1445,
                                                "fullWidth": 1,
                                                "width": 1,
                                                "text": ".",
                                                "value": ".",
                                                "valueText": "."
                                            },
                                            "name": {
                                                "kind": "IdentifierName",
                                                "fullStart": 1445,
                                                "fullEnd": 1453,
                                                "start": 1445,
                                                "end": 1453,
                                                "fullWidth": 8,
                                                "width": 8,
                                                "text": "toString",
                                                "value": "toString",
                                                "valueText": "toString"
                                            }
                                        },
                                        "argumentList": {
                                            "kind": "ArgumentList",
                                            "fullStart": 1453,
                                            "fullEnd": 1455,
                                            "start": 1453,
                                            "end": 1455,
                                            "fullWidth": 2,
                                            "width": 2,
                                            "openParenToken": {
                                                "kind": "OpenParenToken",
                                                "fullStart": 1453,
                                                "fullEnd": 1454,
                                                "start": 1453,
                                                "end": 1454,
                                                "fullWidth": 1,
                                                "width": 1,
                                                "text": "(",
                                                "value": "(",
                                                "valueText": "("
                                            },
                                            "arguments": [],
                                            "closeParenToken": {
                                                "kind": "CloseParenToken",
                                                "fullStart": 1454,
                                                "fullEnd": 1455,
                                                "start": 1454,
                                                "end": 1455,
                                                "fullWidth": 1,
                                                "width": 1,
                                                "text": ")",
                                                "value": ")",
                                                "valueText": ")"
                                            }
                                        }
                                    },
                                    "operatorToken": {
                                        "kind": "ExclamationEqualsEqualsToken",
                                        "fullStart": 1455,
                                        "fullEnd": 1458,
                                        "start": 1455,
                                        "end": 1458,
                                        "fullWidth": 3,
                                        "width": 3,
                                        "text": "!==",
                                        "value": "!==",
                                        "valueText": "!=="
                                    },
                                    "right": {
                                        "kind": "StringLiteral",
                                        "fullStart": 1458,
                                        "fullEnd": 1477,
                                        "start": 1458,
                                        "end": 1477,
                                        "fullWidth": 19,
                                        "width": 19,
                                        "text": "\"URIError: message\"",
                                        "value": "URIError: message",
                                        "valueText": "URIError: message"
                                    }
                                },
                                "closeParenToken": {
                                    "kind": "CloseParenToken",
                                    "fullStart": 1477,
                                    "fullEnd": 1479,
                                    "start": 1477,
                                    "end": 1478,
                                    "fullWidth": 2,
                                    "width": 1,
                                    "text": ")",
                                    "value": ")",
                                    "valueText": ")",
                                    "hasTrailingTrivia": true,
                                    "trailingTrivia": [
                                        {
                                            "kind": "WhitespaceTrivia",
                                            "text": " "
                                        }
                                    ]
                                },
                                "statement": {
                                    "kind": "ExpressionStatement",
                                    "fullStart": 1479,
                                    "fullEnd": 1562,
                                    "start": 1479,
                                    "end": 1561,
                                    "fullWidth": 83,
                                    "width": 82,
                                    "expression": {
                                        "kind": "InvocationExpression",
                                        "fullStart": 1479,
                                        "fullEnd": 1560,
                                        "start": 1479,
                                        "end": 1560,
                                        "fullWidth": 81,
                                        "width": 81,
                                        "expression": {
                                            "kind": "IdentifierName",
                                            "fullStart": 1479,
                                            "fullEnd": 1485,
                                            "start": 1479,
                                            "end": 1485,
                                            "fullWidth": 6,
                                            "width": 6,
                                            "text": "$ERROR",
                                            "value": "$ERROR",
                                            "valueText": "$ERROR"
                                        },
                                        "argumentList": {
                                            "kind": "ArgumentList",
                                            "fullStart": 1485,
                                            "fullEnd": 1560,
                                            "start": 1485,
                                            "end": 1560,
                                            "fullWidth": 75,
                                            "width": 75,
                                            "openParenToken": {
                                                "kind": "OpenParenToken",
                                                "fullStart": 1485,
                                                "fullEnd": 1486,
                                                "start": 1485,
                                                "end": 1486,
                                                "fullWidth": 1,
                                                "width": 1,
                                                "text": "(",
                                                "value": "(",
                                                "valueText": "("
                                            },
                                            "arguments": [
                                                {
                                                    "kind": "AddExpression",
                                                    "fullStart": 1486,
                                                    "fullEnd": 1559,
                                                    "start": 1486,
                                                    "end": 1559,
                                                    "fullWidth": 73,
                                                    "width": 73,
                                                    "left": {
                                                        "kind": "StringLiteral",
                                                        "fullStart": 1486,
                                                        "fullEnd": 1557,
                                                        "start": 1486,
                                                        "end": 1557,
                                                        "fullWidth": 71,
                                                        "width": 71,
                                                        "text": "'#7: Exception.toString()===\"URIError: message\". Actual: Exception is '",
                                                        "value": "#7: Exception.toString()===\"URIError: message\". Actual: Exception is ",
                                                        "valueText": "#7: Exception.toString()===\"URIError: message\". Actual: Exception is "
                                                    },
                                                    "operatorToken": {
                                                        "kind": "PlusToken",
                                                        "fullStart": 1557,
                                                        "fullEnd": 1558,
                                                        "start": 1557,
                                                        "end": 1558,
                                                        "fullWidth": 1,
                                                        "width": 1,
                                                        "text": "+",
                                                        "value": "+",
                                                        "valueText": "+"
                                                    },
                                                    "right": {
                                                        "kind": "IdentifierName",
                                                        "fullStart": 1558,
                                                        "fullEnd": 1559,
                                                        "start": 1558,
                                                        "end": 1559,
                                                        "fullWidth": 1,
                                                        "width": 1,
                                                        "text": "e",
                                                        "value": "e",
                                                        "valueText": "e"
                                                    }
                                                }
                                            ],
                                            "closeParenToken": {
                                                "kind": "CloseParenToken",
                                                "fullStart": 1559,
                                                "fullEnd": 1560,
                                                "start": 1559,
                                                "end": 1560,
                                                "fullWidth": 1,
                                                "width": 1,
                                                "text": ")",
                                                "value": ")",
                                                "valueText": ")"
                                            }
                                        }
                                    },
                                    "semicolonToken": {
                                        "kind": "SemicolonToken",
                                        "fullStart": 1560,
                                        "fullEnd": 1562,
                                        "start": 1560,
                                        "end": 1561,
                                        "fullWidth": 2,
                                        "width": 1,
                                        "text": ";",
                                        "value": ";",
                                        "valueText": ";",
                                        "hasTrailingTrivia": true,
                                        "hasTrailingNewLine": true,
                                        "trailingTrivia": [
                                            {
                                                "kind": "NewLineTrivia",
                                                "text": "\n"
                                            }
                                        ]
                                    }
                                }
                            }
                        ],
                        "closeBraceToken": {
                            "kind": "CloseBraceToken",
                            "fullStart": 1562,
                            "fullEnd": 1564,
                            "start": 1562,
                            "end": 1563,
                            "fullWidth": 2,
                            "width": 1,
                            "text": "}",
                            "value": "}",
                            "valueText": "}",
                            "hasTrailingTrivia": true,
                            "hasTrailingNewLine": true,
                            "trailingTrivia": [
                                {
                                    "kind": "NewLineTrivia",
                                    "text": "\n"
                                }
                            ]
                        }
                    }
                }
            }
        ],
        "endOfFileToken": {
            "kind": "EndOfFileToken",
            "fullStart": 1564,
            "fullEnd": 1565,
            "start": 1565,
            "end": 1565,
            "fullWidth": 1,
            "width": 0,
            "text": "",
            "hasLeadingTrivia": true,
            "hasLeadingNewLine": true,
            "leadingTrivia": [
                {
                    "kind": "NewLineTrivia",
                    "text": "\n"
                }
            ]
        }
    },
    "lineMap": {
        "lineStarts": [
            0,
            61,
            132,
            133,
            137,
            205,
            208,
            245,
            299,
            303,
            304,
            315,
            320,
            346,
            348,
            358,
            473,
            475,
            476,
            487,
            492,
            522,
            524,
            534,
            649,
            651,
            652,
            663,
            673,
            678,
            700,
            702,
            712,
            827,
            829,
            830,
            841,
            846,
            869,
            871,
            881,
            998,
            1000,
            1001,
            1012,
            1017,
            1044,
            1046,
            1056,
            1181,
            1183,
            1184,
            1195,
            1205,
            1210,
            1232,
            1234,
            1244,
            1359,
            1361,
            1362,
            1373,
            1378,
            1425,
            1427,
            1437,
            1562,
            1564,
            1565
        ],
        "length": 1565
    }
}<|MERGE_RESOLUTION|>--- conflicted
+++ resolved
@@ -1461,12 +1461,8 @@
                             "start": 667,
                             "end": 671,
                             "fullWidth": 4,
-<<<<<<< HEAD
                             "width": 4,
-                            "identifier": {
-=======
                             "propertyName": {
->>>>>>> 85e84683
                                 "kind": "IdentifierName",
                                 "fullStart": 667,
                                 "fullEnd": 669,
@@ -3490,12 +3486,8 @@
                             "start": 1199,
                             "end": 1203,
                             "fullWidth": 4,
-<<<<<<< HEAD
                             "width": 4,
-                            "identifier": {
-=======
                             "propertyName": {
->>>>>>> 85e84683
                                 "kind": "IdentifierName",
                                 "fullStart": 1199,
                                 "fullEnd": 1201,
