--- conflicted
+++ resolved
@@ -103,12 +103,8 @@
                             "start": 371,
                             "end": 375,
                             "fullWidth": 4,
-<<<<<<< HEAD
                             "width": 4,
-                            "identifier": {
-=======
                             "propertyName": {
->>>>>>> 85e84683
                                 "kind": "IdentifierName",
                                 "fullStart": 371,
                                 "fullEnd": 373,
@@ -173,12 +169,8 @@
                             "start": 376,
                             "end": 381,
                             "fullWidth": 5,
-<<<<<<< HEAD
                             "width": 5,
-                            "identifier": {
-=======
                             "propertyName": {
->>>>>>> 85e84683
                                 "kind": "IdentifierName",
                                 "fullStart": 376,
                                 "fullEnd": 379,
@@ -1316,12 +1308,8 @@
                             "start": 617,
                             "end": 621,
                             "fullWidth": 4,
-<<<<<<< HEAD
                             "width": 4,
-                            "identifier": {
-=======
                             "propertyName": {
->>>>>>> 85e84683
                                 "kind": "IdentifierName",
                                 "fullStart": 617,
                                 "fullEnd": 619,
@@ -1386,12 +1374,8 @@
                             "start": 622,
                             "end": 628,
                             "fullWidth": 6,
-<<<<<<< HEAD
                             "width": 6,
-                            "identifier": {
-=======
                             "propertyName": {
->>>>>>> 85e84683
                                 "kind": "IdentifierName",
                                 "fullStart": 622,
                                 "fullEnd": 626,
@@ -2612,12 +2596,8 @@
                             "start": 887,
                             "end": 891,
                             "fullWidth": 4,
-<<<<<<< HEAD
                             "width": 4,
-                            "identifier": {
-=======
                             "propertyName": {
->>>>>>> 85e84683
                                 "kind": "IdentifierName",
                                 "fullStart": 887,
                                 "fullEnd": 889,
@@ -2682,12 +2662,8 @@
                             "start": 892,
                             "end": 898,
                             "fullWidth": 6,
-<<<<<<< HEAD
                             "width": 6,
-                            "identifier": {
-=======
                             "propertyName": {
->>>>>>> 85e84683
                                 "kind": "IdentifierName",
                                 "fullStart": 892,
                                 "fullEnd": 896,
@@ -3887,12 +3863,8 @@
                             "start": 1156,
                             "end": 1160,
                             "fullWidth": 4,
-<<<<<<< HEAD
                             "width": 4,
-                            "identifier": {
-=======
                             "propertyName": {
->>>>>>> 85e84683
                                 "kind": "IdentifierName",
                                 "fullStart": 1156,
                                 "fullEnd": 1158,
@@ -3957,12 +3929,8 @@
                             "start": 1161,
                             "end": 1167,
                             "fullWidth": 6,
-<<<<<<< HEAD
                             "width": 6,
-                            "identifier": {
-=======
                             "propertyName": {
->>>>>>> 85e84683
                                 "kind": "IdentifierName",
                                 "fullStart": 1161,
                                 "fullEnd": 1165,
@@ -4994,12 +4962,8 @@
                             "start": 1386,
                             "end": 1390,
                             "fullWidth": 4,
-<<<<<<< HEAD
                             "width": 4,
-                            "identifier": {
-=======
                             "propertyName": {
->>>>>>> 85e84683
                                 "kind": "IdentifierName",
                                 "fullStart": 1386,
                                 "fullEnd": 1388,
@@ -5951,12 +5915,8 @@
                             "start": 1571,
                             "end": 1575,
                             "fullWidth": 4,
-<<<<<<< HEAD
                             "width": 4,
-                            "identifier": {
-=======
                             "propertyName": {
->>>>>>> 85e84683
                                 "kind": "IdentifierName",
                                 "fullStart": 1571,
                                 "fullEnd": 1573,
@@ -6021,12 +5981,8 @@
                             "start": 1576,
                             "end": 1582,
                             "fullWidth": 6,
-<<<<<<< HEAD
                             "width": 6,
-                            "identifier": {
-=======
                             "propertyName": {
->>>>>>> 85e84683
                                 "kind": "IdentifierName",
                                 "fullStart": 1576,
                                 "fullEnd": 1580,
