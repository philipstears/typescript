{
    "isDeclaration": false,
    "languageVersion": "EcmaScript5",
    "parseOptions": {
        "allowAutomaticSemicolonInsertion": true
    },
    "sourceUnit": {
        "kind": "SourceUnit",
        "fullStart": 0,
        "fullEnd": 1115,
        "start": 926,
        "end": 1115,
        "fullWidth": 1115,
        "width": 189,
        "isIncrementallyUnusable": true,
        "moduleElements": [
            {
                "kind": "FunctionDeclaration",
                "fullStart": 0,
                "fullEnd": 1091,
                "start": 926,
                "end": 1089,
                "fullWidth": 1091,
                "width": 163,
                "modifiers": [],
                "functionKeyword": {
                    "kind": "FunctionKeyword",
                    "fullStart": 0,
                    "fullEnd": 935,
                    "start": 926,
                    "end": 934,
                    "fullWidth": 935,
                    "width": 8,
                    "text": "function",
                    "value": "function",
                    "valueText": "function",
                    "hasLeadingTrivia": true,
                    "hasLeadingComment": true,
                    "hasLeadingNewLine": true,
                    "hasTrailingTrivia": true,
                    "leadingTrivia": [
                        {
                            "kind": "SingleLineCommentTrivia",
                            "text": "/// Copyright (c) 2012 Ecma International.  All rights reserved. "
                        },
                        {
                            "kind": "NewLineTrivia",
                            "text": "\r\n"
                        },
                        {
                            "kind": "SingleLineCommentTrivia",
                            "text": "/// Ecma International makes this code available under the terms and conditions set"
                        },
                        {
                            "kind": "NewLineTrivia",
                            "text": "\r\n"
                        },
                        {
                            "kind": "SingleLineCommentTrivia",
                            "text": "/// forth on http://hg.ecmascript.org/tests/test262/raw-file/tip/LICENSE (the "
                        },
                        {
                            "kind": "NewLineTrivia",
                            "text": "\r\n"
                        },
                        {
                            "kind": "SingleLineCommentTrivia",
                            "text": "/// \"Use Terms\").   Any redistribution of this code must retain the above "
                        },
                        {
                            "kind": "NewLineTrivia",
                            "text": "\r\n"
                        },
                        {
                            "kind": "SingleLineCommentTrivia",
                            "text": "/// copyright and this notice and otherwise comply with the Use Terms."
                        },
                        {
                            "kind": "NewLineTrivia",
                            "text": "\r\n"
                        },
                        {
                            "kind": "MultiLineCommentTrivia",
                            "text": "/**\r\n * local vars must not be visible outside with block\r\n * local functions must not be visible outside with block\r\n * local function expresssions should not be visible outside with block\r\n * local vars must shadow outer vars\r\n * local functions must shadow outer functions\r\n * local function expresssions must shadow outer function expressions\r\n * eval should use the appended object to the scope chain\r\n *\r\n * @path ch12/12.14/12.14-8.js\r\n * @description catch introduces scope - scope removed when exiting catch block (properties)\r\n */"
                        },
                        {
                            "kind": "NewLineTrivia",
                            "text": "\r\n"
                        },
                        {
                            "kind": "NewLineTrivia",
                            "text": "\r\n"
                        },
                        {
                            "kind": "NewLineTrivia",
                            "text": "\r\n"
                        }
                    ],
                    "trailingTrivia": [
                        {
                            "kind": "WhitespaceTrivia",
                            "text": " "
                        }
                    ]
                },
                "identifier": {
                    "kind": "IdentifierName",
                    "fullStart": 935,
                    "fullEnd": 943,
                    "start": 935,
                    "end": 943,
                    "fullWidth": 8,
                    "width": 8,
                    "text": "testcase",
                    "value": "testcase",
                    "valueText": "testcase"
                },
                "callSignature": {
                    "kind": "CallSignature",
                    "fullStart": 943,
                    "fullEnd": 946,
                    "start": 943,
                    "end": 945,
                    "fullWidth": 3,
                    "width": 2,
                    "parameterList": {
                        "kind": "ParameterList",
                        "fullStart": 943,
                        "fullEnd": 946,
                        "start": 943,
                        "end": 945,
                        "fullWidth": 3,
                        "width": 2,
                        "openParenToken": {
                            "kind": "OpenParenToken",
                            "fullStart": 943,
                            "fullEnd": 944,
                            "start": 943,
                            "end": 944,
                            "fullWidth": 1,
                            "width": 1,
                            "text": "(",
                            "value": "(",
                            "valueText": "("
                        },
                        "parameters": [],
                        "closeParenToken": {
                            "kind": "CloseParenToken",
                            "fullStart": 944,
                            "fullEnd": 946,
                            "start": 944,
                            "end": 945,
                            "fullWidth": 2,
                            "width": 1,
                            "text": ")",
                            "value": ")",
                            "valueText": ")",
                            "hasTrailingTrivia": true,
                            "trailingTrivia": [
                                {
                                    "kind": "WhitespaceTrivia",
                                    "text": " "
                                }
                            ]
                        }
                    }
                },
                "block": {
                    "kind": "Block",
                    "fullStart": 946,
                    "fullEnd": 1091,
                    "start": 946,
                    "end": 1089,
                    "fullWidth": 145,
                    "width": 143,
                    "openBraceToken": {
                        "kind": "OpenBraceToken",
                        "fullStart": 946,
                        "fullEnd": 949,
                        "start": 946,
                        "end": 947,
                        "fullWidth": 3,
                        "width": 1,
                        "text": "{",
                        "value": "{",
                        "valueText": "{",
                        "hasTrailingTrivia": true,
                        "hasTrailingNewLine": true,
                        "trailingTrivia": [
                            {
                                "kind": "NewLineTrivia",
                                "text": "\r\n"
                            }
                        ]
                    },
                    "statements": [
                        {
                            "kind": "VariableStatement",
                            "fullStart": 949,
                            "fullEnd": 971,
                            "start": 951,
                            "end": 969,
                            "fullWidth": 22,
                            "width": 18,
                            "modifiers": [],
                            "variableDeclaration": {
                                "kind": "VariableDeclaration",
                                "fullStart": 949,
                                "fullEnd": 968,
                                "start": 951,
                                "end": 968,
                                "fullWidth": 19,
                                "width": 17,
                                "varKeyword": {
                                    "kind": "VarKeyword",
                                    "fullStart": 949,
                                    "fullEnd": 955,
                                    "start": 951,
                                    "end": 954,
                                    "fullWidth": 6,
                                    "width": 3,
                                    "text": "var",
                                    "value": "var",
                                    "valueText": "var",
                                    "hasLeadingTrivia": true,
                                    "hasTrailingTrivia": true,
                                    "leadingTrivia": [
                                        {
                                            "kind": "WhitespaceTrivia",
                                            "text": "  "
                                        }
                                    ],
                                    "trailingTrivia": [
                                        {
                                            "kind": "WhitespaceTrivia",
                                            "text": " "
                                        }
                                    ]
                                },
                                "variableDeclarators": [
                                    {
                                        "kind": "VariableDeclarator",
                                        "fullStart": 955,
                                        "fullEnd": 968,
                                        "start": 955,
                                        "end": 968,
                                        "fullWidth": 13,
<<<<<<< HEAD
                                        "width": 13,
                                        "identifier": {
=======
                                        "propertyName": {
>>>>>>> 85e84683
                                            "kind": "IdentifierName",
                                            "fullStart": 955,
                                            "fullEnd": 957,
                                            "start": 955,
                                            "end": 956,
                                            "fullWidth": 2,
                                            "width": 1,
                                            "text": "o",
                                            "value": "o",
                                            "valueText": "o",
                                            "hasTrailingTrivia": true,
                                            "trailingTrivia": [
                                                {
                                                    "kind": "WhitespaceTrivia",
                                                    "text": " "
                                                }
                                            ]
                                        },
                                        "equalsValueClause": {
                                            "kind": "EqualsValueClause",
                                            "fullStart": 957,
                                            "fullEnd": 968,
                                            "start": 957,
                                            "end": 968,
                                            "fullWidth": 11,
                                            "width": 11,
                                            "equalsToken": {
                                                "kind": "EqualsToken",
                                                "fullStart": 957,
                                                "fullEnd": 959,
                                                "start": 957,
                                                "end": 958,
                                                "fullWidth": 2,
                                                "width": 1,
                                                "text": "=",
                                                "value": "=",
                                                "valueText": "=",
                                                "hasTrailingTrivia": true,
                                                "trailingTrivia": [
                                                    {
                                                        "kind": "WhitespaceTrivia",
                                                        "text": " "
                                                    }
                                                ]
                                            },
                                            "value": {
                                                "kind": "ObjectLiteralExpression",
                                                "fullStart": 959,
                                                "fullEnd": 968,
                                                "start": 959,
                                                "end": 968,
                                                "fullWidth": 9,
                                                "width": 9,
                                                "openBraceToken": {
                                                    "kind": "OpenBraceToken",
                                                    "fullStart": 959,
                                                    "fullEnd": 960,
                                                    "start": 959,
                                                    "end": 960,
                                                    "fullWidth": 1,
                                                    "width": 1,
                                                    "text": "{",
                                                    "value": "{",
                                                    "valueText": "{"
                                                },
                                                "propertyAssignments": [
                                                    {
                                                        "kind": "SimplePropertyAssignment",
                                                        "fullStart": 960,
                                                        "fullEnd": 967,
                                                        "start": 960,
                                                        "end": 967,
                                                        "fullWidth": 7,
                                                        "width": 7,
                                                        "propertyName": {
                                                            "kind": "IdentifierName",
                                                            "fullStart": 960,
                                                            "fullEnd": 963,
                                                            "start": 960,
                                                            "end": 963,
                                                            "fullWidth": 3,
                                                            "width": 3,
                                                            "text": "foo",
                                                            "value": "foo",
                                                            "valueText": "foo"
                                                        },
                                                        "colonToken": {
                                                            "kind": "ColonToken",
                                                            "fullStart": 963,
                                                            "fullEnd": 965,
                                                            "start": 963,
                                                            "end": 964,
                                                            "fullWidth": 2,
                                                            "width": 1,
                                                            "text": ":",
                                                            "value": ":",
                                                            "valueText": ":",
                                                            "hasTrailingTrivia": true,
                                                            "trailingTrivia": [
                                                                {
                                                                    "kind": "WhitespaceTrivia",
                                                                    "text": " "
                                                                }
                                                            ]
                                                        },
                                                        "expression": {
                                                            "kind": "NumericLiteral",
                                                            "fullStart": 965,
                                                            "fullEnd": 967,
                                                            "start": 965,
                                                            "end": 967,
                                                            "fullWidth": 2,
                                                            "width": 2,
                                                            "text": "42",
                                                            "value": 42,
                                                            "valueText": "42"
                                                        }
                                                    }
                                                ],
                                                "closeBraceToken": {
                                                    "kind": "CloseBraceToken",
                                                    "fullStart": 967,
                                                    "fullEnd": 968,
                                                    "start": 967,
                                                    "end": 968,
                                                    "fullWidth": 1,
                                                    "width": 1,
                                                    "text": "}",
                                                    "value": "}",
                                                    "valueText": "}"
                                                }
                                            }
                                        }
                                    }
                                ]
                            },
                            "semicolonToken": {
                                "kind": "SemicolonToken",
                                "fullStart": 968,
                                "fullEnd": 971,
                                "start": 968,
                                "end": 969,
                                "fullWidth": 3,
                                "width": 1,
                                "text": ";",
                                "value": ";",
                                "valueText": ";",
                                "hasTrailingTrivia": true,
                                "hasTrailingNewLine": true,
                                "trailingTrivia": [
                                    {
                                        "kind": "NewLineTrivia",
                                        "text": "\r\n"
                                    }
                                ]
                            }
                        },
                        {
                            "kind": "TryStatement",
                            "fullStart": 971,
                            "fullEnd": 1039,
                            "start": 975,
                            "end": 1037,
                            "fullWidth": 68,
                            "width": 62,
                            "tryKeyword": {
                                "kind": "TryKeyword",
                                "fullStart": 971,
                                "fullEnd": 979,
                                "start": 975,
                                "end": 978,
                                "fullWidth": 8,
                                "width": 3,
                                "text": "try",
                                "value": "try",
                                "valueText": "try",
                                "hasLeadingTrivia": true,
                                "hasLeadingNewLine": true,
                                "hasTrailingTrivia": true,
                                "leadingTrivia": [
                                    {
                                        "kind": "NewLineTrivia",
                                        "text": "\r\n"
                                    },
                                    {
                                        "kind": "WhitespaceTrivia",
                                        "text": "  "
                                    }
                                ],
                                "trailingTrivia": [
                                    {
                                        "kind": "WhitespaceTrivia",
                                        "text": " "
                                    }
                                ]
                            },
                            "block": {
                                "kind": "Block",
                                "fullStart": 979,
                                "fullEnd": 1001,
                                "start": 979,
                                "end": 999,
                                "fullWidth": 22,
                                "width": 20,
                                "openBraceToken": {
                                    "kind": "OpenBraceToken",
                                    "fullStart": 979,
                                    "fullEnd": 982,
                                    "start": 979,
                                    "end": 980,
                                    "fullWidth": 3,
                                    "width": 1,
                                    "text": "{",
                                    "value": "{",
                                    "valueText": "{",
                                    "hasTrailingTrivia": true,
                                    "hasTrailingNewLine": true,
                                    "trailingTrivia": [
                                        {
                                            "kind": "NewLineTrivia",
                                            "text": "\r\n"
                                        }
                                    ]
                                },
                                "statements": [
                                    {
                                        "kind": "ThrowStatement",
                                        "fullStart": 982,
                                        "fullEnd": 996,
                                        "start": 986,
                                        "end": 994,
                                        "fullWidth": 14,
                                        "width": 8,
                                        "throwKeyword": {
                                            "kind": "ThrowKeyword",
                                            "fullStart": 982,
                                            "fullEnd": 992,
                                            "start": 986,
                                            "end": 991,
                                            "fullWidth": 10,
                                            "width": 5,
                                            "text": "throw",
                                            "value": "throw",
                                            "valueText": "throw",
                                            "hasLeadingTrivia": true,
                                            "hasTrailingTrivia": true,
                                            "leadingTrivia": [
                                                {
                                                    "kind": "WhitespaceTrivia",
                                                    "text": "    "
                                                }
                                            ],
                                            "trailingTrivia": [
                                                {
                                                    "kind": "WhitespaceTrivia",
                                                    "text": " "
                                                }
                                            ]
                                        },
                                        "expression": {
                                            "kind": "IdentifierName",
                                            "fullStart": 992,
                                            "fullEnd": 993,
                                            "start": 992,
                                            "end": 993,
                                            "fullWidth": 1,
                                            "width": 1,
                                            "text": "o",
                                            "value": "o",
                                            "valueText": "o"
                                        },
                                        "semicolonToken": {
                                            "kind": "SemicolonToken",
                                            "fullStart": 993,
                                            "fullEnd": 996,
                                            "start": 993,
                                            "end": 994,
                                            "fullWidth": 3,
                                            "width": 1,
                                            "text": ";",
                                            "value": ";",
                                            "valueText": ";",
                                            "hasTrailingTrivia": true,
                                            "hasTrailingNewLine": true,
                                            "trailingTrivia": [
                                                {
                                                    "kind": "NewLineTrivia",
                                                    "text": "\r\n"
                                                }
                                            ]
                                        }
                                    }
                                ],
                                "closeBraceToken": {
                                    "kind": "CloseBraceToken",
                                    "fullStart": 996,
                                    "fullEnd": 1001,
                                    "start": 998,
                                    "end": 999,
                                    "fullWidth": 5,
                                    "width": 1,
                                    "text": "}",
                                    "value": "}",
                                    "valueText": "}",
                                    "hasLeadingTrivia": true,
                                    "hasTrailingTrivia": true,
                                    "hasTrailingNewLine": true,
                                    "leadingTrivia": [
                                        {
                                            "kind": "WhitespaceTrivia",
                                            "text": "  "
                                        }
                                    ],
                                    "trailingTrivia": [
                                        {
                                            "kind": "NewLineTrivia",
                                            "text": "\r\n"
                                        }
                                    ]
                                }
                            },
                            "catchClause": {
                                "kind": "CatchClause",
                                "fullStart": 1001,
                                "fullEnd": 1039,
                                "start": 1003,
                                "end": 1037,
                                "fullWidth": 38,
                                "width": 34,
                                "catchKeyword": {
                                    "kind": "CatchKeyword",
                                    "fullStart": 1001,
                                    "fullEnd": 1009,
                                    "start": 1003,
                                    "end": 1008,
                                    "fullWidth": 8,
                                    "width": 5,
                                    "text": "catch",
                                    "value": "catch",
                                    "valueText": "catch",
                                    "hasLeadingTrivia": true,
                                    "hasTrailingTrivia": true,
                                    "leadingTrivia": [
                                        {
                                            "kind": "WhitespaceTrivia",
                                            "text": "  "
                                        }
                                    ],
                                    "trailingTrivia": [
                                        {
                                            "kind": "WhitespaceTrivia",
                                            "text": " "
                                        }
                                    ]
                                },
                                "openParenToken": {
                                    "kind": "OpenParenToken",
                                    "fullStart": 1009,
                                    "fullEnd": 1010,
                                    "start": 1009,
                                    "end": 1010,
                                    "fullWidth": 1,
                                    "width": 1,
                                    "text": "(",
                                    "value": "(",
                                    "valueText": "("
                                },
                                "identifier": {
                                    "kind": "IdentifierName",
                                    "fullStart": 1010,
                                    "fullEnd": 1011,
                                    "start": 1010,
                                    "end": 1011,
                                    "fullWidth": 1,
                                    "width": 1,
                                    "text": "e",
                                    "value": "e",
                                    "valueText": "e"
                                },
                                "closeParenToken": {
                                    "kind": "CloseParenToken",
                                    "fullStart": 1011,
                                    "fullEnd": 1013,
                                    "start": 1011,
                                    "end": 1012,
                                    "fullWidth": 2,
                                    "width": 1,
                                    "text": ")",
                                    "value": ")",
                                    "valueText": ")",
                                    "hasTrailingTrivia": true,
                                    "trailingTrivia": [
                                        {
                                            "kind": "WhitespaceTrivia",
                                            "text": " "
                                        }
                                    ]
                                },
                                "block": {
                                    "kind": "Block",
                                    "fullStart": 1013,
                                    "fullEnd": 1039,
                                    "start": 1013,
                                    "end": 1037,
                                    "fullWidth": 26,
                                    "width": 24,
                                    "openBraceToken": {
                                        "kind": "OpenBraceToken",
                                        "fullStart": 1013,
                                        "fullEnd": 1016,
                                        "start": 1013,
                                        "end": 1014,
                                        "fullWidth": 3,
                                        "width": 1,
                                        "text": "{",
                                        "value": "{",
                                        "valueText": "{",
                                        "hasTrailingTrivia": true,
                                        "hasTrailingNewLine": true,
                                        "trailingTrivia": [
                                            {
                                                "kind": "NewLineTrivia",
                                                "text": "\r\n"
                                            }
                                        ]
                                    },
                                    "statements": [
                                        {
                                            "kind": "VariableStatement",
                                            "fullStart": 1016,
                                            "fullEnd": 1034,
                                            "start": 1020,
                                            "end": 1032,
                                            "fullWidth": 18,
                                            "width": 12,
                                            "modifiers": [],
                                            "variableDeclaration": {
                                                "kind": "VariableDeclaration",
                                                "fullStart": 1016,
                                                "fullEnd": 1031,
                                                "start": 1020,
                                                "end": 1031,
                                                "fullWidth": 15,
                                                "width": 11,
                                                "varKeyword": {
                                                    "kind": "VarKeyword",
                                                    "fullStart": 1016,
                                                    "fullEnd": 1024,
                                                    "start": 1020,
                                                    "end": 1023,
                                                    "fullWidth": 8,
                                                    "width": 3,
                                                    "text": "var",
                                                    "value": "var",
                                                    "valueText": "var",
                                                    "hasLeadingTrivia": true,
                                                    "hasTrailingTrivia": true,
                                                    "leadingTrivia": [
                                                        {
                                                            "kind": "WhitespaceTrivia",
                                                            "text": "    "
                                                        }
                                                    ],
                                                    "trailingTrivia": [
                                                        {
                                                            "kind": "WhitespaceTrivia",
                                                            "text": " "
                                                        }
                                                    ]
                                                },
                                                "variableDeclarators": [
                                                    {
                                                        "kind": "VariableDeclarator",
                                                        "fullStart": 1024,
                                                        "fullEnd": 1031,
                                                        "start": 1024,
                                                        "end": 1031,
                                                        "fullWidth": 7,
<<<<<<< HEAD
                                                        "width": 7,
                                                        "identifier": {
=======
                                                        "propertyName": {
>>>>>>> 85e84683
                                                            "kind": "IdentifierName",
                                                            "fullStart": 1024,
                                                            "fullEnd": 1028,
                                                            "start": 1024,
                                                            "end": 1027,
                                                            "fullWidth": 4,
                                                            "width": 3,
                                                            "text": "foo",
                                                            "value": "foo",
                                                            "valueText": "foo",
                                                            "hasTrailingTrivia": true,
                                                            "trailingTrivia": [
                                                                {
                                                                    "kind": "WhitespaceTrivia",
                                                                    "text": " "
                                                                }
                                                            ]
                                                        },
                                                        "equalsValueClause": {
                                                            "kind": "EqualsValueClause",
                                                            "fullStart": 1028,
                                                            "fullEnd": 1031,
                                                            "start": 1028,
                                                            "end": 1031,
                                                            "fullWidth": 3,
                                                            "width": 3,
                                                            "equalsToken": {
                                                                "kind": "EqualsToken",
                                                                "fullStart": 1028,
                                                                "fullEnd": 1030,
                                                                "start": 1028,
                                                                "end": 1029,
                                                                "fullWidth": 2,
                                                                "width": 1,
                                                                "text": "=",
                                                                "value": "=",
                                                                "valueText": "=",
                                                                "hasTrailingTrivia": true,
                                                                "trailingTrivia": [
                                                                    {
                                                                        "kind": "WhitespaceTrivia",
                                                                        "text": " "
                                                                    }
                                                                ]
                                                            },
                                                            "value": {
                                                                "kind": "NumericLiteral",
                                                                "fullStart": 1030,
                                                                "fullEnd": 1031,
                                                                "start": 1030,
                                                                "end": 1031,
                                                                "fullWidth": 1,
                                                                "width": 1,
                                                                "text": "1",
                                                                "value": 1,
                                                                "valueText": "1"
                                                            }
                                                        }
                                                    }
                                                ]
                                            },
                                            "semicolonToken": {
                                                "kind": "SemicolonToken",
                                                "fullStart": 1031,
                                                "fullEnd": 1034,
                                                "start": 1031,
                                                "end": 1032,
                                                "fullWidth": 3,
                                                "width": 1,
                                                "text": ";",
                                                "value": ";",
                                                "valueText": ";",
                                                "hasTrailingTrivia": true,
                                                "hasTrailingNewLine": true,
                                                "trailingTrivia": [
                                                    {
                                                        "kind": "NewLineTrivia",
                                                        "text": "\r\n"
                                                    }
                                                ]
                                            }
                                        }
                                    ],
                                    "closeBraceToken": {
                                        "kind": "CloseBraceToken",
                                        "fullStart": 1034,
                                        "fullEnd": 1039,
                                        "start": 1036,
                                        "end": 1037,
                                        "fullWidth": 5,
                                        "width": 1,
                                        "text": "}",
                                        "value": "}",
                                        "valueText": "}",
                                        "hasLeadingTrivia": true,
                                        "hasTrailingTrivia": true,
                                        "hasTrailingNewLine": true,
                                        "leadingTrivia": [
                                            {
                                                "kind": "WhitespaceTrivia",
                                                "text": "  "
                                            }
                                        ],
                                        "trailingTrivia": [
                                            {
                                                "kind": "NewLineTrivia",
                                                "text": "\r\n"
                                            }
                                        ]
                                    }
                                }
                            }
                        },
                        {
                            "kind": "IfStatement",
                            "fullStart": 1039,
                            "fullEnd": 1087,
                            "start": 1043,
                            "end": 1085,
                            "fullWidth": 48,
                            "width": 42,
                            "ifKeyword": {
                                "kind": "IfKeyword",
                                "fullStart": 1039,
                                "fullEnd": 1046,
                                "start": 1043,
                                "end": 1045,
                                "fullWidth": 7,
                                "width": 2,
                                "text": "if",
                                "value": "if",
                                "valueText": "if",
                                "hasLeadingTrivia": true,
                                "hasLeadingNewLine": true,
                                "hasTrailingTrivia": true,
                                "leadingTrivia": [
                                    {
                                        "kind": "NewLineTrivia",
                                        "text": "\r\n"
                                    },
                                    {
                                        "kind": "WhitespaceTrivia",
                                        "text": "  "
                                    }
                                ],
                                "trailingTrivia": [
                                    {
                                        "kind": "WhitespaceTrivia",
                                        "text": " "
                                    }
                                ]
                            },
                            "openParenToken": {
                                "kind": "OpenParenToken",
                                "fullStart": 1046,
                                "fullEnd": 1047,
                                "start": 1046,
                                "end": 1047,
                                "fullWidth": 1,
                                "width": 1,
                                "text": "(",
                                "value": "(",
                                "valueText": "("
                            },
                            "condition": {
                                "kind": "EqualsExpression",
                                "fullStart": 1047,
                                "fullEnd": 1059,
                                "start": 1047,
                                "end": 1059,
                                "fullWidth": 12,
                                "width": 12,
                                "left": {
                                    "kind": "MemberAccessExpression",
                                    "fullStart": 1047,
                                    "fullEnd": 1053,
                                    "start": 1047,
                                    "end": 1052,
                                    "fullWidth": 6,
                                    "width": 5,
                                    "expression": {
                                        "kind": "IdentifierName",
                                        "fullStart": 1047,
                                        "fullEnd": 1048,
                                        "start": 1047,
                                        "end": 1048,
                                        "fullWidth": 1,
                                        "width": 1,
                                        "text": "o",
                                        "value": "o",
                                        "valueText": "o"
                                    },
                                    "dotToken": {
                                        "kind": "DotToken",
                                        "fullStart": 1048,
                                        "fullEnd": 1049,
                                        "start": 1048,
                                        "end": 1049,
                                        "fullWidth": 1,
                                        "width": 1,
                                        "text": ".",
                                        "value": ".",
                                        "valueText": "."
                                    },
                                    "name": {
                                        "kind": "IdentifierName",
                                        "fullStart": 1049,
                                        "fullEnd": 1053,
                                        "start": 1049,
                                        "end": 1052,
                                        "fullWidth": 4,
                                        "width": 3,
                                        "text": "foo",
                                        "value": "foo",
                                        "valueText": "foo",
                                        "hasTrailingTrivia": true,
                                        "trailingTrivia": [
                                            {
                                                "kind": "WhitespaceTrivia",
                                                "text": " "
                                            }
                                        ]
                                    }
                                },
                                "operatorToken": {
                                    "kind": "EqualsEqualsEqualsToken",
                                    "fullStart": 1053,
                                    "fullEnd": 1057,
                                    "start": 1053,
                                    "end": 1056,
                                    "fullWidth": 4,
                                    "width": 3,
                                    "text": "===",
                                    "value": "===",
                                    "valueText": "===",
                                    "hasTrailingTrivia": true,
                                    "trailingTrivia": [
                                        {
                                            "kind": "WhitespaceTrivia",
                                            "text": " "
                                        }
                                    ]
                                },
                                "right": {
                                    "kind": "NumericLiteral",
                                    "fullStart": 1057,
                                    "fullEnd": 1059,
                                    "start": 1057,
                                    "end": 1059,
                                    "fullWidth": 2,
                                    "width": 2,
                                    "text": "42",
                                    "value": 42,
                                    "valueText": "42"
                                }
                            },
                            "closeParenToken": {
                                "kind": "CloseParenToken",
                                "fullStart": 1059,
                                "fullEnd": 1061,
                                "start": 1059,
                                "end": 1060,
                                "fullWidth": 2,
                                "width": 1,
                                "text": ")",
                                "value": ")",
                                "valueText": ")",
                                "hasTrailingTrivia": true,
                                "trailingTrivia": [
                                    {
                                        "kind": "WhitespaceTrivia",
                                        "text": " "
                                    }
                                ]
                            },
                            "statement": {
                                "kind": "Block",
                                "fullStart": 1061,
                                "fullEnd": 1087,
                                "start": 1061,
                                "end": 1085,
                                "fullWidth": 26,
                                "width": 24,
                                "openBraceToken": {
                                    "kind": "OpenBraceToken",
                                    "fullStart": 1061,
                                    "fullEnd": 1064,
                                    "start": 1061,
                                    "end": 1062,
                                    "fullWidth": 3,
                                    "width": 1,
                                    "text": "{",
                                    "value": "{",
                                    "valueText": "{",
                                    "hasTrailingTrivia": true,
                                    "hasTrailingNewLine": true,
                                    "trailingTrivia": [
                                        {
                                            "kind": "NewLineTrivia",
                                            "text": "\r\n"
                                        }
                                    ]
                                },
                                "statements": [
                                    {
                                        "kind": "ReturnStatement",
                                        "fullStart": 1064,
                                        "fullEnd": 1082,
                                        "start": 1068,
                                        "end": 1080,
                                        "fullWidth": 18,
                                        "width": 12,
                                        "returnKeyword": {
                                            "kind": "ReturnKeyword",
                                            "fullStart": 1064,
                                            "fullEnd": 1075,
                                            "start": 1068,
                                            "end": 1074,
                                            "fullWidth": 11,
                                            "width": 6,
                                            "text": "return",
                                            "value": "return",
                                            "valueText": "return",
                                            "hasLeadingTrivia": true,
                                            "hasTrailingTrivia": true,
                                            "leadingTrivia": [
                                                {
                                                    "kind": "WhitespaceTrivia",
                                                    "text": "    "
                                                }
                                            ],
                                            "trailingTrivia": [
                                                {
                                                    "kind": "WhitespaceTrivia",
                                                    "text": " "
                                                }
                                            ]
                                        },
                                        "expression": {
                                            "kind": "TrueKeyword",
                                            "fullStart": 1075,
                                            "fullEnd": 1079,
                                            "start": 1075,
                                            "end": 1079,
                                            "fullWidth": 4,
                                            "width": 4,
                                            "text": "true",
                                            "value": true,
                                            "valueText": "true"
                                        },
                                        "semicolonToken": {
                                            "kind": "SemicolonToken",
                                            "fullStart": 1079,
                                            "fullEnd": 1082,
                                            "start": 1079,
                                            "end": 1080,
                                            "fullWidth": 3,
                                            "width": 1,
                                            "text": ";",
                                            "value": ";",
                                            "valueText": ";",
                                            "hasTrailingTrivia": true,
                                            "hasTrailingNewLine": true,
                                            "trailingTrivia": [
                                                {
                                                    "kind": "NewLineTrivia",
                                                    "text": "\r\n"
                                                }
                                            ]
                                        }
                                    }
                                ],
                                "closeBraceToken": {
                                    "kind": "CloseBraceToken",
                                    "fullStart": 1082,
                                    "fullEnd": 1087,
                                    "start": 1084,
                                    "end": 1085,
                                    "fullWidth": 5,
                                    "width": 1,
                                    "text": "}",
                                    "value": "}",
                                    "valueText": "}",
                                    "hasLeadingTrivia": true,
                                    "hasTrailingTrivia": true,
                                    "hasTrailingNewLine": true,
                                    "leadingTrivia": [
                                        {
                                            "kind": "WhitespaceTrivia",
                                            "text": "  "
                                        }
                                    ],
                                    "trailingTrivia": [
                                        {
                                            "kind": "NewLineTrivia",
                                            "text": "\r\n"
                                        }
                                    ]
                                }
                            }
                        }
                    ],
                    "closeBraceToken": {
                        "kind": "CloseBraceToken",
                        "fullStart": 1087,
                        "fullEnd": 1091,
                        "start": 1088,
                        "end": 1089,
                        "fullWidth": 4,
                        "width": 1,
                        "text": "}",
                        "value": "}",
                        "valueText": "}",
                        "hasLeadingTrivia": true,
                        "hasTrailingTrivia": true,
                        "hasTrailingNewLine": true,
                        "leadingTrivia": [
                            {
                                "kind": "WhitespaceTrivia",
                                "text": " "
                            }
                        ],
                        "trailingTrivia": [
                            {
                                "kind": "NewLineTrivia",
                                "text": "\r\n"
                            }
                        ]
                    }
                }
            },
            {
                "kind": "ExpressionStatement",
                "fullStart": 1091,
                "fullEnd": 1115,
                "start": 1091,
                "end": 1113,
                "fullWidth": 24,
                "width": 22,
                "expression": {
                    "kind": "InvocationExpression",
                    "fullStart": 1091,
                    "fullEnd": 1112,
                    "start": 1091,
                    "end": 1112,
                    "fullWidth": 21,
                    "width": 21,
                    "expression": {
                        "kind": "IdentifierName",
                        "fullStart": 1091,
                        "fullEnd": 1102,
                        "start": 1091,
                        "end": 1102,
                        "fullWidth": 11,
                        "width": 11,
                        "text": "runTestCase",
                        "value": "runTestCase",
                        "valueText": "runTestCase"
                    },
                    "argumentList": {
                        "kind": "ArgumentList",
                        "fullStart": 1102,
                        "fullEnd": 1112,
                        "start": 1102,
                        "end": 1112,
                        "fullWidth": 10,
                        "width": 10,
                        "openParenToken": {
                            "kind": "OpenParenToken",
                            "fullStart": 1102,
                            "fullEnd": 1103,
                            "start": 1102,
                            "end": 1103,
                            "fullWidth": 1,
                            "width": 1,
                            "text": "(",
                            "value": "(",
                            "valueText": "("
                        },
                        "arguments": [
                            {
                                "kind": "IdentifierName",
                                "fullStart": 1103,
                                "fullEnd": 1111,
                                "start": 1103,
                                "end": 1111,
                                "fullWidth": 8,
                                "width": 8,
                                "text": "testcase",
                                "value": "testcase",
                                "valueText": "testcase"
                            }
                        ],
                        "closeParenToken": {
                            "kind": "CloseParenToken",
                            "fullStart": 1111,
                            "fullEnd": 1112,
                            "start": 1111,
                            "end": 1112,
                            "fullWidth": 1,
                            "width": 1,
                            "text": ")",
                            "value": ")",
                            "valueText": ")"
                        }
                    }
                },
                "semicolonToken": {
                    "kind": "SemicolonToken",
                    "fullStart": 1112,
                    "fullEnd": 1115,
                    "start": 1112,
                    "end": 1113,
                    "fullWidth": 3,
                    "width": 1,
                    "text": ";",
                    "value": ";",
                    "valueText": ";",
                    "hasTrailingTrivia": true,
                    "hasTrailingNewLine": true,
                    "trailingTrivia": [
                        {
                            "kind": "NewLineTrivia",
                            "text": "\r\n"
                        }
                    ]
                }
            }
        ],
        "endOfFileToken": {
            "kind": "EndOfFileToken",
            "fullStart": 1115,
            "fullEnd": 1115,
            "start": 1115,
            "end": 1115,
            "fullWidth": 0,
            "width": 0,
            "text": ""
        }
    },
    "lineMap": {
        "lineStarts": [
            0,
            67,
            152,
            232,
            308,
            380,
            385,
            439,
            498,
            571,
            609,
            657,
            728,
            787,
            791,
            823,
            917,
            922,
            924,
            926,
            949,
            971,
            973,
            982,
            996,
            1001,
            1016,
            1034,
            1039,
            1041,
            1064,
            1082,
            1087,
            1091,
            1115
        ],
        "length": 1115
    }
}<|MERGE_RESOLUTION|>--- conflicted
+++ resolved
@@ -245,12 +245,8 @@
                                         "start": 955,
                                         "end": 968,
                                         "fullWidth": 13,
-<<<<<<< HEAD
                                         "width": 13,
-                                        "identifier": {
-=======
                                         "propertyName": {
->>>>>>> 85e84683
                                             "kind": "IdentifierName",
                                             "fullStart": 955,
                                             "fullEnd": 957,
@@ -729,12 +725,8 @@
                                                         "start": 1024,
                                                         "end": 1031,
                                                         "fullWidth": 7,
-<<<<<<< HEAD
                                                         "width": 7,
-                                                        "identifier": {
-=======
                                                         "propertyName": {
->>>>>>> 85e84683
                                                             "kind": "IdentifierName",
                                                             "fullStart": 1024,
                                                             "fullEnd": 1028,
