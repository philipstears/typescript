--- conflicted
+++ resolved
@@ -277,11 +277,8 @@
                                             "start": 537,
                                             "end": 538,
                                             "fullWidth": 1,
-<<<<<<< HEAD
                                             "width": 1,
-=======
                                             "modifiers": [],
->>>>>>> e3c38734
                                             "identifier": {
                                                 "kind": "IdentifierName",
                                                 "fullStart": 537,
@@ -569,11 +566,8 @@
                                                         "start": 582,
                                                         "end": 583,
                                                         "fullWidth": 1,
-<<<<<<< HEAD
                                                         "width": 1,
-=======
                                                         "modifiers": [],
->>>>>>> e3c38734
                                                         "identifier": {
                                                             "kind": "IdentifierName",
                                                             "fullStart": 582,
