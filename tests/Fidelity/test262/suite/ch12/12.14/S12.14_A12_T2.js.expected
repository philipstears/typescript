--- conflicted
+++ resolved
@@ -94,12 +94,8 @@
                             "start": 340,
                             "end": 341,
                             "fullWidth": 1,
-<<<<<<< HEAD
                             "width": 1,
-                            "identifier": {
-=======
                             "propertyName": {
->>>>>>> 85e84683
                                 "kind": "IdentifierName",
                                 "fullStart": 340,
                                 "fullEnd": 341,
@@ -179,12 +175,8 @@
                             "start": 347,
                             "end": 367,
                             "fullWidth": 20,
-<<<<<<< HEAD
                             "width": 20,
-                            "identifier": {
-=======
                             "propertyName": {
->>>>>>> 85e84683
                                 "kind": "IdentifierName",
                                 "fullStart": 347,
                                 "fullEnd": 354,
@@ -789,12 +781,8 @@
                             "start": 445,
                             "end": 450,
                             "fullWidth": 5,
-<<<<<<< HEAD
                             "width": 5,
-                            "identifier": {
-=======
                             "propertyName": {
->>>>>>> 85e84683
                                 "kind": "IdentifierName",
                                 "fullStart": 445,
                                 "fullEnd": 448,
@@ -907,12 +895,8 @@
                             "start": 456,
                             "end": 459,
                             "fullWidth": 3,
-<<<<<<< HEAD
                             "width": 3,
-                            "identifier": {
-=======
                             "propertyName": {
->>>>>>> 85e84683
                                 "kind": "IdentifierName",
                                 "fullStart": 456,
                                 "fullEnd": 457,
@@ -2275,12 +2259,8 @@
                             "start": 735,
                             "end": 739,
                             "fullWidth": 4,
-<<<<<<< HEAD
                             "width": 4,
-                            "identifier": {
-=======
                             "propertyName": {
->>>>>>> 85e84683
                                 "kind": "IdentifierName",
                                 "fullStart": 735,
                                 "fullEnd": 737,
@@ -2345,12 +2325,8 @@
                             "start": 740,
                             "end": 746,
                             "fullWidth": 6,
-<<<<<<< HEAD
                             "width": 6,
-                            "identifier": {
-=======
                             "propertyName": {
->>>>>>> 85e84683
                                 "kind": "IdentifierName",
                                 "fullStart": 740,
                                 "fullEnd": 744,
@@ -3796,12 +3772,8 @@
                             "start": 1046,
                             "end": 1050,
                             "fullWidth": 4,
-<<<<<<< HEAD
                             "width": 4,
-                            "identifier": {
-=======
                             "propertyName": {
->>>>>>> 85e84683
                                 "kind": "IdentifierName",
                                 "fullStart": 1046,
                                 "fullEnd": 1048,
@@ -3866,12 +3838,8 @@
                             "start": 1051,
                             "end": 1057,
                             "fullWidth": 6,
-<<<<<<< HEAD
                             "width": 6,
-                            "identifier": {
-=======
                             "propertyName": {
->>>>>>> 85e84683
                                 "kind": "IdentifierName",
                                 "fullStart": 1051,
                                 "fullEnd": 1055,
@@ -5296,12 +5264,8 @@
                             "start": 1356,
                             "end": 1361,
                             "fullWidth": 5,
-<<<<<<< HEAD
                             "width": 5,
-                            "identifier": {
-=======
                             "propertyName": {
->>>>>>> 85e84683
                                 "kind": "IdentifierName",
                                 "fullStart": 1356,
                                 "fullEnd": 1359,
@@ -6232,12 +6196,8 @@
                             "start": 1567,
                             "end": 1571,
                             "fullWidth": 4,
-<<<<<<< HEAD
                             "width": 4,
-                            "identifier": {
-=======
                             "propertyName": {
->>>>>>> 85e84683
                                 "kind": "IdentifierName",
                                 "fullStart": 1567,
                                 "fullEnd": 1569,
@@ -7250,12 +7210,8 @@
                             "start": 1764,
                             "end": 1768,
                             "fullWidth": 4,
-<<<<<<< HEAD
                             "width": 4,
-                            "identifier": {
-=======
                             "propertyName": {
->>>>>>> 85e84683
                                 "kind": "IdentifierName",
                                 "fullStart": 1764,
                                 "fullEnd": 1766,
@@ -7320,12 +7276,8 @@
                             "start": 1769,
                             "end": 1775,
                             "fullWidth": 6,
-<<<<<<< HEAD
                             "width": 6,
-                            "identifier": {
-=======
                             "propertyName": {
->>>>>>> 85e84683
                                 "kind": "IdentifierName",
                                 "fullStart": 1769,
                                 "fullEnd": 1773,
