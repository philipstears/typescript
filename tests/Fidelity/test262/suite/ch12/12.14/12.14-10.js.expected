--- conflicted
+++ resolved
@@ -277,11 +277,8 @@
                                             "start": 542,
                                             "end": 543,
                                             "fullWidth": 1,
-<<<<<<< HEAD
                                             "width": 1,
-=======
                                             "modifiers": [],
->>>>>>> e3c38734
                                             "identifier": {
                                                 "kind": "IdentifierName",
                                                 "fullStart": 542,
@@ -434,11 +431,8 @@
                                                         "start": 570,
                                                         "end": 571,
                                                         "fullWidth": 1,
-<<<<<<< HEAD
                                                         "width": 1,
-=======
                                                         "modifiers": [],
->>>>>>> e3c38734
                                                         "identifier": {
                                                             "kind": "IdentifierName",
                                                             "fullStart": 570,
@@ -478,11 +472,8 @@
                                                         "start": 573,
                                                         "end": 574,
                                                         "fullWidth": 1,
-<<<<<<< HEAD
                                                         "width": 1,
-=======
                                                         "modifiers": [],
->>>>>>> e3c38734
                                                         "identifier": {
                                                             "kind": "IdentifierName",
                                                             "fullStart": 573,
