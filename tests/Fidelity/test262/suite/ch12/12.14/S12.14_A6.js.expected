--- conflicted
+++ resolved
@@ -102,12 +102,8 @@
                             "start": 349,
                             "end": 353,
                             "fullWidth": 4,
-<<<<<<< HEAD
                             "width": 4,
-                            "identifier": {
-=======
                             "propertyName": {
->>>>>>> 85e84683
                                 "kind": "IdentifierName",
                                 "fullStart": 349,
                                 "fullEnd": 351,
@@ -1008,12 +1004,8 @@
                             "start": 563,
                             "end": 567,
                             "fullWidth": 4,
-<<<<<<< HEAD
                             "width": 4,
-                            "identifier": {
-=======
                             "propertyName": {
->>>>>>> 85e84683
                                 "kind": "IdentifierName",
                                 "fullStart": 563,
                                 "fullEnd": 565,
@@ -1701,12 +1693,8 @@
                             "start": 719,
                             "end": 723,
                             "fullWidth": 4,
-<<<<<<< HEAD
                             "width": 4,
-                            "identifier": {
-=======
                             "propertyName": {
->>>>>>> 85e84683
                                 "kind": "IdentifierName",
                                 "fullStart": 719,
                                 "fullEnd": 721,
@@ -2635,12 +2623,8 @@
                             "start": 935,
                             "end": 939,
                             "fullWidth": 4,
-<<<<<<< HEAD
                             "width": 4,
-                            "identifier": {
-=======
                             "propertyName": {
->>>>>>> 85e84683
                                 "kind": "IdentifierName",
                                 "fullStart": 935,
                                 "fullEnd": 937,
