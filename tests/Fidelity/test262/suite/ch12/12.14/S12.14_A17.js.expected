{
    "isDeclaration": false,
    "languageVersion": "EcmaScript5",
    "parseOptions": {
        "allowAutomaticSemicolonInsertion": true
    },
    "sourceUnit": {
        "kind": "SourceUnit",
        "fullStart": 0,
        "fullEnd": 960,
        "start": 302,
        "end": 960,
        "fullWidth": 960,
        "width": 658,
        "moduleElements": [
            {
                "kind": "VariableStatement",
                "fullStart": 0,
                "fullEnd": 311,
                "start": 302,
                "end": 310,
                "fullWidth": 311,
                "width": 8,
                "modifiers": [],
                "variableDeclaration": {
                    "kind": "VariableDeclaration",
                    "fullStart": 0,
                    "fullEnd": 309,
                    "start": 302,
                    "end": 309,
                    "fullWidth": 309,
                    "width": 7,
                    "varKeyword": {
                        "kind": "VarKeyword",
                        "fullStart": 0,
                        "fullEnd": 306,
                        "start": 302,
                        "end": 305,
                        "fullWidth": 306,
                        "width": 3,
                        "text": "var",
                        "value": "var",
                        "valueText": "var",
                        "hasLeadingTrivia": true,
                        "hasLeadingComment": true,
                        "hasLeadingNewLine": true,
                        "hasTrailingTrivia": true,
                        "leadingTrivia": [
                            {
                                "kind": "SingleLineCommentTrivia",
                                "text": "// Copyright 2009 the Sputnik authors.  All rights reserved."
                            },
                            {
                                "kind": "NewLineTrivia",
                                "text": "\n"
                            },
                            {
                                "kind": "SingleLineCommentTrivia",
                                "text": "// This code is governed by the BSD license found in the LICENSE file."
                            },
                            {
                                "kind": "NewLineTrivia",
                                "text": "\n"
                            },
                            {
                                "kind": "NewLineTrivia",
                                "text": "\n"
                            },
                            {
                                "kind": "MultiLineCommentTrivia",
                                "text": "/**\n * Using \"try\" with \"catch\" or \"finally\" statement in a constructor\n *\n * @path ch12/12.14/S12.14_A17.js\n * @description Creating exceptions within constructor\n */"
                            },
                            {
                                "kind": "NewLineTrivia",
                                "text": "\n"
                            },
                            {
                                "kind": "NewLineTrivia",
                                "text": "\n"
                            }
                        ],
                        "trailingTrivia": [
                            {
                                "kind": "WhitespaceTrivia",
                                "text": " "
                            }
                        ]
                    },
                    "variableDeclarators": [
                        {
                            "kind": "VariableDeclarator",
                            "fullStart": 306,
                            "fullEnd": 309,
                            "start": 306,
                            "end": 309,
                            "fullWidth": 3,
                            "width": 3,
                            "identifier": {
                                "kind": "IdentifierName",
                                "fullStart": 306,
                                "fullEnd": 307,
                                "start": 306,
                                "end": 307,
                                "fullWidth": 1,
                                "width": 1,
                                "text": "i",
                                "value": "i",
                                "valueText": "i"
                            },
                            "equalsValueClause": {
                                "kind": "EqualsValueClause",
                                "fullStart": 307,
                                "fullEnd": 309,
                                "start": 307,
                                "end": 309,
                                "fullWidth": 2,
                                "width": 2,
                                "equalsToken": {
                                    "kind": "EqualsToken",
                                    "fullStart": 307,
                                    "fullEnd": 308,
                                    "start": 307,
                                    "end": 308,
                                    "fullWidth": 1,
                                    "width": 1,
                                    "text": "=",
                                    "value": "=",
                                    "valueText": "="
                                },
                                "value": {
                                    "kind": "NumericLiteral",
                                    "fullStart": 308,
                                    "fullEnd": 309,
                                    "start": 308,
                                    "end": 309,
                                    "fullWidth": 1,
                                    "width": 1,
                                    "text": "1",
                                    "value": 1,
                                    "valueText": "1"
                                }
                            }
                        }
                    ]
                },
                "semicolonToken": {
                    "kind": "SemicolonToken",
                    "fullStart": 309,
                    "fullEnd": 311,
                    "start": 309,
                    "end": 310,
                    "fullWidth": 2,
                    "width": 1,
                    "text": ";",
                    "value": ";",
                    "valueText": ";",
                    "hasTrailingTrivia": true,
                    "hasTrailingNewLine": true,
                    "trailingTrivia": [
                        {
                            "kind": "NewLineTrivia",
                            "text": "\n"
                        }
                    ]
                }
            },
            {
                "kind": "FunctionDeclaration",
                "fullStart": 311,
                "fullEnd": 576,
                "start": 311,
                "end": 575,
                "fullWidth": 265,
                "width": 264,
                "modifiers": [],
                "functionKeyword": {
                    "kind": "FunctionKeyword",
                    "fullStart": 311,
                    "fullEnd": 320,
                    "start": 311,
                    "end": 319,
                    "fullWidth": 9,
                    "width": 8,
                    "text": "function",
                    "value": "function",
                    "valueText": "function",
                    "hasTrailingTrivia": true,
                    "trailingTrivia": [
                        {
                            "kind": "WhitespaceTrivia",
                            "text": " "
                        }
                    ]
                },
                "identifier": {
                    "kind": "IdentifierName",
                    "fullStart": 320,
                    "fullEnd": 327,
                    "start": 320,
                    "end": 327,
                    "fullWidth": 7,
                    "width": 7,
                    "text": "Integer",
                    "value": "Integer",
                    "valueText": "Integer"
                },
                "callSignature": {
                    "kind": "CallSignature",
                    "fullStart": 327,
                    "fullEnd": 348,
                    "start": 327,
                    "end": 347,
                    "fullWidth": 21,
                    "width": 20,
                    "parameterList": {
                        "kind": "ParameterList",
                        "fullStart": 327,
                        "fullEnd": 348,
                        "start": 327,
                        "end": 347,
                        "fullWidth": 21,
                        "width": 20,
                        "openParenToken": {
                            "kind": "OpenParenToken",
                            "fullStart": 327,
                            "fullEnd": 329,
                            "start": 327,
                            "end": 328,
                            "fullWidth": 2,
                            "width": 1,
                            "text": "(",
                            "value": "(",
                            "valueText": "(",
                            "hasTrailingTrivia": true,
                            "trailingTrivia": [
                                {
                                    "kind": "WhitespaceTrivia",
                                    "text": " "
                                }
                            ]
                        },
                        "parameters": [
                            {
                                "kind": "Parameter",
                                "fullStart": 329,
                                "fullEnd": 334,
                                "start": 329,
                                "end": 334,
                                "fullWidth": 5,
<<<<<<< HEAD
                                "width": 5,
=======
                                "modifiers": [],
>>>>>>> e3c38734
                                "identifier": {
                                    "kind": "IdentifierName",
                                    "fullStart": 329,
                                    "fullEnd": 334,
                                    "start": 329,
                                    "end": 334,
                                    "fullWidth": 5,
                                    "width": 5,
                                    "text": "value",
                                    "value": "value",
                                    "valueText": "value"
                                }
                            },
                            {
                                "kind": "CommaToken",
                                "fullStart": 334,
                                "fullEnd": 336,
                                "start": 334,
                                "end": 335,
                                "fullWidth": 2,
                                "width": 1,
                                "text": ",",
                                "value": ",",
                                "valueText": ",",
                                "hasTrailingTrivia": true,
                                "trailingTrivia": [
                                    {
                                        "kind": "WhitespaceTrivia",
                                        "text": " "
                                    }
                                ]
                            },
                            {
                                "kind": "Parameter",
                                "fullStart": 336,
                                "fullEnd": 346,
                                "start": 336,
                                "end": 345,
                                "fullWidth": 10,
<<<<<<< HEAD
                                "width": 9,
=======
                                "modifiers": [],
>>>>>>> e3c38734
                                "identifier": {
                                    "kind": "IdentifierName",
                                    "fullStart": 336,
                                    "fullEnd": 346,
                                    "start": 336,
                                    "end": 345,
                                    "fullWidth": 10,
                                    "width": 9,
                                    "text": "exception",
                                    "value": "exception",
                                    "valueText": "exception",
                                    "hasTrailingTrivia": true,
                                    "trailingTrivia": [
                                        {
                                            "kind": "WhitespaceTrivia",
                                            "text": " "
                                        }
                                    ]
                                }
                            }
                        ],
                        "closeParenToken": {
                            "kind": "CloseParenToken",
                            "fullStart": 346,
                            "fullEnd": 348,
                            "start": 346,
                            "end": 347,
                            "fullWidth": 2,
                            "width": 1,
                            "text": ")",
                            "value": ")",
                            "valueText": ")",
                            "hasTrailingTrivia": true,
                            "trailingTrivia": [
                                {
                                    "kind": "WhitespaceTrivia",
                                    "text": " "
                                }
                            ]
                        }
                    }
                },
                "block": {
                    "kind": "Block",
                    "fullStart": 348,
                    "fullEnd": 576,
                    "start": 348,
                    "end": 575,
                    "fullWidth": 228,
                    "width": 227,
                    "openBraceToken": {
                        "kind": "OpenBraceToken",
                        "fullStart": 348,
                        "fullEnd": 350,
                        "start": 348,
                        "end": 349,
                        "fullWidth": 2,
                        "width": 1,
                        "text": "{",
                        "value": "{",
                        "valueText": "{",
                        "hasTrailingTrivia": true,
                        "hasTrailingNewLine": true,
                        "trailingTrivia": [
                            {
                                "kind": "NewLineTrivia",
                                "text": "\n"
                            }
                        ]
                    },
                    "statements": [
                        {
                            "kind": "TryStatement",
                            "fullStart": 350,
                            "fullEnd": 567,
                            "start": 352,
                            "end": 566,
                            "fullWidth": 217,
                            "width": 214,
                            "tryKeyword": {
                                "kind": "TryKeyword",
                                "fullStart": 350,
                                "fullEnd": 355,
                                "start": 352,
                                "end": 355,
                                "fullWidth": 5,
                                "width": 3,
                                "text": "try",
                                "value": "try",
                                "valueText": "try",
                                "hasLeadingTrivia": true,
                                "leadingTrivia": [
                                    {
                                        "kind": "WhitespaceTrivia",
                                        "text": "  "
                                    }
                                ]
                            },
                            "block": {
                                "kind": "Block",
                                "fullStart": 355,
                                "fullEnd": 456,
                                "start": 355,
                                "end": 455,
                                "fullWidth": 101,
                                "width": 100,
                                "openBraceToken": {
                                    "kind": "OpenBraceToken",
                                    "fullStart": 355,
                                    "fullEnd": 357,
                                    "start": 355,
                                    "end": 356,
                                    "fullWidth": 2,
                                    "width": 1,
                                    "text": "{",
                                    "value": "{",
                                    "valueText": "{",
                                    "hasTrailingTrivia": true,
                                    "hasTrailingNewLine": true,
                                    "trailingTrivia": [
                                        {
                                            "kind": "NewLineTrivia",
                                            "text": "\n"
                                        }
                                    ]
                                },
                                "statements": [
                                    {
                                        "kind": "ExpressionStatement",
                                        "fullStart": 357,
                                        "fullEnd": 395,
                                        "start": 361,
                                        "end": 394,
                                        "fullWidth": 38,
                                        "width": 33,
                                        "expression": {
                                            "kind": "AssignmentExpression",
                                            "fullStart": 357,
                                            "fullEnd": 393,
                                            "start": 361,
                                            "end": 393,
                                            "fullWidth": 36,
                                            "width": 32,
                                            "left": {
                                                "kind": "MemberAccessExpression",
                                                "fullStart": 357,
                                                "fullEnd": 372,
                                                "start": 361,
                                                "end": 371,
                                                "fullWidth": 15,
                                                "width": 10,
                                                "expression": {
                                                    "kind": "ThisKeyword",
                                                    "fullStart": 357,
                                                    "fullEnd": 365,
                                                    "start": 361,
                                                    "end": 365,
                                                    "fullWidth": 8,
                                                    "width": 4,
                                                    "text": "this",
                                                    "value": "this",
                                                    "valueText": "this",
                                                    "hasLeadingTrivia": true,
                                                    "leadingTrivia": [
                                                        {
                                                            "kind": "WhitespaceTrivia",
                                                            "text": "    "
                                                        }
                                                    ]
                                                },
                                                "dotToken": {
                                                    "kind": "DotToken",
                                                    "fullStart": 365,
                                                    "fullEnd": 366,
                                                    "start": 365,
                                                    "end": 366,
                                                    "fullWidth": 1,
                                                    "width": 1,
                                                    "text": ".",
                                                    "value": ".",
                                                    "valueText": "."
                                                },
                                                "name": {
                                                    "kind": "IdentifierName",
                                                    "fullStart": 366,
                                                    "fullEnd": 372,
                                                    "start": 366,
                                                    "end": 371,
                                                    "fullWidth": 6,
                                                    "width": 5,
                                                    "text": "value",
                                                    "value": "value",
                                                    "valueText": "value",
                                                    "hasTrailingTrivia": true,
                                                    "trailingTrivia": [
                                                        {
                                                            "kind": "WhitespaceTrivia",
                                                            "text": " "
                                                        }
                                                    ]
                                                }
                                            },
                                            "operatorToken": {
                                                "kind": "EqualsToken",
                                                "fullStart": 372,
                                                "fullEnd": 374,
                                                "start": 372,
                                                "end": 373,
                                                "fullWidth": 2,
                                                "width": 1,
                                                "text": "=",
                                                "value": "=",
                                                "valueText": "=",
                                                "hasTrailingTrivia": true,
                                                "trailingTrivia": [
                                                    {
                                                        "kind": "WhitespaceTrivia",
                                                        "text": " "
                                                    }
                                                ]
                                            },
                                            "right": {
                                                "kind": "InvocationExpression",
                                                "fullStart": 374,
                                                "fullEnd": 393,
                                                "start": 374,
                                                "end": 393,
                                                "fullWidth": 19,
                                                "width": 19,
                                                "expression": {
                                                    "kind": "IdentifierName",
                                                    "fullStart": 374,
                                                    "fullEnd": 384,
                                                    "start": 374,
                                                    "end": 384,
                                                    "fullWidth": 10,
                                                    "width": 10,
                                                    "text": "checkValue",
                                                    "value": "checkValue",
                                                    "valueText": "checkValue"
                                                },
                                                "argumentList": {
                                                    "kind": "ArgumentList",
                                                    "fullStart": 384,
                                                    "fullEnd": 393,
                                                    "start": 384,
                                                    "end": 393,
                                                    "fullWidth": 9,
                                                    "width": 9,
                                                    "openParenToken": {
                                                        "kind": "OpenParenToken",
                                                        "fullStart": 384,
                                                        "fullEnd": 386,
                                                        "start": 384,
                                                        "end": 385,
                                                        "fullWidth": 2,
                                                        "width": 1,
                                                        "text": "(",
                                                        "value": "(",
                                                        "valueText": "(",
                                                        "hasTrailingTrivia": true,
                                                        "trailingTrivia": [
                                                            {
                                                                "kind": "WhitespaceTrivia",
                                                                "text": " "
                                                            }
                                                        ]
                                                    },
                                                    "arguments": [
                                                        {
                                                            "kind": "IdentifierName",
                                                            "fullStart": 386,
                                                            "fullEnd": 392,
                                                            "start": 386,
                                                            "end": 391,
                                                            "fullWidth": 6,
                                                            "width": 5,
                                                            "text": "value",
                                                            "value": "value",
                                                            "valueText": "value",
                                                            "hasTrailingTrivia": true,
                                                            "trailingTrivia": [
                                                                {
                                                                    "kind": "WhitespaceTrivia",
                                                                    "text": " "
                                                                }
                                                            ]
                                                        }
                                                    ],
                                                    "closeParenToken": {
                                                        "kind": "CloseParenToken",
                                                        "fullStart": 392,
                                                        "fullEnd": 393,
                                                        "start": 392,
                                                        "end": 393,
                                                        "fullWidth": 1,
                                                        "width": 1,
                                                        "text": ")",
                                                        "value": ")",
                                                        "valueText": ")"
                                                    }
                                                }
                                            }
                                        },
                                        "semicolonToken": {
                                            "kind": "SemicolonToken",
                                            "fullStart": 393,
                                            "fullEnd": 395,
                                            "start": 393,
                                            "end": 394,
                                            "fullWidth": 2,
                                            "width": 1,
                                            "text": ";",
                                            "value": ";",
                                            "valueText": ";",
                                            "hasTrailingTrivia": true,
                                            "hasTrailingNewLine": true,
                                            "trailingTrivia": [
                                                {
                                                    "kind": "NewLineTrivia",
                                                    "text": "\n"
                                                }
                                            ]
                                        }
                                    },
                                    {
                                        "kind": "IfStatement",
                                        "fullStart": 395,
                                        "fullEnd": 452,
                                        "start": 399,
                                        "end": 451,
                                        "fullWidth": 57,
                                        "width": 52,
                                        "ifKeyword": {
                                            "kind": "IfKeyword",
                                            "fullStart": 395,
                                            "fullEnd": 401,
                                            "start": 399,
                                            "end": 401,
                                            "fullWidth": 6,
                                            "width": 2,
                                            "text": "if",
                                            "value": "if",
                                            "valueText": "if",
                                            "hasLeadingTrivia": true,
                                            "leadingTrivia": [
                                                {
                                                    "kind": "WhitespaceTrivia",
                                                    "text": "    "
                                                }
                                            ]
                                        },
                                        "openParenToken": {
                                            "kind": "OpenParenToken",
                                            "fullStart": 401,
                                            "fullEnd": 402,
                                            "start": 401,
                                            "end": 402,
                                            "fullWidth": 1,
                                            "width": 1,
                                            "text": "(",
                                            "value": "(",
                                            "valueText": "("
                                        },
                                        "condition": {
                                            "kind": "IdentifierName",
                                            "fullStart": 402,
                                            "fullEnd": 411,
                                            "start": 402,
                                            "end": 411,
                                            "fullWidth": 9,
                                            "width": 9,
                                            "text": "exception",
                                            "value": "exception",
                                            "valueText": "exception"
                                        },
                                        "closeParenToken": {
                                            "kind": "CloseParenToken",
                                            "fullStart": 411,
                                            "fullEnd": 413,
                                            "start": 411,
                                            "end": 412,
                                            "fullWidth": 2,
                                            "width": 1,
                                            "text": ")",
                                            "value": ")",
                                            "valueText": ")",
                                            "hasTrailingTrivia": true,
                                            "trailingTrivia": [
                                                {
                                                    "kind": "WhitespaceTrivia",
                                                    "text": " "
                                                }
                                            ]
                                        },
                                        "statement": {
                                            "kind": "ExpressionStatement",
                                            "fullStart": 413,
                                            "fullEnd": 452,
                                            "start": 413,
                                            "end": 451,
                                            "fullWidth": 39,
                                            "width": 38,
                                            "expression": {
                                                "kind": "InvocationExpression",
                                                "fullStart": 413,
                                                "fullEnd": 450,
                                                "start": 413,
                                                "end": 450,
                                                "fullWidth": 37,
                                                "width": 37,
                                                "expression": {
                                                    "kind": "IdentifierName",
                                                    "fullStart": 413,
                                                    "fullEnd": 419,
                                                    "start": 413,
                                                    "end": 419,
                                                    "fullWidth": 6,
                                                    "width": 6,
                                                    "text": "$ERROR",
                                                    "value": "$ERROR",
                                                    "valueText": "$ERROR"
                                                },
                                                "argumentList": {
                                                    "kind": "ArgumentList",
                                                    "fullStart": 419,
                                                    "fullEnd": 450,
                                                    "start": 419,
                                                    "end": 450,
                                                    "fullWidth": 31,
                                                    "width": 31,
                                                    "openParenToken": {
                                                        "kind": "OpenParenToken",
                                                        "fullStart": 419,
                                                        "fullEnd": 420,
                                                        "start": 419,
                                                        "end": 420,
                                                        "fullWidth": 1,
                                                        "width": 1,
                                                        "text": "(",
                                                        "value": "(",
                                                        "valueText": "("
                                                    },
                                                    "arguments": [
                                                        {
                                                            "kind": "AddExpression",
                                                            "fullStart": 420,
                                                            "fullEnd": 449,
                                                            "start": 420,
                                                            "end": 449,
                                                            "fullWidth": 29,
                                                            "width": 29,
                                                            "left": {
                                                                "kind": "AddExpression",
                                                                "fullStart": 420,
                                                                "fullEnd": 425,
                                                                "start": 420,
                                                                "end": 425,
                                                                "fullWidth": 5,
                                                                "width": 5,
                                                                "left": {
                                                                    "kind": "StringLiteral",
                                                                    "fullStart": 420,
                                                                    "fullEnd": 423,
                                                                    "start": 420,
                                                                    "end": 423,
                                                                    "fullWidth": 3,
                                                                    "width": 3,
                                                                    "text": "'#'",
                                                                    "value": "#",
                                                                    "valueText": "#"
                                                                },
                                                                "operatorToken": {
                                                                    "kind": "PlusToken",
                                                                    "fullStart": 423,
                                                                    "fullEnd": 424,
                                                                    "start": 423,
                                                                    "end": 424,
                                                                    "fullWidth": 1,
                                                                    "width": 1,
                                                                    "text": "+",
                                                                    "value": "+",
                                                                    "valueText": "+"
                                                                },
                                                                "right": {
                                                                    "kind": "IdentifierName",
                                                                    "fullStart": 424,
                                                                    "fullEnd": 425,
                                                                    "start": 424,
                                                                    "end": 425,
                                                                    "fullWidth": 1,
                                                                    "width": 1,
                                                                    "text": "i",
                                                                    "value": "i",
                                                                    "valueText": "i"
                                                                }
                                                            },
                                                            "operatorToken": {
                                                                "kind": "PlusToken",
                                                                "fullStart": 425,
                                                                "fullEnd": 426,
                                                                "start": 425,
                                                                "end": 426,
                                                                "fullWidth": 1,
                                                                "width": 1,
                                                                "text": "+",
                                                                "value": "+",
                                                                "valueText": "+"
                                                            },
                                                            "right": {
                                                                "kind": "StringLiteral",
                                                                "fullStart": 426,
                                                                "fullEnd": 449,
                                                                "start": 426,
                                                                "end": 449,
                                                                "fullWidth": 23,
                                                                "width": 23,
                                                                "text": "'.1: Must be exception'",
                                                                "value": ".1: Must be exception",
                                                                "valueText": ".1: Must be exception"
                                                            }
                                                        }
                                                    ],
                                                    "closeParenToken": {
                                                        "kind": "CloseParenToken",
                                                        "fullStart": 449,
                                                        "fullEnd": 450,
                                                        "start": 449,
                                                        "end": 450,
                                                        "fullWidth": 1,
                                                        "width": 1,
                                                        "text": ")",
                                                        "value": ")",
                                                        "valueText": ")"
                                                    }
                                                }
                                            },
                                            "semicolonToken": {
                                                "kind": "SemicolonToken",
                                                "fullStart": 450,
                                                "fullEnd": 452,
                                                "start": 450,
                                                "end": 451,
                                                "fullWidth": 2,
                                                "width": 1,
                                                "text": ";",
                                                "value": ";",
                                                "valueText": ";",
                                                "hasTrailingTrivia": true,
                                                "hasTrailingNewLine": true,
                                                "trailingTrivia": [
                                                    {
                                                        "kind": "NewLineTrivia",
                                                        "text": "\n"
                                                    }
                                                ]
                                            }
                                        }
                                    }
                                ],
                                "closeBraceToken": {
                                    "kind": "CloseBraceToken",
                                    "fullStart": 452,
                                    "fullEnd": 456,
                                    "start": 454,
                                    "end": 455,
                                    "fullWidth": 4,
                                    "width": 1,
                                    "text": "}",
                                    "value": "}",
                                    "valueText": "}",
                                    "hasLeadingTrivia": true,
                                    "hasTrailingTrivia": true,
                                    "hasTrailingNewLine": true,
                                    "leadingTrivia": [
                                        {
                                            "kind": "WhitespaceTrivia",
                                            "text": "  "
                                        }
                                    ],
                                    "trailingTrivia": [
                                        {
                                            "kind": "NewLineTrivia",
                                            "text": "\n"
                                        }
                                    ]
                                }
                            },
                            "catchClause": {
                                "kind": "CatchClause",
                                "fullStart": 456,
                                "fullEnd": 567,
                                "start": 458,
                                "end": 566,
                                "fullWidth": 111,
                                "width": 108,
                                "catchKeyword": {
                                    "kind": "CatchKeyword",
                                    "fullStart": 456,
                                    "fullEnd": 463,
                                    "start": 458,
                                    "end": 463,
                                    "fullWidth": 7,
                                    "width": 5,
                                    "text": "catch",
                                    "value": "catch",
                                    "valueText": "catch",
                                    "hasLeadingTrivia": true,
                                    "leadingTrivia": [
                                        {
                                            "kind": "WhitespaceTrivia",
                                            "text": "  "
                                        }
                                    ]
                                },
                                "openParenToken": {
                                    "kind": "OpenParenToken",
                                    "fullStart": 463,
                                    "fullEnd": 464,
                                    "start": 463,
                                    "end": 464,
                                    "fullWidth": 1,
                                    "width": 1,
                                    "text": "(",
                                    "value": "(",
                                    "valueText": "("
                                },
                                "identifier": {
                                    "kind": "IdentifierName",
                                    "fullStart": 464,
                                    "fullEnd": 465,
                                    "start": 464,
                                    "end": 465,
                                    "fullWidth": 1,
                                    "width": 1,
                                    "text": "e",
                                    "value": "e",
                                    "valueText": "e"
                                },
                                "closeParenToken": {
                                    "kind": "CloseParenToken",
                                    "fullStart": 465,
                                    "fullEnd": 466,
                                    "start": 465,
                                    "end": 466,
                                    "fullWidth": 1,
                                    "width": 1,
                                    "text": ")",
                                    "value": ")",
                                    "valueText": ")"
                                },
                                "block": {
                                    "kind": "Block",
                                    "fullStart": 466,
                                    "fullEnd": 567,
                                    "start": 466,
                                    "end": 566,
                                    "fullWidth": 101,
                                    "width": 100,
                                    "openBraceToken": {
                                        "kind": "OpenBraceToken",
                                        "fullStart": 466,
                                        "fullEnd": 468,
                                        "start": 466,
                                        "end": 467,
                                        "fullWidth": 2,
                                        "width": 1,
                                        "text": "{",
                                        "value": "{",
                                        "valueText": "{",
                                        "hasTrailingTrivia": true,
                                        "hasTrailingNewLine": true,
                                        "trailingTrivia": [
                                            {
                                                "kind": "NewLineTrivia",
                                                "text": "\n"
                                            }
                                        ]
                                    },
                                    "statements": [
                                        {
                                            "kind": "ExpressionStatement",
                                            "fullStart": 468,
                                            "fullEnd": 499,
                                            "start": 472,
                                            "end": 498,
                                            "fullWidth": 31,
                                            "width": 26,
                                            "expression": {
                                                "kind": "AssignmentExpression",
                                                "fullStart": 468,
                                                "fullEnd": 497,
                                                "start": 472,
                                                "end": 497,
                                                "fullWidth": 29,
                                                "width": 25,
                                                "left": {
                                                    "kind": "MemberAccessExpression",
                                                    "fullStart": 468,
                                                    "fullEnd": 483,
                                                    "start": 472,
                                                    "end": 482,
                                                    "fullWidth": 15,
                                                    "width": 10,
                                                    "expression": {
                                                        "kind": "ThisKeyword",
                                                        "fullStart": 468,
                                                        "fullEnd": 476,
                                                        "start": 472,
                                                        "end": 476,
                                                        "fullWidth": 8,
                                                        "width": 4,
                                                        "text": "this",
                                                        "value": "this",
                                                        "valueText": "this",
                                                        "hasLeadingTrivia": true,
                                                        "leadingTrivia": [
                                                            {
                                                                "kind": "WhitespaceTrivia",
                                                                "text": "    "
                                                            }
                                                        ]
                                                    },
                                                    "dotToken": {
                                                        "kind": "DotToken",
                                                        "fullStart": 476,
                                                        "fullEnd": 477,
                                                        "start": 476,
                                                        "end": 477,
                                                        "fullWidth": 1,
                                                        "width": 1,
                                                        "text": ".",
                                                        "value": ".",
                                                        "valueText": "."
                                                    },
                                                    "name": {
                                                        "kind": "IdentifierName",
                                                        "fullStart": 477,
                                                        "fullEnd": 483,
                                                        "start": 477,
                                                        "end": 482,
                                                        "fullWidth": 6,
                                                        "width": 5,
                                                        "text": "value",
                                                        "value": "value",
                                                        "valueText": "value",
                                                        "hasTrailingTrivia": true,
                                                        "trailingTrivia": [
                                                            {
                                                                "kind": "WhitespaceTrivia",
                                                                "text": " "
                                                            }
                                                        ]
                                                    }
                                                },
                                                "operatorToken": {
                                                    "kind": "EqualsToken",
                                                    "fullStart": 483,
                                                    "fullEnd": 485,
                                                    "start": 483,
                                                    "end": 484,
                                                    "fullWidth": 2,
                                                    "width": 1,
                                                    "text": "=",
                                                    "value": "=",
                                                    "valueText": "=",
                                                    "hasTrailingTrivia": true,
                                                    "trailingTrivia": [
                                                        {
                                                            "kind": "WhitespaceTrivia",
                                                            "text": " "
                                                        }
                                                    ]
                                                },
                                                "right": {
                                                    "kind": "InvocationExpression",
                                                    "fullStart": 485,
                                                    "fullEnd": 497,
                                                    "start": 485,
                                                    "end": 497,
                                                    "fullWidth": 12,
                                                    "width": 12,
                                                    "expression": {
                                                        "kind": "MemberAccessExpression",
                                                        "fullStart": 485,
                                                        "fullEnd": 495,
                                                        "start": 485,
                                                        "end": 495,
                                                        "fullWidth": 10,
                                                        "width": 10,
                                                        "expression": {
                                                            "kind": "IdentifierName",
                                                            "fullStart": 485,
                                                            "fullEnd": 486,
                                                            "start": 485,
                                                            "end": 486,
                                                            "fullWidth": 1,
                                                            "width": 1,
                                                            "text": "e",
                                                            "value": "e",
                                                            "valueText": "e"
                                                        },
                                                        "dotToken": {
                                                            "kind": "DotToken",
                                                            "fullStart": 486,
                                                            "fullEnd": 487,
                                                            "start": 486,
                                                            "end": 487,
                                                            "fullWidth": 1,
                                                            "width": 1,
                                                            "text": ".",
                                                            "value": ".",
                                                            "valueText": "."
                                                        },
                                                        "name": {
                                                            "kind": "IdentifierName",
                                                            "fullStart": 487,
                                                            "fullEnd": 495,
                                                            "start": 487,
                                                            "end": 495,
                                                            "fullWidth": 8,
                                                            "width": 8,
                                                            "text": "toString",
                                                            "value": "toString",
                                                            "valueText": "toString"
                                                        }
                                                    },
                                                    "argumentList": {
                                                        "kind": "ArgumentList",
                                                        "fullStart": 495,
                                                        "fullEnd": 497,
                                                        "start": 495,
                                                        "end": 497,
                                                        "fullWidth": 2,
                                                        "width": 2,
                                                        "openParenToken": {
                                                            "kind": "OpenParenToken",
                                                            "fullStart": 495,
                                                            "fullEnd": 496,
                                                            "start": 495,
                                                            "end": 496,
                                                            "fullWidth": 1,
                                                            "width": 1,
                                                            "text": "(",
                                                            "value": "(",
                                                            "valueText": "("
                                                        },
                                                        "arguments": [],
                                                        "closeParenToken": {
                                                            "kind": "CloseParenToken",
                                                            "fullStart": 496,
                                                            "fullEnd": 497,
                                                            "start": 496,
                                                            "end": 497,
                                                            "fullWidth": 1,
                                                            "width": 1,
                                                            "text": ")",
                                                            "value": ")",
                                                            "valueText": ")"
                                                        }
                                                    }
                                                }
                                            },
                                            "semicolonToken": {
                                                "kind": "SemicolonToken",
                                                "fullStart": 497,
                                                "fullEnd": 499,
                                                "start": 497,
                                                "end": 498,
                                                "fullWidth": 2,
                                                "width": 1,
                                                "text": ";",
                                                "value": ";",
                                                "valueText": ";",
                                                "hasTrailingTrivia": true,
                                                "hasTrailingNewLine": true,
                                                "trailingTrivia": [
                                                    {
                                                        "kind": "NewLineTrivia",
                                                        "text": "\n"
                                                    }
                                                ]
                                            }
                                        },
                                        {
                                            "kind": "IfStatement",
                                            "fullStart": 499,
                                            "fullEnd": 563,
                                            "start": 503,
                                            "end": 562,
                                            "fullWidth": 64,
                                            "width": 59,
                                            "ifKeyword": {
                                                "kind": "IfKeyword",
                                                "fullStart": 499,
                                                "fullEnd": 505,
                                                "start": 503,
                                                "end": 505,
                                                "fullWidth": 6,
                                                "width": 2,
                                                "text": "if",
                                                "value": "if",
                                                "valueText": "if",
                                                "hasLeadingTrivia": true,
                                                "leadingTrivia": [
                                                    {
                                                        "kind": "WhitespaceTrivia",
                                                        "text": "    "
                                                    }
                                                ]
                                            },
                                            "openParenToken": {
                                                "kind": "OpenParenToken",
                                                "fullStart": 505,
                                                "fullEnd": 506,
                                                "start": 505,
                                                "end": 506,
                                                "fullWidth": 1,
                                                "width": 1,
                                                "text": "(",
                                                "value": "(",
                                                "valueText": "("
                                            },
                                            "condition": {
                                                "kind": "LogicalNotExpression",
                                                "fullStart": 506,
                                                "fullEnd": 516,
                                                "start": 506,
                                                "end": 516,
                                                "fullWidth": 10,
                                                "width": 10,
                                                "operatorToken": {
                                                    "kind": "ExclamationToken",
                                                    "fullStart": 506,
                                                    "fullEnd": 507,
                                                    "start": 506,
                                                    "end": 507,
                                                    "fullWidth": 1,
                                                    "width": 1,
                                                    "text": "!",
                                                    "value": "!",
                                                    "valueText": "!"
                                                },
                                                "operand": {
                                                    "kind": "IdentifierName",
                                                    "fullStart": 507,
                                                    "fullEnd": 516,
                                                    "start": 507,
                                                    "end": 516,
                                                    "fullWidth": 9,
                                                    "width": 9,
                                                    "text": "exception",
                                                    "value": "exception",
                                                    "valueText": "exception"
                                                }
                                            },
                                            "closeParenToken": {
                                                "kind": "CloseParenToken",
                                                "fullStart": 516,
                                                "fullEnd": 518,
                                                "start": 516,
                                                "end": 517,
                                                "fullWidth": 2,
                                                "width": 1,
                                                "text": ")",
                                                "value": ")",
                                                "valueText": ")",
                                                "hasTrailingTrivia": true,
                                                "trailingTrivia": [
                                                    {
                                                        "kind": "WhitespaceTrivia",
                                                        "text": " "
                                                    }
                                                ]
                                            },
                                            "statement": {
                                                "kind": "ExpressionStatement",
                                                "fullStart": 518,
                                                "fullEnd": 563,
                                                "start": 518,
                                                "end": 562,
                                                "fullWidth": 45,
                                                "width": 44,
                                                "expression": {
                                                    "kind": "InvocationExpression",
                                                    "fullStart": 518,
                                                    "fullEnd": 561,
                                                    "start": 518,
                                                    "end": 561,
                                                    "fullWidth": 43,
                                                    "width": 43,
                                                    "expression": {
                                                        "kind": "IdentifierName",
                                                        "fullStart": 518,
                                                        "fullEnd": 524,
                                                        "start": 518,
                                                        "end": 524,
                                                        "fullWidth": 6,
                                                        "width": 6,
                                                        "text": "$ERROR",
                                                        "value": "$ERROR",
                                                        "valueText": "$ERROR"
                                                    },
                                                    "argumentList": {
                                                        "kind": "ArgumentList",
                                                        "fullStart": 524,
                                                        "fullEnd": 561,
                                                        "start": 524,
                                                        "end": 561,
                                                        "fullWidth": 37,
                                                        "width": 37,
                                                        "openParenToken": {
                                                            "kind": "OpenParenToken",
                                                            "fullStart": 524,
                                                            "fullEnd": 525,
                                                            "start": 524,
                                                            "end": 525,
                                                            "fullWidth": 1,
                                                            "width": 1,
                                                            "text": "(",
                                                            "value": "(",
                                                            "valueText": "("
                                                        },
                                                        "arguments": [
                                                            {
                                                                "kind": "AddExpression",
                                                                "fullStart": 525,
                                                                "fullEnd": 560,
                                                                "start": 525,
                                                                "end": 560,
                                                                "fullWidth": 35,
                                                                "width": 35,
                                                                "left": {
                                                                    "kind": "AddExpression",
                                                                    "fullStart": 525,
                                                                    "fullEnd": 530,
                                                                    "start": 525,
                                                                    "end": 530,
                                                                    "fullWidth": 5,
                                                                    "width": 5,
                                                                    "left": {
                                                                        "kind": "StringLiteral",
                                                                        "fullStart": 525,
                                                                        "fullEnd": 528,
                                                                        "start": 525,
                                                                        "end": 528,
                                                                        "fullWidth": 3,
                                                                        "width": 3,
                                                                        "text": "'#'",
                                                                        "value": "#",
                                                                        "valueText": "#"
                                                                    },
                                                                    "operatorToken": {
                                                                        "kind": "PlusToken",
                                                                        "fullStart": 528,
                                                                        "fullEnd": 529,
                                                                        "start": 528,
                                                                        "end": 529,
                                                                        "fullWidth": 1,
                                                                        "width": 1,
                                                                        "text": "+",
                                                                        "value": "+",
                                                                        "valueText": "+"
                                                                    },
                                                                    "right": {
                                                                        "kind": "IdentifierName",
                                                                        "fullStart": 529,
                                                                        "fullEnd": 530,
                                                                        "start": 529,
                                                                        "end": 530,
                                                                        "fullWidth": 1,
                                                                        "width": 1,
                                                                        "text": "i",
                                                                        "value": "i",
                                                                        "valueText": "i"
                                                                    }
                                                                },
                                                                "operatorToken": {
                                                                    "kind": "PlusToken",
                                                                    "fullStart": 530,
                                                                    "fullEnd": 531,
                                                                    "start": 530,
                                                                    "end": 531,
                                                                    "fullWidth": 1,
                                                                    "width": 1,
                                                                    "text": "+",
                                                                    "value": "+",
                                                                    "valueText": "+"
                                                                },
                                                                "right": {
                                                                    "kind": "StringLiteral",
                                                                    "fullStart": 531,
                                                                    "fullEnd": 560,
                                                                    "start": 531,
                                                                    "end": 560,
                                                                    "fullWidth": 29,
                                                                    "width": 29,
                                                                    "text": "'.2: Don`t must be exception'",
                                                                    "value": ".2: Don`t must be exception",
                                                                    "valueText": ".2: Don`t must be exception"
                                                                }
                                                            }
                                                        ],
                                                        "closeParenToken": {
                                                            "kind": "CloseParenToken",
                                                            "fullStart": 560,
                                                            "fullEnd": 561,
                                                            "start": 560,
                                                            "end": 561,
                                                            "fullWidth": 1,
                                                            "width": 1,
                                                            "text": ")",
                                                            "value": ")",
                                                            "valueText": ")"
                                                        }
                                                    }
                                                },
                                                "semicolonToken": {
                                                    "kind": "SemicolonToken",
                                                    "fullStart": 561,
                                                    "fullEnd": 563,
                                                    "start": 561,
                                                    "end": 562,
                                                    "fullWidth": 2,
                                                    "width": 1,
                                                    "text": ";",
                                                    "value": ";",
                                                    "valueText": ";",
                                                    "hasTrailingTrivia": true,
                                                    "hasTrailingNewLine": true,
                                                    "trailingTrivia": [
                                                        {
                                                            "kind": "NewLineTrivia",
                                                            "text": "\n"
                                                        }
                                                    ]
                                                }
                                            }
                                        }
                                    ],
                                    "closeBraceToken": {
                                        "kind": "CloseBraceToken",
                                        "fullStart": 563,
                                        "fullEnd": 567,
                                        "start": 565,
                                        "end": 566,
                                        "fullWidth": 4,
                                        "width": 1,
                                        "text": "}",
                                        "value": "}",
                                        "valueText": "}",
                                        "hasLeadingTrivia": true,
                                        "hasTrailingTrivia": true,
                                        "hasTrailingNewLine": true,
                                        "leadingTrivia": [
                                            {
                                                "kind": "WhitespaceTrivia",
                                                "text": "  "
                                            }
                                        ],
                                        "trailingTrivia": [
                                            {
                                                "kind": "NewLineTrivia",
                                                "text": "\n"
                                            }
                                        ]
                                    }
                                }
                            }
                        },
                        {
                            "kind": "ExpressionStatement",
                            "fullStart": 567,
                            "fullEnd": 574,
                            "start": 569,
                            "end": 573,
                            "fullWidth": 7,
                            "width": 4,
                            "expression": {
                                "kind": "PostIncrementExpression",
                                "fullStart": 567,
                                "fullEnd": 572,
                                "start": 569,
                                "end": 572,
                                "fullWidth": 5,
                                "width": 3,
                                "operand": {
                                    "kind": "IdentifierName",
                                    "fullStart": 567,
                                    "fullEnd": 570,
                                    "start": 569,
                                    "end": 570,
                                    "fullWidth": 3,
                                    "width": 1,
                                    "text": "i",
                                    "value": "i",
                                    "valueText": "i",
                                    "hasLeadingTrivia": true,
                                    "leadingTrivia": [
                                        {
                                            "kind": "WhitespaceTrivia",
                                            "text": "  "
                                        }
                                    ]
                                },
                                "operatorToken": {
                                    "kind": "PlusPlusToken",
                                    "fullStart": 570,
                                    "fullEnd": 572,
                                    "start": 570,
                                    "end": 572,
                                    "fullWidth": 2,
                                    "width": 2,
                                    "text": "++",
                                    "value": "++",
                                    "valueText": "++"
                                }
                            },
                            "semicolonToken": {
                                "kind": "SemicolonToken",
                                "fullStart": 572,
                                "fullEnd": 574,
                                "start": 572,
                                "end": 573,
                                "fullWidth": 2,
                                "width": 1,
                                "text": ";",
                                "value": ";",
                                "valueText": ";",
                                "hasTrailingTrivia": true,
                                "hasTrailingNewLine": true,
                                "trailingTrivia": [
                                    {
                                        "kind": "NewLineTrivia",
                                        "text": "\n"
                                    }
                                ]
                            }
                        }
                    ],
                    "closeBraceToken": {
                        "kind": "CloseBraceToken",
                        "fullStart": 574,
                        "fullEnd": 576,
                        "start": 574,
                        "end": 575,
                        "fullWidth": 2,
                        "width": 1,
                        "text": "}",
                        "value": "}",
                        "valueText": "}",
                        "hasTrailingTrivia": true,
                        "hasTrailingNewLine": true,
                        "trailingTrivia": [
                            {
                                "kind": "NewLineTrivia",
                                "text": "\n"
                            }
                        ]
                    }
                }
            },
            {
                "kind": "FunctionDeclaration",
                "fullStart": 576,
                "fullEnd": 736,
                "start": 577,
                "end": 735,
                "fullWidth": 160,
                "width": 158,
                "modifiers": [],
                "functionKeyword": {
                    "kind": "FunctionKeyword",
                    "fullStart": 576,
                    "fullEnd": 586,
                    "start": 577,
                    "end": 585,
                    "fullWidth": 10,
                    "width": 8,
                    "text": "function",
                    "value": "function",
                    "valueText": "function",
                    "hasLeadingTrivia": true,
                    "hasLeadingNewLine": true,
                    "hasTrailingTrivia": true,
                    "leadingTrivia": [
                        {
                            "kind": "NewLineTrivia",
                            "text": "\n"
                        }
                    ],
                    "trailingTrivia": [
                        {
                            "kind": "WhitespaceTrivia",
                            "text": " "
                        }
                    ]
                },
                "identifier": {
                    "kind": "IdentifierName",
                    "fullStart": 586,
                    "fullEnd": 596,
                    "start": 586,
                    "end": 596,
                    "fullWidth": 10,
                    "width": 10,
                    "text": "checkValue",
                    "value": "checkValue",
                    "valueText": "checkValue"
                },
                "callSignature": {
                    "kind": "CallSignature",
                    "fullStart": 596,
                    "fullEnd": 603,
                    "start": 596,
                    "end": 603,
                    "fullWidth": 7,
                    "width": 7,
                    "parameterList": {
                        "kind": "ParameterList",
                        "fullStart": 596,
                        "fullEnd": 603,
                        "start": 596,
                        "end": 603,
                        "fullWidth": 7,
                        "width": 7,
                        "openParenToken": {
                            "kind": "OpenParenToken",
                            "fullStart": 596,
                            "fullEnd": 597,
                            "start": 596,
                            "end": 597,
                            "fullWidth": 1,
                            "width": 1,
                            "text": "(",
                            "value": "(",
                            "valueText": "("
                        },
                        "parameters": [
                            {
                                "kind": "Parameter",
                                "fullStart": 597,
                                "fullEnd": 602,
                                "start": 597,
                                "end": 602,
                                "fullWidth": 5,
<<<<<<< HEAD
                                "width": 5,
=======
                                "modifiers": [],
>>>>>>> e3c38734
                                "identifier": {
                                    "kind": "IdentifierName",
                                    "fullStart": 597,
                                    "fullEnd": 602,
                                    "start": 597,
                                    "end": 602,
                                    "fullWidth": 5,
                                    "width": 5,
                                    "text": "value",
                                    "value": "value",
                                    "valueText": "value"
                                }
                            }
                        ],
                        "closeParenToken": {
                            "kind": "CloseParenToken",
                            "fullStart": 602,
                            "fullEnd": 603,
                            "start": 602,
                            "end": 603,
                            "fullWidth": 1,
                            "width": 1,
                            "text": ")",
                            "value": ")",
                            "valueText": ")"
                        }
                    }
                },
                "block": {
                    "kind": "Block",
                    "fullStart": 603,
                    "fullEnd": 736,
                    "start": 603,
                    "end": 735,
                    "fullWidth": 133,
                    "width": 132,
                    "openBraceToken": {
                        "kind": "OpenBraceToken",
                        "fullStart": 603,
                        "fullEnd": 605,
                        "start": 603,
                        "end": 604,
                        "fullWidth": 2,
                        "width": 1,
                        "text": "{",
                        "value": "{",
                        "valueText": "{",
                        "hasTrailingTrivia": true,
                        "hasTrailingNewLine": true,
                        "trailingTrivia": [
                            {
                                "kind": "NewLineTrivia",
                                "text": "\n"
                            }
                        ]
                    },
                    "statements": [
                        {
                            "kind": "IfStatement",
                            "fullStart": 605,
                            "fullEnd": 734,
                            "start": 607,
                            "end": 733,
                            "fullWidth": 129,
                            "width": 126,
                            "ifKeyword": {
                                "kind": "IfKeyword",
                                "fullStart": 605,
                                "fullEnd": 609,
                                "start": 607,
                                "end": 609,
                                "fullWidth": 4,
                                "width": 2,
                                "text": "if",
                                "value": "if",
                                "valueText": "if",
                                "hasLeadingTrivia": true,
                                "leadingTrivia": [
                                    {
                                        "kind": "WhitespaceTrivia",
                                        "text": "  "
                                    }
                                ]
                            },
                            "openParenToken": {
                                "kind": "OpenParenToken",
                                "fullStart": 609,
                                "fullEnd": 610,
                                "start": 609,
                                "end": 610,
                                "fullWidth": 1,
                                "width": 1,
                                "text": "(",
                                "value": "(",
                                "valueText": "("
                            },
                            "condition": {
                                "kind": "LogicalOrExpression",
                                "fullStart": 610,
                                "fullEnd": 648,
                                "start": 610,
                                "end": 648,
                                "fullWidth": 38,
                                "width": 38,
                                "left": {
                                    "kind": "NotEqualsWithTypeConversionExpression",
                                    "fullStart": 610,
                                    "fullEnd": 634,
                                    "start": 610,
                                    "end": 634,
                                    "fullWidth": 24,
                                    "width": 24,
                                    "left": {
                                        "kind": "InvocationExpression",
                                        "fullStart": 610,
                                        "fullEnd": 627,
                                        "start": 610,
                                        "end": 627,
                                        "fullWidth": 17,
                                        "width": 17,
                                        "expression": {
                                            "kind": "MemberAccessExpression",
                                            "fullStart": 610,
                                            "fullEnd": 620,
                                            "start": 610,
                                            "end": 620,
                                            "fullWidth": 10,
                                            "width": 10,
                                            "expression": {
                                                "kind": "IdentifierName",
                                                "fullStart": 610,
                                                "fullEnd": 614,
                                                "start": 610,
                                                "end": 614,
                                                "fullWidth": 4,
                                                "width": 4,
                                                "text": "Math",
                                                "value": "Math",
                                                "valueText": "Math"
                                            },
                                            "dotToken": {
                                                "kind": "DotToken",
                                                "fullStart": 614,
                                                "fullEnd": 615,
                                                "start": 614,
                                                "end": 615,
                                                "fullWidth": 1,
                                                "width": 1,
                                                "text": ".",
                                                "value": ".",
                                                "valueText": "."
                                            },
                                            "name": {
                                                "kind": "IdentifierName",
                                                "fullStart": 615,
                                                "fullEnd": 620,
                                                "start": 615,
                                                "end": 620,
                                                "fullWidth": 5,
                                                "width": 5,
                                                "text": "floor",
                                                "value": "floor",
                                                "valueText": "floor"
                                            }
                                        },
                                        "argumentList": {
                                            "kind": "ArgumentList",
                                            "fullStart": 620,
                                            "fullEnd": 627,
                                            "start": 620,
                                            "end": 627,
                                            "fullWidth": 7,
                                            "width": 7,
                                            "openParenToken": {
                                                "kind": "OpenParenToken",
                                                "fullStart": 620,
                                                "fullEnd": 621,
                                                "start": 620,
                                                "end": 621,
                                                "fullWidth": 1,
                                                "width": 1,
                                                "text": "(",
                                                "value": "(",
                                                "valueText": "("
                                            },
                                            "arguments": [
                                                {
                                                    "kind": "IdentifierName",
                                                    "fullStart": 621,
                                                    "fullEnd": 626,
                                                    "start": 621,
                                                    "end": 626,
                                                    "fullWidth": 5,
                                                    "width": 5,
                                                    "text": "value",
                                                    "value": "value",
                                                    "valueText": "value"
                                                }
                                            ],
                                            "closeParenToken": {
                                                "kind": "CloseParenToken",
                                                "fullStart": 626,
                                                "fullEnd": 627,
                                                "start": 626,
                                                "end": 627,
                                                "fullWidth": 1,
                                                "width": 1,
                                                "text": ")",
                                                "value": ")",
                                                "valueText": ")"
                                            }
                                        }
                                    },
                                    "operatorToken": {
                                        "kind": "ExclamationEqualsToken",
                                        "fullStart": 627,
                                        "fullEnd": 629,
                                        "start": 627,
                                        "end": 629,
                                        "fullWidth": 2,
                                        "width": 2,
                                        "text": "!=",
                                        "value": "!=",
                                        "valueText": "!="
                                    },
                                    "right": {
                                        "kind": "IdentifierName",
                                        "fullStart": 629,
                                        "fullEnd": 634,
                                        "start": 629,
                                        "end": 634,
                                        "fullWidth": 5,
                                        "width": 5,
                                        "text": "value",
                                        "value": "value",
                                        "valueText": "value"
                                    }
                                },
                                "operatorToken": {
                                    "kind": "BarBarToken",
                                    "fullStart": 634,
                                    "fullEnd": 636,
                                    "start": 634,
                                    "end": 636,
                                    "fullWidth": 2,
                                    "width": 2,
                                    "text": "||",
                                    "value": "||",
                                    "valueText": "||"
                                },
                                "right": {
                                    "kind": "InvocationExpression",
                                    "fullStart": 636,
                                    "fullEnd": 648,
                                    "start": 636,
                                    "end": 648,
                                    "fullWidth": 12,
                                    "width": 12,
                                    "expression": {
                                        "kind": "IdentifierName",
                                        "fullStart": 636,
                                        "fullEnd": 641,
                                        "start": 636,
                                        "end": 641,
                                        "fullWidth": 5,
                                        "width": 5,
                                        "text": "isNaN",
                                        "value": "isNaN",
                                        "valueText": "isNaN"
                                    },
                                    "argumentList": {
                                        "kind": "ArgumentList",
                                        "fullStart": 641,
                                        "fullEnd": 648,
                                        "start": 641,
                                        "end": 648,
                                        "fullWidth": 7,
                                        "width": 7,
                                        "openParenToken": {
                                            "kind": "OpenParenToken",
                                            "fullStart": 641,
                                            "fullEnd": 642,
                                            "start": 641,
                                            "end": 642,
                                            "fullWidth": 1,
                                            "width": 1,
                                            "text": "(",
                                            "value": "(",
                                            "valueText": "("
                                        },
                                        "arguments": [
                                            {
                                                "kind": "IdentifierName",
                                                "fullStart": 642,
                                                "fullEnd": 647,
                                                "start": 642,
                                                "end": 647,
                                                "fullWidth": 5,
                                                "width": 5,
                                                "text": "value",
                                                "value": "value",
                                                "valueText": "value"
                                            }
                                        ],
                                        "closeParenToken": {
                                            "kind": "CloseParenToken",
                                            "fullStart": 647,
                                            "fullEnd": 648,
                                            "start": 647,
                                            "end": 648,
                                            "fullWidth": 1,
                                            "width": 1,
                                            "text": ")",
                                            "value": ")",
                                            "valueText": ")"
                                        }
                                    }
                                }
                            },
                            "closeParenToken": {
                                "kind": "CloseParenToken",
                                "fullStart": 648,
                                "fullEnd": 649,
                                "start": 648,
                                "end": 649,
                                "fullWidth": 1,
                                "width": 1,
                                "text": ")",
                                "value": ")",
                                "valueText": ")"
                            },
                            "statement": {
                                "kind": "Block",
                                "fullStart": 649,
                                "fullEnd": 704,
                                "start": 649,
                                "end": 703,
                                "fullWidth": 55,
                                "width": 54,
                                "openBraceToken": {
                                    "kind": "OpenBraceToken",
                                    "fullStart": 649,
                                    "fullEnd": 651,
                                    "start": 649,
                                    "end": 650,
                                    "fullWidth": 2,
                                    "width": 1,
                                    "text": "{",
                                    "value": "{",
                                    "valueText": "{",
                                    "hasTrailingTrivia": true,
                                    "hasTrailingNewLine": true,
                                    "trailingTrivia": [
                                        {
                                            "kind": "NewLineTrivia",
                                            "text": "\n"
                                        }
                                    ]
                                },
                                "statements": [
                                    {
                                        "kind": "ThrowStatement",
                                        "fullStart": 651,
                                        "fullEnd": 700,
                                        "start": 655,
                                        "end": 699,
                                        "fullWidth": 49,
                                        "width": 44,
                                        "throwKeyword": {
                                            "kind": "ThrowKeyword",
                                            "fullStart": 651,
                                            "fullEnd": 661,
                                            "start": 655,
                                            "end": 660,
                                            "fullWidth": 10,
                                            "width": 5,
                                            "text": "throw",
                                            "value": "throw",
                                            "valueText": "throw",
                                            "hasLeadingTrivia": true,
                                            "hasTrailingTrivia": true,
                                            "leadingTrivia": [
                                                {
                                                    "kind": "WhitespaceTrivia",
                                                    "text": "    "
                                                }
                                            ],
                                            "trailingTrivia": [
                                                {
                                                    "kind": "WhitespaceTrivia",
                                                    "text": " "
                                                }
                                            ]
                                        },
                                        "expression": {
                                            "kind": "ParenthesizedExpression",
                                            "fullStart": 661,
                                            "fullEnd": 698,
                                            "start": 661,
                                            "end": 698,
                                            "fullWidth": 37,
                                            "width": 37,
                                            "openParenToken": {
                                                "kind": "OpenParenToken",
                                                "fullStart": 661,
                                                "fullEnd": 662,
                                                "start": 661,
                                                "end": 662,
                                                "fullWidth": 1,
                                                "width": 1,
                                                "text": "(",
                                                "value": "(",
                                                "valueText": "("
                                            },
                                            "expression": {
                                                "kind": "AddExpression",
                                                "fullStart": 662,
                                                "fullEnd": 697,
                                                "start": 662,
                                                "end": 697,
                                                "fullWidth": 35,
                                                "width": 35,
                                                "left": {
                                                    "kind": "AddExpression",
                                                    "fullStart": 662,
                                                    "fullEnd": 690,
                                                    "start": 662,
                                                    "end": 689,
                                                    "fullWidth": 28,
                                                    "width": 27,
                                                    "left": {
                                                        "kind": "IdentifierName",
                                                        "fullStart": 662,
                                                        "fullEnd": 684,
                                                        "start": 662,
                                                        "end": 683,
                                                        "fullWidth": 22,
                                                        "width": 21,
                                                        "text": "INVALID_INTEGER_VALUE",
                                                        "value": "INVALID_INTEGER_VALUE",
                                                        "valueText": "INVALID_INTEGER_VALUE",
                                                        "hasTrailingTrivia": true,
                                                        "trailingTrivia": [
                                                            {
                                                                "kind": "WhitespaceTrivia",
                                                                "text": " "
                                                            }
                                                        ]
                                                    },
                                                    "operatorToken": {
                                                        "kind": "PlusToken",
                                                        "fullStart": 684,
                                                        "fullEnd": 685,
                                                        "start": 684,
                                                        "end": 685,
                                                        "fullWidth": 1,
                                                        "width": 1,
                                                        "text": "+",
                                                        "value": "+",
                                                        "valueText": "+"
                                                    },
                                                    "right": {
                                                        "kind": "StringLiteral",
                                                        "fullStart": 685,
                                                        "fullEnd": 690,
                                                        "start": 685,
                                                        "end": 689,
                                                        "fullWidth": 5,
                                                        "width": 4,
                                                        "text": "\": \"",
                                                        "value": ": ",
                                                        "valueText": ": ",
                                                        "hasTrailingTrivia": true,
                                                        "trailingTrivia": [
                                                            {
                                                                "kind": "WhitespaceTrivia",
                                                                "text": " "
                                                            }
                                                        ]
                                                    }
                                                },
                                                "operatorToken": {
                                                    "kind": "PlusToken",
                                                    "fullStart": 690,
                                                    "fullEnd": 692,
                                                    "start": 690,
                                                    "end": 691,
                                                    "fullWidth": 2,
                                                    "width": 1,
                                                    "text": "+",
                                                    "value": "+",
                                                    "valueText": "+",
                                                    "hasTrailingTrivia": true,
                                                    "trailingTrivia": [
                                                        {
                                                            "kind": "WhitespaceTrivia",
                                                            "text": " "
                                                        }
                                                    ]
                                                },
                                                "right": {
                                                    "kind": "IdentifierName",
                                                    "fullStart": 692,
                                                    "fullEnd": 697,
                                                    "start": 692,
                                                    "end": 697,
                                                    "fullWidth": 5,
                                                    "width": 5,
                                                    "text": "value",
                                                    "value": "value",
                                                    "valueText": "value"
                                                }
                                            },
                                            "closeParenToken": {
                                                "kind": "CloseParenToken",
                                                "fullStart": 697,
                                                "fullEnd": 698,
                                                "start": 697,
                                                "end": 698,
                                                "fullWidth": 1,
                                                "width": 1,
                                                "text": ")",
                                                "value": ")",
                                                "valueText": ")"
                                            }
                                        },
                                        "semicolonToken": {
                                            "kind": "SemicolonToken",
                                            "fullStart": 698,
                                            "fullEnd": 700,
                                            "start": 698,
                                            "end": 699,
                                            "fullWidth": 2,
                                            "width": 1,
                                            "text": ";",
                                            "value": ";",
                                            "valueText": ";",
                                            "hasTrailingTrivia": true,
                                            "hasTrailingNewLine": true,
                                            "trailingTrivia": [
                                                {
                                                    "kind": "NewLineTrivia",
                                                    "text": "\n"
                                                }
                                            ]
                                        }
                                    }
                                ],
                                "closeBraceToken": {
                                    "kind": "CloseBraceToken",
                                    "fullStart": 700,
                                    "fullEnd": 704,
                                    "start": 702,
                                    "end": 703,
                                    "fullWidth": 4,
                                    "width": 1,
                                    "text": "}",
                                    "value": "}",
                                    "valueText": "}",
                                    "hasLeadingTrivia": true,
                                    "hasTrailingTrivia": true,
                                    "hasTrailingNewLine": true,
                                    "leadingTrivia": [
                                        {
                                            "kind": "WhitespaceTrivia",
                                            "text": "  "
                                        }
                                    ],
                                    "trailingTrivia": [
                                        {
                                            "kind": "NewLineTrivia",
                                            "text": "\n"
                                        }
                                    ]
                                }
                            },
                            "elseClause": {
                                "kind": "ElseClause",
                                "fullStart": 704,
                                "fullEnd": 734,
                                "start": 706,
                                "end": 733,
                                "fullWidth": 30,
                                "width": 27,
                                "elseKeyword": {
                                    "kind": "ElseKeyword",
                                    "fullStart": 704,
                                    "fullEnd": 710,
                                    "start": 706,
                                    "end": 710,
                                    "fullWidth": 6,
                                    "width": 4,
                                    "text": "else",
                                    "value": "else",
                                    "valueText": "else",
                                    "hasLeadingTrivia": true,
                                    "leadingTrivia": [
                                        {
                                            "kind": "WhitespaceTrivia",
                                            "text": "  "
                                        }
                                    ]
                                },
                                "statement": {
                                    "kind": "Block",
                                    "fullStart": 710,
                                    "fullEnd": 734,
                                    "start": 710,
                                    "end": 733,
                                    "fullWidth": 24,
                                    "width": 23,
                                    "openBraceToken": {
                                        "kind": "OpenBraceToken",
                                        "fullStart": 710,
                                        "fullEnd": 712,
                                        "start": 710,
                                        "end": 711,
                                        "fullWidth": 2,
                                        "width": 1,
                                        "text": "{",
                                        "value": "{",
                                        "valueText": "{",
                                        "hasTrailingTrivia": true,
                                        "hasTrailingNewLine": true,
                                        "trailingTrivia": [
                                            {
                                                "kind": "NewLineTrivia",
                                                "text": "\n"
                                            }
                                        ]
                                    },
                                    "statements": [
                                        {
                                            "kind": "ReturnStatement",
                                            "fullStart": 712,
                                            "fullEnd": 730,
                                            "start": 716,
                                            "end": 729,
                                            "fullWidth": 18,
                                            "width": 13,
                                            "returnKeyword": {
                                                "kind": "ReturnKeyword",
                                                "fullStart": 712,
                                                "fullEnd": 723,
                                                "start": 716,
                                                "end": 722,
                                                "fullWidth": 11,
                                                "width": 6,
                                                "text": "return",
                                                "value": "return",
                                                "valueText": "return",
                                                "hasLeadingTrivia": true,
                                                "hasTrailingTrivia": true,
                                                "leadingTrivia": [
                                                    {
                                                        "kind": "WhitespaceTrivia",
                                                        "text": "    "
                                                    }
                                                ],
                                                "trailingTrivia": [
                                                    {
                                                        "kind": "WhitespaceTrivia",
                                                        "text": " "
                                                    }
                                                ]
                                            },
                                            "expression": {
                                                "kind": "IdentifierName",
                                                "fullStart": 723,
                                                "fullEnd": 728,
                                                "start": 723,
                                                "end": 728,
                                                "fullWidth": 5,
                                                "width": 5,
                                                "text": "value",
                                                "value": "value",
                                                "valueText": "value"
                                            },
                                            "semicolonToken": {
                                                "kind": "SemicolonToken",
                                                "fullStart": 728,
                                                "fullEnd": 730,
                                                "start": 728,
                                                "end": 729,
                                                "fullWidth": 2,
                                                "width": 1,
                                                "text": ";",
                                                "value": ";",
                                                "valueText": ";",
                                                "hasTrailingTrivia": true,
                                                "hasTrailingNewLine": true,
                                                "trailingTrivia": [
                                                    {
                                                        "kind": "NewLineTrivia",
                                                        "text": "\n"
                                                    }
                                                ]
                                            }
                                        }
                                    ],
                                    "closeBraceToken": {
                                        "kind": "CloseBraceToken",
                                        "fullStart": 730,
                                        "fullEnd": 734,
                                        "start": 732,
                                        "end": 733,
                                        "fullWidth": 4,
                                        "width": 1,
                                        "text": "}",
                                        "value": "}",
                                        "valueText": "}",
                                        "hasLeadingTrivia": true,
                                        "hasTrailingTrivia": true,
                                        "hasTrailingNewLine": true,
                                        "leadingTrivia": [
                                            {
                                                "kind": "WhitespaceTrivia",
                                                "text": "  "
                                            }
                                        ],
                                        "trailingTrivia": [
                                            {
                                                "kind": "NewLineTrivia",
                                                "text": "\n"
                                            }
                                        ]
                                    }
                                }
                            }
                        }
                    ],
                    "closeBraceToken": {
                        "kind": "CloseBraceToken",
                        "fullStart": 734,
                        "fullEnd": 736,
                        "start": 734,
                        "end": 735,
                        "fullWidth": 2,
                        "width": 1,
                        "text": "}",
                        "value": "}",
                        "valueText": "}",
                        "hasTrailingTrivia": true,
                        "hasTrailingNewLine": true,
                        "trailingTrivia": [
                            {
                                "kind": "NewLineTrivia",
                                "text": "\n"
                            }
                        ]
                    }
                }
            },
            {
                "kind": "ExpressionStatement",
                "fullStart": 736,
                "fullEnd": 772,
                "start": 748,
                "end": 771,
                "fullWidth": 36,
                "width": 23,
                "expression": {
                    "kind": "ObjectCreationExpression",
                    "fullStart": 736,
                    "fullEnd": 770,
                    "start": 748,
                    "end": 770,
                    "fullWidth": 34,
                    "width": 22,
                    "newKeyword": {
                        "kind": "NewKeyword",
                        "fullStart": 736,
                        "fullEnd": 752,
                        "start": 748,
                        "end": 751,
                        "fullWidth": 16,
                        "width": 3,
                        "text": "new",
                        "value": "new",
                        "valueText": "new",
                        "hasLeadingTrivia": true,
                        "hasLeadingComment": true,
                        "hasLeadingNewLine": true,
                        "hasTrailingTrivia": true,
                        "leadingTrivia": [
                            {
                                "kind": "NewLineTrivia",
                                "text": "\n"
                            },
                            {
                                "kind": "SingleLineCommentTrivia",
                                "text": "// CHECK#1"
                            },
                            {
                                "kind": "NewLineTrivia",
                                "text": "\n"
                            }
                        ],
                        "trailingTrivia": [
                            {
                                "kind": "WhitespaceTrivia",
                                "text": " "
                            }
                        ]
                    },
                    "expression": {
                        "kind": "IdentifierName",
                        "fullStart": 752,
                        "fullEnd": 759,
                        "start": 752,
                        "end": 759,
                        "fullWidth": 7,
                        "width": 7,
                        "text": "Integer",
                        "value": "Integer",
                        "valueText": "Integer"
                    },
                    "argumentList": {
                        "kind": "ArgumentList",
                        "fullStart": 759,
                        "fullEnd": 770,
                        "start": 759,
                        "end": 770,
                        "fullWidth": 11,
                        "width": 11,
                        "openParenToken": {
                            "kind": "OpenParenToken",
                            "fullStart": 759,
                            "fullEnd": 760,
                            "start": 759,
                            "end": 760,
                            "fullWidth": 1,
                            "width": 1,
                            "text": "(",
                            "value": "(",
                            "valueText": "("
                        },
                        "arguments": [
                            {
                                "kind": "NumericLiteral",
                                "fullStart": 760,
                                "fullEnd": 762,
                                "start": 760,
                                "end": 762,
                                "fullWidth": 2,
                                "width": 2,
                                "text": "13",
                                "value": 13,
                                "valueText": "13"
                            },
                            {
                                "kind": "CommaToken",
                                "fullStart": 762,
                                "fullEnd": 764,
                                "start": 762,
                                "end": 763,
                                "fullWidth": 2,
                                "width": 1,
                                "text": ",",
                                "value": ",",
                                "valueText": ",",
                                "hasTrailingTrivia": true,
                                "trailingTrivia": [
                                    {
                                        "kind": "WhitespaceTrivia",
                                        "text": " "
                                    }
                                ]
                            },
                            {
                                "kind": "FalseKeyword",
                                "fullStart": 764,
                                "fullEnd": 769,
                                "start": 764,
                                "end": 769,
                                "fullWidth": 5,
                                "width": 5,
                                "text": "false",
                                "value": false,
                                "valueText": "false"
                            }
                        ],
                        "closeParenToken": {
                            "kind": "CloseParenToken",
                            "fullStart": 769,
                            "fullEnd": 770,
                            "start": 769,
                            "end": 770,
                            "fullWidth": 1,
                            "width": 1,
                            "text": ")",
                            "value": ")",
                            "valueText": ")"
                        }
                    }
                },
                "semicolonToken": {
                    "kind": "SemicolonToken",
                    "fullStart": 770,
                    "fullEnd": 772,
                    "start": 770,
                    "end": 771,
                    "fullWidth": 2,
                    "width": 1,
                    "text": ";",
                    "value": ";",
                    "valueText": ";",
                    "hasTrailingTrivia": true,
                    "hasTrailingNewLine": true,
                    "trailingTrivia": [
                        {
                            "kind": "NewLineTrivia",
                            "text": "\n"
                        }
                    ]
                }
            },
            {
                "kind": "ExpressionStatement",
                "fullStart": 772,
                "fullEnd": 807,
                "start": 783,
                "end": 806,
                "fullWidth": 35,
                "width": 23,
                "expression": {
                    "kind": "ObjectCreationExpression",
                    "fullStart": 772,
                    "fullEnd": 805,
                    "start": 783,
                    "end": 805,
                    "fullWidth": 33,
                    "width": 22,
                    "newKeyword": {
                        "kind": "NewKeyword",
                        "fullStart": 772,
                        "fullEnd": 787,
                        "start": 783,
                        "end": 786,
                        "fullWidth": 15,
                        "width": 3,
                        "text": "new",
                        "value": "new",
                        "valueText": "new",
                        "hasLeadingTrivia": true,
                        "hasLeadingComment": true,
                        "hasLeadingNewLine": true,
                        "hasTrailingTrivia": true,
                        "leadingTrivia": [
                            {
                                "kind": "SingleLineCommentTrivia",
                                "text": "// CHECK#2"
                            },
                            {
                                "kind": "NewLineTrivia",
                                "text": "\n"
                            }
                        ],
                        "trailingTrivia": [
                            {
                                "kind": "WhitespaceTrivia",
                                "text": " "
                            }
                        ]
                    },
                    "expression": {
                        "kind": "IdentifierName",
                        "fullStart": 787,
                        "fullEnd": 794,
                        "start": 787,
                        "end": 794,
                        "fullWidth": 7,
                        "width": 7,
                        "text": "Integer",
                        "value": "Integer",
                        "valueText": "Integer"
                    },
                    "argumentList": {
                        "kind": "ArgumentList",
                        "fullStart": 794,
                        "fullEnd": 805,
                        "start": 794,
                        "end": 805,
                        "fullWidth": 11,
                        "width": 11,
                        "openParenToken": {
                            "kind": "OpenParenToken",
                            "fullStart": 794,
                            "fullEnd": 795,
                            "start": 794,
                            "end": 795,
                            "fullWidth": 1,
                            "width": 1,
                            "text": "(",
                            "value": "(",
                            "valueText": "("
                        },
                        "arguments": [
                            {
                                "kind": "IdentifierName",
                                "fullStart": 795,
                                "fullEnd": 798,
                                "start": 795,
                                "end": 798,
                                "fullWidth": 3,
                                "width": 3,
                                "text": "NaN",
                                "value": "NaN",
                                "valueText": "NaN"
                            },
                            {
                                "kind": "CommaToken",
                                "fullStart": 798,
                                "fullEnd": 800,
                                "start": 798,
                                "end": 799,
                                "fullWidth": 2,
                                "width": 1,
                                "text": ",",
                                "value": ",",
                                "valueText": ",",
                                "hasTrailingTrivia": true,
                                "trailingTrivia": [
                                    {
                                        "kind": "WhitespaceTrivia",
                                        "text": " "
                                    }
                                ]
                            },
                            {
                                "kind": "TrueKeyword",
                                "fullStart": 800,
                                "fullEnd": 804,
                                "start": 800,
                                "end": 804,
                                "fullWidth": 4,
                                "width": 4,
                                "text": "true",
                                "value": true,
                                "valueText": "true"
                            }
                        ],
                        "closeParenToken": {
                            "kind": "CloseParenToken",
                            "fullStart": 804,
                            "fullEnd": 805,
                            "start": 804,
                            "end": 805,
                            "fullWidth": 1,
                            "width": 1,
                            "text": ")",
                            "value": ")",
                            "valueText": ")"
                        }
                    }
                },
                "semicolonToken": {
                    "kind": "SemicolonToken",
                    "fullStart": 805,
                    "fullEnd": 807,
                    "start": 805,
                    "end": 806,
                    "fullWidth": 2,
                    "width": 1,
                    "text": ";",
                    "value": ";",
                    "valueText": ";",
                    "hasTrailingTrivia": true,
                    "hasTrailingNewLine": true,
                    "trailingTrivia": [
                        {
                            "kind": "NewLineTrivia",
                            "text": "\n"
                        }
                    ]
                }
            },
            {
                "kind": "ExpressionStatement",
                "fullStart": 807,
                "fullEnd": 841,
                "start": 818,
                "end": 840,
                "fullWidth": 34,
                "width": 22,
                "expression": {
                    "kind": "ObjectCreationExpression",
                    "fullStart": 807,
                    "fullEnd": 839,
                    "start": 818,
                    "end": 839,
                    "fullWidth": 32,
                    "width": 21,
                    "newKeyword": {
                        "kind": "NewKeyword",
                        "fullStart": 807,
                        "fullEnd": 822,
                        "start": 818,
                        "end": 821,
                        "fullWidth": 15,
                        "width": 3,
                        "text": "new",
                        "value": "new",
                        "valueText": "new",
                        "hasLeadingTrivia": true,
                        "hasLeadingComment": true,
                        "hasLeadingNewLine": true,
                        "hasTrailingTrivia": true,
                        "leadingTrivia": [
                            {
                                "kind": "SingleLineCommentTrivia",
                                "text": "// CHECK#3"
                            },
                            {
                                "kind": "NewLineTrivia",
                                "text": "\n"
                            }
                        ],
                        "trailingTrivia": [
                            {
                                "kind": "WhitespaceTrivia",
                                "text": " "
                            }
                        ]
                    },
                    "expression": {
                        "kind": "IdentifierName",
                        "fullStart": 822,
                        "fullEnd": 829,
                        "start": 822,
                        "end": 829,
                        "fullWidth": 7,
                        "width": 7,
                        "text": "Integer",
                        "value": "Integer",
                        "valueText": "Integer"
                    },
                    "argumentList": {
                        "kind": "ArgumentList",
                        "fullStart": 829,
                        "fullEnd": 839,
                        "start": 829,
                        "end": 839,
                        "fullWidth": 10,
                        "width": 10,
                        "openParenToken": {
                            "kind": "OpenParenToken",
                            "fullStart": 829,
                            "fullEnd": 830,
                            "start": 829,
                            "end": 830,
                            "fullWidth": 1,
                            "width": 1,
                            "text": "(",
                            "value": "(",
                            "valueText": "("
                        },
                        "arguments": [
                            {
                                "kind": "NumericLiteral",
                                "fullStart": 830,
                                "fullEnd": 831,
                                "start": 830,
                                "end": 831,
                                "fullWidth": 1,
                                "width": 1,
                                "text": "0",
                                "value": 0,
                                "valueText": "0"
                            },
                            {
                                "kind": "CommaToken",
                                "fullStart": 831,
                                "fullEnd": 833,
                                "start": 831,
                                "end": 832,
                                "fullWidth": 2,
                                "width": 1,
                                "text": ",",
                                "value": ",",
                                "valueText": ",",
                                "hasTrailingTrivia": true,
                                "trailingTrivia": [
                                    {
                                        "kind": "WhitespaceTrivia",
                                        "text": " "
                                    }
                                ]
                            },
                            {
                                "kind": "FalseKeyword",
                                "fullStart": 833,
                                "fullEnd": 838,
                                "start": 833,
                                "end": 838,
                                "fullWidth": 5,
                                "width": 5,
                                "text": "false",
                                "value": false,
                                "valueText": "false"
                            }
                        ],
                        "closeParenToken": {
                            "kind": "CloseParenToken",
                            "fullStart": 838,
                            "fullEnd": 839,
                            "start": 838,
                            "end": 839,
                            "fullWidth": 1,
                            "width": 1,
                            "text": ")",
                            "value": ")",
                            "valueText": ")"
                        }
                    }
                },
                "semicolonToken": {
                    "kind": "SemicolonToken",
                    "fullStart": 839,
                    "fullEnd": 841,
                    "start": 839,
                    "end": 840,
                    "fullWidth": 2,
                    "width": 1,
                    "text": ";",
                    "value": ";",
                    "valueText": ";",
                    "hasTrailingTrivia": true,
                    "hasTrailingNewLine": true,
                    "trailingTrivia": [
                        {
                            "kind": "NewLineTrivia",
                            "text": "\n"
                        }
                    ]
                }
            },
            {
                "kind": "ExpressionStatement",
                "fullStart": 841,
                "fullEnd": 882,
                "start": 852,
                "end": 881,
                "fullWidth": 41,
                "width": 29,
                "expression": {
                    "kind": "ObjectCreationExpression",
                    "fullStart": 841,
                    "fullEnd": 880,
                    "start": 852,
                    "end": 880,
                    "fullWidth": 39,
                    "width": 28,
                    "newKeyword": {
                        "kind": "NewKeyword",
                        "fullStart": 841,
                        "fullEnd": 856,
                        "start": 852,
                        "end": 855,
                        "fullWidth": 15,
                        "width": 3,
                        "text": "new",
                        "value": "new",
                        "valueText": "new",
                        "hasLeadingTrivia": true,
                        "hasLeadingComment": true,
                        "hasLeadingNewLine": true,
                        "hasTrailingTrivia": true,
                        "leadingTrivia": [
                            {
                                "kind": "SingleLineCommentTrivia",
                                "text": "// CHECK#4"
                            },
                            {
                                "kind": "NewLineTrivia",
                                "text": "\n"
                            }
                        ],
                        "trailingTrivia": [
                            {
                                "kind": "WhitespaceTrivia",
                                "text": " "
                            }
                        ]
                    },
                    "expression": {
                        "kind": "IdentifierName",
                        "fullStart": 856,
                        "fullEnd": 863,
                        "start": 856,
                        "end": 863,
                        "fullWidth": 7,
                        "width": 7,
                        "text": "Integer",
                        "value": "Integer",
                        "valueText": "Integer"
                    },
                    "argumentList": {
                        "kind": "ArgumentList",
                        "fullStart": 863,
                        "fullEnd": 880,
                        "start": 863,
                        "end": 880,
                        "fullWidth": 17,
                        "width": 17,
                        "openParenToken": {
                            "kind": "OpenParenToken",
                            "fullStart": 863,
                            "fullEnd": 864,
                            "start": 863,
                            "end": 864,
                            "fullWidth": 1,
                            "width": 1,
                            "text": "(",
                            "value": "(",
                            "valueText": "("
                        },
                        "arguments": [
                            {
                                "kind": "IdentifierName",
                                "fullStart": 864,
                                "fullEnd": 872,
                                "start": 864,
                                "end": 872,
                                "fullWidth": 8,
                                "width": 8,
                                "text": "Infinity",
                                "value": "Infinity",
                                "valueText": "Infinity"
                            },
                            {
                                "kind": "CommaToken",
                                "fullStart": 872,
                                "fullEnd": 874,
                                "start": 872,
                                "end": 873,
                                "fullWidth": 2,
                                "width": 1,
                                "text": ",",
                                "value": ",",
                                "valueText": ",",
                                "hasTrailingTrivia": true,
                                "trailingTrivia": [
                                    {
                                        "kind": "WhitespaceTrivia",
                                        "text": " "
                                    }
                                ]
                            },
                            {
                                "kind": "FalseKeyword",
                                "fullStart": 874,
                                "fullEnd": 879,
                                "start": 874,
                                "end": 879,
                                "fullWidth": 5,
                                "width": 5,
                                "text": "false",
                                "value": false,
                                "valueText": "false"
                            }
                        ],
                        "closeParenToken": {
                            "kind": "CloseParenToken",
                            "fullStart": 879,
                            "fullEnd": 880,
                            "start": 879,
                            "end": 880,
                            "fullWidth": 1,
                            "width": 1,
                            "text": ")",
                            "value": ")",
                            "valueText": ")"
                        }
                    }
                },
                "semicolonToken": {
                    "kind": "SemicolonToken",
                    "fullStart": 880,
                    "fullEnd": 882,
                    "start": 880,
                    "end": 881,
                    "fullWidth": 2,
                    "width": 1,
                    "text": ";",
                    "value": ";",
                    "valueText": ";",
                    "hasTrailingTrivia": true,
                    "hasTrailingNewLine": true,
                    "trailingTrivia": [
                        {
                            "kind": "NewLineTrivia",
                            "text": "\n"
                        }
                    ]
                }
            },
            {
                "kind": "ExpressionStatement",
                "fullStart": 882,
                "fullEnd": 919,
                "start": 893,
                "end": 918,
                "fullWidth": 37,
                "width": 25,
                "expression": {
                    "kind": "ObjectCreationExpression",
                    "fullStart": 882,
                    "fullEnd": 917,
                    "start": 893,
                    "end": 917,
                    "fullWidth": 35,
                    "width": 24,
                    "newKeyword": {
                        "kind": "NewKeyword",
                        "fullStart": 882,
                        "fullEnd": 897,
                        "start": 893,
                        "end": 896,
                        "fullWidth": 15,
                        "width": 3,
                        "text": "new",
                        "value": "new",
                        "valueText": "new",
                        "hasLeadingTrivia": true,
                        "hasLeadingComment": true,
                        "hasLeadingNewLine": true,
                        "hasTrailingTrivia": true,
                        "leadingTrivia": [
                            {
                                "kind": "SingleLineCommentTrivia",
                                "text": "// CHECK#5"
                            },
                            {
                                "kind": "NewLineTrivia",
                                "text": "\n"
                            }
                        ],
                        "trailingTrivia": [
                            {
                                "kind": "WhitespaceTrivia",
                                "text": " "
                            }
                        ]
                    },
                    "expression": {
                        "kind": "IdentifierName",
                        "fullStart": 897,
                        "fullEnd": 904,
                        "start": 897,
                        "end": 904,
                        "fullWidth": 7,
                        "width": 7,
                        "text": "Integer",
                        "value": "Integer",
                        "valueText": "Integer"
                    },
                    "argumentList": {
                        "kind": "ArgumentList",
                        "fullStart": 904,
                        "fullEnd": 917,
                        "start": 904,
                        "end": 917,
                        "fullWidth": 13,
                        "width": 13,
                        "openParenToken": {
                            "kind": "OpenParenToken",
                            "fullStart": 904,
                            "fullEnd": 905,
                            "start": 904,
                            "end": 905,
                            "fullWidth": 1,
                            "width": 1,
                            "text": "(",
                            "value": "(",
                            "valueText": "("
                        },
                        "arguments": [
                            {
                                "kind": "NegateExpression",
                                "fullStart": 905,
                                "fullEnd": 910,
                                "start": 905,
                                "end": 910,
                                "fullWidth": 5,
                                "width": 5,
                                "operatorToken": {
                                    "kind": "MinusToken",
                                    "fullStart": 905,
                                    "fullEnd": 906,
                                    "start": 905,
                                    "end": 906,
                                    "fullWidth": 1,
                                    "width": 1,
                                    "text": "-",
                                    "value": "-",
                                    "valueText": "-"
                                },
                                "operand": {
                                    "kind": "NumericLiteral",
                                    "fullStart": 906,
                                    "fullEnd": 910,
                                    "start": 906,
                                    "end": 910,
                                    "fullWidth": 4,
                                    "width": 4,
                                    "text": "1.23",
                                    "value": 1.23,
                                    "valueText": "1.23"
                                }
                            },
                            {
                                "kind": "CommaToken",
                                "fullStart": 910,
                                "fullEnd": 912,
                                "start": 910,
                                "end": 911,
                                "fullWidth": 2,
                                "width": 1,
                                "text": ",",
                                "value": ",",
                                "valueText": ",",
                                "hasTrailingTrivia": true,
                                "trailingTrivia": [
                                    {
                                        "kind": "WhitespaceTrivia",
                                        "text": " "
                                    }
                                ]
                            },
                            {
                                "kind": "TrueKeyword",
                                "fullStart": 912,
                                "fullEnd": 916,
                                "start": 912,
                                "end": 916,
                                "fullWidth": 4,
                                "width": 4,
                                "text": "true",
                                "value": true,
                                "valueText": "true"
                            }
                        ],
                        "closeParenToken": {
                            "kind": "CloseParenToken",
                            "fullStart": 916,
                            "fullEnd": 917,
                            "start": 916,
                            "end": 917,
                            "fullWidth": 1,
                            "width": 1,
                            "text": ")",
                            "value": ")",
                            "valueText": ")"
                        }
                    }
                },
                "semicolonToken": {
                    "kind": "SemicolonToken",
                    "fullStart": 917,
                    "fullEnd": 919,
                    "start": 917,
                    "end": 918,
                    "fullWidth": 2,
                    "width": 1,
                    "text": ";",
                    "value": ";",
                    "valueText": ";",
                    "hasTrailingTrivia": true,
                    "hasTrailingNewLine": true,
                    "trailingTrivia": [
                        {
                            "kind": "NewLineTrivia",
                            "text": "\n"
                        }
                    ]
                }
            },
            {
                "kind": "ExpressionStatement",
                "fullStart": 919,
                "fullEnd": 959,
                "start": 930,
                "end": 958,
                "fullWidth": 40,
                "width": 28,
                "expression": {
                    "kind": "ObjectCreationExpression",
                    "fullStart": 919,
                    "fullEnd": 957,
                    "start": 930,
                    "end": 957,
                    "fullWidth": 38,
                    "width": 27,
                    "newKeyword": {
                        "kind": "NewKeyword",
                        "fullStart": 919,
                        "fullEnd": 934,
                        "start": 930,
                        "end": 933,
                        "fullWidth": 15,
                        "width": 3,
                        "text": "new",
                        "value": "new",
                        "valueText": "new",
                        "hasLeadingTrivia": true,
                        "hasLeadingComment": true,
                        "hasLeadingNewLine": true,
                        "hasTrailingTrivia": true,
                        "leadingTrivia": [
                            {
                                "kind": "SingleLineCommentTrivia",
                                "text": "// CHECK#6"
                            },
                            {
                                "kind": "NewLineTrivia",
                                "text": "\n"
                            }
                        ],
                        "trailingTrivia": [
                            {
                                "kind": "WhitespaceTrivia",
                                "text": " "
                            }
                        ]
                    },
                    "expression": {
                        "kind": "IdentifierName",
                        "fullStart": 934,
                        "fullEnd": 941,
                        "start": 934,
                        "end": 941,
                        "fullWidth": 7,
                        "width": 7,
                        "text": "Integer",
                        "value": "Integer",
                        "valueText": "Integer"
                    },
                    "argumentList": {
                        "kind": "ArgumentList",
                        "fullStart": 941,
                        "fullEnd": 957,
                        "start": 941,
                        "end": 957,
                        "fullWidth": 16,
                        "width": 16,
                        "openParenToken": {
                            "kind": "OpenParenToken",
                            "fullStart": 941,
                            "fullEnd": 942,
                            "start": 941,
                            "end": 942,
                            "fullWidth": 1,
                            "width": 1,
                            "text": "(",
                            "value": "(",
                            "valueText": "("
                        },
                        "arguments": [
                            {
                                "kind": "MemberAccessExpression",
                                "fullStart": 942,
                                "fullEnd": 950,
                                "start": 942,
                                "end": 950,
                                "fullWidth": 8,
                                "width": 8,
                                "expression": {
                                    "kind": "IdentifierName",
                                    "fullStart": 942,
                                    "fullEnd": 946,
                                    "start": 942,
                                    "end": 946,
                                    "fullWidth": 4,
                                    "width": 4,
                                    "text": "Math",
                                    "value": "Math",
                                    "valueText": "Math"
                                },
                                "dotToken": {
                                    "kind": "DotToken",
                                    "fullStart": 946,
                                    "fullEnd": 947,
                                    "start": 946,
                                    "end": 947,
                                    "fullWidth": 1,
                                    "width": 1,
                                    "text": ".",
                                    "value": ".",
                                    "valueText": "."
                                },
                                "name": {
                                    "kind": "IdentifierName",
                                    "fullStart": 947,
                                    "fullEnd": 950,
                                    "start": 947,
                                    "end": 950,
                                    "fullWidth": 3,
                                    "width": 3,
                                    "text": "LN2",
                                    "value": "LN2",
                                    "valueText": "LN2"
                                }
                            },
                            {
                                "kind": "CommaToken",
                                "fullStart": 950,
                                "fullEnd": 952,
                                "start": 950,
                                "end": 951,
                                "fullWidth": 2,
                                "width": 1,
                                "text": ",",
                                "value": ",",
                                "valueText": ",",
                                "hasTrailingTrivia": true,
                                "trailingTrivia": [
                                    {
                                        "kind": "WhitespaceTrivia",
                                        "text": " "
                                    }
                                ]
                            },
                            {
                                "kind": "TrueKeyword",
                                "fullStart": 952,
                                "fullEnd": 956,
                                "start": 952,
                                "end": 956,
                                "fullWidth": 4,
                                "width": 4,
                                "text": "true",
                                "value": true,
                                "valueText": "true"
                            }
                        ],
                        "closeParenToken": {
                            "kind": "CloseParenToken",
                            "fullStart": 956,
                            "fullEnd": 957,
                            "start": 956,
                            "end": 957,
                            "fullWidth": 1,
                            "width": 1,
                            "text": ")",
                            "value": ")",
                            "valueText": ")"
                        }
                    }
                },
                "semicolonToken": {
                    "kind": "SemicolonToken",
                    "fullStart": 957,
                    "fullEnd": 959,
                    "start": 957,
                    "end": 958,
                    "fullWidth": 2,
                    "width": 1,
                    "text": ";",
                    "value": ";",
                    "valueText": ";",
                    "hasTrailingTrivia": true,
                    "hasTrailingNewLine": true,
                    "trailingTrivia": [
                        {
                            "kind": "NewLineTrivia",
                            "text": "\n"
                        }
                    ]
                }
            }
        ],
        "endOfFileToken": {
            "kind": "EndOfFileToken",
            "fullStart": 959,
            "fullEnd": 960,
            "start": 960,
            "end": 960,
            "fullWidth": 1,
            "width": 0,
            "text": "",
            "hasLeadingTrivia": true,
            "hasLeadingNewLine": true,
            "leadingTrivia": [
                {
                    "kind": "NewLineTrivia",
                    "text": "\n"
                }
            ]
        }
    },
    "lineMap": {
        "lineStarts": [
            0,
            61,
            132,
            133,
            137,
            205,
            208,
            242,
            297,
            301,
            302,
            311,
            350,
            357,
            395,
            452,
            456,
            468,
            499,
            563,
            567,
            574,
            576,
            577,
            605,
            651,
            700,
            704,
            712,
            730,
            734,
            736,
            737,
            748,
            772,
            783,
            807,
            818,
            841,
            852,
            882,
            893,
            919,
            930,
            959,
            960
        ],
        "length": 960
    }
}<|MERGE_RESOLUTION|>--- conflicted
+++ resolved
@@ -247,11 +247,8 @@
                                 "start": 329,
                                 "end": 334,
                                 "fullWidth": 5,
-<<<<<<< HEAD
                                 "width": 5,
-=======
                                 "modifiers": [],
->>>>>>> e3c38734
                                 "identifier": {
                                     "kind": "IdentifierName",
                                     "fullStart": 329,
@@ -291,11 +288,8 @@
                                 "start": 336,
                                 "end": 345,
                                 "fullWidth": 10,
-<<<<<<< HEAD
                                 "width": 9,
-=======
                                 "modifiers": [],
->>>>>>> e3c38734
                                 "identifier": {
                                     "kind": "IdentifierName",
                                     "fullStart": 336,
@@ -1642,11 +1636,8 @@
                                 "start": 597,
                                 "end": 602,
                                 "fullWidth": 5,
-<<<<<<< HEAD
                                 "width": 5,
-=======
                                 "modifiers": [],
->>>>>>> e3c38734
                                 "identifier": {
                                     "kind": "IdentifierName",
                                     "fullStart": 597,
