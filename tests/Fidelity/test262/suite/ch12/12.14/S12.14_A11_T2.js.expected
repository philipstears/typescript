--- conflicted
+++ resolved
@@ -103,12 +103,8 @@
                             "start": 348,
                             "end": 353,
                             "fullWidth": 5,
-<<<<<<< HEAD
                             "width": 5,
-                            "identifier": {
-=======
                             "propertyName": {
->>>>>>> 85e84683
                                 "kind": "IdentifierName",
                                 "fullStart": 348,
                                 "fullEnd": 351,
@@ -244,12 +240,8 @@
                             "start": 363,
                             "end": 366,
                             "fullWidth": 3,
-<<<<<<< HEAD
                             "width": 3,
-                            "identifier": {
-=======
                             "propertyName": {
->>>>>>> 85e84683
                                 "kind": "IdentifierName",
                                 "fullStart": 363,
                                 "fullEnd": 364,
@@ -1359,12 +1351,8 @@
                             "start": 593,
                             "end": 597,
                             "fullWidth": 4,
-<<<<<<< HEAD
                             "width": 4,
-                            "identifier": {
-=======
                             "propertyName": {
->>>>>>> 85e84683
                                 "kind": "IdentifierName",
                                 "fullStart": 593,
                                 "fullEnd": 595,
@@ -1429,12 +1417,8 @@
                             "start": 598,
                             "end": 604,
                             "fullWidth": 6,
-<<<<<<< HEAD
                             "width": 6,
-                            "identifier": {
-=======
                             "propertyName": {
->>>>>>> 85e84683
                                 "kind": "IdentifierName",
                                 "fullStart": 598,
                                 "fullEnd": 602,
@@ -1570,12 +1554,8 @@
                             "start": 614,
                             "end": 617,
                             "fullWidth": 3,
-<<<<<<< HEAD
                             "width": 3,
-                            "identifier": {
-=======
                             "propertyName": {
->>>>>>> 85e84683
                                 "kind": "IdentifierName",
                                 "fullStart": 614,
                                 "fullEnd": 615,
@@ -3013,12 +2993,8 @@
                             "start": 907,
                             "end": 911,
                             "fullWidth": 4,
-<<<<<<< HEAD
                             "width": 4,
-                            "identifier": {
-=======
                             "propertyName": {
->>>>>>> 85e84683
                                 "kind": "IdentifierName",
                                 "fullStart": 907,
                                 "fullEnd": 909,
@@ -3083,12 +3059,8 @@
                             "start": 912,
                             "end": 918,
                             "fullWidth": 6,
-<<<<<<< HEAD
                             "width": 6,
-                            "identifier": {
-=======
                             "propertyName": {
->>>>>>> 85e84683
                                 "kind": "IdentifierName",
                                 "fullStart": 912,
                                 "fullEnd": 916,
@@ -3224,12 +3196,8 @@
                             "start": 928,
                             "end": 931,
                             "fullWidth": 3,
-<<<<<<< HEAD
                             "width": 3,
-                            "identifier": {
-=======
                             "propertyName": {
->>>>>>> 85e84683
                                 "kind": "IdentifierName",
                                 "fullStart": 928,
                                 "fullEnd": 929,
@@ -4646,12 +4614,8 @@
                             "start": 1220,
                             "end": 1225,
                             "fullWidth": 5,
-<<<<<<< HEAD
                             "width": 5,
-                            "identifier": {
-=======
                             "propertyName": {
->>>>>>> 85e84683
                                 "kind": "IdentifierName",
                                 "fullStart": 1220,
                                 "fullEnd": 1223,
@@ -4787,12 +4751,8 @@
                             "start": 1235,
                             "end": 1238,
                             "fullWidth": 3,
-<<<<<<< HEAD
                             "width": 3,
-                            "identifier": {
-=======
                             "propertyName": {
->>>>>>> 85e84683
                                 "kind": "IdentifierName",
                                 "fullStart": 1235,
                                 "fullEnd": 1236,
@@ -5817,12 +5777,8 @@
                             "start": 1445,
                             "end": 1449,
                             "fullWidth": 4,
-<<<<<<< HEAD
                             "width": 4,
-                            "identifier": {
-=======
                             "propertyName": {
->>>>>>> 85e84683
                                 "kind": "IdentifierName",
                                 "fullStart": 1445,
                                 "fullEnd": 1447,
@@ -5958,12 +5914,8 @@
                             "start": 1459,
                             "end": 1463,
                             "fullWidth": 4,
-<<<<<<< HEAD
                             "width": 4,
-                            "identifier": {
-=======
                             "propertyName": {
->>>>>>> 85e84683
                                 "kind": "IdentifierName",
                                 "fullStart": 1459,
                                 "fullEnd": 1461,
@@ -6956,12 +6908,8 @@
                             "start": 1646,
                             "end": 1650,
                             "fullWidth": 4,
-<<<<<<< HEAD
                             "width": 4,
-                            "identifier": {
-=======
                             "propertyName": {
->>>>>>> 85e84683
                                 "kind": "IdentifierName",
                                 "fullStart": 1646,
                                 "fullEnd": 1648,
@@ -7026,12 +6974,8 @@
                             "start": 1651,
                             "end": 1657,
                             "fullWidth": 6,
-<<<<<<< HEAD
                             "width": 6,
-                            "identifier": {
-=======
                             "propertyName": {
->>>>>>> 85e84683
                                 "kind": "IdentifierName",
                                 "fullStart": 1651,
                                 "fullEnd": 1655,
@@ -7168,12 +7112,8 @@
                             "start": 1667,
                             "end": 1671,
                             "fullWidth": 4,
-<<<<<<< HEAD
                             "width": 4,
-                            "identifier": {
-=======
                             "propertyName": {
->>>>>>> 85e84683
                                 "kind": "IdentifierName",
                                 "fullStart": 1667,
                                 "fullEnd": 1669,
