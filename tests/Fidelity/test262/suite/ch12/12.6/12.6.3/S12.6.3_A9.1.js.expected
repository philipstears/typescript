{
    "isDeclaration": false,
    "languageVersion": "EcmaScript5",
    "parseOptions": {
        "allowAutomaticSemicolonInsertion": true
    },
    "sourceUnit": {
        "kind": "SourceUnit",
        "fullStart": 0,
        "fullEnd": 846,
        "start": 311,
        "end": 846,
        "fullWidth": 846,
        "width": 535,
        "moduleElements": [
            {
                "kind": "ExpressionStatement",
                "fullStart": 0,
                "fullEnd": 322,
                "start": 311,
                "end": 321,
                "fullWidth": 322,
                "width": 10,
                "expression": {
                    "kind": "AssignmentExpression",
                    "fullStart": 0,
                    "fullEnd": 320,
                    "start": 311,
                    "end": 320,
                    "fullWidth": 320,
                    "width": 9,
                    "left": {
                        "kind": "IdentifierName",
                        "fullStart": 0,
                        "fullEnd": 318,
                        "start": 311,
                        "end": 318,
                        "fullWidth": 318,
                        "width": 7,
                        "text": "supreme",
                        "value": "supreme",
                        "valueText": "supreme",
                        "hasLeadingTrivia": true,
                        "hasLeadingComment": true,
                        "hasLeadingNewLine": true,
                        "leadingTrivia": [
                            {
                                "kind": "SingleLineCommentTrivia",
                                "text": "// Copyright 2009 the Sputnik authors.  All rights reserved."
                            },
                            {
                                "kind": "NewLineTrivia",
                                "text": "\n"
                            },
                            {
                                "kind": "SingleLineCommentTrivia",
                                "text": "// This code is governed by the BSD license found in the LICENSE file."
                            },
                            {
                                "kind": "NewLineTrivia",
                                "text": "\n"
                            },
                            {
                                "kind": "NewLineTrivia",
                                "text": "\n"
                            },
                            {
                                "kind": "MultiLineCommentTrivia",
                                "text": "/**\n * The result of evaluating \"for( ExpNoIn;Exp;Exp)\" loop is returning (normal, evalValue, empty)\n *\n * @path ch12/12.6/12.6.3/S12.6.3_A9.1.js\n * @description Using eval\n */"
                            },
                            {
                                "kind": "NewLineTrivia",
                                "text": "\n"
                            },
                            {
                                "kind": "NewLineTrivia",
                                "text": "\n"
                            }
                        ]
                    },
                    "operatorToken": {
                        "kind": "EqualsToken",
                        "fullStart": 318,
                        "fullEnd": 319,
                        "start": 318,
                        "end": 319,
                        "fullWidth": 1,
                        "width": 1,
                        "text": "=",
                        "value": "=",
                        "valueText": "="
                    },
                    "right": {
                        "kind": "NumericLiteral",
                        "fullStart": 319,
                        "fullEnd": 320,
                        "start": 319,
                        "end": 320,
                        "fullWidth": 1,
                        "width": 1,
                        "text": "5",
                        "value": 5,
                        "valueText": "5"
                    }
                },
                "semicolonToken": {
                    "kind": "SemicolonToken",
                    "fullStart": 320,
                    "fullEnd": 322,
                    "start": 320,
                    "end": 321,
                    "fullWidth": 2,
                    "width": 1,
                    "text": ";",
                    "value": ";",
                    "valueText": ";",
                    "hasTrailingTrivia": true,
                    "hasTrailingNewLine": true,
                    "trailingTrivia": [
                        {
                            "kind": "NewLineTrivia",
                            "text": "\n"
                        }
                    ]
                }
            },
            {
                "kind": "TryStatement",
                "fullStart": 322,
                "fullEnd": 763,
                "start": 411,
                "end": 762,
                "fullWidth": 441,
                "width": 351,
                "tryKeyword": {
                    "kind": "TryKeyword",
                    "fullStart": 322,
                    "fullEnd": 415,
                    "start": 411,
                    "end": 414,
                    "fullWidth": 93,
                    "width": 3,
                    "text": "try",
                    "value": "try",
                    "valueText": "try",
                    "hasLeadingTrivia": true,
                    "hasLeadingComment": true,
                    "hasLeadingNewLine": true,
                    "hasTrailingTrivia": true,
                    "leadingTrivia": [
                        {
                            "kind": "NewLineTrivia",
                            "text": "\n"
                        },
                        {
                            "kind": "SingleLineCommentTrivia",
                            "text": "//////////////////////////////////////////////////////////////////////////////"
                        },
                        {
                            "kind": "NewLineTrivia",
                            "text": "\n"
                        },
                        {
                            "kind": "SingleLineCommentTrivia",
                            "text": "//CHECK#"
                        },
                        {
                            "kind": "NewLineTrivia",
                            "text": "\n"
                        }
                    ],
                    "trailingTrivia": [
                        {
                            "kind": "WhitespaceTrivia",
                            "text": " "
                        }
                    ]
                },
                "block": {
                    "kind": "Block",
                    "fullStart": 415,
                    "fullEnd": 611,
                    "start": 415,
                    "end": 610,
                    "fullWidth": 196,
                    "width": 195,
                    "openBraceToken": {
                        "kind": "OpenBraceToken",
                        "fullStart": 415,
                        "fullEnd": 417,
                        "start": 415,
                        "end": 416,
                        "fullWidth": 2,
                        "width": 1,
                        "text": "{",
                        "value": "{",
                        "valueText": "{",
                        "hasTrailingTrivia": true,
                        "hasTrailingNewLine": true,
                        "trailingTrivia": [
                            {
                                "kind": "NewLineTrivia",
                                "text": "\n"
                            }
                        ]
                    },
                    "statements": [
                        {
                            "kind": "VariableStatement",
                            "fullStart": 417,
                            "fullEnd": 504,
                            "start": 418,
                            "end": 503,
                            "fullWidth": 87,
                            "width": 85,
                            "modifiers": [],
                            "variableDeclaration": {
                                "kind": "VariableDeclaration",
                                "fullStart": 417,
                                "fullEnd": 502,
                                "start": 418,
                                "end": 502,
                                "fullWidth": 85,
                                "width": 84,
                                "varKeyword": {
                                    "kind": "VarKeyword",
                                    "fullStart": 417,
                                    "fullEnd": 422,
                                    "start": 418,
                                    "end": 421,
                                    "fullWidth": 5,
                                    "width": 3,
                                    "text": "var",
                                    "value": "var",
                                    "valueText": "var",
                                    "hasLeadingTrivia": true,
                                    "hasTrailingTrivia": true,
                                    "leadingTrivia": [
                                        {
                                            "kind": "WhitespaceTrivia",
                                            "text": "\t"
                                        }
                                    ],
                                    "trailingTrivia": [
                                        {
                                            "kind": "WhitespaceTrivia",
                                            "text": " "
                                        }
                                    ]
                                },
                                "variableDeclarators": [
                                    {
                                        "kind": "VariableDeclarator",
                                        "fullStart": 422,
                                        "fullEnd": 502,
                                        "start": 422,
                                        "end": 502,
                                        "fullWidth": 80,
<<<<<<< HEAD
                                        "width": 80,
                                        "identifier": {
=======
                                        "propertyName": {
>>>>>>> 85e84683
                                            "kind": "IdentifierName",
                                            "fullStart": 422,
                                            "fullEnd": 434,
                                            "start": 422,
                                            "end": 433,
                                            "fullWidth": 12,
                                            "width": 11,
                                            "text": "__evaluated",
                                            "value": "__evaluated",
                                            "valueText": "__evaluated",
                                            "hasTrailingTrivia": true,
                                            "trailingTrivia": [
                                                {
                                                    "kind": "WhitespaceTrivia",
                                                    "text": " "
                                                }
                                            ]
                                        },
                                        "equalsValueClause": {
                                            "kind": "EqualsValueClause",
                                            "fullStart": 434,
                                            "fullEnd": 502,
                                            "start": 434,
                                            "end": 502,
                                            "fullWidth": 68,
                                            "width": 68,
                                            "equalsToken": {
                                                "kind": "EqualsToken",
                                                "fullStart": 434,
                                                "fullEnd": 437,
                                                "start": 434,
                                                "end": 435,
                                                "fullWidth": 3,
                                                "width": 1,
                                                "text": "=",
                                                "value": "=",
                                                "valueText": "=",
                                                "hasTrailingTrivia": true,
                                                "trailingTrivia": [
                                                    {
                                                        "kind": "WhitespaceTrivia",
                                                        "text": "  "
                                                    }
                                                ]
                                            },
                                            "value": {
                                                "kind": "InvocationExpression",
                                                "fullStart": 437,
                                                "fullEnd": 502,
                                                "start": 437,
                                                "end": 502,
                                                "fullWidth": 65,
                                                "width": 65,
                                                "expression": {
                                                    "kind": "IdentifierName",
                                                    "fullStart": 437,
                                                    "fullEnd": 441,
                                                    "start": 437,
                                                    "end": 441,
                                                    "fullWidth": 4,
                                                    "width": 4,
                                                    "text": "eval",
                                                    "value": "eval",
                                                    "valueText": "eval"
                                                },
                                                "argumentList": {
                                                    "kind": "ArgumentList",
                                                    "fullStart": 441,
                                                    "fullEnd": 502,
                                                    "start": 441,
                                                    "end": 502,
                                                    "fullWidth": 61,
                                                    "width": 61,
                                                    "openParenToken": {
                                                        "kind": "OpenParenToken",
                                                        "fullStart": 441,
                                                        "fullEnd": 442,
                                                        "start": 441,
                                                        "end": 442,
                                                        "fullWidth": 1,
                                                        "width": 1,
                                                        "text": "(",
                                                        "value": "(",
                                                        "valueText": "("
                                                    },
                                                    "arguments": [
                                                        {
                                                            "kind": "StringLiteral",
                                                            "fullStart": 442,
                                                            "fullEnd": 501,
                                                            "start": 442,
                                                            "end": 501,
                                                            "fullWidth": 59,
                                                            "width": 59,
                                                            "text": "\"for(count=0;;) {if (count===supreme)break;else count++; }\"",
                                                            "value": "for(count=0;;) {if (count===supreme)break;else count++; }",
                                                            "valueText": "for(count=0;;) {if (count===supreme)break;else count++; }"
                                                        }
                                                    ],
                                                    "closeParenToken": {
                                                        "kind": "CloseParenToken",
                                                        "fullStart": 501,
                                                        "fullEnd": 502,
                                                        "start": 501,
                                                        "end": 502,
                                                        "fullWidth": 1,
                                                        "width": 1,
                                                        "text": ")",
                                                        "value": ")",
                                                        "valueText": ")"
                                                    }
                                                }
                                            }
                                        }
                                    }
                                ]
                            },
                            "semicolonToken": {
                                "kind": "SemicolonToken",
                                "fullStart": 502,
                                "fullEnd": 504,
                                "start": 502,
                                "end": 503,
                                "fullWidth": 2,
                                "width": 1,
                                "text": ";",
                                "value": ";",
                                "valueText": ";",
                                "hasTrailingTrivia": true,
                                "hasTrailingNewLine": true,
                                "trailingTrivia": [
                                    {
                                        "kind": "NewLineTrivia",
                                        "text": "\n"
                                    }
                                ]
                            }
                        },
                        {
                            "kind": "IfStatement",
                            "fullStart": 504,
                            "fullEnd": 609,
                            "start": 505,
                            "end": 608,
                            "fullWidth": 105,
                            "width": 103,
                            "ifKeyword": {
                                "kind": "IfKeyword",
                                "fullStart": 504,
                                "fullEnd": 508,
                                "start": 505,
                                "end": 507,
                                "fullWidth": 4,
                                "width": 2,
                                "text": "if",
                                "value": "if",
                                "valueText": "if",
                                "hasLeadingTrivia": true,
                                "hasTrailingTrivia": true,
                                "leadingTrivia": [
                                    {
                                        "kind": "WhitespaceTrivia",
                                        "text": "\t"
                                    }
                                ],
                                "trailingTrivia": [
                                    {
                                        "kind": "WhitespaceTrivia",
                                        "text": " "
                                    }
                                ]
                            },
                            "openParenToken": {
                                "kind": "OpenParenToken",
                                "fullStart": 508,
                                "fullEnd": 509,
                                "start": 508,
                                "end": 509,
                                "fullWidth": 1,
                                "width": 1,
                                "text": "(",
                                "value": "(",
                                "valueText": "("
                            },
                            "condition": {
                                "kind": "NotEqualsExpression",
                                "fullStart": 509,
                                "fullEnd": 526,
                                "start": 509,
                                "end": 526,
                                "fullWidth": 17,
                                "width": 17,
                                "left": {
                                    "kind": "IdentifierName",
                                    "fullStart": 509,
                                    "fullEnd": 521,
                                    "start": 509,
                                    "end": 520,
                                    "fullWidth": 12,
                                    "width": 11,
                                    "text": "__evaluated",
                                    "value": "__evaluated",
                                    "valueText": "__evaluated",
                                    "hasTrailingTrivia": true,
                                    "trailingTrivia": [
                                        {
                                            "kind": "WhitespaceTrivia",
                                            "text": " "
                                        }
                                    ]
                                },
                                "operatorToken": {
                                    "kind": "ExclamationEqualsEqualsToken",
                                    "fullStart": 521,
                                    "fullEnd": 525,
                                    "start": 521,
                                    "end": 524,
                                    "fullWidth": 4,
                                    "width": 3,
                                    "text": "!==",
                                    "value": "!==",
                                    "valueText": "!==",
                                    "hasTrailingTrivia": true,
                                    "trailingTrivia": [
                                        {
                                            "kind": "WhitespaceTrivia",
                                            "text": " "
                                        }
                                    ]
                                },
                                "right": {
                                    "kind": "NumericLiteral",
                                    "fullStart": 525,
                                    "fullEnd": 526,
                                    "start": 525,
                                    "end": 526,
                                    "fullWidth": 1,
                                    "width": 1,
                                    "text": "4",
                                    "value": 4,
                                    "valueText": "4"
                                }
                            },
                            "closeParenToken": {
                                "kind": "CloseParenToken",
                                "fullStart": 526,
                                "fullEnd": 528,
                                "start": 526,
                                "end": 527,
                                "fullWidth": 2,
                                "width": 1,
                                "text": ")",
                                "value": ")",
                                "valueText": ")",
                                "hasTrailingTrivia": true,
                                "trailingTrivia": [
                                    {
                                        "kind": "WhitespaceTrivia",
                                        "text": " "
                                    }
                                ]
                            },
                            "statement": {
                                "kind": "Block",
                                "fullStart": 528,
                                "fullEnd": 609,
                                "start": 528,
                                "end": 608,
                                "fullWidth": 81,
                                "width": 80,
                                "openBraceToken": {
                                    "kind": "OpenBraceToken",
                                    "fullStart": 528,
                                    "fullEnd": 530,
                                    "start": 528,
                                    "end": 529,
                                    "fullWidth": 2,
                                    "width": 1,
                                    "text": "{",
                                    "value": "{",
                                    "valueText": "{",
                                    "hasTrailingTrivia": true,
                                    "hasTrailingNewLine": true,
                                    "trailingTrivia": [
                                        {
                                            "kind": "NewLineTrivia",
                                            "text": "\n"
                                        }
                                    ]
                                },
                                "statements": [
                                    {
                                        "kind": "ExpressionStatement",
                                        "fullStart": 530,
                                        "fullEnd": 606,
                                        "start": 532,
                                        "end": 605,
                                        "fullWidth": 76,
                                        "width": 73,
                                        "expression": {
                                            "kind": "InvocationExpression",
                                            "fullStart": 530,
                                            "fullEnd": 604,
                                            "start": 532,
                                            "end": 604,
                                            "fullWidth": 74,
                                            "width": 72,
                                            "expression": {
                                                "kind": "IdentifierName",
                                                "fullStart": 530,
                                                "fullEnd": 538,
                                                "start": 532,
                                                "end": 538,
                                                "fullWidth": 8,
                                                "width": 6,
                                                "text": "$ERROR",
                                                "value": "$ERROR",
                                                "valueText": "$ERROR",
                                                "hasLeadingTrivia": true,
                                                "leadingTrivia": [
                                                    {
                                                        "kind": "WhitespaceTrivia",
                                                        "text": "\t\t"
                                                    }
                                                ]
                                            },
                                            "argumentList": {
                                                "kind": "ArgumentList",
                                                "fullStart": 538,
                                                "fullEnd": 604,
                                                "start": 538,
                                                "end": 604,
                                                "fullWidth": 66,
                                                "width": 66,
                                                "openParenToken": {
                                                    "kind": "OpenParenToken",
                                                    "fullStart": 538,
                                                    "fullEnd": 539,
                                                    "start": 538,
                                                    "end": 539,
                                                    "fullWidth": 1,
                                                    "width": 1,
                                                    "text": "(",
                                                    "value": "(",
                                                    "valueText": "("
                                                },
                                                "arguments": [
                                                    {
                                                        "kind": "AddExpression",
                                                        "fullStart": 539,
                                                        "fullEnd": 603,
                                                        "start": 539,
                                                        "end": 601,
                                                        "fullWidth": 64,
                                                        "width": 62,
                                                        "left": {
                                                            "kind": "StringLiteral",
                                                            "fullStart": 539,
                                                            "fullEnd": 588,
                                                            "start": 539,
                                                            "end": 588,
                                                            "fullWidth": 49,
                                                            "width": 49,
                                                            "text": "'#1: __evaluated === 4. Actual:  __evaluated ==='",
                                                            "value": "#1: __evaluated === 4. Actual:  __evaluated ===",
                                                            "valueText": "#1: __evaluated === 4. Actual:  __evaluated ==="
                                                        },
                                                        "operatorToken": {
                                                            "kind": "PlusToken",
                                                            "fullStart": 588,
                                                            "fullEnd": 590,
                                                            "start": 588,
                                                            "end": 589,
                                                            "fullWidth": 2,
                                                            "width": 1,
                                                            "text": "+",
                                                            "value": "+",
                                                            "valueText": "+",
                                                            "hasTrailingTrivia": true,
                                                            "trailingTrivia": [
                                                                {
                                                                    "kind": "WhitespaceTrivia",
                                                                    "text": " "
                                                                }
                                                            ]
                                                        },
                                                        "right": {
                                                            "kind": "IdentifierName",
                                                            "fullStart": 590,
                                                            "fullEnd": 603,
                                                            "start": 590,
                                                            "end": 601,
                                                            "fullWidth": 13,
                                                            "width": 11,
                                                            "text": "__evaluated",
                                                            "value": "__evaluated",
                                                            "valueText": "__evaluated",
                                                            "hasTrailingTrivia": true,
                                                            "trailingTrivia": [
                                                                {
                                                                    "kind": "WhitespaceTrivia",
                                                                    "text": "  "
                                                                }
                                                            ]
                                                        }
                                                    }
                                                ],
                                                "closeParenToken": {
                                                    "kind": "CloseParenToken",
                                                    "fullStart": 603,
                                                    "fullEnd": 604,
                                                    "start": 603,
                                                    "end": 604,
                                                    "fullWidth": 1,
                                                    "width": 1,
                                                    "text": ")",
                                                    "value": ")",
                                                    "valueText": ")"
                                                }
                                            }
                                        },
                                        "semicolonToken": {
                                            "kind": "SemicolonToken",
                                            "fullStart": 604,
                                            "fullEnd": 606,
                                            "start": 604,
                                            "end": 605,
                                            "fullWidth": 2,
                                            "width": 1,
                                            "text": ";",
                                            "value": ";",
                                            "valueText": ";",
                                            "hasTrailingTrivia": true,
                                            "hasTrailingNewLine": true,
                                            "trailingTrivia": [
                                                {
                                                    "kind": "NewLineTrivia",
                                                    "text": "\n"
                                                }
                                            ]
                                        }
                                    }
                                ],
                                "closeBraceToken": {
                                    "kind": "CloseBraceToken",
                                    "fullStart": 606,
                                    "fullEnd": 609,
                                    "start": 607,
                                    "end": 608,
                                    "fullWidth": 3,
                                    "width": 1,
                                    "text": "}",
                                    "value": "}",
                                    "valueText": "}",
                                    "hasLeadingTrivia": true,
                                    "hasTrailingTrivia": true,
                                    "hasTrailingNewLine": true,
                                    "leadingTrivia": [
                                        {
                                            "kind": "WhitespaceTrivia",
                                            "text": "\t"
                                        }
                                    ],
                                    "trailingTrivia": [
                                        {
                                            "kind": "NewLineTrivia",
                                            "text": "\n"
                                        }
                                    ]
                                }
                            }
                        }
                    ],
                    "closeBraceToken": {
                        "kind": "CloseBraceToken",
                        "fullStart": 609,
                        "fullEnd": 611,
                        "start": 609,
                        "end": 610,
                        "fullWidth": 2,
                        "width": 1,
                        "text": "}",
                        "value": "}",
                        "valueText": "}",
                        "hasTrailingTrivia": true,
                        "trailingTrivia": [
                            {
                                "kind": "WhitespaceTrivia",
                                "text": " "
                            }
                        ]
                    }
                },
                "catchClause": {
                    "kind": "CatchClause",
                    "fullStart": 611,
                    "fullEnd": 763,
                    "start": 611,
                    "end": 762,
                    "fullWidth": 152,
                    "width": 151,
                    "catchKeyword": {
                        "kind": "CatchKeyword",
                        "fullStart": 611,
                        "fullEnd": 617,
                        "start": 611,
                        "end": 616,
                        "fullWidth": 6,
                        "width": 5,
                        "text": "catch",
                        "value": "catch",
                        "valueText": "catch",
                        "hasTrailingTrivia": true,
                        "trailingTrivia": [
                            {
                                "kind": "WhitespaceTrivia",
                                "text": " "
                            }
                        ]
                    },
                    "openParenToken": {
                        "kind": "OpenParenToken",
                        "fullStart": 617,
                        "fullEnd": 618,
                        "start": 617,
                        "end": 618,
                        "fullWidth": 1,
                        "width": 1,
                        "text": "(",
                        "value": "(",
                        "valueText": "("
                    },
                    "identifier": {
                        "kind": "IdentifierName",
                        "fullStart": 618,
                        "fullEnd": 619,
                        "start": 618,
                        "end": 619,
                        "fullWidth": 1,
                        "width": 1,
                        "text": "e",
                        "value": "e",
                        "valueText": "e"
                    },
                    "closeParenToken": {
                        "kind": "CloseParenToken",
                        "fullStart": 619,
                        "fullEnd": 621,
                        "start": 619,
                        "end": 620,
                        "fullWidth": 2,
                        "width": 1,
                        "text": ")",
                        "value": ")",
                        "valueText": ")",
                        "hasTrailingTrivia": true,
                        "trailingTrivia": [
                            {
                                "kind": "WhitespaceTrivia",
                                "text": " "
                            }
                        ]
                    },
                    "block": {
                        "kind": "Block",
                        "fullStart": 621,
                        "fullEnd": 763,
                        "start": 621,
                        "end": 762,
                        "fullWidth": 142,
                        "width": 141,
                        "openBraceToken": {
                            "kind": "OpenBraceToken",
                            "fullStart": 621,
                            "fullEnd": 623,
                            "start": 621,
                            "end": 622,
                            "fullWidth": 2,
                            "width": 1,
                            "text": "{",
                            "value": "{",
                            "valueText": "{",
                            "hasTrailingTrivia": true,
                            "hasTrailingNewLine": true,
                            "trailingTrivia": [
                                {
                                    "kind": "NewLineTrivia",
                                    "text": "\n"
                                }
                            ]
                        },
                        "statements": [
                            {
                                "kind": "ExpressionStatement",
                                "fullStart": 623,
                                "fullEnd": 761,
                                "start": 624,
                                "end": 760,
                                "fullWidth": 138,
                                "width": 136,
                                "expression": {
                                    "kind": "InvocationExpression",
                                    "fullStart": 623,
                                    "fullEnd": 759,
                                    "start": 624,
                                    "end": 759,
                                    "fullWidth": 136,
                                    "width": 135,
                                    "expression": {
                                        "kind": "IdentifierName",
                                        "fullStart": 623,
                                        "fullEnd": 630,
                                        "start": 624,
                                        "end": 630,
                                        "fullWidth": 7,
                                        "width": 6,
                                        "text": "$ERROR",
                                        "value": "$ERROR",
                                        "valueText": "$ERROR",
                                        "hasLeadingTrivia": true,
                                        "leadingTrivia": [
                                            {
                                                "kind": "WhitespaceTrivia",
                                                "text": "\t"
                                            }
                                        ]
                                    },
                                    "argumentList": {
                                        "kind": "ArgumentList",
                                        "fullStart": 630,
                                        "fullEnd": 759,
                                        "start": 630,
                                        "end": 759,
                                        "fullWidth": 129,
                                        "width": 129,
                                        "openParenToken": {
                                            "kind": "OpenParenToken",
                                            "fullStart": 630,
                                            "fullEnd": 631,
                                            "start": 630,
                                            "end": 631,
                                            "fullWidth": 1,
                                            "width": 1,
                                            "text": "(",
                                            "value": "(",
                                            "valueText": "("
                                        },
                                        "arguments": [
                                            {
                                                "kind": "StringLiteral",
                                                "fullStart": 631,
                                                "fullEnd": 758,
                                                "start": 631,
                                                "end": 758,
                                                "fullWidth": 127,
                                                "width": 127,
                                                "text": "'#1: var __evaluated =  eval(\"for(count=0;;) {if (count===supreme)break;else count++; }\"); does not lead to throwing exception'",
                                                "value": "#1: var __evaluated =  eval(\"for(count=0;;) {if (count===supreme)break;else count++; }\"); does not lead to throwing exception",
                                                "valueText": "#1: var __evaluated =  eval(\"for(count=0;;) {if (count===supreme)break;else count++; }\"); does not lead to throwing exception"
                                            }
                                        ],
                                        "closeParenToken": {
                                            "kind": "CloseParenToken",
                                            "fullStart": 758,
                                            "fullEnd": 759,
                                            "start": 758,
                                            "end": 759,
                                            "fullWidth": 1,
                                            "width": 1,
                                            "text": ")",
                                            "value": ")",
                                            "valueText": ")"
                                        }
                                    }
                                },
                                "semicolonToken": {
                                    "kind": "SemicolonToken",
                                    "fullStart": 759,
                                    "fullEnd": 761,
                                    "start": 759,
                                    "end": 760,
                                    "fullWidth": 2,
                                    "width": 1,
                                    "text": ";",
                                    "value": ";",
                                    "valueText": ";",
                                    "hasTrailingTrivia": true,
                                    "hasTrailingNewLine": true,
                                    "trailingTrivia": [
                                        {
                                            "kind": "NewLineTrivia",
                                            "text": "\n"
                                        }
                                    ]
                                }
                            }
                        ],
                        "closeBraceToken": {
                            "kind": "CloseBraceToken",
                            "fullStart": 761,
                            "fullEnd": 763,
                            "start": 761,
                            "end": 762,
                            "fullWidth": 2,
                            "width": 1,
                            "text": "}",
                            "value": "}",
                            "valueText": "}",
                            "hasTrailingTrivia": true,
                            "hasTrailingNewLine": true,
                            "trailingTrivia": [
                                {
                                    "kind": "NewLineTrivia",
                                    "text": "\n"
                                }
                            ]
                        }
                    }
                }
            }
        ],
        "endOfFileToken": {
            "kind": "EndOfFileToken",
            "fullStart": 763,
            "fullEnd": 846,
            "start": 846,
            "end": 846,
            "fullWidth": 83,
            "width": 0,
            "text": "",
            "hasLeadingTrivia": true,
            "hasLeadingComment": true,
            "hasLeadingNewLine": true,
            "leadingTrivia": [
                {
                    "kind": "SingleLineCommentTrivia",
                    "text": "//"
                },
                {
                    "kind": "NewLineTrivia",
                    "text": "\n"
                },
                {
                    "kind": "SingleLineCommentTrivia",
                    "text": "//////////////////////////////////////////////////////////////////////////////"
                },
                {
                    "kind": "NewLineTrivia",
                    "text": "\n"
                },
                {
                    "kind": "NewLineTrivia",
                    "text": "\n"
                }
            ]
        }
    },
    "lineMap": {
        "lineStarts": [
            0,
            61,
            132,
            133,
            137,
            234,
            237,
            279,
            306,
            310,
            311,
            322,
            323,
            402,
            411,
            417,
            504,
            530,
            606,
            609,
            623,
            761,
            763,
            766,
            845,
            846
        ],
        "length": 846
    }
}<|MERGE_RESOLUTION|>--- conflicted
+++ resolved
@@ -256,12 +256,8 @@
                                         "start": 422,
                                         "end": 502,
                                         "fullWidth": 80,
-<<<<<<< HEAD
                                         "width": 80,
-                                        "identifier": {
-=======
                                         "propertyName": {
->>>>>>> 85e84683
                                             "kind": "IdentifierName",
                                             "fullStart": 422,
                                             "fullEnd": 434,
