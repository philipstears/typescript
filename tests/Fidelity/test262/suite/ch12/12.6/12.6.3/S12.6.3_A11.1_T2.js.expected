--- conflicted
+++ resolved
@@ -245,12 +245,8 @@
                                 "start": 395,
                                 "end": 402,
                                 "fullWidth": 7,
-<<<<<<< HEAD
                                 "width": 7,
-                                "identifier": {
-=======
                                 "propertyName": {
->>>>>>> 85e84683
                                     "kind": "IdentifierName",
                                     "fullStart": 395,
                                     "fullEnd": 400,
@@ -594,12 +590,8 @@
                                                 "start": 446,
                                                 "end": 455,
                                                 "fullWidth": 9,
-<<<<<<< HEAD
                                                 "width": 9,
-                                                "identifier": {
-=======
                                                 "propertyName": {
->>>>>>> 85e84683
                                                     "kind": "IdentifierName",
                                                     "fullStart": 446,
                                                     "fullEnd": 453,
@@ -1793,12 +1785,8 @@
                                 "start": 878,
                                 "end": 885,
                                 "fullWidth": 7,
-<<<<<<< HEAD
                                 "width": 7,
-                                "identifier": {
-=======
                                 "propertyName": {
->>>>>>> 85e84683
                                     "kind": "IdentifierName",
                                     "fullStart": 878,
                                     "fullEnd": 883,
@@ -2142,12 +2130,8 @@
                                                 "start": 929,
                                                 "end": 938,
                                                 "fullWidth": 9,
-<<<<<<< HEAD
                                                 "width": 9,
-                                                "identifier": {
-=======
                                                 "propertyName": {
->>>>>>> 85e84683
                                                     "kind": "IdentifierName",
                                                     "fullStart": 929,
                                                     "fullEnd": 936,
@@ -3337,12 +3321,8 @@
                                 "start": 1355,
                                 "end": 1362,
                                 "fullWidth": 7,
-<<<<<<< HEAD
                                 "width": 7,
-                                "identifier": {
-=======
                                 "propertyName": {
->>>>>>> 85e84683
                                     "kind": "IdentifierName",
                                     "fullStart": 1355,
                                     "fullEnd": 1360,
@@ -3686,12 +3666,8 @@
                                                 "start": 1406,
                                                 "end": 1415,
                                                 "fullWidth": 9,
-<<<<<<< HEAD
                                                 "width": 9,
-                                                "identifier": {
-=======
                                                 "propertyName": {
->>>>>>> 85e84683
                                                     "kind": "IdentifierName",
                                                     "fullStart": 1406,
                                                     "fullEnd": 1413,
