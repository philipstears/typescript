{
    "isDeclaration": false,
    "languageVersion": "EcmaScript5",
    "parseOptions": {
        "allowAutomaticSemicolonInsertion": true
    },
    "diagnostics": [
        {
            "start": 543,
            "length": 1,
            "diagnosticCode": "'{0}' expected.",
            "arguments": [
                ")"
            ]
        },
        {
            "start": 546,
            "length": 1,
            "diagnosticCode": "Unexpected token; '{0}' expected.",
            "arguments": [
                "module, class, interface, enum, import or statement"
            ]
        }
    ],
    "sourceUnit": {
        "kind": "SourceUnit",
        "fullStart": 0,
        "fullEnd": 646,
        "start": 417,
        "end": 646,
        "fullWidth": 646,
        "width": 229,
        "isIncrementallyUnusable": true,
        "moduleElements": [
            {
                "kind": "ExpressionStatement",
                "fullStart": 0,
                "fullEnd": 436,
                "start": 417,
                "end": 435,
                "fullWidth": 436,
                "width": 18,
                "expression": {
                    "kind": "AssignmentExpression",
                    "fullStart": 0,
                    "fullEnd": 434,
                    "start": 417,
                    "end": 434,
                    "fullWidth": 434,
                    "width": 17,
                    "left": {
                        "kind": "IdentifierName",
                        "fullStart": 0,
                        "fullEnd": 421,
                        "start": 417,
                        "end": 420,
                        "fullWidth": 421,
                        "width": 3,
                        "text": "arr",
                        "value": "arr",
                        "valueText": "arr",
                        "hasLeadingTrivia": true,
                        "hasLeadingComment": true,
                        "hasLeadingNewLine": true,
                        "hasTrailingTrivia": true,
                        "leadingTrivia": [
                            {
                                "kind": "SingleLineCommentTrivia",
                                "text": "// Copyright 2009 the Sputnik authors.  All rights reserved."
                            },
                            {
                                "kind": "NewLineTrivia",
                                "text": "\n"
                            },
                            {
                                "kind": "SingleLineCommentTrivia",
                                "text": "// This code is governed by the BSD license found in the LICENSE file."
                            },
                            {
                                "kind": "NewLineTrivia",
                                "text": "\n"
                            },
                            {
                                "kind": "NewLineTrivia",
                                "text": "\n"
                            },
                            {
                                "kind": "MultiLineCommentTrivia",
                                "text": "/**\n * \"in\"-expression is not allowed as a ExpressionNoIn in \"for (ExpressionNoIn; FirstExpression; SecondExpression) Statement\" IterationStatement\n *\n * @path ch12/12.6/12.6.3/S12.6.3_A4.1.js\n * @description Checking if execution of \"for (var a in arr;1;){}\" fails\n * @negative\n */"
                            },
                            {
                                "kind": "NewLineTrivia",
                                "text": "\n"
                            },
                            {
                                "kind": "NewLineTrivia",
                                "text": "\n"
                            }
                        ],
                        "trailingTrivia": [
                            {
                                "kind": "WhitespaceTrivia",
                                "text": " "
                            }
                        ]
                    },
                    "operatorToken": {
                        "kind": "EqualsToken",
                        "fullStart": 421,
                        "fullEnd": 423,
                        "start": 421,
                        "end": 422,
                        "fullWidth": 2,
                        "width": 1,
                        "text": "=",
                        "value": "=",
                        "valueText": "=",
                        "hasTrailingTrivia": true,
                        "trailingTrivia": [
                            {
                                "kind": "WhitespaceTrivia",
                                "text": " "
                            }
                        ]
                    },
                    "right": {
                        "kind": "ArrayLiteralExpression",
                        "fullStart": 423,
                        "fullEnd": 434,
                        "start": 423,
                        "end": 434,
                        "fullWidth": 11,
                        "width": 11,
                        "openBracketToken": {
                            "kind": "OpenBracketToken",
                            "fullStart": 423,
                            "fullEnd": 424,
                            "start": 423,
                            "end": 424,
                            "fullWidth": 1,
                            "width": 1,
                            "text": "[",
                            "value": "[",
                            "valueText": "["
                        },
                        "expressions": [
                            {
                                "kind": "NumericLiteral",
                                "fullStart": 424,
                                "fullEnd": 425,
                                "start": 424,
                                "end": 425,
                                "fullWidth": 1,
                                "width": 1,
                                "text": "1",
                                "value": 1,
                                "valueText": "1"
                            },
                            {
                                "kind": "CommaToken",
                                "fullStart": 425,
                                "fullEnd": 426,
                                "start": 425,
                                "end": 426,
                                "fullWidth": 1,
                                "width": 1,
                                "text": ",",
                                "value": ",",
                                "valueText": ","
                            },
                            {
                                "kind": "NumericLiteral",
                                "fullStart": 426,
                                "fullEnd": 427,
                                "start": 426,
                                "end": 427,
                                "fullWidth": 1,
                                "width": 1,
                                "text": "2",
                                "value": 2,
                                "valueText": "2"
                            },
                            {
                                "kind": "CommaToken",
                                "fullStart": 427,
                                "fullEnd": 428,
                                "start": 427,
                                "end": 428,
                                "fullWidth": 1,
                                "width": 1,
                                "text": ",",
                                "value": ",",
                                "valueText": ","
                            },
                            {
                                "kind": "NumericLiteral",
                                "fullStart": 428,
                                "fullEnd": 429,
                                "start": 428,
                                "end": 429,
                                "fullWidth": 1,
                                "width": 1,
                                "text": "3",
                                "value": 3,
                                "valueText": "3"
                            },
                            {
                                "kind": "CommaToken",
                                "fullStart": 429,
                                "fullEnd": 430,
                                "start": 429,
                                "end": 430,
                                "fullWidth": 1,
                                "width": 1,
                                "text": ",",
                                "value": ",",
                                "valueText": ","
                            },
                            {
                                "kind": "NumericLiteral",
                                "fullStart": 430,
                                "fullEnd": 431,
                                "start": 430,
                                "end": 431,
                                "fullWidth": 1,
                                "width": 1,
                                "text": "4",
                                "value": 4,
                                "valueText": "4"
                            },
                            {
                                "kind": "CommaToken",
                                "fullStart": 431,
                                "fullEnd": 432,
                                "start": 431,
                                "end": 432,
                                "fullWidth": 1,
                                "width": 1,
                                "text": ",",
                                "value": ",",
                                "valueText": ","
                            },
                            {
                                "kind": "NumericLiteral",
                                "fullStart": 432,
                                "fullEnd": 433,
                                "start": 432,
                                "end": 433,
                                "fullWidth": 1,
                                "width": 1,
                                "text": "5",
                                "value": 5,
                                "valueText": "5"
                            }
                        ],
                        "closeBracketToken": {
                            "kind": "CloseBracketToken",
                            "fullStart": 433,
                            "fullEnd": 434,
                            "start": 433,
                            "end": 434,
                            "fullWidth": 1,
                            "width": 1,
                            "text": "]",
                            "value": "]",
                            "valueText": "]"
                        }
                    }
                },
                "semicolonToken": {
                    "kind": "SemicolonToken",
                    "fullStart": 434,
                    "fullEnd": 436,
                    "start": 434,
                    "end": 435,
                    "fullWidth": 2,
                    "width": 1,
                    "text": ";",
                    "value": ";",
                    "valueText": ";",
                    "hasTrailingTrivia": true,
                    "hasTrailingNewLine": true,
                    "trailingTrivia": [
                        {
                            "kind": "NewLineTrivia",
                            "text": "\n"
                        }
                    ]
                }
            },
            {
                "kind": "ForInStatement",
                "fullStart": 436,
                "fullEnd": 544,
                "start": 526,
                "end": 544,
                "fullWidth": 108,
                "width": 18,
                "isIncrementallyUnusable": true,
                "forKeyword": {
                    "kind": "ForKeyword",
                    "fullStart": 436,
                    "fullEnd": 530,
                    "start": 526,
                    "end": 529,
                    "fullWidth": 94,
                    "width": 3,
                    "text": "for",
                    "value": "for",
                    "valueText": "for",
                    "hasLeadingTrivia": true,
                    "hasLeadingComment": true,
                    "hasLeadingNewLine": true,
                    "hasTrailingTrivia": true,
                    "leadingTrivia": [
                        {
                            "kind": "NewLineTrivia",
                            "text": "\n"
                        },
                        {
                            "kind": "SingleLineCommentTrivia",
                            "text": "//////////////////////////////////////////////////////////////////////////////"
                        },
                        {
                            "kind": "NewLineTrivia",
                            "text": "\n"
                        },
                        {
                            "kind": "SingleLineCommentTrivia",
                            "text": "//CHECK#1"
                        },
                        {
                            "kind": "NewLineTrivia",
                            "text": "\n"
                        }
                    ],
                    "trailingTrivia": [
                        {
                            "kind": "WhitespaceTrivia",
                            "text": " "
                        }
                    ]
                },
                "openParenToken": {
                    "kind": "OpenParenToken",
                    "fullStart": 530,
                    "fullEnd": 531,
                    "start": 530,
                    "end": 531,
                    "fullWidth": 1,
                    "width": 1,
                    "text": "(",
                    "value": "(",
                    "valueText": "("
                },
                "variableDeclaration": {
                    "kind": "VariableDeclaration",
                    "fullStart": 531,
                    "fullEnd": 537,
                    "start": 531,
                    "end": 536,
                    "fullWidth": 6,
                    "width": 5,
                    "varKeyword": {
                        "kind": "VarKeyword",
                        "fullStart": 531,
                        "fullEnd": 535,
                        "start": 531,
                        "end": 534,
                        "fullWidth": 4,
                        "width": 3,
                        "text": "var",
                        "value": "var",
                        "valueText": "var",
                        "hasTrailingTrivia": true,
                        "trailingTrivia": [
                            {
                                "kind": "WhitespaceTrivia",
                                "text": " "
                            }
                        ]
                    },
                    "variableDeclarators": [
                        {
                            "kind": "VariableDeclarator",
                            "fullStart": 535,
                            "fullEnd": 537,
                            "start": 535,
                            "end": 536,
                            "fullWidth": 2,
<<<<<<< HEAD
                            "width": 1,
                            "identifier": {
=======
                            "propertyName": {
>>>>>>> 85e84683
                                "kind": "IdentifierName",
                                "fullStart": 535,
                                "fullEnd": 537,
                                "start": 535,
                                "end": 536,
                                "fullWidth": 2,
                                "width": 1,
                                "text": "a",
                                "value": "a",
                                "valueText": "a",
                                "hasTrailingTrivia": true,
                                "trailingTrivia": [
                                    {
                                        "kind": "WhitespaceTrivia",
                                        "text": " "
                                    }
                                ]
                            }
                        }
                    ]
                },
                "inKeyword": {
                    "kind": "InKeyword",
                    "fullStart": 537,
                    "fullEnd": 540,
                    "start": 537,
                    "end": 539,
                    "fullWidth": 3,
                    "width": 2,
                    "text": "in",
                    "value": "in",
                    "valueText": "in",
                    "hasTrailingTrivia": true,
                    "trailingTrivia": [
                        {
                            "kind": "WhitespaceTrivia",
                            "text": " "
                        }
                    ]
                },
                "expression": {
                    "kind": "IdentifierName",
                    "fullStart": 540,
                    "fullEnd": 543,
                    "start": 540,
                    "end": 543,
                    "fullWidth": 3,
                    "width": 3,
                    "text": "arr",
                    "value": "arr",
                    "valueText": "arr"
                },
                "closeParenToken": {
                    "kind": "CloseParenToken",
                    "fullStart": -1,
                    "fullEnd": -1,
                    "start": -1,
                    "end": -1,
                    "fullWidth": 0,
                    "width": 0,
                    "text": ""
                },
                "statement": {
                    "kind": "EmptyStatement",
                    "fullStart": 543,
                    "fullEnd": 544,
                    "start": 543,
                    "end": 544,
                    "fullWidth": 1,
                    "width": 1,
                    "semicolonToken": {
                        "kind": "SemicolonToken",
                        "fullStart": 543,
                        "fullEnd": 544,
                        "start": 543,
                        "end": 544,
                        "fullWidth": 1,
                        "width": 1,
                        "text": ";",
                        "value": ";",
                        "valueText": ";"
                    }
                }
            },
            {
                "kind": "ExpressionStatement",
                "fullStart": 544,
                "fullEnd": 547,
                "start": 544,
                "end": 546,
                "fullWidth": 3,
                "width": 2,
                "isIncrementallyUnusable": true,
                "expression": {
                    "kind": "NumericLiteral",
                    "fullStart": 544,
                    "fullEnd": 545,
                    "start": 544,
                    "end": 545,
                    "fullWidth": 1,
                    "width": 1,
                    "text": "1",
                    "value": 1,
                    "valueText": "1"
                },
                "semicolonToken": {
                    "kind": "SemicolonToken",
                    "fullStart": 545,
                    "fullEnd": 547,
                    "start": 545,
                    "end": 546,
                    "fullWidth": 2,
                    "width": 1,
                    "text": ";",
                    "value": ";",
                    "valueText": ";",
                    "hasTrailingTrivia": true,
                    "hasTrailingSkippedText": true,
                    "trailingTrivia": [
                        {
                            "kind": "SkippedTokenTrivia",
                            "skippedToken": {
                                "kind": "CloseParenToken",
                                "fullStart": 546,
                                "fullEnd": 547,
                                "start": 546,
                                "end": 547,
                                "fullWidth": 1,
                                "width": 1,
                                "text": ")",
                                "value": ")",
                                "valueText": ")"
                            }
                        }
                    ]
                }
            },
            {
                "kind": "Block",
                "fullStart": 547,
                "fullEnd": 562,
                "start": 547,
                "end": 561,
                "fullWidth": 15,
                "width": 14,
                "openBraceToken": {
                    "kind": "OpenBraceToken",
                    "fullStart": 547,
                    "fullEnd": 549,
                    "start": 547,
                    "end": 548,
                    "fullWidth": 2,
                    "width": 1,
                    "text": "{",
                    "value": "{",
                    "valueText": "{",
                    "hasTrailingTrivia": true,
                    "hasTrailingNewLine": true,
                    "trailingTrivia": [
                        {
                            "kind": "NewLineTrivia",
                            "text": "\n"
                        }
                    ]
                },
                "statements": [
                    {
                        "kind": "BreakStatement",
                        "fullStart": 549,
                        "fullEnd": 560,
                        "start": 553,
                        "end": 559,
                        "fullWidth": 11,
                        "width": 6,
                        "breakKeyword": {
                            "kind": "BreakKeyword",
                            "fullStart": 549,
                            "fullEnd": 558,
                            "start": 553,
                            "end": 558,
                            "fullWidth": 9,
                            "width": 5,
                            "text": "break",
                            "value": "break",
                            "valueText": "break",
                            "hasLeadingTrivia": true,
                            "leadingTrivia": [
                                {
                                    "kind": "WhitespaceTrivia",
                                    "text": "    "
                                }
                            ]
                        },
                        "semicolonToken": {
                            "kind": "SemicolonToken",
                            "fullStart": 558,
                            "fullEnd": 560,
                            "start": 558,
                            "end": 559,
                            "fullWidth": 2,
                            "width": 1,
                            "text": ";",
                            "value": ";",
                            "valueText": ";",
                            "hasTrailingTrivia": true,
                            "hasTrailingNewLine": true,
                            "trailingTrivia": [
                                {
                                    "kind": "NewLineTrivia",
                                    "text": "\n"
                                }
                            ]
                        }
                    }
                ],
                "closeBraceToken": {
                    "kind": "CloseBraceToken",
                    "fullStart": 560,
                    "fullEnd": 562,
                    "start": 560,
                    "end": 561,
                    "fullWidth": 2,
                    "width": 1,
                    "text": "}",
                    "value": "}",
                    "valueText": "}",
                    "hasTrailingTrivia": true,
                    "hasTrailingNewLine": true,
                    "trailingTrivia": [
                        {
                            "kind": "NewLineTrivia",
                            "text": "\n"
                        }
                    ]
                }
            }
        ],
        "endOfFileToken": {
            "kind": "EndOfFileToken",
            "fullStart": 562,
            "fullEnd": 646,
            "start": 646,
            "end": 646,
            "fullWidth": 84,
            "width": 0,
            "text": "",
            "hasLeadingTrivia": true,
            "hasLeadingComment": true,
            "hasLeadingNewLine": true,
            "leadingTrivia": [
                {
                    "kind": "SingleLineCommentTrivia",
                    "text": "//"
                },
                {
                    "kind": "NewLineTrivia",
                    "text": "\n"
                },
                {
                    "kind": "SingleLineCommentTrivia",
                    "text": "//////////////////////////////////////////////////////////////////////////////"
                },
                {
                    "kind": "NewLineTrivia",
                    "text": "\n"
                },
                {
                    "kind": "NewLineTrivia",
                    "text": "\n"
                },
                {
                    "kind": "NewLineTrivia",
                    "text": "\n"
                }
            ]
        }
    },
    "lineMap": {
        "lineStarts": [
            0,
            61,
            132,
            133,
            137,
            281,
            284,
            326,
            399,
            412,
            416,
            417,
            436,
            437,
            516,
            526,
            549,
            560,
            562,
            565,
            644,
            645,
            646
        ],
        "length": 646
    }
}<|MERGE_RESOLUTION|>--- conflicted
+++ resolved
@@ -388,12 +388,8 @@
                             "start": 535,
                             "end": 536,
                             "fullWidth": 2,
-<<<<<<< HEAD
                             "width": 1,
-                            "identifier": {
-=======
                             "propertyName": {
->>>>>>> 85e84683
                                 "kind": "IdentifierName",
                                 "fullStart": 535,
                                 "fullEnd": 537,
