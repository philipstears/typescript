{
    "isDeclaration": false,
    "languageVersion": "EcmaScript5",
    "parseOptions": {
        "allowAutomaticSemicolonInsertion": true
    },
    "sourceUnit": {
        "kind": "SourceUnit",
        "fullStart": 0,
        "fullEnd": 926,
        "start": 751,
        "end": 926,
        "fullWidth": 926,
        "width": 175,
        "isIncrementallyUnusable": true,
        "moduleElements": [
            {
                "kind": "FunctionDeclaration",
                "fullStart": 0,
                "fullEnd": 902,
                "start": 751,
                "end": 900,
                "fullWidth": 902,
                "width": 149,
                "modifiers": [],
                "functionKeyword": {
                    "kind": "FunctionKeyword",
                    "fullStart": 0,
                    "fullEnd": 760,
                    "start": 751,
                    "end": 759,
                    "fullWidth": 760,
                    "width": 8,
                    "text": "function",
                    "value": "function",
                    "valueText": "function",
                    "hasLeadingTrivia": true,
                    "hasLeadingComment": true,
                    "hasLeadingNewLine": true,
                    "hasTrailingTrivia": true,
                    "leadingTrivia": [
                        {
                            "kind": "SingleLineCommentTrivia",
                            "text": "/// Copyright (c) 2012 Ecma International.  All rights reserved. "
                        },
                        {
                            "kind": "NewLineTrivia",
                            "text": "\r\n"
                        },
                        {
                            "kind": "SingleLineCommentTrivia",
                            "text": "/// Ecma International makes this code available under the terms and conditions set"
                        },
                        {
                            "kind": "NewLineTrivia",
                            "text": "\r\n"
                        },
                        {
                            "kind": "SingleLineCommentTrivia",
                            "text": "/// forth on http://hg.ecmascript.org/tests/test262/raw-file/tip/LICENSE (the "
                        },
                        {
                            "kind": "NewLineTrivia",
                            "text": "\r\n"
                        },
                        {
                            "kind": "SingleLineCommentTrivia",
                            "text": "/// \"Use Terms\").   Any redistribution of this code must retain the above "
                        },
                        {
                            "kind": "NewLineTrivia",
                            "text": "\r\n"
                        },
                        {
                            "kind": "SingleLineCommentTrivia",
                            "text": "/// copyright and this notice and otherwise comply with the Use Terms."
                        },
                        {
                            "kind": "NewLineTrivia",
                            "text": "\r\n"
                        },
                        {
                            "kind": "MultiLineCommentTrivia",
                            "text": "/**\r\n * Refer 12.6.3; \r\n * The production \r\n *     IterationStatement : for ( var VariableDeclarationListNoIn ; Expressionopt ; Expressionopt ) Statement\r\n * is evaluated as follows:\r\n *\r\n * @path ch12/12.6/12.6.3/12.6.3_2-3-a-ii-13.js\r\n * @description The for Statement - (normal, V, empty) will be returned when first Expression is a boolean (value is false)\r\n */"
                        },
                        {
                            "kind": "NewLineTrivia",
                            "text": "\r\n"
                        },
                        {
                            "kind": "NewLineTrivia",
                            "text": "\r\n"
                        },
                        {
                            "kind": "NewLineTrivia",
                            "text": "\r\n"
                        }
                    ],
                    "trailingTrivia": [
                        {
                            "kind": "WhitespaceTrivia",
                            "text": " "
                        }
                    ]
                },
                "identifier": {
                    "kind": "IdentifierName",
                    "fullStart": 760,
                    "fullEnd": 768,
                    "start": 760,
                    "end": 768,
                    "fullWidth": 8,
                    "width": 8,
                    "text": "testcase",
                    "value": "testcase",
                    "valueText": "testcase"
                },
                "callSignature": {
                    "kind": "CallSignature",
                    "fullStart": 768,
                    "fullEnd": 771,
                    "start": 768,
                    "end": 770,
                    "fullWidth": 3,
                    "width": 2,
                    "parameterList": {
                        "kind": "ParameterList",
                        "fullStart": 768,
                        "fullEnd": 771,
                        "start": 768,
                        "end": 770,
                        "fullWidth": 3,
                        "width": 2,
                        "openParenToken": {
                            "kind": "OpenParenToken",
                            "fullStart": 768,
                            "fullEnd": 769,
                            "start": 768,
                            "end": 769,
                            "fullWidth": 1,
                            "width": 1,
                            "text": "(",
                            "value": "(",
                            "valueText": "("
                        },
                        "parameters": [],
                        "closeParenToken": {
                            "kind": "CloseParenToken",
                            "fullStart": 769,
                            "fullEnd": 771,
                            "start": 769,
                            "end": 770,
                            "fullWidth": 2,
                            "width": 1,
                            "text": ")",
                            "value": ")",
                            "valueText": ")",
                            "hasTrailingTrivia": true,
                            "trailingTrivia": [
                                {
                                    "kind": "WhitespaceTrivia",
                                    "text": " "
                                }
                            ]
                        }
                    }
                },
                "block": {
                    "kind": "Block",
                    "fullStart": 771,
                    "fullEnd": 902,
                    "start": 771,
                    "end": 900,
                    "fullWidth": 131,
                    "width": 129,
                    "openBraceToken": {
                        "kind": "OpenBraceToken",
                        "fullStart": 771,
                        "fullEnd": 774,
                        "start": 771,
                        "end": 772,
                        "fullWidth": 3,
                        "width": 1,
                        "text": "{",
                        "value": "{",
                        "valueText": "{",
                        "hasTrailingTrivia": true,
                        "hasTrailingNewLine": true,
                        "trailingTrivia": [
                            {
                                "kind": "NewLineTrivia",
                                "text": "\r\n"
                            }
                        ]
                    },
                    "statements": [
                        {
                            "kind": "VariableStatement",
                            "fullStart": 774,
                            "fullEnd": 798,
                            "start": 782,
                            "end": 796,
                            "fullWidth": 24,
                            "width": 14,
                            "modifiers": [],
                            "variableDeclaration": {
                                "kind": "VariableDeclaration",
                                "fullStart": 774,
                                "fullEnd": 795,
                                "start": 782,
                                "end": 795,
                                "fullWidth": 21,
                                "width": 13,
                                "varKeyword": {
                                    "kind": "VarKeyword",
                                    "fullStart": 774,
                                    "fullEnd": 786,
                                    "start": 782,
                                    "end": 785,
                                    "fullWidth": 12,
                                    "width": 3,
                                    "text": "var",
                                    "value": "var",
                                    "valueText": "var",
                                    "hasLeadingTrivia": true,
                                    "hasTrailingTrivia": true,
                                    "leadingTrivia": [
                                        {
                                            "kind": "WhitespaceTrivia",
                                            "text": "        "
                                        }
                                    ],
                                    "trailingTrivia": [
                                        {
                                            "kind": "WhitespaceTrivia",
                                            "text": " "
                                        }
                                    ]
                                },
                                "variableDeclarators": [
                                    {
                                        "kind": "VariableDeclarator",
                                        "fullStart": 786,
                                        "fullEnd": 795,
                                        "start": 786,
                                        "end": 795,
                                        "fullWidth": 9,
<<<<<<< HEAD
                                        "width": 9,
                                        "identifier": {
=======
                                        "propertyName": {
>>>>>>> 85e84683
                                            "kind": "IdentifierName",
                                            "fullStart": 786,
                                            "fullEnd": 792,
                                            "start": 786,
                                            "end": 791,
                                            "fullWidth": 6,
                                            "width": 5,
                                            "text": "count",
                                            "value": "count",
                                            "valueText": "count",
                                            "hasTrailingTrivia": true,
                                            "trailingTrivia": [
                                                {
                                                    "kind": "WhitespaceTrivia",
                                                    "text": " "
                                                }
                                            ]
                                        },
                                        "equalsValueClause": {
                                            "kind": "EqualsValueClause",
                                            "fullStart": 792,
                                            "fullEnd": 795,
                                            "start": 792,
                                            "end": 795,
                                            "fullWidth": 3,
                                            "width": 3,
                                            "equalsToken": {
                                                "kind": "EqualsToken",
                                                "fullStart": 792,
                                                "fullEnd": 794,
                                                "start": 792,
                                                "end": 793,
                                                "fullWidth": 2,
                                                "width": 1,
                                                "text": "=",
                                                "value": "=",
                                                "valueText": "=",
                                                "hasTrailingTrivia": true,
                                                "trailingTrivia": [
                                                    {
                                                        "kind": "WhitespaceTrivia",
                                                        "text": " "
                                                    }
                                                ]
                                            },
                                            "value": {
                                                "kind": "NumericLiteral",
                                                "fullStart": 794,
                                                "fullEnd": 795,
                                                "start": 794,
                                                "end": 795,
                                                "fullWidth": 1,
                                                "width": 1,
                                                "text": "0",
                                                "value": 0,
                                                "valueText": "0"
                                            }
                                        }
                                    }
                                ]
                            },
                            "semicolonToken": {
                                "kind": "SemicolonToken",
                                "fullStart": 795,
                                "fullEnd": 798,
                                "start": 795,
                                "end": 796,
                                "fullWidth": 3,
                                "width": 1,
                                "text": ";",
                                "value": ";",
                                "valueText": ";",
                                "hasTrailingTrivia": true,
                                "hasTrailingNewLine": true,
                                "trailingTrivia": [
                                    {
                                        "kind": "NewLineTrivia",
                                        "text": "\r\n"
                                    }
                                ]
                            }
                        },
                        {
                            "kind": "ForStatement",
                            "fullStart": 798,
                            "fullEnd": 866,
                            "start": 806,
                            "end": 864,
                            "fullWidth": 68,
                            "width": 58,
                            "forKeyword": {
                                "kind": "ForKeyword",
                                "fullStart": 798,
                                "fullEnd": 810,
                                "start": 806,
                                "end": 809,
                                "fullWidth": 12,
                                "width": 3,
                                "text": "for",
                                "value": "for",
                                "valueText": "for",
                                "hasLeadingTrivia": true,
                                "hasTrailingTrivia": true,
                                "leadingTrivia": [
                                    {
                                        "kind": "WhitespaceTrivia",
                                        "text": "        "
                                    }
                                ],
                                "trailingTrivia": [
                                    {
                                        "kind": "WhitespaceTrivia",
                                        "text": " "
                                    }
                                ]
                            },
                            "openParenToken": {
                                "kind": "OpenParenToken",
                                "fullStart": 810,
                                "fullEnd": 811,
                                "start": 810,
                                "end": 811,
                                "fullWidth": 1,
                                "width": 1,
                                "text": "(",
                                "value": "(",
                                "valueText": "("
                            },
                            "variableDeclaration": {
                                "kind": "VariableDeclaration",
                                "fullStart": 811,
                                "fullEnd": 820,
                                "start": 811,
                                "end": 820,
                                "fullWidth": 9,
                                "width": 9,
                                "varKeyword": {
                                    "kind": "VarKeyword",
                                    "fullStart": 811,
                                    "fullEnd": 815,
                                    "start": 811,
                                    "end": 814,
                                    "fullWidth": 4,
                                    "width": 3,
                                    "text": "var",
                                    "value": "var",
                                    "valueText": "var",
                                    "hasTrailingTrivia": true,
                                    "trailingTrivia": [
                                        {
                                            "kind": "WhitespaceTrivia",
                                            "text": " "
                                        }
                                    ]
                                },
                                "variableDeclarators": [
                                    {
                                        "kind": "VariableDeclarator",
                                        "fullStart": 815,
                                        "fullEnd": 820,
                                        "start": 815,
                                        "end": 820,
                                        "fullWidth": 5,
<<<<<<< HEAD
                                        "width": 5,
                                        "identifier": {
=======
                                        "propertyName": {
>>>>>>> 85e84683
                                            "kind": "IdentifierName",
                                            "fullStart": 815,
                                            "fullEnd": 817,
                                            "start": 815,
                                            "end": 816,
                                            "fullWidth": 2,
                                            "width": 1,
                                            "text": "i",
                                            "value": "i",
                                            "valueText": "i",
                                            "hasTrailingTrivia": true,
                                            "trailingTrivia": [
                                                {
                                                    "kind": "WhitespaceTrivia",
                                                    "text": " "
                                                }
                                            ]
                                        },
                                        "equalsValueClause": {
                                            "kind": "EqualsValueClause",
                                            "fullStart": 817,
                                            "fullEnd": 820,
                                            "start": 817,
                                            "end": 820,
                                            "fullWidth": 3,
                                            "width": 3,
                                            "equalsToken": {
                                                "kind": "EqualsToken",
                                                "fullStart": 817,
                                                "fullEnd": 819,
                                                "start": 817,
                                                "end": 818,
                                                "fullWidth": 2,
                                                "width": 1,
                                                "text": "=",
                                                "value": "=",
                                                "valueText": "=",
                                                "hasTrailingTrivia": true,
                                                "trailingTrivia": [
                                                    {
                                                        "kind": "WhitespaceTrivia",
                                                        "text": " "
                                                    }
                                                ]
                                            },
                                            "value": {
                                                "kind": "NumericLiteral",
                                                "fullStart": 819,
                                                "fullEnd": 820,
                                                "start": 819,
                                                "end": 820,
                                                "fullWidth": 1,
                                                "width": 1,
                                                "text": "0",
                                                "value": 0,
                                                "valueText": "0"
                                            }
                                        }
                                    }
                                ]
                            },
                            "firstSemicolonToken": {
                                "kind": "SemicolonToken",
                                "fullStart": 820,
                                "fullEnd": 822,
                                "start": 820,
                                "end": 821,
                                "fullWidth": 2,
                                "width": 1,
                                "text": ";",
                                "value": ";",
                                "valueText": ";",
                                "hasTrailingTrivia": true,
                                "trailingTrivia": [
                                    {
                                        "kind": "WhitespaceTrivia",
                                        "text": " "
                                    }
                                ]
                            },
                            "condition": {
                                "kind": "FalseKeyword",
                                "fullStart": 822,
                                "fullEnd": 827,
                                "start": 822,
                                "end": 827,
                                "fullWidth": 5,
                                "width": 5,
                                "text": "false",
                                "value": false,
                                "valueText": "false"
                            },
                            "secondSemicolonToken": {
                                "kind": "SemicolonToken",
                                "fullStart": 827,
                                "fullEnd": 828,
                                "start": 827,
                                "end": 828,
                                "fullWidth": 1,
                                "width": 1,
                                "text": ";",
                                "value": ";",
                                "valueText": ";"
                            },
                            "closeParenToken": {
                                "kind": "CloseParenToken",
                                "fullStart": 828,
                                "fullEnd": 830,
                                "start": 828,
                                "end": 829,
                                "fullWidth": 2,
                                "width": 1,
                                "text": ")",
                                "value": ")",
                                "valueText": ")",
                                "hasTrailingTrivia": true,
                                "trailingTrivia": [
                                    {
                                        "kind": "WhitespaceTrivia",
                                        "text": " "
                                    }
                                ]
                            },
                            "statement": {
                                "kind": "Block",
                                "fullStart": 830,
                                "fullEnd": 866,
                                "start": 830,
                                "end": 864,
                                "fullWidth": 36,
                                "width": 34,
                                "openBraceToken": {
                                    "kind": "OpenBraceToken",
                                    "fullStart": 830,
                                    "fullEnd": 833,
                                    "start": 830,
                                    "end": 831,
                                    "fullWidth": 3,
                                    "width": 1,
                                    "text": "{",
                                    "value": "{",
                                    "valueText": "{",
                                    "hasTrailingTrivia": true,
                                    "hasTrailingNewLine": true,
                                    "trailingTrivia": [
                                        {
                                            "kind": "NewLineTrivia",
                                            "text": "\r\n"
                                        }
                                    ]
                                },
                                "statements": [
                                    {
                                        "kind": "ExpressionStatement",
                                        "fullStart": 833,
                                        "fullEnd": 855,
                                        "start": 845,
                                        "end": 853,
                                        "fullWidth": 22,
                                        "width": 8,
                                        "expression": {
                                            "kind": "PostIncrementExpression",
                                            "fullStart": 833,
                                            "fullEnd": 852,
                                            "start": 845,
                                            "end": 852,
                                            "fullWidth": 19,
                                            "width": 7,
                                            "operand": {
                                                "kind": "IdentifierName",
                                                "fullStart": 833,
                                                "fullEnd": 850,
                                                "start": 845,
                                                "end": 850,
                                                "fullWidth": 17,
                                                "width": 5,
                                                "text": "count",
                                                "value": "count",
                                                "valueText": "count",
                                                "hasLeadingTrivia": true,
                                                "leadingTrivia": [
                                                    {
                                                        "kind": "WhitespaceTrivia",
                                                        "text": "            "
                                                    }
                                                ]
                                            },
                                            "operatorToken": {
                                                "kind": "PlusPlusToken",
                                                "fullStart": 850,
                                                "fullEnd": 852,
                                                "start": 850,
                                                "end": 852,
                                                "fullWidth": 2,
                                                "width": 2,
                                                "text": "++",
                                                "value": "++",
                                                "valueText": "++"
                                            }
                                        },
                                        "semicolonToken": {
                                            "kind": "SemicolonToken",
                                            "fullStart": 852,
                                            "fullEnd": 855,
                                            "start": 852,
                                            "end": 853,
                                            "fullWidth": 3,
                                            "width": 1,
                                            "text": ";",
                                            "value": ";",
                                            "valueText": ";",
                                            "hasTrailingTrivia": true,
                                            "hasTrailingNewLine": true,
                                            "trailingTrivia": [
                                                {
                                                    "kind": "NewLineTrivia",
                                                    "text": "\r\n"
                                                }
                                            ]
                                        }
                                    }
                                ],
                                "closeBraceToken": {
                                    "kind": "CloseBraceToken",
                                    "fullStart": 855,
                                    "fullEnd": 866,
                                    "start": 863,
                                    "end": 864,
                                    "fullWidth": 11,
                                    "width": 1,
                                    "text": "}",
                                    "value": "}",
                                    "valueText": "}",
                                    "hasLeadingTrivia": true,
                                    "hasTrailingTrivia": true,
                                    "hasTrailingNewLine": true,
                                    "leadingTrivia": [
                                        {
                                            "kind": "WhitespaceTrivia",
                                            "text": "        "
                                        }
                                    ],
                                    "trailingTrivia": [
                                        {
                                            "kind": "NewLineTrivia",
                                            "text": "\r\n"
                                        }
                                    ]
                                }
                            }
                        },
                        {
                            "kind": "ReturnStatement",
                            "fullStart": 866,
                            "fullEnd": 895,
                            "start": 874,
                            "end": 893,
                            "fullWidth": 29,
                            "width": 19,
                            "returnKeyword": {
                                "kind": "ReturnKeyword",
                                "fullStart": 866,
                                "fullEnd": 881,
                                "start": 874,
                                "end": 880,
                                "fullWidth": 15,
                                "width": 6,
                                "text": "return",
                                "value": "return",
                                "valueText": "return",
                                "hasLeadingTrivia": true,
                                "hasTrailingTrivia": true,
                                "leadingTrivia": [
                                    {
                                        "kind": "WhitespaceTrivia",
                                        "text": "        "
                                    }
                                ],
                                "trailingTrivia": [
                                    {
                                        "kind": "WhitespaceTrivia",
                                        "text": " "
                                    }
                                ]
                            },
                            "expression": {
                                "kind": "EqualsExpression",
                                "fullStart": 881,
                                "fullEnd": 892,
                                "start": 881,
                                "end": 892,
                                "fullWidth": 11,
                                "width": 11,
                                "left": {
                                    "kind": "IdentifierName",
                                    "fullStart": 881,
                                    "fullEnd": 887,
                                    "start": 881,
                                    "end": 886,
                                    "fullWidth": 6,
                                    "width": 5,
                                    "text": "count",
                                    "value": "count",
                                    "valueText": "count",
                                    "hasTrailingTrivia": true,
                                    "trailingTrivia": [
                                        {
                                            "kind": "WhitespaceTrivia",
                                            "text": " "
                                        }
                                    ]
                                },
                                "operatorToken": {
                                    "kind": "EqualsEqualsEqualsToken",
                                    "fullStart": 887,
                                    "fullEnd": 891,
                                    "start": 887,
                                    "end": 890,
                                    "fullWidth": 4,
                                    "width": 3,
                                    "text": "===",
                                    "value": "===",
                                    "valueText": "===",
                                    "hasTrailingTrivia": true,
                                    "trailingTrivia": [
                                        {
                                            "kind": "WhitespaceTrivia",
                                            "text": " "
                                        }
                                    ]
                                },
                                "right": {
                                    "kind": "NumericLiteral",
                                    "fullStart": 891,
                                    "fullEnd": 892,
                                    "start": 891,
                                    "end": 892,
                                    "fullWidth": 1,
                                    "width": 1,
                                    "text": "0",
                                    "value": 0,
                                    "valueText": "0"
                                }
                            },
                            "semicolonToken": {
                                "kind": "SemicolonToken",
                                "fullStart": 892,
                                "fullEnd": 895,
                                "start": 892,
                                "end": 893,
                                "fullWidth": 3,
                                "width": 1,
                                "text": ";",
                                "value": ";",
                                "valueText": ";",
                                "hasTrailingTrivia": true,
                                "hasTrailingNewLine": true,
                                "trailingTrivia": [
                                    {
                                        "kind": "NewLineTrivia",
                                        "text": "\r\n"
                                    }
                                ]
                            }
                        }
                    ],
                    "closeBraceToken": {
                        "kind": "CloseBraceToken",
                        "fullStart": 895,
                        "fullEnd": 902,
                        "start": 899,
                        "end": 900,
                        "fullWidth": 7,
                        "width": 1,
                        "text": "}",
                        "value": "}",
                        "valueText": "}",
                        "hasLeadingTrivia": true,
                        "hasTrailingTrivia": true,
                        "hasTrailingNewLine": true,
                        "leadingTrivia": [
                            {
                                "kind": "WhitespaceTrivia",
                                "text": "    "
                            }
                        ],
                        "trailingTrivia": [
                            {
                                "kind": "NewLineTrivia",
                                "text": "\r\n"
                            }
                        ]
                    }
                }
            },
            {
                "kind": "ExpressionStatement",
                "fullStart": 902,
                "fullEnd": 926,
                "start": 902,
                "end": 924,
                "fullWidth": 24,
                "width": 22,
                "expression": {
                    "kind": "InvocationExpression",
                    "fullStart": 902,
                    "fullEnd": 923,
                    "start": 902,
                    "end": 923,
                    "fullWidth": 21,
                    "width": 21,
                    "expression": {
                        "kind": "IdentifierName",
                        "fullStart": 902,
                        "fullEnd": 913,
                        "start": 902,
                        "end": 913,
                        "fullWidth": 11,
                        "width": 11,
                        "text": "runTestCase",
                        "value": "runTestCase",
                        "valueText": "runTestCase"
                    },
                    "argumentList": {
                        "kind": "ArgumentList",
                        "fullStart": 913,
                        "fullEnd": 923,
                        "start": 913,
                        "end": 923,
                        "fullWidth": 10,
                        "width": 10,
                        "openParenToken": {
                            "kind": "OpenParenToken",
                            "fullStart": 913,
                            "fullEnd": 914,
                            "start": 913,
                            "end": 914,
                            "fullWidth": 1,
                            "width": 1,
                            "text": "(",
                            "value": "(",
                            "valueText": "("
                        },
                        "arguments": [
                            {
                                "kind": "IdentifierName",
                                "fullStart": 914,
                                "fullEnd": 922,
                                "start": 914,
                                "end": 922,
                                "fullWidth": 8,
                                "width": 8,
                                "text": "testcase",
                                "value": "testcase",
                                "valueText": "testcase"
                            }
                        ],
                        "closeParenToken": {
                            "kind": "CloseParenToken",
                            "fullStart": 922,
                            "fullEnd": 923,
                            "start": 922,
                            "end": 923,
                            "fullWidth": 1,
                            "width": 1,
                            "text": ")",
                            "value": ")",
                            "valueText": ")"
                        }
                    }
                },
                "semicolonToken": {
                    "kind": "SemicolonToken",
                    "fullStart": 923,
                    "fullEnd": 926,
                    "start": 923,
                    "end": 924,
                    "fullWidth": 3,
                    "width": 1,
                    "text": ";",
                    "value": ";",
                    "valueText": ";",
                    "hasTrailingTrivia": true,
                    "hasTrailingNewLine": true,
                    "trailingTrivia": [
                        {
                            "kind": "NewLineTrivia",
                            "text": "\r\n"
                        }
                    ]
                }
            }
        ],
        "endOfFileToken": {
            "kind": "EndOfFileToken",
            "fullStart": 926,
            "fullEnd": 926,
            "start": 926,
            "end": 926,
            "fullWidth": 0,
            "width": 0,
            "text": ""
        }
    },
    "lineMap": {
        "lineStarts": [
            0,
            67,
            152,
            232,
            308,
            380,
            385,
            404,
            424,
            535,
            564,
            568,
            617,
            742,
            747,
            749,
            751,
            774,
            798,
            833,
            855,
            866,
            895,
            902,
            926
        ],
        "length": 926
    }
}<|MERGE_RESOLUTION|>--- conflicted
+++ resolved
@@ -245,12 +245,8 @@
                                         "start": 786,
                                         "end": 795,
                                         "fullWidth": 9,
-<<<<<<< HEAD
                                         "width": 9,
-                                        "identifier": {
-=======
                                         "propertyName": {
->>>>>>> 85e84683
                                             "kind": "IdentifierName",
                                             "fullStart": 786,
                                             "fullEnd": 792,
@@ -414,12 +410,8 @@
                                         "start": 815,
                                         "end": 820,
                                         "fullWidth": 5,
-<<<<<<< HEAD
                                         "width": 5,
-                                        "identifier": {
-=======
                                         "propertyName": {
->>>>>>> 85e84683
                                             "kind": "IdentifierName",
                                             "fullStart": 815,
                                             "fullEnd": 817,
