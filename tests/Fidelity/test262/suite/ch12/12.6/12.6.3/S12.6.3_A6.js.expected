{
    "isDeclaration": false,
    "languageVersion": "EcmaScript5",
    "parseOptions": {
        "allowAutomaticSemicolonInsertion": true
    },
    "sourceUnit": {
        "kind": "SourceUnit",
        "fullStart": 0,
        "fullEnd": 1196,
        "start": 475,
        "end": 1196,
        "fullWidth": 1196,
        "width": 721,
        "moduleElements": [
            {
                "kind": "TryStatement",
                "fullStart": 0,
                "fullEnd": 831,
                "start": 475,
                "end": 830,
                "fullWidth": 831,
                "width": 355,
                "tryKeyword": {
                    "kind": "TryKeyword",
                    "fullStart": 0,
                    "fullEnd": 479,
                    "start": 475,
                    "end": 478,
                    "fullWidth": 479,
                    "width": 3,
                    "text": "try",
                    "value": "try",
                    "valueText": "try",
                    "hasLeadingTrivia": true,
                    "hasLeadingComment": true,
                    "hasLeadingNewLine": true,
                    "hasTrailingTrivia": true,
                    "leadingTrivia": [
                        {
                            "kind": "SingleLineCommentTrivia",
                            "text": "// Copyright 2009 the Sputnik authors.  All rights reserved."
                        },
                        {
                            "kind": "NewLineTrivia",
                            "text": "\n"
                        },
                        {
                            "kind": "SingleLineCommentTrivia",
                            "text": "// This code is governed by the BSD license found in the LICENSE file."
                        },
                        {
                            "kind": "NewLineTrivia",
                            "text": "\n"
                        },
                        {
                            "kind": "NewLineTrivia",
                            "text": "\n"
                        },
                        {
                            "kind": "MultiLineCommentTrivia",
                            "text": "/**\n * While evaluating \"for ( ;  ; Expression) Statement\", Statement is evaluated first and then Expression is evaluated\n *\n * @path ch12/12.6/12.6.3/S12.6.3_A6.js\n * @description Using \"(function(){throw \"SecondExpression\";})()\" as an Expression\n */"
                        },
                        {
                            "kind": "NewLineTrivia",
                            "text": "\n"
                        },
                        {
                            "kind": "NewLineTrivia",
                            "text": "\n"
                        },
                        {
                            "kind": "SingleLineCommentTrivia",
                            "text": "//////////////////////////////////////////////////////////////////////////////"
                        },
                        {
                            "kind": "NewLineTrivia",
                            "text": "\n"
                        },
                        {
                            "kind": "SingleLineCommentTrivia",
                            "text": "//CHECK#1"
                        },
                        {
                            "kind": "NewLineTrivia",
                            "text": "\n"
                        }
                    ],
                    "trailingTrivia": [
                        {
                            "kind": "WhitespaceTrivia",
                            "text": " "
                        }
                    ]
                },
                "block": {
                    "kind": "Block",
                    "fullStart": 479,
                    "fullEnd": 661,
                    "start": 479,
                    "end": 660,
                    "fullWidth": 182,
                    "width": 181,
                    "openBraceToken": {
                        "kind": "OpenBraceToken",
                        "fullStart": 479,
                        "fullEnd": 481,
                        "start": 479,
                        "end": 480,
                        "fullWidth": 2,
                        "width": 1,
                        "text": "{",
                        "value": "{",
                        "valueText": "{",
                        "hasTrailingTrivia": true,
                        "hasTrailingNewLine": true,
                        "trailingTrivia": [
                            {
                                "kind": "NewLineTrivia",
                                "text": "\n"
                            }
                        ]
                    },
                    "statements": [
                        {
                            "kind": "ForStatement",
                            "fullStart": 481,
                            "fullEnd": 573,
                            "start": 482,
                            "end": 572,
                            "fullWidth": 92,
                            "width": 90,
                            "forKeyword": {
                                "kind": "ForKeyword",
                                "fullStart": 481,
                                "fullEnd": 485,
                                "start": 482,
                                "end": 485,
                                "fullWidth": 4,
                                "width": 3,
                                "text": "for",
                                "value": "for",
                                "valueText": "for",
                                "hasLeadingTrivia": true,
                                "leadingTrivia": [
                                    {
                                        "kind": "WhitespaceTrivia",
                                        "text": "\t"
                                    }
                                ]
                            },
                            "openParenToken": {
                                "kind": "OpenParenToken",
                                "fullStart": 485,
                                "fullEnd": 486,
                                "start": 485,
                                "end": 486,
                                "fullWidth": 1,
                                "width": 1,
                                "text": "(",
                                "value": "(",
                                "valueText": "("
                            },
                            "firstSemicolonToken": {
                                "kind": "SemicolonToken",
                                "fullStart": 486,
                                "fullEnd": 487,
                                "start": 486,
                                "end": 487,
                                "fullWidth": 1,
                                "width": 1,
                                "text": ";",
                                "value": ";",
                                "valueText": ";"
                            },
                            "secondSemicolonToken": {
                                "kind": "SemicolonToken",
                                "fullStart": 487,
                                "fullEnd": 488,
                                "start": 487,
                                "end": 488,
                                "fullWidth": 1,
                                "width": 1,
                                "text": ";",
                                "value": ";",
                                "valueText": ";"
                            },
                            "incrementor": {
                                "kind": "InvocationExpression",
                                "fullStart": 488,
                                "fullEnd": 529,
                                "start": 488,
                                "end": 529,
                                "fullWidth": 41,
                                "width": 41,
                                "expression": {
                                    "kind": "ParenthesizedExpression",
                                    "fullStart": 488,
                                    "fullEnd": 527,
                                    "start": 488,
                                    "end": 527,
                                    "fullWidth": 39,
                                    "width": 39,
                                    "openParenToken": {
                                        "kind": "OpenParenToken",
                                        "fullStart": 488,
                                        "fullEnd": 489,
                                        "start": 488,
                                        "end": 489,
                                        "fullWidth": 1,
                                        "width": 1,
                                        "text": "(",
                                        "value": "(",
                                        "valueText": "("
                                    },
                                    "expression": {
                                        "kind": "FunctionExpression",
                                        "fullStart": 489,
                                        "fullEnd": 526,
                                        "start": 489,
                                        "end": 526,
                                        "fullWidth": 37,
                                        "width": 37,
                                        "functionKeyword": {
                                            "kind": "FunctionKeyword",
                                            "fullStart": 489,
                                            "fullEnd": 497,
                                            "start": 489,
                                            "end": 497,
                                            "fullWidth": 8,
                                            "width": 8,
                                            "text": "function",
                                            "value": "function",
                                            "valueText": "function"
                                        },
                                        "callSignature": {
                                            "kind": "CallSignature",
                                            "fullStart": 497,
                                            "fullEnd": 499,
                                            "start": 497,
                                            "end": 499,
                                            "fullWidth": 2,
                                            "width": 2,
                                            "parameterList": {
                                                "kind": "ParameterList",
                                                "fullStart": 497,
                                                "fullEnd": 499,
                                                "start": 497,
                                                "end": 499,
                                                "fullWidth": 2,
                                                "width": 2,
                                                "openParenToken": {
                                                    "kind": "OpenParenToken",
                                                    "fullStart": 497,
                                                    "fullEnd": 498,
                                                    "start": 497,
                                                    "end": 498,
                                                    "fullWidth": 1,
                                                    "width": 1,
                                                    "text": "(",
                                                    "value": "(",
                                                    "valueText": "("
                                                },
                                                "parameters": [],
                                                "closeParenToken": {
                                                    "kind": "CloseParenToken",
                                                    "fullStart": 498,
                                                    "fullEnd": 499,
                                                    "start": 498,
                                                    "end": 499,
                                                    "fullWidth": 1,
                                                    "width": 1,
                                                    "text": ")",
                                                    "value": ")",
                                                    "valueText": ")"
                                                }
                                            }
                                        },
                                        "block": {
                                            "kind": "Block",
                                            "fullStart": 499,
                                            "fullEnd": 526,
                                            "start": 499,
                                            "end": 526,
                                            "fullWidth": 27,
                                            "width": 27,
                                            "openBraceToken": {
                                                "kind": "OpenBraceToken",
                                                "fullStart": 499,
                                                "fullEnd": 500,
                                                "start": 499,
                                                "end": 500,
                                                "fullWidth": 1,
                                                "width": 1,
                                                "text": "{",
                                                "value": "{",
                                                "valueText": "{"
                                            },
                                            "statements": [
                                                {
                                                    "kind": "ThrowStatement",
                                                    "fullStart": 500,
                                                    "fullEnd": 525,
                                                    "start": 500,
                                                    "end": 525,
                                                    "fullWidth": 25,
                                                    "width": 25,
                                                    "throwKeyword": {
                                                        "kind": "ThrowKeyword",
                                                        "fullStart": 500,
                                                        "fullEnd": 506,
                                                        "start": 500,
                                                        "end": 505,
                                                        "fullWidth": 6,
                                                        "width": 5,
                                                        "text": "throw",
                                                        "value": "throw",
                                                        "valueText": "throw",
                                                        "hasTrailingTrivia": true,
                                                        "trailingTrivia": [
                                                            {
                                                                "kind": "WhitespaceTrivia",
                                                                "text": " "
                                                            }
                                                        ]
                                                    },
                                                    "expression": {
                                                        "kind": "StringLiteral",
                                                        "fullStart": 506,
                                                        "fullEnd": 524,
                                                        "start": 506,
                                                        "end": 524,
                                                        "fullWidth": 18,
                                                        "width": 18,
                                                        "text": "\"SecondExpression\"",
                                                        "value": "SecondExpression",
                                                        "valueText": "SecondExpression"
                                                    },
                                                    "semicolonToken": {
                                                        "kind": "SemicolonToken",
                                                        "fullStart": 524,
                                                        "fullEnd": 525,
                                                        "start": 524,
                                                        "end": 525,
                                                        "fullWidth": 1,
                                                        "width": 1,
                                                        "text": ";",
                                                        "value": ";",
                                                        "valueText": ";"
                                                    }
                                                }
                                            ],
                                            "closeBraceToken": {
                                                "kind": "CloseBraceToken",
                                                "fullStart": 525,
                                                "fullEnd": 526,
                                                "start": 525,
                                                "end": 526,
                                                "fullWidth": 1,
                                                "width": 1,
                                                "text": "}",
                                                "value": "}",
                                                "valueText": "}"
                                            }
                                        }
                                    },
                                    "closeParenToken": {
                                        "kind": "CloseParenToken",
                                        "fullStart": 526,
                                        "fullEnd": 527,
                                        "start": 526,
                                        "end": 527,
                                        "fullWidth": 1,
                                        "width": 1,
                                        "text": ")",
                                        "value": ")",
                                        "valueText": ")"
                                    }
                                },
                                "argumentList": {
                                    "kind": "ArgumentList",
                                    "fullStart": 527,
                                    "fullEnd": 529,
                                    "start": 527,
                                    "end": 529,
                                    "fullWidth": 2,
                                    "width": 2,
                                    "openParenToken": {
                                        "kind": "OpenParenToken",
                                        "fullStart": 527,
                                        "fullEnd": 528,
                                        "start": 527,
                                        "end": 528,
                                        "fullWidth": 1,
                                        "width": 1,
                                        "text": "(",
                                        "value": "(",
                                        "valueText": "("
                                    },
                                    "arguments": [],
                                    "closeParenToken": {
                                        "kind": "CloseParenToken",
                                        "fullStart": 528,
                                        "fullEnd": 529,
                                        "start": 528,
                                        "end": 529,
                                        "fullWidth": 1,
                                        "width": 1,
                                        "text": ")",
                                        "value": ")",
                                        "valueText": ")"
                                    }
                                }
                            },
                            "closeParenToken": {
                                "kind": "CloseParenToken",
                                "fullStart": 529,
                                "fullEnd": 530,
                                "start": 529,
                                "end": 530,
                                "fullWidth": 1,
                                "width": 1,
                                "text": ")",
                                "value": ")",
                                "valueText": ")"
                            },
                            "statement": {
                                "kind": "Block",
                                "fullStart": 530,
                                "fullEnd": 573,
                                "start": 530,
                                "end": 572,
                                "fullWidth": 43,
                                "width": 42,
                                "openBraceToken": {
                                    "kind": "OpenBraceToken",
                                    "fullStart": 530,
                                    "fullEnd": 532,
                                    "start": 530,
                                    "end": 531,
                                    "fullWidth": 2,
                                    "width": 1,
                                    "text": "{",
                                    "value": "{",
                                    "valueText": "{",
                                    "hasTrailingTrivia": true,
                                    "hasTrailingNewLine": true,
                                    "trailingTrivia": [
                                        {
                                            "kind": "NewLineTrivia",
                                            "text": "\n"
                                        }
                                    ]
                                },
                                "statements": [
                                    {
                                        "kind": "VariableStatement",
                                        "fullStart": 532,
                                        "fullEnd": 567,
                                        "start": 540,
                                        "end": 566,
                                        "fullWidth": 35,
                                        "width": 26,
                                        "modifiers": [],
                                        "variableDeclaration": {
                                            "kind": "VariableDeclaration",
                                            "fullStart": 532,
                                            "fullEnd": 565,
                                            "start": 540,
                                            "end": 565,
                                            "fullWidth": 33,
                                            "width": 25,
                                            "varKeyword": {
                                                "kind": "VarKeyword",
                                                "fullStart": 532,
                                                "fullEnd": 544,
                                                "start": 540,
                                                "end": 543,
                                                "fullWidth": 12,
                                                "width": 3,
                                                "text": "var",
                                                "value": "var",
                                                "valueText": "var",
                                                "hasLeadingTrivia": true,
                                                "hasTrailingTrivia": true,
                                                "leadingTrivia": [
                                                    {
                                                        "kind": "WhitespaceTrivia",
                                                        "text": "        "
                                                    }
                                                ],
                                                "trailingTrivia": [
                                                    {
                                                        "kind": "WhitespaceTrivia",
                                                        "text": " "
                                                    }
                                                ]
                                            },
                                            "variableDeclarators": [
                                                {
                                                    "kind": "VariableDeclarator",
                                                    "fullStart": 544,
                                                    "fullEnd": 565,
                                                    "start": 544,
                                                    "end": 565,
                                                    "fullWidth": 21,
<<<<<<< HEAD
                                                    "width": 21,
                                                    "identifier": {
=======
                                                    "propertyName": {
>>>>>>> 85e84683
                                                        "kind": "IdentifierName",
                                                        "fullStart": 544,
                                                        "fullEnd": 554,
                                                        "start": 544,
                                                        "end": 553,
                                                        "fullWidth": 10,
                                                        "width": 9,
                                                        "text": "__in__for",
                                                        "value": "__in__for",
                                                        "valueText": "__in__for",
                                                        "hasTrailingTrivia": true,
                                                        "trailingTrivia": [
                                                            {
                                                                "kind": "WhitespaceTrivia",
                                                                "text": " "
                                                            }
                                                        ]
                                                    },
                                                    "equalsValueClause": {
                                                        "kind": "EqualsValueClause",
                                                        "fullStart": 554,
                                                        "fullEnd": 565,
                                                        "start": 554,
                                                        "end": 565,
                                                        "fullWidth": 11,
                                                        "width": 11,
                                                        "equalsToken": {
                                                            "kind": "EqualsToken",
                                                            "fullStart": 554,
                                                            "fullEnd": 556,
                                                            "start": 554,
                                                            "end": 555,
                                                            "fullWidth": 2,
                                                            "width": 1,
                                                            "text": "=",
                                                            "value": "=",
                                                            "valueText": "=",
                                                            "hasTrailingTrivia": true,
                                                            "trailingTrivia": [
                                                                {
                                                                    "kind": "WhitespaceTrivia",
                                                                    "text": " "
                                                                }
                                                            ]
                                                        },
                                                        "value": {
                                                            "kind": "StringLiteral",
                                                            "fullStart": 556,
                                                            "fullEnd": 565,
                                                            "start": 556,
                                                            "end": 565,
                                                            "fullWidth": 9,
                                                            "width": 9,
                                                            "text": "\"reached\"",
                                                            "value": "reached",
                                                            "valueText": "reached"
                                                        }
                                                    }
                                                }
                                            ]
                                        },
                                        "semicolonToken": {
                                            "kind": "SemicolonToken",
                                            "fullStart": 565,
                                            "fullEnd": 567,
                                            "start": 565,
                                            "end": 566,
                                            "fullWidth": 2,
                                            "width": 1,
                                            "text": ";",
                                            "value": ";",
                                            "valueText": ";",
                                            "hasTrailingTrivia": true,
                                            "hasTrailingNewLine": true,
                                            "trailingTrivia": [
                                                {
                                                    "kind": "NewLineTrivia",
                                                    "text": "\n"
                                                }
                                            ]
                                        }
                                    }
                                ],
                                "closeBraceToken": {
                                    "kind": "CloseBraceToken",
                                    "fullStart": 567,
                                    "fullEnd": 573,
                                    "start": 571,
                                    "end": 572,
                                    "fullWidth": 6,
                                    "width": 1,
                                    "text": "}",
                                    "value": "}",
                                    "valueText": "}",
                                    "hasLeadingTrivia": true,
                                    "hasTrailingTrivia": true,
                                    "hasTrailingNewLine": true,
                                    "leadingTrivia": [
                                        {
                                            "kind": "WhitespaceTrivia",
                                            "text": "    "
                                        }
                                    ],
                                    "trailingTrivia": [
                                        {
                                            "kind": "NewLineTrivia",
                                            "text": "\n"
                                        }
                                    ]
                                }
                            }
                        },
                        {
                            "kind": "ExpressionStatement",
                            "fullStart": 573,
                            "fullEnd": 659,
                            "start": 577,
                            "end": 658,
                            "fullWidth": 86,
                            "width": 81,
                            "expression": {
                                "kind": "InvocationExpression",
                                "fullStart": 573,
                                "fullEnd": 657,
                                "start": 577,
                                "end": 657,
                                "fullWidth": 84,
                                "width": 80,
                                "expression": {
                                    "kind": "IdentifierName",
                                    "fullStart": 573,
                                    "fullEnd": 583,
                                    "start": 577,
                                    "end": 583,
                                    "fullWidth": 10,
                                    "width": 6,
                                    "text": "$ERROR",
                                    "value": "$ERROR",
                                    "valueText": "$ERROR",
                                    "hasLeadingTrivia": true,
                                    "leadingTrivia": [
                                        {
                                            "kind": "WhitespaceTrivia",
                                            "text": "    "
                                        }
                                    ]
                                },
                                "argumentList": {
                                    "kind": "ArgumentList",
                                    "fullStart": 583,
                                    "fullEnd": 657,
                                    "start": 583,
                                    "end": 657,
                                    "fullWidth": 74,
                                    "width": 74,
                                    "openParenToken": {
                                        "kind": "OpenParenToken",
                                        "fullStart": 583,
                                        "fullEnd": 584,
                                        "start": 583,
                                        "end": 584,
                                        "fullWidth": 1,
                                        "width": 1,
                                        "text": "(",
                                        "value": "(",
                                        "valueText": "("
                                    },
                                    "arguments": [
                                        {
                                            "kind": "StringLiteral",
                                            "fullStart": 584,
                                            "fullEnd": 656,
                                            "start": 584,
                                            "end": 656,
                                            "fullWidth": 72,
                                            "width": 72,
                                            "text": "'#1: (function(){throw \"SecondExpression\"}() lead to throwing exception'",
                                            "value": "#1: (function(){throw \"SecondExpression\"}() lead to throwing exception",
                                            "valueText": "#1: (function(){throw \"SecondExpression\"}() lead to throwing exception"
                                        }
                                    ],
                                    "closeParenToken": {
                                        "kind": "CloseParenToken",
                                        "fullStart": 656,
                                        "fullEnd": 657,
                                        "start": 656,
                                        "end": 657,
                                        "fullWidth": 1,
                                        "width": 1,
                                        "text": ")",
                                        "value": ")",
                                        "valueText": ")"
                                    }
                                }
                            },
                            "semicolonToken": {
                                "kind": "SemicolonToken",
                                "fullStart": 657,
                                "fullEnd": 659,
                                "start": 657,
                                "end": 658,
                                "fullWidth": 2,
                                "width": 1,
                                "text": ";",
                                "value": ";",
                                "valueText": ";",
                                "hasTrailingTrivia": true,
                                "hasTrailingNewLine": true,
                                "trailingTrivia": [
                                    {
                                        "kind": "NewLineTrivia",
                                        "text": "\n"
                                    }
                                ]
                            }
                        }
                    ],
                    "closeBraceToken": {
                        "kind": "CloseBraceToken",
                        "fullStart": 659,
                        "fullEnd": 661,
                        "start": 659,
                        "end": 660,
                        "fullWidth": 2,
                        "width": 1,
                        "text": "}",
                        "value": "}",
                        "valueText": "}",
                        "hasTrailingTrivia": true,
                        "trailingTrivia": [
                            {
                                "kind": "WhitespaceTrivia",
                                "text": " "
                            }
                        ]
                    }
                },
                "catchClause": {
                    "kind": "CatchClause",
                    "fullStart": 661,
                    "fullEnd": 831,
                    "start": 661,
                    "end": 830,
                    "fullWidth": 170,
                    "width": 169,
                    "catchKeyword": {
                        "kind": "CatchKeyword",
                        "fullStart": 661,
                        "fullEnd": 667,
                        "start": 661,
                        "end": 666,
                        "fullWidth": 6,
                        "width": 5,
                        "text": "catch",
                        "value": "catch",
                        "valueText": "catch",
                        "hasTrailingTrivia": true,
                        "trailingTrivia": [
                            {
                                "kind": "WhitespaceTrivia",
                                "text": " "
                            }
                        ]
                    },
                    "openParenToken": {
                        "kind": "OpenParenToken",
                        "fullStart": 667,
                        "fullEnd": 668,
                        "start": 667,
                        "end": 668,
                        "fullWidth": 1,
                        "width": 1,
                        "text": "(",
                        "value": "(",
                        "valueText": "("
                    },
                    "identifier": {
                        "kind": "IdentifierName",
                        "fullStart": 668,
                        "fullEnd": 669,
                        "start": 668,
                        "end": 669,
                        "fullWidth": 1,
                        "width": 1,
                        "text": "e",
                        "value": "e",
                        "valueText": "e"
                    },
                    "closeParenToken": {
                        "kind": "CloseParenToken",
                        "fullStart": 669,
                        "fullEnd": 671,
                        "start": 669,
                        "end": 670,
                        "fullWidth": 2,
                        "width": 1,
                        "text": ")",
                        "value": ")",
                        "valueText": ")",
                        "hasTrailingTrivia": true,
                        "trailingTrivia": [
                            {
                                "kind": "WhitespaceTrivia",
                                "text": " "
                            }
                        ]
                    },
                    "block": {
                        "kind": "Block",
                        "fullStart": 671,
                        "fullEnd": 831,
                        "start": 671,
                        "end": 830,
                        "fullWidth": 160,
                        "width": 159,
                        "openBraceToken": {
                            "kind": "OpenBraceToken",
                            "fullStart": 671,
                            "fullEnd": 673,
                            "start": 671,
                            "end": 672,
                            "fullWidth": 2,
                            "width": 1,
                            "text": "{",
                            "value": "{",
                            "valueText": "{",
                            "hasTrailingTrivia": true,
                            "hasTrailingNewLine": true,
                            "trailingTrivia": [
                                {
                                    "kind": "NewLineTrivia",
                                    "text": "\n"
                                }
                            ]
                        },
                        "statements": [
                            {
                                "kind": "IfStatement",
                                "fullStart": 673,
                                "fullEnd": 829,
                                "start": 674,
                                "end": 828,
                                "fullWidth": 156,
                                "width": 154,
                                "ifKeyword": {
                                    "kind": "IfKeyword",
                                    "fullStart": 673,
                                    "fullEnd": 677,
                                    "start": 674,
                                    "end": 676,
                                    "fullWidth": 4,
                                    "width": 2,
                                    "text": "if",
                                    "value": "if",
                                    "valueText": "if",
                                    "hasLeadingTrivia": true,
                                    "hasTrailingTrivia": true,
                                    "leadingTrivia": [
                                        {
                                            "kind": "WhitespaceTrivia",
                                            "text": "\t"
                                        }
                                    ],
                                    "trailingTrivia": [
                                        {
                                            "kind": "WhitespaceTrivia",
                                            "text": " "
                                        }
                                    ]
                                },
                                "openParenToken": {
                                    "kind": "OpenParenToken",
                                    "fullStart": 677,
                                    "fullEnd": 678,
                                    "start": 677,
                                    "end": 678,
                                    "fullWidth": 1,
                                    "width": 1,
                                    "text": "(",
                                    "value": "(",
                                    "valueText": "("
                                },
                                "condition": {
                                    "kind": "NotEqualsExpression",
                                    "fullStart": 678,
                                    "fullEnd": 702,
                                    "start": 678,
                                    "end": 702,
                                    "fullWidth": 24,
                                    "width": 24,
                                    "left": {
                                        "kind": "IdentifierName",
                                        "fullStart": 678,
                                        "fullEnd": 680,
                                        "start": 678,
                                        "end": 679,
                                        "fullWidth": 2,
                                        "width": 1,
                                        "text": "e",
                                        "value": "e",
                                        "valueText": "e",
                                        "hasTrailingTrivia": true,
                                        "trailingTrivia": [
                                            {
                                                "kind": "WhitespaceTrivia",
                                                "text": " "
                                            }
                                        ]
                                    },
                                    "operatorToken": {
                                        "kind": "ExclamationEqualsEqualsToken",
                                        "fullStart": 680,
                                        "fullEnd": 684,
                                        "start": 680,
                                        "end": 683,
                                        "fullWidth": 4,
                                        "width": 3,
                                        "text": "!==",
                                        "value": "!==",
                                        "valueText": "!==",
                                        "hasTrailingTrivia": true,
                                        "trailingTrivia": [
                                            {
                                                "kind": "WhitespaceTrivia",
                                                "text": " "
                                            }
                                        ]
                                    },
                                    "right": {
                                        "kind": "StringLiteral",
                                        "fullStart": 684,
                                        "fullEnd": 702,
                                        "start": 684,
                                        "end": 702,
                                        "fullWidth": 18,
                                        "width": 18,
                                        "text": "\"SecondExpression\"",
                                        "value": "SecondExpression",
                                        "valueText": "SecondExpression"
                                    }
                                },
                                "closeParenToken": {
                                    "kind": "CloseParenToken",
                                    "fullStart": 702,
                                    "fullEnd": 704,
                                    "start": 702,
                                    "end": 703,
                                    "fullWidth": 2,
                                    "width": 1,
                                    "text": ")",
                                    "value": ")",
                                    "valueText": ")",
                                    "hasTrailingTrivia": true,
                                    "trailingTrivia": [
                                        {
                                            "kind": "WhitespaceTrivia",
                                            "text": " "
                                        }
                                    ]
                                },
                                "statement": {
                                    "kind": "Block",
                                    "fullStart": 704,
                                    "fullEnd": 829,
                                    "start": 704,
                                    "end": 828,
                                    "fullWidth": 125,
                                    "width": 124,
                                    "openBraceToken": {
                                        "kind": "OpenBraceToken",
                                        "fullStart": 704,
                                        "fullEnd": 706,
                                        "start": 704,
                                        "end": 705,
                                        "fullWidth": 2,
                                        "width": 1,
                                        "text": "{",
                                        "value": "{",
                                        "valueText": "{",
                                        "hasTrailingTrivia": true,
                                        "hasTrailingNewLine": true,
                                        "trailingTrivia": [
                                            {
                                                "kind": "NewLineTrivia",
                                                "text": "\n"
                                            }
                                        ]
                                    },
                                    "statements": [
                                        {
                                            "kind": "ExpressionStatement",
                                            "fullStart": 706,
                                            "fullEnd": 826,
                                            "start": 708,
                                            "end": 825,
                                            "fullWidth": 120,
                                            "width": 117,
                                            "expression": {
                                                "kind": "InvocationExpression",
                                                "fullStart": 706,
                                                "fullEnd": 824,
                                                "start": 708,
                                                "end": 824,
                                                "fullWidth": 118,
                                                "width": 116,
                                                "expression": {
                                                    "kind": "IdentifierName",
                                                    "fullStart": 706,
                                                    "fullEnd": 714,
                                                    "start": 708,
                                                    "end": 714,
                                                    "fullWidth": 8,
                                                    "width": 6,
                                                    "text": "$ERROR",
                                                    "value": "$ERROR",
                                                    "valueText": "$ERROR",
                                                    "hasLeadingTrivia": true,
                                                    "leadingTrivia": [
                                                        {
                                                            "kind": "WhitespaceTrivia",
                                                            "text": "\t\t"
                                                        }
                                                    ]
                                                },
                                                "argumentList": {
                                                    "kind": "ArgumentList",
                                                    "fullStart": 714,
                                                    "fullEnd": 824,
                                                    "start": 714,
                                                    "end": 824,
                                                    "fullWidth": 110,
                                                    "width": 110,
                                                    "openParenToken": {
                                                        "kind": "OpenParenToken",
                                                        "fullStart": 714,
                                                        "fullEnd": 715,
                                                        "start": 714,
                                                        "end": 715,
                                                        "fullWidth": 1,
                                                        "width": 1,
                                                        "text": "(",
                                                        "value": "(",
                                                        "valueText": "("
                                                    },
                                                    "arguments": [
                                                        {
                                                            "kind": "StringLiteral",
                                                            "fullStart": 715,
                                                            "fullEnd": 823,
                                                            "start": 715,
                                                            "end": 823,
                                                            "fullWidth": 108,
                                                            "width": 108,
                                                            "text": "'#1: When for ( ;  ; Expression) Statement is evaluated Statement evaluates first then Expression evaluates'",
                                                            "value": "#1: When for ( ;  ; Expression) Statement is evaluated Statement evaluates first then Expression evaluates",
                                                            "valueText": "#1: When for ( ;  ; Expression) Statement is evaluated Statement evaluates first then Expression evaluates"
                                                        }
                                                    ],
                                                    "closeParenToken": {
                                                        "kind": "CloseParenToken",
                                                        "fullStart": 823,
                                                        "fullEnd": 824,
                                                        "start": 823,
                                                        "end": 824,
                                                        "fullWidth": 1,
                                                        "width": 1,
                                                        "text": ")",
                                                        "value": ")",
                                                        "valueText": ")"
                                                    }
                                                }
                                            },
                                            "semicolonToken": {
                                                "kind": "SemicolonToken",
                                                "fullStart": 824,
                                                "fullEnd": 826,
                                                "start": 824,
                                                "end": 825,
                                                "fullWidth": 2,
                                                "width": 1,
                                                "text": ";",
                                                "value": ";",
                                                "valueText": ";",
                                                "hasTrailingTrivia": true,
                                                "hasTrailingNewLine": true,
                                                "trailingTrivia": [
                                                    {
                                                        "kind": "NewLineTrivia",
                                                        "text": "\n"
                                                    }
                                                ]
                                            }
                                        }
                                    ],
                                    "closeBraceToken": {
                                        "kind": "CloseBraceToken",
                                        "fullStart": 826,
                                        "fullEnd": 829,
                                        "start": 827,
                                        "end": 828,
                                        "fullWidth": 3,
                                        "width": 1,
                                        "text": "}",
                                        "value": "}",
                                        "valueText": "}",
                                        "hasLeadingTrivia": true,
                                        "hasTrailingTrivia": true,
                                        "hasTrailingNewLine": true,
                                        "leadingTrivia": [
                                            {
                                                "kind": "WhitespaceTrivia",
                                                "text": "\t"
                                            }
                                        ],
                                        "trailingTrivia": [
                                            {
                                                "kind": "NewLineTrivia",
                                                "text": "\n"
                                            }
                                        ]
                                    }
                                }
                            }
                        ],
                        "closeBraceToken": {
                            "kind": "CloseBraceToken",
                            "fullStart": 829,
                            "fullEnd": 831,
                            "start": 829,
                            "end": 830,
                            "fullWidth": 2,
                            "width": 1,
                            "text": "}",
                            "value": "}",
                            "valueText": "}",
                            "hasTrailingTrivia": true,
                            "hasTrailingNewLine": true,
                            "trailingTrivia": [
                                {
                                    "kind": "NewLineTrivia",
                                    "text": "\n"
                                }
                            ]
                        }
                    }
                }
            },
            {
                "kind": "IfStatement",
                "fullStart": 831,
                "fullEnd": 1113,
                "start": 1003,
                "end": 1112,
                "fullWidth": 282,
                "width": 109,
                "ifKeyword": {
                    "kind": "IfKeyword",
                    "fullStart": 831,
                    "fullEnd": 1006,
                    "start": 1003,
                    "end": 1005,
                    "fullWidth": 175,
                    "width": 2,
                    "text": "if",
                    "value": "if",
                    "valueText": "if",
                    "hasLeadingTrivia": true,
                    "hasLeadingComment": true,
                    "hasLeadingNewLine": true,
                    "hasTrailingTrivia": true,
                    "leadingTrivia": [
                        {
                            "kind": "SingleLineCommentTrivia",
                            "text": "//"
                        },
                        {
                            "kind": "NewLineTrivia",
                            "text": "\n"
                        },
                        {
                            "kind": "SingleLineCommentTrivia",
                            "text": "//////////////////////////////////////////////////////////////////////////////"
                        },
                        {
                            "kind": "NewLineTrivia",
                            "text": "\n"
                        },
                        {
                            "kind": "NewLineTrivia",
                            "text": "\n"
                        },
                        {
                            "kind": "SingleLineCommentTrivia",
                            "text": "//////////////////////////////////////////////////////////////////////////////"
                        },
                        {
                            "kind": "NewLineTrivia",
                            "text": "\n"
                        },
                        {
                            "kind": "SingleLineCommentTrivia",
                            "text": "//CHECK#2"
                        },
                        {
                            "kind": "NewLineTrivia",
                            "text": "\n"
                        }
                    ],
                    "trailingTrivia": [
                        {
                            "kind": "WhitespaceTrivia",
                            "text": " "
                        }
                    ]
                },
                "openParenToken": {
                    "kind": "OpenParenToken",
                    "fullStart": 1006,
                    "fullEnd": 1007,
                    "start": 1006,
                    "end": 1007,
                    "fullWidth": 1,
                    "width": 1,
                    "text": "(",
                    "value": "(",
                    "valueText": "("
                },
                "condition": {
                    "kind": "NotEqualsExpression",
                    "fullStart": 1007,
                    "fullEnd": 1030,
                    "start": 1007,
                    "end": 1030,
                    "fullWidth": 23,
                    "width": 23,
                    "left": {
                        "kind": "IdentifierName",
                        "fullStart": 1007,
                        "fullEnd": 1017,
                        "start": 1007,
                        "end": 1016,
                        "fullWidth": 10,
                        "width": 9,
                        "text": "__in__for",
                        "value": "__in__for",
                        "valueText": "__in__for",
                        "hasTrailingTrivia": true,
                        "trailingTrivia": [
                            {
                                "kind": "WhitespaceTrivia",
                                "text": " "
                            }
                        ]
                    },
                    "operatorToken": {
                        "kind": "ExclamationEqualsEqualsToken",
                        "fullStart": 1017,
                        "fullEnd": 1021,
                        "start": 1017,
                        "end": 1020,
                        "fullWidth": 4,
                        "width": 3,
                        "text": "!==",
                        "value": "!==",
                        "valueText": "!==",
                        "hasTrailingTrivia": true,
                        "trailingTrivia": [
                            {
                                "kind": "WhitespaceTrivia",
                                "text": " "
                            }
                        ]
                    },
                    "right": {
                        "kind": "StringLiteral",
                        "fullStart": 1021,
                        "fullEnd": 1030,
                        "start": 1021,
                        "end": 1030,
                        "fullWidth": 9,
                        "width": 9,
                        "text": "\"reached\"",
                        "value": "reached",
                        "valueText": "reached"
                    }
                },
                "closeParenToken": {
                    "kind": "CloseParenToken",
                    "fullStart": 1030,
                    "fullEnd": 1032,
                    "start": 1030,
                    "end": 1031,
                    "fullWidth": 2,
                    "width": 1,
                    "text": ")",
                    "value": ")",
                    "valueText": ")",
                    "hasTrailingTrivia": true,
                    "trailingTrivia": [
                        {
                            "kind": "WhitespaceTrivia",
                            "text": " "
                        }
                    ]
                },
                "statement": {
                    "kind": "Block",
                    "fullStart": 1032,
                    "fullEnd": 1113,
                    "start": 1032,
                    "end": 1112,
                    "fullWidth": 81,
                    "width": 80,
                    "openBraceToken": {
                        "kind": "OpenBraceToken",
                        "fullStart": 1032,
                        "fullEnd": 1034,
                        "start": 1032,
                        "end": 1033,
                        "fullWidth": 2,
                        "width": 1,
                        "text": "{",
                        "value": "{",
                        "valueText": "{",
                        "hasTrailingTrivia": true,
                        "hasTrailingNewLine": true,
                        "trailingTrivia": [
                            {
                                "kind": "NewLineTrivia",
                                "text": "\n"
                            }
                        ]
                    },
                    "statements": [
                        {
                            "kind": "ExpressionStatement",
                            "fullStart": 1034,
                            "fullEnd": 1111,
                            "start": 1035,
                            "end": 1110,
                            "fullWidth": 77,
                            "width": 75,
                            "expression": {
                                "kind": "InvocationExpression",
                                "fullStart": 1034,
                                "fullEnd": 1109,
                                "start": 1035,
                                "end": 1109,
                                "fullWidth": 75,
                                "width": 74,
                                "expression": {
                                    "kind": "IdentifierName",
                                    "fullStart": 1034,
                                    "fullEnd": 1041,
                                    "start": 1035,
                                    "end": 1041,
                                    "fullWidth": 7,
                                    "width": 6,
                                    "text": "$ERROR",
                                    "value": "$ERROR",
                                    "valueText": "$ERROR",
                                    "hasLeadingTrivia": true,
                                    "leadingTrivia": [
                                        {
                                            "kind": "WhitespaceTrivia",
                                            "text": "\t"
                                        }
                                    ]
                                },
                                "argumentList": {
                                    "kind": "ArgumentList",
                                    "fullStart": 1041,
                                    "fullEnd": 1109,
                                    "start": 1041,
                                    "end": 1109,
                                    "fullWidth": 68,
                                    "width": 68,
                                    "openParenToken": {
                                        "kind": "OpenParenToken",
                                        "fullStart": 1041,
                                        "fullEnd": 1042,
                                        "start": 1041,
                                        "end": 1042,
                                        "fullWidth": 1,
                                        "width": 1,
                                        "text": "(",
                                        "value": "(",
                                        "valueText": "("
                                    },
                                    "arguments": [
                                        {
                                            "kind": "AddExpression",
                                            "fullStart": 1042,
                                            "fullEnd": 1108,
                                            "start": 1042,
                                            "end": 1106,
                                            "fullWidth": 66,
                                            "width": 64,
                                            "left": {
                                                "kind": "StringLiteral",
                                                "fullStart": 1042,
                                                "fullEnd": 1095,
                                                "start": 1042,
                                                "end": 1095,
                                                "fullWidth": 53,
                                                "width": 53,
                                                "text": "'#2: __in__for === \"reached\". Actual:  __in__for ==='",
                                                "value": "#2: __in__for === \"reached\". Actual:  __in__for ===",
                                                "valueText": "#2: __in__for === \"reached\". Actual:  __in__for ==="
                                            },
                                            "operatorToken": {
                                                "kind": "PlusToken",
                                                "fullStart": 1095,
                                                "fullEnd": 1097,
                                                "start": 1095,
                                                "end": 1096,
                                                "fullWidth": 2,
                                                "width": 1,
                                                "text": "+",
                                                "value": "+",
                                                "valueText": "+",
                                                "hasTrailingTrivia": true,
                                                "trailingTrivia": [
                                                    {
                                                        "kind": "WhitespaceTrivia",
                                                        "text": " "
                                                    }
                                                ]
                                            },
                                            "right": {
                                                "kind": "IdentifierName",
                                                "fullStart": 1097,
                                                "fullEnd": 1108,
                                                "start": 1097,
                                                "end": 1106,
                                                "fullWidth": 11,
                                                "width": 9,
                                                "text": "__in__for",
                                                "value": "__in__for",
                                                "valueText": "__in__for",
                                                "hasTrailingTrivia": true,
                                                "trailingTrivia": [
                                                    {
                                                        "kind": "WhitespaceTrivia",
                                                        "text": "  "
                                                    }
                                                ]
                                            }
                                        }
                                    ],
                                    "closeParenToken": {
                                        "kind": "CloseParenToken",
                                        "fullStart": 1108,
                                        "fullEnd": 1109,
                                        "start": 1108,
                                        "end": 1109,
                                        "fullWidth": 1,
                                        "width": 1,
                                        "text": ")",
                                        "value": ")",
                                        "valueText": ")"
                                    }
                                }
                            },
                            "semicolonToken": {
                                "kind": "SemicolonToken",
                                "fullStart": 1109,
                                "fullEnd": 1111,
                                "start": 1109,
                                "end": 1110,
                                "fullWidth": 2,
                                "width": 1,
                                "text": ";",
                                "value": ";",
                                "valueText": ";",
                                "hasTrailingTrivia": true,
                                "hasTrailingNewLine": true,
                                "trailingTrivia": [
                                    {
                                        "kind": "NewLineTrivia",
                                        "text": "\n"
                                    }
                                ]
                            }
                        }
                    ],
                    "closeBraceToken": {
                        "kind": "CloseBraceToken",
                        "fullStart": 1111,
                        "fullEnd": 1113,
                        "start": 1111,
                        "end": 1112,
                        "fullWidth": 2,
                        "width": 1,
                        "text": "}",
                        "value": "}",
                        "valueText": "}",
                        "hasTrailingTrivia": true,
                        "hasTrailingNewLine": true,
                        "trailingTrivia": [
                            {
                                "kind": "NewLineTrivia",
                                "text": "\n"
                            }
                        ]
                    }
                }
            }
        ],
        "endOfFileToken": {
            "kind": "EndOfFileToken",
            "fullStart": 1113,
            "fullEnd": 1196,
            "start": 1196,
            "end": 1196,
            "fullWidth": 83,
            "width": 0,
            "text": "",
            "hasLeadingTrivia": true,
            "hasLeadingComment": true,
            "hasLeadingNewLine": true,
            "leadingTrivia": [
                {
                    "kind": "SingleLineCommentTrivia",
                    "text": "//"
                },
                {
                    "kind": "NewLineTrivia",
                    "text": "\n"
                },
                {
                    "kind": "SingleLineCommentTrivia",
                    "text": "//////////////////////////////////////////////////////////////////////////////"
                },
                {
                    "kind": "NewLineTrivia",
                    "text": "\n"
                },
                {
                    "kind": "NewLineTrivia",
                    "text": "\n"
                }
            ]
        }
    },
    "lineMap": {
        "lineStarts": [
            0,
            61,
            132,
            133,
            137,
            255,
            258,
            298,
            381,
            385,
            386,
            465,
            475,
            481,
            532,
            567,
            573,
            659,
            673,
            706,
            826,
            829,
            831,
            834,
            913,
            914,
            993,
            1003,
            1034,
            1111,
            1113,
            1116,
            1195,
            1196
        ],
        "length": 1196
    }
}<|MERGE_RESOLUTION|>--- conflicted
+++ resolved
@@ -504,12 +504,8 @@
                                                     "start": 544,
                                                     "end": 565,
                                                     "fullWidth": 21,
-<<<<<<< HEAD
                                                     "width": 21,
-                                                    "identifier": {
-=======
                                                     "propertyName": {
->>>>>>> 85e84683
                                                         "kind": "IdentifierName",
                                                         "fullStart": 544,
                                                         "fullEnd": 554,
