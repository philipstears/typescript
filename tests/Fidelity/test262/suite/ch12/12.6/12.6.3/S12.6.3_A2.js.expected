--- conflicted
+++ resolved
@@ -979,12 +979,8 @@
                                                     "start": 612,
                                                     "end": 630,
                                                     "fullWidth": 18,
-<<<<<<< HEAD
                                                     "width": 18,
-                                                    "identifier": {
-=======
                                                     "propertyName": {
->>>>>>> 85e84683
                                                         "kind": "IdentifierName",
                                                         "fullStart": 612,
                                                         "fullEnd": 619,
