{
    "isDeclaration": false,
    "languageVersion": "EcmaScript5",
    "parseOptions": {
        "allowAutomaticSemicolonInsertion": true
    },
    "sourceUnit": {
        "kind": "SourceUnit",
        "fullStart": 0,
        "fullEnd": 1001,
        "start": 754,
        "end": 1001,
        "fullWidth": 1001,
        "width": 247,
        "isIncrementallyUnusable": true,
        "moduleElements": [
            {
                "kind": "FunctionDeclaration",
                "fullStart": 0,
                "fullEnd": 977,
                "start": 754,
                "end": 975,
                "fullWidth": 977,
                "width": 221,
                "modifiers": [],
                "functionKeyword": {
                    "kind": "FunctionKeyword",
                    "fullStart": 0,
                    "fullEnd": 763,
                    "start": 754,
                    "end": 762,
                    "fullWidth": 763,
                    "width": 8,
                    "text": "function",
                    "value": "function",
                    "valueText": "function",
                    "hasLeadingTrivia": true,
                    "hasLeadingComment": true,
                    "hasLeadingNewLine": true,
                    "hasTrailingTrivia": true,
                    "leadingTrivia": [
                        {
                            "kind": "SingleLineCommentTrivia",
                            "text": "/// Copyright (c) 2012 Ecma International.  All rights reserved. "
                        },
                        {
                            "kind": "NewLineTrivia",
                            "text": "\r\n"
                        },
                        {
                            "kind": "SingleLineCommentTrivia",
                            "text": "/// Ecma International makes this code available under the terms and conditions set"
                        },
                        {
                            "kind": "NewLineTrivia",
                            "text": "\r\n"
                        },
                        {
                            "kind": "SingleLineCommentTrivia",
                            "text": "/// forth on http://hg.ecmascript.org/tests/test262/raw-file/tip/LICENSE (the "
                        },
                        {
                            "kind": "NewLineTrivia",
                            "text": "\r\n"
                        },
                        {
                            "kind": "SingleLineCommentTrivia",
                            "text": "/// \"Use Terms\").   Any redistribution of this code must retain the above "
                        },
                        {
                            "kind": "NewLineTrivia",
                            "text": "\r\n"
                        },
                        {
                            "kind": "SingleLineCommentTrivia",
                            "text": "/// copyright and this notice and otherwise comply with the Use Terms."
                        },
                        {
                            "kind": "NewLineTrivia",
                            "text": "\r\n"
                        },
                        {
                            "kind": "MultiLineCommentTrivia",
                            "text": "/**\r\n * Refer 12.6.3; \r\n * The production \r\n *     IterationStatement : for ( var VariableDeclarationListNoIn ; Expressionopt ; Expressionopt ) Statement\r\n * is evaluated as follows:\r\n *\r\n * @path ch12/12.6/12.6.3/12.6.3_2-3-a-ii-3.js\r\n * @description The for Statement - (normal, V, empty) will be returned when first Expression is a Number object (value is NaN)\r\n */"
                        },
                        {
                            "kind": "NewLineTrivia",
                            "text": "\r\n"
                        },
                        {
                            "kind": "NewLineTrivia",
                            "text": "\r\n"
                        },
                        {
                            "kind": "NewLineTrivia",
                            "text": "\r\n"
                        }
                    ],
                    "trailingTrivia": [
                        {
                            "kind": "WhitespaceTrivia",
                            "text": " "
                        }
                    ]
                },
                "identifier": {
                    "kind": "IdentifierName",
                    "fullStart": 763,
                    "fullEnd": 771,
                    "start": 763,
                    "end": 771,
                    "fullWidth": 8,
                    "width": 8,
                    "text": "testcase",
                    "value": "testcase",
                    "valueText": "testcase"
                },
                "callSignature": {
                    "kind": "CallSignature",
                    "fullStart": 771,
                    "fullEnd": 774,
                    "start": 771,
                    "end": 773,
                    "fullWidth": 3,
                    "width": 2,
                    "parameterList": {
                        "kind": "ParameterList",
                        "fullStart": 771,
                        "fullEnd": 774,
                        "start": 771,
                        "end": 773,
                        "fullWidth": 3,
                        "width": 2,
                        "openParenToken": {
                            "kind": "OpenParenToken",
                            "fullStart": 771,
                            "fullEnd": 772,
                            "start": 771,
                            "end": 772,
                            "fullWidth": 1,
                            "width": 1,
                            "text": "(",
                            "value": "(",
                            "valueText": "("
                        },
                        "parameters": [],
                        "closeParenToken": {
                            "kind": "CloseParenToken",
                            "fullStart": 772,
                            "fullEnd": 774,
                            "start": 772,
                            "end": 773,
                            "fullWidth": 2,
                            "width": 1,
                            "text": ")",
                            "value": ")",
                            "valueText": ")",
                            "hasTrailingTrivia": true,
                            "trailingTrivia": [
                                {
                                    "kind": "WhitespaceTrivia",
                                    "text": " "
                                }
                            ]
                        }
                    }
                },
                "block": {
                    "kind": "Block",
                    "fullStart": 774,
                    "fullEnd": 977,
                    "start": 774,
                    "end": 975,
                    "fullWidth": 203,
                    "width": 201,
                    "openBraceToken": {
                        "kind": "OpenBraceToken",
                        "fullStart": 774,
                        "fullEnd": 777,
                        "start": 774,
                        "end": 775,
                        "fullWidth": 3,
                        "width": 1,
                        "text": "{",
                        "value": "{",
                        "valueText": "{",
                        "hasTrailingTrivia": true,
                        "hasTrailingNewLine": true,
                        "trailingTrivia": [
                            {
                                "kind": "NewLineTrivia",
                                "text": "\r\n"
                            }
                        ]
                    },
                    "statements": [
                        {
                            "kind": "VariableStatement",
                            "fullStart": 777,
                            "fullEnd": 808,
                            "start": 785,
                            "end": 806,
                            "fullWidth": 31,
                            "width": 21,
                            "modifiers": [],
                            "variableDeclaration": {
                                "kind": "VariableDeclaration",
                                "fullStart": 777,
                                "fullEnd": 805,
                                "start": 785,
                                "end": 805,
                                "fullWidth": 28,
                                "width": 20,
                                "varKeyword": {
                                    "kind": "VarKeyword",
                                    "fullStart": 777,
                                    "fullEnd": 789,
                                    "start": 785,
                                    "end": 788,
                                    "fullWidth": 12,
                                    "width": 3,
                                    "text": "var",
                                    "value": "var",
                                    "valueText": "var",
                                    "hasLeadingTrivia": true,
                                    "hasTrailingTrivia": true,
                                    "leadingTrivia": [
                                        {
                                            "kind": "WhitespaceTrivia",
                                            "text": "        "
                                        }
                                    ],
                                    "trailingTrivia": [
                                        {
                                            "kind": "WhitespaceTrivia",
                                            "text": " "
                                        }
                                    ]
                                },
                                "variableDeclarators": [
                                    {
                                        "kind": "VariableDeclarator",
                                        "fullStart": 789,
                                        "fullEnd": 805,
                                        "start": 789,
                                        "end": 805,
                                        "fullWidth": 16,
<<<<<<< HEAD
                                        "width": 16,
                                        "identifier": {
=======
                                        "propertyName": {
>>>>>>> 85e84683
                                            "kind": "IdentifierName",
                                            "fullStart": 789,
                                            "fullEnd": 798,
                                            "start": 789,
                                            "end": 797,
                                            "fullWidth": 9,
                                            "width": 8,
                                            "text": "accessed",
                                            "value": "accessed",
                                            "valueText": "accessed",
                                            "hasTrailingTrivia": true,
                                            "trailingTrivia": [
                                                {
                                                    "kind": "WhitespaceTrivia",
                                                    "text": " "
                                                }
                                            ]
                                        },
                                        "equalsValueClause": {
                                            "kind": "EqualsValueClause",
                                            "fullStart": 798,
                                            "fullEnd": 805,
                                            "start": 798,
                                            "end": 805,
                                            "fullWidth": 7,
                                            "width": 7,
                                            "equalsToken": {
                                                "kind": "EqualsToken",
                                                "fullStart": 798,
                                                "fullEnd": 800,
                                                "start": 798,
                                                "end": 799,
                                                "fullWidth": 2,
                                                "width": 1,
                                                "text": "=",
                                                "value": "=",
                                                "valueText": "=",
                                                "hasTrailingTrivia": true,
                                                "trailingTrivia": [
                                                    {
                                                        "kind": "WhitespaceTrivia",
                                                        "text": " "
                                                    }
                                                ]
                                            },
                                            "value": {
                                                "kind": "FalseKeyword",
                                                "fullStart": 800,
                                                "fullEnd": 805,
                                                "start": 800,
                                                "end": 805,
                                                "fullWidth": 5,
                                                "width": 5,
                                                "text": "false",
                                                "value": false,
                                                "valueText": "false"
                                            }
                                        }
                                    }
                                ]
                            },
                            "semicolonToken": {
                                "kind": "SemicolonToken",
                                "fullStart": 805,
                                "fullEnd": 808,
                                "start": 805,
                                "end": 806,
                                "fullWidth": 3,
                                "width": 1,
                                "text": ";",
                                "value": ";",
                                "valueText": ";",
                                "hasTrailingTrivia": true,
                                "hasTrailingNewLine": true,
                                "trailingTrivia": [
                                    {
                                        "kind": "NewLineTrivia",
                                        "text": "\r\n"
                                    }
                                ]
                            }
                        },
                        {
                            "kind": "VariableStatement",
                            "fullStart": 808,
                            "fullEnd": 847,
                            "start": 816,
                            "end": 845,
                            "fullWidth": 39,
                            "width": 29,
                            "modifiers": [],
                            "variableDeclaration": {
                                "kind": "VariableDeclaration",
                                "fullStart": 808,
                                "fullEnd": 844,
                                "start": 816,
                                "end": 844,
                                "fullWidth": 36,
                                "width": 28,
                                "varKeyword": {
                                    "kind": "VarKeyword",
                                    "fullStart": 808,
                                    "fullEnd": 820,
                                    "start": 816,
                                    "end": 819,
                                    "fullWidth": 12,
                                    "width": 3,
                                    "text": "var",
                                    "value": "var",
                                    "valueText": "var",
                                    "hasLeadingTrivia": true,
                                    "hasTrailingTrivia": true,
                                    "leadingTrivia": [
                                        {
                                            "kind": "WhitespaceTrivia",
                                            "text": "        "
                                        }
                                    ],
                                    "trailingTrivia": [
                                        {
                                            "kind": "WhitespaceTrivia",
                                            "text": " "
                                        }
                                    ]
                                },
                                "variableDeclarators": [
                                    {
                                        "kind": "VariableDeclarator",
                                        "fullStart": 820,
                                        "fullEnd": 844,
                                        "start": 820,
                                        "end": 844,
                                        "fullWidth": 24,
<<<<<<< HEAD
                                        "width": 24,
                                        "identifier": {
=======
                                        "propertyName": {
>>>>>>> 85e84683
                                            "kind": "IdentifierName",
                                            "fullStart": 820,
                                            "fullEnd": 827,
                                            "start": 820,
                                            "end": 826,
                                            "fullWidth": 7,
                                            "width": 6,
                                            "text": "numObj",
                                            "value": "numObj",
                                            "valueText": "numObj",
                                            "hasTrailingTrivia": true,
                                            "trailingTrivia": [
                                                {
                                                    "kind": "WhitespaceTrivia",
                                                    "text": " "
                                                }
                                            ]
                                        },
                                        "equalsValueClause": {
                                            "kind": "EqualsValueClause",
                                            "fullStart": 827,
                                            "fullEnd": 844,
                                            "start": 827,
                                            "end": 844,
                                            "fullWidth": 17,
                                            "width": 17,
                                            "equalsToken": {
                                                "kind": "EqualsToken",
                                                "fullStart": 827,
                                                "fullEnd": 829,
                                                "start": 827,
                                                "end": 828,
                                                "fullWidth": 2,
                                                "width": 1,
                                                "text": "=",
                                                "value": "=",
                                                "valueText": "=",
                                                "hasTrailingTrivia": true,
                                                "trailingTrivia": [
                                                    {
                                                        "kind": "WhitespaceTrivia",
                                                        "text": " "
                                                    }
                                                ]
                                            },
                                            "value": {
                                                "kind": "ObjectCreationExpression",
                                                "fullStart": 829,
                                                "fullEnd": 844,
                                                "start": 829,
                                                "end": 844,
                                                "fullWidth": 15,
                                                "width": 15,
                                                "newKeyword": {
                                                    "kind": "NewKeyword",
                                                    "fullStart": 829,
                                                    "fullEnd": 833,
                                                    "start": 829,
                                                    "end": 832,
                                                    "fullWidth": 4,
                                                    "width": 3,
                                                    "text": "new",
                                                    "value": "new",
                                                    "valueText": "new",
                                                    "hasTrailingTrivia": true,
                                                    "trailingTrivia": [
                                                        {
                                                            "kind": "WhitespaceTrivia",
                                                            "text": " "
                                                        }
                                                    ]
                                                },
                                                "expression": {
                                                    "kind": "IdentifierName",
                                                    "fullStart": 833,
                                                    "fullEnd": 839,
                                                    "start": 833,
                                                    "end": 839,
                                                    "fullWidth": 6,
                                                    "width": 6,
                                                    "text": "Number",
                                                    "value": "Number",
                                                    "valueText": "Number"
                                                },
                                                "argumentList": {
                                                    "kind": "ArgumentList",
                                                    "fullStart": 839,
                                                    "fullEnd": 844,
                                                    "start": 839,
                                                    "end": 844,
                                                    "fullWidth": 5,
                                                    "width": 5,
                                                    "openParenToken": {
                                                        "kind": "OpenParenToken",
                                                        "fullStart": 839,
                                                        "fullEnd": 840,
                                                        "start": 839,
                                                        "end": 840,
                                                        "fullWidth": 1,
                                                        "width": 1,
                                                        "text": "(",
                                                        "value": "(",
                                                        "valueText": "("
                                                    },
                                                    "arguments": [
                                                        {
                                                            "kind": "IdentifierName",
                                                            "fullStart": 840,
                                                            "fullEnd": 843,
                                                            "start": 840,
                                                            "end": 843,
                                                            "fullWidth": 3,
                                                            "width": 3,
                                                            "text": "NaN",
                                                            "value": "NaN",
                                                            "valueText": "NaN"
                                                        }
                                                    ],
                                                    "closeParenToken": {
                                                        "kind": "CloseParenToken",
                                                        "fullStart": 843,
                                                        "fullEnd": 844,
                                                        "start": 843,
                                                        "end": 844,
                                                        "fullWidth": 1,
                                                        "width": 1,
                                                        "text": ")",
                                                        "value": ")",
                                                        "valueText": ")"
                                                    }
                                                }
                                            }
                                        }
                                    }
                                ]
                            },
                            "semicolonToken": {
                                "kind": "SemicolonToken",
                                "fullStart": 844,
                                "fullEnd": 847,
                                "start": 844,
                                "end": 845,
                                "fullWidth": 3,
                                "width": 1,
                                "text": ";",
                                "value": ";",
                                "valueText": ";",
                                "hasTrailingTrivia": true,
                                "hasTrailingNewLine": true,
                                "trailingTrivia": [
                                    {
                                        "kind": "NewLineTrivia",
                                        "text": "\r\n"
                                    }
                                ]
                            }
                        },
                        {
                            "kind": "ForStatement",
                            "fullStart": 847,
                            "fullEnd": 944,
                            "start": 855,
                            "end": 942,
                            "fullWidth": 97,
                            "width": 87,
                            "forKeyword": {
                                "kind": "ForKeyword",
                                "fullStart": 847,
                                "fullEnd": 859,
                                "start": 855,
                                "end": 858,
                                "fullWidth": 12,
                                "width": 3,
                                "text": "for",
                                "value": "for",
                                "valueText": "for",
                                "hasLeadingTrivia": true,
                                "hasTrailingTrivia": true,
                                "leadingTrivia": [
                                    {
                                        "kind": "WhitespaceTrivia",
                                        "text": "        "
                                    }
                                ],
                                "trailingTrivia": [
                                    {
                                        "kind": "WhitespaceTrivia",
                                        "text": " "
                                    }
                                ]
                            },
                            "openParenToken": {
                                "kind": "OpenParenToken",
                                "fullStart": 859,
                                "fullEnd": 860,
                                "start": 859,
                                "end": 860,
                                "fullWidth": 1,
                                "width": 1,
                                "text": "(",
                                "value": "(",
                                "valueText": "("
                            },
                            "variableDeclaration": {
                                "kind": "VariableDeclaration",
                                "fullStart": 860,
                                "fullEnd": 869,
                                "start": 860,
                                "end": 869,
                                "fullWidth": 9,
                                "width": 9,
                                "varKeyword": {
                                    "kind": "VarKeyword",
                                    "fullStart": 860,
                                    "fullEnd": 864,
                                    "start": 860,
                                    "end": 863,
                                    "fullWidth": 4,
                                    "width": 3,
                                    "text": "var",
                                    "value": "var",
                                    "valueText": "var",
                                    "hasTrailingTrivia": true,
                                    "trailingTrivia": [
                                        {
                                            "kind": "WhitespaceTrivia",
                                            "text": " "
                                        }
                                    ]
                                },
                                "variableDeclarators": [
                                    {
                                        "kind": "VariableDeclarator",
                                        "fullStart": 864,
                                        "fullEnd": 869,
                                        "start": 864,
                                        "end": 869,
                                        "fullWidth": 5,
<<<<<<< HEAD
                                        "width": 5,
                                        "identifier": {
=======
                                        "propertyName": {
>>>>>>> 85e84683
                                            "kind": "IdentifierName",
                                            "fullStart": 864,
                                            "fullEnd": 866,
                                            "start": 864,
                                            "end": 865,
                                            "fullWidth": 2,
                                            "width": 1,
                                            "text": "i",
                                            "value": "i",
                                            "valueText": "i",
                                            "hasTrailingTrivia": true,
                                            "trailingTrivia": [
                                                {
                                                    "kind": "WhitespaceTrivia",
                                                    "text": " "
                                                }
                                            ]
                                        },
                                        "equalsValueClause": {
                                            "kind": "EqualsValueClause",
                                            "fullStart": 866,
                                            "fullEnd": 869,
                                            "start": 866,
                                            "end": 869,
                                            "fullWidth": 3,
                                            "width": 3,
                                            "equalsToken": {
                                                "kind": "EqualsToken",
                                                "fullStart": 866,
                                                "fullEnd": 868,
                                                "start": 866,
                                                "end": 867,
                                                "fullWidth": 2,
                                                "width": 1,
                                                "text": "=",
                                                "value": "=",
                                                "valueText": "=",
                                                "hasTrailingTrivia": true,
                                                "trailingTrivia": [
                                                    {
                                                        "kind": "WhitespaceTrivia",
                                                        "text": " "
                                                    }
                                                ]
                                            },
                                            "value": {
                                                "kind": "NumericLiteral",
                                                "fullStart": 868,
                                                "fullEnd": 869,
                                                "start": 868,
                                                "end": 869,
                                                "fullWidth": 1,
                                                "width": 1,
                                                "text": "0",
                                                "value": 0,
                                                "valueText": "0"
                                            }
                                        }
                                    }
                                ]
                            },
                            "firstSemicolonToken": {
                                "kind": "SemicolonToken",
                                "fullStart": 869,
                                "fullEnd": 871,
                                "start": 869,
                                "end": 870,
                                "fullWidth": 2,
                                "width": 1,
                                "text": ";",
                                "value": ";",
                                "valueText": ";",
                                "hasTrailingTrivia": true,
                                "trailingTrivia": [
                                    {
                                        "kind": "WhitespaceTrivia",
                                        "text": " "
                                    }
                                ]
                            },
                            "condition": {
                                "kind": "IdentifierName",
                                "fullStart": 871,
                                "fullEnd": 877,
                                "start": 871,
                                "end": 877,
                                "fullWidth": 6,
                                "width": 6,
                                "text": "numObj",
                                "value": "numObj",
                                "valueText": "numObj"
                            },
                            "secondSemicolonToken": {
                                "kind": "SemicolonToken",
                                "fullStart": 877,
                                "fullEnd": 878,
                                "start": 877,
                                "end": 878,
                                "fullWidth": 1,
                                "width": 1,
                                "text": ";",
                                "value": ";",
                                "valueText": ";"
                            },
                            "closeParenToken": {
                                "kind": "CloseParenToken",
                                "fullStart": 878,
                                "fullEnd": 880,
                                "start": 878,
                                "end": 879,
                                "fullWidth": 2,
                                "width": 1,
                                "text": ")",
                                "value": ")",
                                "valueText": ")",
                                "hasTrailingTrivia": true,
                                "trailingTrivia": [
                                    {
                                        "kind": "WhitespaceTrivia",
                                        "text": " "
                                    }
                                ]
                            },
                            "statement": {
                                "kind": "Block",
                                "fullStart": 880,
                                "fullEnd": 944,
                                "start": 880,
                                "end": 942,
                                "fullWidth": 64,
                                "width": 62,
                                "openBraceToken": {
                                    "kind": "OpenBraceToken",
                                    "fullStart": 880,
                                    "fullEnd": 883,
                                    "start": 880,
                                    "end": 881,
                                    "fullWidth": 3,
                                    "width": 1,
                                    "text": "{",
                                    "value": "{",
                                    "valueText": "{",
                                    "hasTrailingTrivia": true,
                                    "hasTrailingNewLine": true,
                                    "trailingTrivia": [
                                        {
                                            "kind": "NewLineTrivia",
                                            "text": "\r\n"
                                        }
                                    ]
                                },
                                "statements": [
                                    {
                                        "kind": "ExpressionStatement",
                                        "fullStart": 883,
                                        "fullEnd": 913,
                                        "start": 895,
                                        "end": 911,
                                        "fullWidth": 30,
                                        "width": 16,
                                        "expression": {
                                            "kind": "AssignmentExpression",
                                            "fullStart": 883,
                                            "fullEnd": 910,
                                            "start": 895,
                                            "end": 910,
                                            "fullWidth": 27,
                                            "width": 15,
                                            "left": {
                                                "kind": "IdentifierName",
                                                "fullStart": 883,
                                                "fullEnd": 904,
                                                "start": 895,
                                                "end": 903,
                                                "fullWidth": 21,
                                                "width": 8,
                                                "text": "accessed",
                                                "value": "accessed",
                                                "valueText": "accessed",
                                                "hasLeadingTrivia": true,
                                                "hasTrailingTrivia": true,
                                                "leadingTrivia": [
                                                    {
                                                        "kind": "WhitespaceTrivia",
                                                        "text": "            "
                                                    }
                                                ],
                                                "trailingTrivia": [
                                                    {
                                                        "kind": "WhitespaceTrivia",
                                                        "text": " "
                                                    }
                                                ]
                                            },
                                            "operatorToken": {
                                                "kind": "EqualsToken",
                                                "fullStart": 904,
                                                "fullEnd": 906,
                                                "start": 904,
                                                "end": 905,
                                                "fullWidth": 2,
                                                "width": 1,
                                                "text": "=",
                                                "value": "=",
                                                "valueText": "=",
                                                "hasTrailingTrivia": true,
                                                "trailingTrivia": [
                                                    {
                                                        "kind": "WhitespaceTrivia",
                                                        "text": " "
                                                    }
                                                ]
                                            },
                                            "right": {
                                                "kind": "TrueKeyword",
                                                "fullStart": 906,
                                                "fullEnd": 910,
                                                "start": 906,
                                                "end": 910,
                                                "fullWidth": 4,
                                                "width": 4,
                                                "text": "true",
                                                "value": true,
                                                "valueText": "true"
                                            }
                                        },
                                        "semicolonToken": {
                                            "kind": "SemicolonToken",
                                            "fullStart": 910,
                                            "fullEnd": 913,
                                            "start": 910,
                                            "end": 911,
                                            "fullWidth": 3,
                                            "width": 1,
                                            "text": ";",
                                            "value": ";",
                                            "valueText": ";",
                                            "hasTrailingTrivia": true,
                                            "hasTrailingNewLine": true,
                                            "trailingTrivia": [
                                                {
                                                    "kind": "NewLineTrivia",
                                                    "text": "\r\n"
                                                }
                                            ]
                                        }
                                    },
                                    {
                                        "kind": "BreakStatement",
                                        "fullStart": 913,
                                        "fullEnd": 933,
                                        "start": 925,
                                        "end": 931,
                                        "fullWidth": 20,
                                        "width": 6,
                                        "breakKeyword": {
                                            "kind": "BreakKeyword",
                                            "fullStart": 913,
                                            "fullEnd": 930,
                                            "start": 925,
                                            "end": 930,
                                            "fullWidth": 17,
                                            "width": 5,
                                            "text": "break",
                                            "value": "break",
                                            "valueText": "break",
                                            "hasLeadingTrivia": true,
                                            "leadingTrivia": [
                                                {
                                                    "kind": "WhitespaceTrivia",
                                                    "text": "            "
                                                }
                                            ]
                                        },
                                        "semicolonToken": {
                                            "kind": "SemicolonToken",
                                            "fullStart": 930,
                                            "fullEnd": 933,
                                            "start": 930,
                                            "end": 931,
                                            "fullWidth": 3,
                                            "width": 1,
                                            "text": ";",
                                            "value": ";",
                                            "valueText": ";",
                                            "hasTrailingTrivia": true,
                                            "hasTrailingNewLine": true,
                                            "trailingTrivia": [
                                                {
                                                    "kind": "NewLineTrivia",
                                                    "text": "\r\n"
                                                }
                                            ]
                                        }
                                    }
                                ],
                                "closeBraceToken": {
                                    "kind": "CloseBraceToken",
                                    "fullStart": 933,
                                    "fullEnd": 944,
                                    "start": 941,
                                    "end": 942,
                                    "fullWidth": 11,
                                    "width": 1,
                                    "text": "}",
                                    "value": "}",
                                    "valueText": "}",
                                    "hasLeadingTrivia": true,
                                    "hasTrailingTrivia": true,
                                    "hasTrailingNewLine": true,
                                    "leadingTrivia": [
                                        {
                                            "kind": "WhitespaceTrivia",
                                            "text": "        "
                                        }
                                    ],
                                    "trailingTrivia": [
                                        {
                                            "kind": "NewLineTrivia",
                                            "text": "\r\n"
                                        }
                                    ]
                                }
                            }
                        },
                        {
                            "kind": "ReturnStatement",
                            "fullStart": 944,
                            "fullEnd": 970,
                            "start": 952,
                            "end": 968,
                            "fullWidth": 26,
                            "width": 16,
                            "returnKeyword": {
                                "kind": "ReturnKeyword",
                                "fullStart": 944,
                                "fullEnd": 959,
                                "start": 952,
                                "end": 958,
                                "fullWidth": 15,
                                "width": 6,
                                "text": "return",
                                "value": "return",
                                "valueText": "return",
                                "hasLeadingTrivia": true,
                                "hasTrailingTrivia": true,
                                "leadingTrivia": [
                                    {
                                        "kind": "WhitespaceTrivia",
                                        "text": "        "
                                    }
                                ],
                                "trailingTrivia": [
                                    {
                                        "kind": "WhitespaceTrivia",
                                        "text": " "
                                    }
                                ]
                            },
                            "expression": {
                                "kind": "IdentifierName",
                                "fullStart": 959,
                                "fullEnd": 967,
                                "start": 959,
                                "end": 967,
                                "fullWidth": 8,
                                "width": 8,
                                "text": "accessed",
                                "value": "accessed",
                                "valueText": "accessed"
                            },
                            "semicolonToken": {
                                "kind": "SemicolonToken",
                                "fullStart": 967,
                                "fullEnd": 970,
                                "start": 967,
                                "end": 968,
                                "fullWidth": 3,
                                "width": 1,
                                "text": ";",
                                "value": ";",
                                "valueText": ";",
                                "hasTrailingTrivia": true,
                                "hasTrailingNewLine": true,
                                "trailingTrivia": [
                                    {
                                        "kind": "NewLineTrivia",
                                        "text": "\r\n"
                                    }
                                ]
                            }
                        }
                    ],
                    "closeBraceToken": {
                        "kind": "CloseBraceToken",
                        "fullStart": 970,
                        "fullEnd": 977,
                        "start": 974,
                        "end": 975,
                        "fullWidth": 7,
                        "width": 1,
                        "text": "}",
                        "value": "}",
                        "valueText": "}",
                        "hasLeadingTrivia": true,
                        "hasTrailingTrivia": true,
                        "hasTrailingNewLine": true,
                        "leadingTrivia": [
                            {
                                "kind": "WhitespaceTrivia",
                                "text": "    "
                            }
                        ],
                        "trailingTrivia": [
                            {
                                "kind": "NewLineTrivia",
                                "text": "\r\n"
                            }
                        ]
                    }
                }
            },
            {
                "kind": "ExpressionStatement",
                "fullStart": 977,
                "fullEnd": 1001,
                "start": 977,
                "end": 999,
                "fullWidth": 24,
                "width": 22,
                "expression": {
                    "kind": "InvocationExpression",
                    "fullStart": 977,
                    "fullEnd": 998,
                    "start": 977,
                    "end": 998,
                    "fullWidth": 21,
                    "width": 21,
                    "expression": {
                        "kind": "IdentifierName",
                        "fullStart": 977,
                        "fullEnd": 988,
                        "start": 977,
                        "end": 988,
                        "fullWidth": 11,
                        "width": 11,
                        "text": "runTestCase",
                        "value": "runTestCase",
                        "valueText": "runTestCase"
                    },
                    "argumentList": {
                        "kind": "ArgumentList",
                        "fullStart": 988,
                        "fullEnd": 998,
                        "start": 988,
                        "end": 998,
                        "fullWidth": 10,
                        "width": 10,
                        "openParenToken": {
                            "kind": "OpenParenToken",
                            "fullStart": 988,
                            "fullEnd": 989,
                            "start": 988,
                            "end": 989,
                            "fullWidth": 1,
                            "width": 1,
                            "text": "(",
                            "value": "(",
                            "valueText": "("
                        },
                        "arguments": [
                            {
                                "kind": "IdentifierName",
                                "fullStart": 989,
                                "fullEnd": 997,
                                "start": 989,
                                "end": 997,
                                "fullWidth": 8,
                                "width": 8,
                                "text": "testcase",
                                "value": "testcase",
                                "valueText": "testcase"
                            }
                        ],
                        "closeParenToken": {
                            "kind": "CloseParenToken",
                            "fullStart": 997,
                            "fullEnd": 998,
                            "start": 997,
                            "end": 998,
                            "fullWidth": 1,
                            "width": 1,
                            "text": ")",
                            "value": ")",
                            "valueText": ")"
                        }
                    }
                },
                "semicolonToken": {
                    "kind": "SemicolonToken",
                    "fullStart": 998,
                    "fullEnd": 1001,
                    "start": 998,
                    "end": 999,
                    "fullWidth": 3,
                    "width": 1,
                    "text": ";",
                    "value": ";",
                    "valueText": ";",
                    "hasTrailingTrivia": true,
                    "hasTrailingNewLine": true,
                    "trailingTrivia": [
                        {
                            "kind": "NewLineTrivia",
                            "text": "\r\n"
                        }
                    ]
                }
            }
        ],
        "endOfFileToken": {
            "kind": "EndOfFileToken",
            "fullStart": 1001,
            "fullEnd": 1001,
            "start": 1001,
            "end": 1001,
            "fullWidth": 0,
            "width": 0,
            "text": ""
        }
    },
    "lineMap": {
        "lineStarts": [
            0,
            67,
            152,
            232,
            308,
            380,
            385,
            404,
            424,
            535,
            564,
            568,
            616,
            745,
            750,
            752,
            754,
            777,
            808,
            847,
            883,
            913,
            933,
            944,
            970,
            977,
            1001
        ],
        "length": 1001
    }
}<|MERGE_RESOLUTION|>--- conflicted
+++ resolved
@@ -245,12 +245,8 @@
                                         "start": 789,
                                         "end": 805,
                                         "fullWidth": 16,
-<<<<<<< HEAD
                                         "width": 16,
-                                        "identifier": {
-=======
                                         "propertyName": {
->>>>>>> 85e84683
                                             "kind": "IdentifierName",
                                             "fullStart": 789,
                                             "fullEnd": 798,
@@ -384,12 +380,8 @@
                                         "start": 820,
                                         "end": 844,
                                         "fullWidth": 24,
-<<<<<<< HEAD
                                         "width": 24,
-                                        "identifier": {
-=======
                                         "propertyName": {
->>>>>>> 85e84683
                                             "kind": "IdentifierName",
                                             "fullStart": 820,
                                             "fullEnd": 827,
@@ -628,12 +620,8 @@
                                         "start": 864,
                                         "end": 869,
                                         "fullWidth": 5,
-<<<<<<< HEAD
                                         "width": 5,
-                                        "identifier": {
-=======
                                         "propertyName": {
->>>>>>> 85e84683
                                             "kind": "IdentifierName",
                                             "fullStart": 864,
                                             "fullEnd": 866,
