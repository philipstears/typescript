--- conflicted
+++ resolved
@@ -245,12 +245,8 @@
                                         "start": 769,
                                         "end": 778,
                                         "fullWidth": 9,
-<<<<<<< HEAD
                                         "width": 9,
-                                        "identifier": {
-=======
                                         "propertyName": {
->>>>>>> 85e84683
                                             "kind": "IdentifierName",
                                             "fullStart": 769,
                                             "fullEnd": 775,
@@ -414,12 +410,8 @@
                                         "start": 798,
                                         "end": 803,
                                         "fullWidth": 5,
-<<<<<<< HEAD
                                         "width": 5,
-                                        "identifier": {
-=======
                                         "propertyName": {
->>>>>>> 85e84683
                                             "kind": "IdentifierName",
                                             "fullStart": 798,
                                             "fullEnd": 800,
