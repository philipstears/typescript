--- conflicted
+++ resolved
@@ -245,12 +245,8 @@
                                         "start": 792,
                                         "end": 808,
                                         "fullWidth": 16,
-<<<<<<< HEAD
                                         "width": 16,
-                                        "identifier": {
-=======
                                         "propertyName": {
->>>>>>> 85e84683
                                             "kind": "IdentifierName",
                                             "fullStart": 792,
                                             "fullEnd": 801,
@@ -384,12 +380,8 @@
                                         "start": 823,
                                         "end": 850,
                                         "fullWidth": 27,
-<<<<<<< HEAD
                                         "width": 27,
-                                        "identifier": {
-=======
                                         "propertyName": {
->>>>>>> 85e84683
                                             "kind": "IdentifierName",
                                             "fullStart": 823,
                                             "fullEnd": 830,
@@ -628,12 +620,8 @@
                                         "start": 870,
                                         "end": 875,
                                         "fullWidth": 5,
-<<<<<<< HEAD
                                         "width": 5,
-                                        "identifier": {
-=======
                                         "propertyName": {
->>>>>>> 85e84683
                                             "kind": "IdentifierName",
                                             "fullStart": 870,
                                             "fullEnd": 872,
