{
    "isDeclaration": false,
    "languageVersion": "EcmaScript5",
    "parseOptions": {
        "allowAutomaticSemicolonInsertion": true
    },
    "sourceUnit": {
        "kind": "SourceUnit",
        "fullStart": 0,
        "fullEnd": 903,
        "start": 729,
        "end": 903,
        "fullWidth": 903,
        "width": 174,
        "isIncrementallyUnusable": true,
        "moduleElements": [
            {
                "kind": "FunctionDeclaration",
                "fullStart": 0,
                "fullEnd": 879,
                "start": 729,
                "end": 877,
                "fullWidth": 879,
                "width": 148,
                "modifiers": [],
                "functionKeyword": {
                    "kind": "FunctionKeyword",
                    "fullStart": 0,
                    "fullEnd": 738,
                    "start": 729,
                    "end": 737,
                    "fullWidth": 738,
                    "width": 8,
                    "text": "function",
                    "value": "function",
                    "valueText": "function",
                    "hasLeadingTrivia": true,
                    "hasLeadingComment": true,
                    "hasLeadingNewLine": true,
                    "hasTrailingTrivia": true,
                    "leadingTrivia": [
                        {
                            "kind": "SingleLineCommentTrivia",
                            "text": "/// Copyright (c) 2012 Ecma International.  All rights reserved. "
                        },
                        {
                            "kind": "NewLineTrivia",
                            "text": "\r\n"
                        },
                        {
                            "kind": "SingleLineCommentTrivia",
                            "text": "/// Ecma International makes this code available under the terms and conditions set"
                        },
                        {
                            "kind": "NewLineTrivia",
                            "text": "\r\n"
                        },
                        {
                            "kind": "SingleLineCommentTrivia",
                            "text": "/// forth on http://hg.ecmascript.org/tests/test262/raw-file/tip/LICENSE (the "
                        },
                        {
                            "kind": "NewLineTrivia",
                            "text": "\r\n"
                        },
                        {
                            "kind": "SingleLineCommentTrivia",
                            "text": "/// \"Use Terms\").   Any redistribution of this code must retain the above "
                        },
                        {
                            "kind": "NewLineTrivia",
                            "text": "\r\n"
                        },
                        {
                            "kind": "SingleLineCommentTrivia",
                            "text": "/// copyright and this notice and otherwise comply with the Use Terms."
                        },
                        {
                            "kind": "NewLineTrivia",
                            "text": "\r\n"
                        },
                        {
                            "kind": "MultiLineCommentTrivia",
                            "text": "/**\r\n * Refer 12.6.3; \r\n * The production \r\n *     IterationStatement : for ( var VariableDeclarationListNoIn ; Expressionopt ; Expressionopt ) Statement\r\n * is evaluated as follows:\r\n *\r\n * @path ch12/12.6/12.6.3/12.6.3_2-3-a-ii-12.js\r\n * @description The for Statement - (normal, V, empty) will be returned when first Expression is null\r\n */"
                        },
                        {
                            "kind": "NewLineTrivia",
                            "text": "\r\n"
                        },
                        {
                            "kind": "NewLineTrivia",
                            "text": "\r\n"
                        },
                        {
                            "kind": "NewLineTrivia",
                            "text": "\r\n"
                        }
                    ],
                    "trailingTrivia": [
                        {
                            "kind": "WhitespaceTrivia",
                            "text": " "
                        }
                    ]
                },
                "identifier": {
                    "kind": "IdentifierName",
                    "fullStart": 738,
                    "fullEnd": 746,
                    "start": 738,
                    "end": 746,
                    "fullWidth": 8,
                    "width": 8,
                    "text": "testcase",
                    "value": "testcase",
                    "valueText": "testcase"
                },
                "callSignature": {
                    "kind": "CallSignature",
                    "fullStart": 746,
                    "fullEnd": 749,
                    "start": 746,
                    "end": 748,
                    "fullWidth": 3,
                    "width": 2,
                    "parameterList": {
                        "kind": "ParameterList",
                        "fullStart": 746,
                        "fullEnd": 749,
                        "start": 746,
                        "end": 748,
                        "fullWidth": 3,
                        "width": 2,
                        "openParenToken": {
                            "kind": "OpenParenToken",
                            "fullStart": 746,
                            "fullEnd": 747,
                            "start": 746,
                            "end": 747,
                            "fullWidth": 1,
                            "width": 1,
                            "text": "(",
                            "value": "(",
                            "valueText": "("
                        },
                        "parameters": [],
                        "closeParenToken": {
                            "kind": "CloseParenToken",
                            "fullStart": 747,
                            "fullEnd": 749,
                            "start": 747,
                            "end": 748,
                            "fullWidth": 2,
                            "width": 1,
                            "text": ")",
                            "value": ")",
                            "valueText": ")",
                            "hasTrailingTrivia": true,
                            "trailingTrivia": [
                                {
                                    "kind": "WhitespaceTrivia",
                                    "text": " "
                                }
                            ]
                        }
                    }
                },
                "block": {
                    "kind": "Block",
                    "fullStart": 749,
                    "fullEnd": 879,
                    "start": 749,
                    "end": 877,
                    "fullWidth": 130,
                    "width": 128,
                    "openBraceToken": {
                        "kind": "OpenBraceToken",
                        "fullStart": 749,
                        "fullEnd": 752,
                        "start": 749,
                        "end": 750,
                        "fullWidth": 3,
                        "width": 1,
                        "text": "{",
                        "value": "{",
                        "valueText": "{",
                        "hasTrailingTrivia": true,
                        "hasTrailingNewLine": true,
                        "trailingTrivia": [
                            {
                                "kind": "NewLineTrivia",
                                "text": "\r\n"
                            }
                        ]
                    },
                    "statements": [
                        {
                            "kind": "VariableStatement",
                            "fullStart": 752,
                            "fullEnd": 776,
                            "start": 760,
                            "end": 774,
                            "fullWidth": 24,
                            "width": 14,
                            "modifiers": [],
                            "variableDeclaration": {
                                "kind": "VariableDeclaration",
                                "fullStart": 752,
                                "fullEnd": 773,
                                "start": 760,
                                "end": 773,
                                "fullWidth": 21,
                                "width": 13,
                                "varKeyword": {
                                    "kind": "VarKeyword",
                                    "fullStart": 752,
                                    "fullEnd": 764,
                                    "start": 760,
                                    "end": 763,
                                    "fullWidth": 12,
                                    "width": 3,
                                    "text": "var",
                                    "value": "var",
                                    "valueText": "var",
                                    "hasLeadingTrivia": true,
                                    "hasTrailingTrivia": true,
                                    "leadingTrivia": [
                                        {
                                            "kind": "WhitespaceTrivia",
                                            "text": "        "
                                        }
                                    ],
                                    "trailingTrivia": [
                                        {
                                            "kind": "WhitespaceTrivia",
                                            "text": " "
                                        }
                                    ]
                                },
                                "variableDeclarators": [
                                    {
                                        "kind": "VariableDeclarator",
                                        "fullStart": 764,
                                        "fullEnd": 773,
                                        "start": 764,
                                        "end": 773,
                                        "fullWidth": 9,
<<<<<<< HEAD
                                        "width": 9,
                                        "identifier": {
=======
                                        "propertyName": {
>>>>>>> 85e84683
                                            "kind": "IdentifierName",
                                            "fullStart": 764,
                                            "fullEnd": 770,
                                            "start": 764,
                                            "end": 769,
                                            "fullWidth": 6,
                                            "width": 5,
                                            "text": "count",
                                            "value": "count",
                                            "valueText": "count",
                                            "hasTrailingTrivia": true,
                                            "trailingTrivia": [
                                                {
                                                    "kind": "WhitespaceTrivia",
                                                    "text": " "
                                                }
                                            ]
                                        },
                                        "equalsValueClause": {
                                            "kind": "EqualsValueClause",
                                            "fullStart": 770,
                                            "fullEnd": 773,
                                            "start": 770,
                                            "end": 773,
                                            "fullWidth": 3,
                                            "width": 3,
                                            "equalsToken": {
                                                "kind": "EqualsToken",
                                                "fullStart": 770,
                                                "fullEnd": 772,
                                                "start": 770,
                                                "end": 771,
                                                "fullWidth": 2,
                                                "width": 1,
                                                "text": "=",
                                                "value": "=",
                                                "valueText": "=",
                                                "hasTrailingTrivia": true,
                                                "trailingTrivia": [
                                                    {
                                                        "kind": "WhitespaceTrivia",
                                                        "text": " "
                                                    }
                                                ]
                                            },
                                            "value": {
                                                "kind": "NumericLiteral",
                                                "fullStart": 772,
                                                "fullEnd": 773,
                                                "start": 772,
                                                "end": 773,
                                                "fullWidth": 1,
                                                "width": 1,
                                                "text": "0",
                                                "value": 0,
                                                "valueText": "0"
                                            }
                                        }
                                    }
                                ]
                            },
                            "semicolonToken": {
                                "kind": "SemicolonToken",
                                "fullStart": 773,
                                "fullEnd": 776,
                                "start": 773,
                                "end": 774,
                                "fullWidth": 3,
                                "width": 1,
                                "text": ";",
                                "value": ";",
                                "valueText": ";",
                                "hasTrailingTrivia": true,
                                "hasTrailingNewLine": true,
                                "trailingTrivia": [
                                    {
                                        "kind": "NewLineTrivia",
                                        "text": "\r\n"
                                    }
                                ]
                            }
                        },
                        {
                            "kind": "ForStatement",
                            "fullStart": 776,
                            "fullEnd": 843,
                            "start": 784,
                            "end": 841,
                            "fullWidth": 67,
                            "width": 57,
                            "forKeyword": {
                                "kind": "ForKeyword",
                                "fullStart": 776,
                                "fullEnd": 788,
                                "start": 784,
                                "end": 787,
                                "fullWidth": 12,
                                "width": 3,
                                "text": "for",
                                "value": "for",
                                "valueText": "for",
                                "hasLeadingTrivia": true,
                                "hasTrailingTrivia": true,
                                "leadingTrivia": [
                                    {
                                        "kind": "WhitespaceTrivia",
                                        "text": "        "
                                    }
                                ],
                                "trailingTrivia": [
                                    {
                                        "kind": "WhitespaceTrivia",
                                        "text": " "
                                    }
                                ]
                            },
                            "openParenToken": {
                                "kind": "OpenParenToken",
                                "fullStart": 788,
                                "fullEnd": 789,
                                "start": 788,
                                "end": 789,
                                "fullWidth": 1,
                                "width": 1,
                                "text": "(",
                                "value": "(",
                                "valueText": "("
                            },
                            "variableDeclaration": {
                                "kind": "VariableDeclaration",
                                "fullStart": 789,
                                "fullEnd": 798,
                                "start": 789,
                                "end": 798,
                                "fullWidth": 9,
                                "width": 9,
                                "varKeyword": {
                                    "kind": "VarKeyword",
                                    "fullStart": 789,
                                    "fullEnd": 793,
                                    "start": 789,
                                    "end": 792,
                                    "fullWidth": 4,
                                    "width": 3,
                                    "text": "var",
                                    "value": "var",
                                    "valueText": "var",
                                    "hasTrailingTrivia": true,
                                    "trailingTrivia": [
                                        {
                                            "kind": "WhitespaceTrivia",
                                            "text": " "
                                        }
                                    ]
                                },
                                "variableDeclarators": [
                                    {
                                        "kind": "VariableDeclarator",
                                        "fullStart": 793,
                                        "fullEnd": 798,
                                        "start": 793,
                                        "end": 798,
                                        "fullWidth": 5,
<<<<<<< HEAD
                                        "width": 5,
                                        "identifier": {
=======
                                        "propertyName": {
>>>>>>> 85e84683
                                            "kind": "IdentifierName",
                                            "fullStart": 793,
                                            "fullEnd": 795,
                                            "start": 793,
                                            "end": 794,
                                            "fullWidth": 2,
                                            "width": 1,
                                            "text": "i",
                                            "value": "i",
                                            "valueText": "i",
                                            "hasTrailingTrivia": true,
                                            "trailingTrivia": [
                                                {
                                                    "kind": "WhitespaceTrivia",
                                                    "text": " "
                                                }
                                            ]
                                        },
                                        "equalsValueClause": {
                                            "kind": "EqualsValueClause",
                                            "fullStart": 795,
                                            "fullEnd": 798,
                                            "start": 795,
                                            "end": 798,
                                            "fullWidth": 3,
                                            "width": 3,
                                            "equalsToken": {
                                                "kind": "EqualsToken",
                                                "fullStart": 795,
                                                "fullEnd": 797,
                                                "start": 795,
                                                "end": 796,
                                                "fullWidth": 2,
                                                "width": 1,
                                                "text": "=",
                                                "value": "=",
                                                "valueText": "=",
                                                "hasTrailingTrivia": true,
                                                "trailingTrivia": [
                                                    {
                                                        "kind": "WhitespaceTrivia",
                                                        "text": " "
                                                    }
                                                ]
                                            },
                                            "value": {
                                                "kind": "NumericLiteral",
                                                "fullStart": 797,
                                                "fullEnd": 798,
                                                "start": 797,
                                                "end": 798,
                                                "fullWidth": 1,
                                                "width": 1,
                                                "text": "0",
                                                "value": 0,
                                                "valueText": "0"
                                            }
                                        }
                                    }
                                ]
                            },
                            "firstSemicolonToken": {
                                "kind": "SemicolonToken",
                                "fullStart": 798,
                                "fullEnd": 800,
                                "start": 798,
                                "end": 799,
                                "fullWidth": 2,
                                "width": 1,
                                "text": ";",
                                "value": ";",
                                "valueText": ";",
                                "hasTrailingTrivia": true,
                                "trailingTrivia": [
                                    {
                                        "kind": "WhitespaceTrivia",
                                        "text": " "
                                    }
                                ]
                            },
                            "condition": {
                                "kind": "NullKeyword",
                                "fullStart": 800,
                                "fullEnd": 804,
                                "start": 800,
                                "end": 804,
                                "fullWidth": 4,
                                "width": 4,
                                "text": "null"
                            },
                            "secondSemicolonToken": {
                                "kind": "SemicolonToken",
                                "fullStart": 804,
                                "fullEnd": 805,
                                "start": 804,
                                "end": 805,
                                "fullWidth": 1,
                                "width": 1,
                                "text": ";",
                                "value": ";",
                                "valueText": ";"
                            },
                            "closeParenToken": {
                                "kind": "CloseParenToken",
                                "fullStart": 805,
                                "fullEnd": 807,
                                "start": 805,
                                "end": 806,
                                "fullWidth": 2,
                                "width": 1,
                                "text": ")",
                                "value": ")",
                                "valueText": ")",
                                "hasTrailingTrivia": true,
                                "trailingTrivia": [
                                    {
                                        "kind": "WhitespaceTrivia",
                                        "text": " "
                                    }
                                ]
                            },
                            "statement": {
                                "kind": "Block",
                                "fullStart": 807,
                                "fullEnd": 843,
                                "start": 807,
                                "end": 841,
                                "fullWidth": 36,
                                "width": 34,
                                "openBraceToken": {
                                    "kind": "OpenBraceToken",
                                    "fullStart": 807,
                                    "fullEnd": 810,
                                    "start": 807,
                                    "end": 808,
                                    "fullWidth": 3,
                                    "width": 1,
                                    "text": "{",
                                    "value": "{",
                                    "valueText": "{",
                                    "hasTrailingTrivia": true,
                                    "hasTrailingNewLine": true,
                                    "trailingTrivia": [
                                        {
                                            "kind": "NewLineTrivia",
                                            "text": "\r\n"
                                        }
                                    ]
                                },
                                "statements": [
                                    {
                                        "kind": "ExpressionStatement",
                                        "fullStart": 810,
                                        "fullEnd": 832,
                                        "start": 822,
                                        "end": 830,
                                        "fullWidth": 22,
                                        "width": 8,
                                        "expression": {
                                            "kind": "PostIncrementExpression",
                                            "fullStart": 810,
                                            "fullEnd": 829,
                                            "start": 822,
                                            "end": 829,
                                            "fullWidth": 19,
                                            "width": 7,
                                            "operand": {
                                                "kind": "IdentifierName",
                                                "fullStart": 810,
                                                "fullEnd": 827,
                                                "start": 822,
                                                "end": 827,
                                                "fullWidth": 17,
                                                "width": 5,
                                                "text": "count",
                                                "value": "count",
                                                "valueText": "count",
                                                "hasLeadingTrivia": true,
                                                "leadingTrivia": [
                                                    {
                                                        "kind": "WhitespaceTrivia",
                                                        "text": "            "
                                                    }
                                                ]
                                            },
                                            "operatorToken": {
                                                "kind": "PlusPlusToken",
                                                "fullStart": 827,
                                                "fullEnd": 829,
                                                "start": 827,
                                                "end": 829,
                                                "fullWidth": 2,
                                                "width": 2,
                                                "text": "++",
                                                "value": "++",
                                                "valueText": "++"
                                            }
                                        },
                                        "semicolonToken": {
                                            "kind": "SemicolonToken",
                                            "fullStart": 829,
                                            "fullEnd": 832,
                                            "start": 829,
                                            "end": 830,
                                            "fullWidth": 3,
                                            "width": 1,
                                            "text": ";",
                                            "value": ";",
                                            "valueText": ";",
                                            "hasTrailingTrivia": true,
                                            "hasTrailingNewLine": true,
                                            "trailingTrivia": [
                                                {
                                                    "kind": "NewLineTrivia",
                                                    "text": "\r\n"
                                                }
                                            ]
                                        }
                                    }
                                ],
                                "closeBraceToken": {
                                    "kind": "CloseBraceToken",
                                    "fullStart": 832,
                                    "fullEnd": 843,
                                    "start": 840,
                                    "end": 841,
                                    "fullWidth": 11,
                                    "width": 1,
                                    "text": "}",
                                    "value": "}",
                                    "valueText": "}",
                                    "hasLeadingTrivia": true,
                                    "hasTrailingTrivia": true,
                                    "hasTrailingNewLine": true,
                                    "leadingTrivia": [
                                        {
                                            "kind": "WhitespaceTrivia",
                                            "text": "        "
                                        }
                                    ],
                                    "trailingTrivia": [
                                        {
                                            "kind": "NewLineTrivia",
                                            "text": "\r\n"
                                        }
                                    ]
                                }
                            }
                        },
                        {
                            "kind": "ReturnStatement",
                            "fullStart": 843,
                            "fullEnd": 872,
                            "start": 851,
                            "end": 870,
                            "fullWidth": 29,
                            "width": 19,
                            "returnKeyword": {
                                "kind": "ReturnKeyword",
                                "fullStart": 843,
                                "fullEnd": 858,
                                "start": 851,
                                "end": 857,
                                "fullWidth": 15,
                                "width": 6,
                                "text": "return",
                                "value": "return",
                                "valueText": "return",
                                "hasLeadingTrivia": true,
                                "hasTrailingTrivia": true,
                                "leadingTrivia": [
                                    {
                                        "kind": "WhitespaceTrivia",
                                        "text": "        "
                                    }
                                ],
                                "trailingTrivia": [
                                    {
                                        "kind": "WhitespaceTrivia",
                                        "text": " "
                                    }
                                ]
                            },
                            "expression": {
                                "kind": "EqualsExpression",
                                "fullStart": 858,
                                "fullEnd": 869,
                                "start": 858,
                                "end": 869,
                                "fullWidth": 11,
                                "width": 11,
                                "left": {
                                    "kind": "IdentifierName",
                                    "fullStart": 858,
                                    "fullEnd": 864,
                                    "start": 858,
                                    "end": 863,
                                    "fullWidth": 6,
                                    "width": 5,
                                    "text": "count",
                                    "value": "count",
                                    "valueText": "count",
                                    "hasTrailingTrivia": true,
                                    "trailingTrivia": [
                                        {
                                            "kind": "WhitespaceTrivia",
                                            "text": " "
                                        }
                                    ]
                                },
                                "operatorToken": {
                                    "kind": "EqualsEqualsEqualsToken",
                                    "fullStart": 864,
                                    "fullEnd": 868,
                                    "start": 864,
                                    "end": 867,
                                    "fullWidth": 4,
                                    "width": 3,
                                    "text": "===",
                                    "value": "===",
                                    "valueText": "===",
                                    "hasTrailingTrivia": true,
                                    "trailingTrivia": [
                                        {
                                            "kind": "WhitespaceTrivia",
                                            "text": " "
                                        }
                                    ]
                                },
                                "right": {
                                    "kind": "NumericLiteral",
                                    "fullStart": 868,
                                    "fullEnd": 869,
                                    "start": 868,
                                    "end": 869,
                                    "fullWidth": 1,
                                    "width": 1,
                                    "text": "0",
                                    "value": 0,
                                    "valueText": "0"
                                }
                            },
                            "semicolonToken": {
                                "kind": "SemicolonToken",
                                "fullStart": 869,
                                "fullEnd": 872,
                                "start": 869,
                                "end": 870,
                                "fullWidth": 3,
                                "width": 1,
                                "text": ";",
                                "value": ";",
                                "valueText": ";",
                                "hasTrailingTrivia": true,
                                "hasTrailingNewLine": true,
                                "trailingTrivia": [
                                    {
                                        "kind": "NewLineTrivia",
                                        "text": "\r\n"
                                    }
                                ]
                            }
                        }
                    ],
                    "closeBraceToken": {
                        "kind": "CloseBraceToken",
                        "fullStart": 872,
                        "fullEnd": 879,
                        "start": 876,
                        "end": 877,
                        "fullWidth": 7,
                        "width": 1,
                        "text": "}",
                        "value": "}",
                        "valueText": "}",
                        "hasLeadingTrivia": true,
                        "hasTrailingTrivia": true,
                        "hasTrailingNewLine": true,
                        "leadingTrivia": [
                            {
                                "kind": "WhitespaceTrivia",
                                "text": "    "
                            }
                        ],
                        "trailingTrivia": [
                            {
                                "kind": "NewLineTrivia",
                                "text": "\r\n"
                            }
                        ]
                    }
                }
            },
            {
                "kind": "ExpressionStatement",
                "fullStart": 879,
                "fullEnd": 903,
                "start": 879,
                "end": 901,
                "fullWidth": 24,
                "width": 22,
                "expression": {
                    "kind": "InvocationExpression",
                    "fullStart": 879,
                    "fullEnd": 900,
                    "start": 879,
                    "end": 900,
                    "fullWidth": 21,
                    "width": 21,
                    "expression": {
                        "kind": "IdentifierName",
                        "fullStart": 879,
                        "fullEnd": 890,
                        "start": 879,
                        "end": 890,
                        "fullWidth": 11,
                        "width": 11,
                        "text": "runTestCase",
                        "value": "runTestCase",
                        "valueText": "runTestCase"
                    },
                    "argumentList": {
                        "kind": "ArgumentList",
                        "fullStart": 890,
                        "fullEnd": 900,
                        "start": 890,
                        "end": 900,
                        "fullWidth": 10,
                        "width": 10,
                        "openParenToken": {
                            "kind": "OpenParenToken",
                            "fullStart": 890,
                            "fullEnd": 891,
                            "start": 890,
                            "end": 891,
                            "fullWidth": 1,
                            "width": 1,
                            "text": "(",
                            "value": "(",
                            "valueText": "("
                        },
                        "arguments": [
                            {
                                "kind": "IdentifierName",
                                "fullStart": 891,
                                "fullEnd": 899,
                                "start": 891,
                                "end": 899,
                                "fullWidth": 8,
                                "width": 8,
                                "text": "testcase",
                                "value": "testcase",
                                "valueText": "testcase"
                            }
                        ],
                        "closeParenToken": {
                            "kind": "CloseParenToken",
                            "fullStart": 899,
                            "fullEnd": 900,
                            "start": 899,
                            "end": 900,
                            "fullWidth": 1,
                            "width": 1,
                            "text": ")",
                            "value": ")",
                            "valueText": ")"
                        }
                    }
                },
                "semicolonToken": {
                    "kind": "SemicolonToken",
                    "fullStart": 900,
                    "fullEnd": 903,
                    "start": 900,
                    "end": 901,
                    "fullWidth": 3,
                    "width": 1,
                    "text": ";",
                    "value": ";",
                    "valueText": ";",
                    "hasTrailingTrivia": true,
                    "hasTrailingNewLine": true,
                    "trailingTrivia": [
                        {
                            "kind": "NewLineTrivia",
                            "text": "\r\n"
                        }
                    ]
                }
            }
        ],
        "endOfFileToken": {
            "kind": "EndOfFileToken",
            "fullStart": 903,
            "fullEnd": 903,
            "start": 903,
            "end": 903,
            "fullWidth": 0,
            "width": 0,
            "text": ""
        }
    },
    "lineMap": {
        "lineStarts": [
            0,
            67,
            152,
            232,
            308,
            380,
            385,
            404,
            424,
            535,
            564,
            568,
            617,
            720,
            725,
            727,
            729,
            752,
            776,
            810,
            832,
            843,
            872,
            879,
            903
        ],
        "length": 903
    }
}<|MERGE_RESOLUTION|>--- conflicted
+++ resolved
@@ -245,12 +245,8 @@
                                         "start": 764,
                                         "end": 773,
                                         "fullWidth": 9,
-<<<<<<< HEAD
                                         "width": 9,
-                                        "identifier": {
-=======
                                         "propertyName": {
->>>>>>> 85e84683
                                             "kind": "IdentifierName",
                                             "fullStart": 764,
                                             "fullEnd": 770,
@@ -414,12 +410,8 @@
                                         "start": 793,
                                         "end": 798,
                                         "fullWidth": 5,
-<<<<<<< HEAD
                                         "width": 5,
-                                        "identifier": {
-=======
                                         "propertyName": {
->>>>>>> 85e84683
                                             "kind": "IdentifierName",
                                             "fullStart": 793,
                                             "fullEnd": 795,
