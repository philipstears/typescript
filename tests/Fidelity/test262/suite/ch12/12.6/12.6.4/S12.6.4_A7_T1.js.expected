{
    "isDeclaration": false,
    "languageVersion": "EcmaScript5",
    "parseOptions": {
        "allowAutomaticSemicolonInsertion": true
    },
    "sourceUnit": {
        "kind": "SourceUnit",
        "fullStart": 0,
        "fullEnd": 1308,
        "start": 352,
        "end": 1308,
        "fullWidth": 1308,
        "width": 956,
        "moduleElements": [
            {
                "kind": "ExpressionStatement",
                "fullStart": 0,
                "fullEnd": 376,
                "start": 352,
                "end": 375,
                "fullWidth": 376,
                "width": 23,
                "expression": {
                    "kind": "AssignmentExpression",
                    "fullStart": 0,
                    "fullEnd": 374,
                    "start": 352,
                    "end": 374,
                    "fullWidth": 374,
                    "width": 22,
                    "left": {
                        "kind": "IdentifierName",
                        "fullStart": 0,
                        "fullEnd": 357,
                        "start": 352,
                        "end": 357,
                        "fullWidth": 357,
                        "width": 5,
                        "text": "__obj",
                        "value": "__obj",
                        "valueText": "__obj",
                        "hasLeadingTrivia": true,
                        "hasLeadingComment": true,
                        "hasLeadingNewLine": true,
                        "leadingTrivia": [
                            {
                                "kind": "SingleLineCommentTrivia",
                                "text": "// Copyright 2009 the Sputnik authors.  All rights reserved."
                            },
                            {
                                "kind": "NewLineTrivia",
                                "text": "\n"
                            },
                            {
                                "kind": "SingleLineCommentTrivia",
                                "text": "// This code is governed by the BSD license found in the LICENSE file."
                            },
                            {
                                "kind": "NewLineTrivia",
                                "text": "\n"
                            },
                            {
                                "kind": "NewLineTrivia",
                                "text": "\n"
                            },
                            {
                                "kind": "MultiLineCommentTrivia",
                                "text": "/**\n * Properties of the object being enumerated may be deleted during enumeration\n *\n * @path ch12/12.6/12.6.4/S12.6.4_A7_T1.js\n * @description Checking \"for (LeftHandSideExpression in Expression) Statement\" case\n */"
                            },
                            {
                                "kind": "NewLineTrivia",
                                "text": "\n"
                            },
                            {
                                "kind": "NewLineTrivia",
                                "text": "\n"
                            }
                        ]
                    },
                    "operatorToken": {
                        "kind": "EqualsToken",
                        "fullStart": 357,
                        "fullEnd": 358,
                        "start": 357,
                        "end": 358,
                        "fullWidth": 1,
                        "width": 1,
                        "text": "=",
                        "value": "=",
                        "valueText": "="
                    },
                    "right": {
                        "kind": "ObjectLiteralExpression",
                        "fullStart": 358,
                        "fullEnd": 374,
                        "start": 358,
                        "end": 374,
                        "fullWidth": 16,
                        "width": 16,
                        "openBraceToken": {
                            "kind": "OpenBraceToken",
                            "fullStart": 358,
                            "fullEnd": 359,
                            "start": 358,
                            "end": 359,
                            "fullWidth": 1,
                            "width": 1,
                            "text": "{",
                            "value": "{",
                            "valueText": "{"
                        },
                        "propertyAssignments": [
                            {
                                "kind": "SimplePropertyAssignment",
                                "fullStart": 359,
                                "fullEnd": 363,
                                "start": 359,
                                "end": 363,
                                "fullWidth": 4,
                                "width": 4,
                                "propertyName": {
                                    "kind": "IdentifierName",
                                    "fullStart": 359,
                                    "fullEnd": 361,
                                    "start": 359,
                                    "end": 361,
                                    "fullWidth": 2,
                                    "width": 2,
                                    "text": "aa",
                                    "value": "aa",
                                    "valueText": "aa"
                                },
                                "colonToken": {
                                    "kind": "ColonToken",
                                    "fullStart": 361,
                                    "fullEnd": 362,
                                    "start": 361,
                                    "end": 362,
                                    "fullWidth": 1,
                                    "width": 1,
                                    "text": ":",
                                    "value": ":",
                                    "valueText": ":"
                                },
                                "expression": {
                                    "kind": "NumericLiteral",
                                    "fullStart": 362,
                                    "fullEnd": 363,
                                    "start": 362,
                                    "end": 363,
                                    "fullWidth": 1,
                                    "width": 1,
                                    "text": "1",
                                    "value": 1,
                                    "valueText": "1"
                                }
                            },
                            {
                                "kind": "CommaToken",
                                "fullStart": 363,
                                "fullEnd": 364,
                                "start": 363,
                                "end": 364,
                                "fullWidth": 1,
                                "width": 1,
                                "text": ",",
                                "value": ",",
                                "valueText": ","
                            },
                            {
                                "kind": "SimplePropertyAssignment",
                                "fullStart": 364,
                                "fullEnd": 368,
                                "start": 364,
                                "end": 368,
                                "fullWidth": 4,
                                "width": 4,
                                "propertyName": {
                                    "kind": "IdentifierName",
                                    "fullStart": 364,
                                    "fullEnd": 366,
                                    "start": 364,
                                    "end": 366,
                                    "fullWidth": 2,
                                    "width": 2,
                                    "text": "ba",
                                    "value": "ba",
                                    "valueText": "ba"
                                },
                                "colonToken": {
                                    "kind": "ColonToken",
                                    "fullStart": 366,
                                    "fullEnd": 367,
                                    "start": 366,
                                    "end": 367,
                                    "fullWidth": 1,
                                    "width": 1,
                                    "text": ":",
                                    "value": ":",
                                    "valueText": ":"
                                },
                                "expression": {
                                    "kind": "NumericLiteral",
                                    "fullStart": 367,
                                    "fullEnd": 368,
                                    "start": 367,
                                    "end": 368,
                                    "fullWidth": 1,
                                    "width": 1,
                                    "text": "2",
                                    "value": 2,
                                    "valueText": "2"
                                }
                            },
                            {
                                "kind": "CommaToken",
                                "fullStart": 368,
                                "fullEnd": 369,
                                "start": 368,
                                "end": 369,
                                "fullWidth": 1,
                                "width": 1,
                                "text": ",",
                                "value": ",",
                                "valueText": ","
                            },
                            {
                                "kind": "SimplePropertyAssignment",
                                "fullStart": 369,
                                "fullEnd": 373,
                                "start": 369,
                                "end": 373,
                                "fullWidth": 4,
                                "width": 4,
                                "propertyName": {
                                    "kind": "IdentifierName",
                                    "fullStart": 369,
                                    "fullEnd": 371,
                                    "start": 369,
                                    "end": 371,
                                    "fullWidth": 2,
                                    "width": 2,
                                    "text": "ca",
                                    "value": "ca",
                                    "valueText": "ca"
                                },
                                "colonToken": {
                                    "kind": "ColonToken",
                                    "fullStart": 371,
                                    "fullEnd": 372,
                                    "start": 371,
                                    "end": 372,
                                    "fullWidth": 1,
                                    "width": 1,
                                    "text": ":",
                                    "value": ":",
                                    "valueText": ":"
                                },
                                "expression": {
                                    "kind": "NumericLiteral",
                                    "fullStart": 372,
                                    "fullEnd": 373,
                                    "start": 372,
                                    "end": 373,
                                    "fullWidth": 1,
                                    "width": 1,
                                    "text": "3",
                                    "value": 3,
                                    "valueText": "3"
                                }
                            }
                        ],
                        "closeBraceToken": {
                            "kind": "CloseBraceToken",
                            "fullStart": 373,
                            "fullEnd": 374,
                            "start": 373,
                            "end": 374,
                            "fullWidth": 1,
                            "width": 1,
                            "text": "}",
                            "value": "}",
                            "valueText": "}"
                        }
                    }
                },
                "semicolonToken": {
                    "kind": "SemicolonToken",
                    "fullStart": 374,
                    "fullEnd": 376,
                    "start": 374,
                    "end": 375,
                    "fullWidth": 2,
                    "width": 1,
                    "text": ";",
                    "value": ";",
                    "valueText": ";",
                    "hasTrailingTrivia": true,
                    "hasTrailingNewLine": true,
                    "trailingTrivia": [
                        {
                            "kind": "NewLineTrivia",
                            "text": "\n"
                        }
                    ]
                }
            },
            {
                "kind": "ExpressionStatement",
                "fullStart": 376,
                "fullEnd": 389,
                "start": 377,
                "end": 388,
                "fullWidth": 13,
                "width": 11,
                "expression": {
                    "kind": "AssignmentExpression",
                    "fullStart": 376,
                    "fullEnd": 387,
                    "start": 377,
                    "end": 387,
                    "fullWidth": 11,
                    "width": 10,
                    "left": {
                        "kind": "IdentifierName",
                        "fullStart": 376,
                        "fullEnd": 384,
                        "start": 377,
                        "end": 384,
                        "fullWidth": 8,
                        "width": 7,
                        "text": "__accum",
                        "value": "__accum",
                        "valueText": "__accum",
                        "hasLeadingTrivia": true,
                        "hasLeadingNewLine": true,
                        "leadingTrivia": [
                            {
                                "kind": "NewLineTrivia",
                                "text": "\n"
                            }
                        ]
                    },
                    "operatorToken": {
                        "kind": "EqualsToken",
                        "fullStart": 384,
                        "fullEnd": 385,
                        "start": 384,
                        "end": 385,
                        "fullWidth": 1,
                        "width": 1,
                        "text": "=",
                        "value": "=",
                        "valueText": "="
                    },
                    "right": {
                        "kind": "StringLiteral",
                        "fullStart": 385,
                        "fullEnd": 387,
                        "start": 385,
                        "end": 387,
                        "fullWidth": 2,
                        "width": 2,
                        "text": "\"\"",
                        "value": "",
                        "valueText": ""
                    }
                },
                "semicolonToken": {
                    "kind": "SemicolonToken",
                    "fullStart": 387,
                    "fullEnd": 389,
                    "start": 387,
                    "end": 388,
                    "fullWidth": 2,
                    "width": 1,
                    "text": ";",
                    "value": ";",
                    "valueText": ";",
                    "hasTrailingTrivia": true,
                    "hasTrailingNewLine": true,
                    "trailingTrivia": [
                        {
                            "kind": "NewLineTrivia",
                            "text": "\n"
                        }
                    ]
                }
            },
            {
                "kind": "ForInStatement",
                "fullStart": 389,
                "fullEnd": 485,
                "start": 390,
                "end": 484,
                "fullWidth": 96,
                "width": 94,
                "forKeyword": {
                    "kind": "ForKeyword",
                    "fullStart": 389,
                    "fullEnd": 394,
                    "start": 390,
                    "end": 393,
                    "fullWidth": 5,
                    "width": 3,
                    "text": "for",
                    "value": "for",
                    "valueText": "for",
                    "hasLeadingTrivia": true,
                    "hasLeadingNewLine": true,
                    "hasTrailingTrivia": true,
                    "leadingTrivia": [
                        {
                            "kind": "NewLineTrivia",
                            "text": "\n"
                        }
                    ],
                    "trailingTrivia": [
                        {
                            "kind": "WhitespaceTrivia",
                            "text": " "
                        }
                    ]
                },
                "openParenToken": {
                    "kind": "OpenParenToken",
                    "fullStart": 394,
                    "fullEnd": 395,
                    "start": 394,
                    "end": 395,
                    "fullWidth": 1,
                    "width": 1,
                    "text": "(",
                    "value": "(",
                    "valueText": "("
                },
                "left": {
                    "kind": "IdentifierName",
                    "fullStart": 395,
                    "fullEnd": 401,
                    "start": 395,
                    "end": 400,
                    "fullWidth": 6,
                    "width": 5,
                    "text": "__key",
                    "value": "__key",
                    "valueText": "__key",
                    "hasTrailingTrivia": true,
                    "trailingTrivia": [
                        {
                            "kind": "WhitespaceTrivia",
                            "text": " "
                        }
                    ]
                },
                "inKeyword": {
                    "kind": "InKeyword",
                    "fullStart": 401,
                    "fullEnd": 404,
                    "start": 401,
                    "end": 403,
                    "fullWidth": 3,
                    "width": 2,
                    "text": "in",
                    "value": "in",
                    "valueText": "in",
                    "hasTrailingTrivia": true,
                    "trailingTrivia": [
                        {
                            "kind": "WhitespaceTrivia",
                            "text": " "
                        }
                    ]
                },
                "expression": {
                    "kind": "IdentifierName",
                    "fullStart": 404,
                    "fullEnd": 409,
                    "start": 404,
                    "end": 409,
                    "fullWidth": 5,
                    "width": 5,
                    "text": "__obj",
                    "value": "__obj",
                    "valueText": "__obj"
                },
                "closeParenToken": {
                    "kind": "CloseParenToken",
                    "fullStart": 409,
                    "fullEnd": 410,
                    "start": 409,
                    "end": 410,
                    "fullWidth": 1,
                    "width": 1,
                    "text": ")",
                    "value": ")",
                    "valueText": ")"
                },
                "statement": {
                    "kind": "Block",
                    "fullStart": 410,
                    "fullEnd": 485,
                    "start": 410,
                    "end": 484,
                    "fullWidth": 75,
                    "width": 74,
                    "openBraceToken": {
                        "kind": "OpenBraceToken",
                        "fullStart": 410,
                        "fullEnd": 412,
                        "start": 410,
                        "end": 411,
                        "fullWidth": 2,
                        "width": 1,
                        "text": "{",
                        "value": "{",
                        "valueText": "{",
                        "hasTrailingTrivia": true,
                        "hasTrailingNewLine": true,
                        "trailingTrivia": [
                            {
                                "kind": "NewLineTrivia",
                                "text": "\n"
                            }
                        ]
                    },
                    "statements": [
                        {
                            "kind": "ExpressionStatement",
                            "fullStart": 412,
                            "fullEnd": 446,
                            "start": 418,
                            "end": 445,
                            "fullWidth": 34,
                            "width": 27,
                            "expression": {
                                "kind": "InvocationExpression",
                                "fullStart": 412,
                                "fullEnd": 444,
                                "start": 418,
                                "end": 444,
                                "fullWidth": 32,
                                "width": 26,
                                "expression": {
                                    "kind": "IdentifierName",
                                    "fullStart": 412,
                                    "fullEnd": 433,
                                    "start": 418,
                                    "end": 433,
                                    "fullWidth": 21,
                                    "width": 15,
                                    "text": "erasator_T_1000",
                                    "value": "erasator_T_1000",
                                    "valueText": "erasator_T_1000",
                                    "hasLeadingTrivia": true,
                                    "hasLeadingNewLine": true,
                                    "leadingTrivia": [
                                        {
                                            "kind": "WhitespaceTrivia",
                                            "text": "\t"
                                        },
                                        {
                                            "kind": "NewLineTrivia",
                                            "text": "\n"
                                        },
                                        {
                                            "kind": "WhitespaceTrivia",
                                            "text": "    "
                                        }
                                    ]
                                },
                                "argumentList": {
                                    "kind": "ArgumentList",
                                    "fullStart": 433,
                                    "fullEnd": 444,
                                    "start": 433,
                                    "end": 444,
                                    "fullWidth": 11,
                                    "width": 11,
                                    "openParenToken": {
                                        "kind": "OpenParenToken",
                                        "fullStart": 433,
                                        "fullEnd": 434,
                                        "start": 433,
                                        "end": 434,
                                        "fullWidth": 1,
                                        "width": 1,
                                        "text": "(",
                                        "value": "(",
                                        "valueText": "("
                                    },
                                    "arguments": [
                                        {
                                            "kind": "IdentifierName",
                                            "fullStart": 434,
                                            "fullEnd": 439,
                                            "start": 434,
                                            "end": 439,
                                            "fullWidth": 5,
                                            "width": 5,
                                            "text": "__obj",
                                            "value": "__obj",
                                            "valueText": "__obj"
                                        },
                                        {
                                            "kind": "CommaToken",
                                            "fullStart": 439,
                                            "fullEnd": 440,
                                            "start": 439,
                                            "end": 440,
                                            "fullWidth": 1,
                                            "width": 1,
                                            "text": ",",
                                            "value": ",",
                                            "valueText": ","
                                        },
                                        {
                                            "kind": "StringLiteral",
                                            "fullStart": 440,
                                            "fullEnd": 443,
                                            "start": 440,
                                            "end": 443,
                                            "fullWidth": 3,
                                            "width": 3,
                                            "text": "\"b\"",
                                            "value": "b",
                                            "valueText": "b"
                                        }
                                    ],
                                    "closeParenToken": {
                                        "kind": "CloseParenToken",
                                        "fullStart": 443,
                                        "fullEnd": 444,
                                        "start": 443,
                                        "end": 444,
                                        "fullWidth": 1,
                                        "width": 1,
                                        "text": ")",
                                        "value": ")",
                                        "valueText": ")"
                                    }
                                }
                            },
                            "semicolonToken": {
                                "kind": "SemicolonToken",
                                "fullStart": 444,
                                "fullEnd": 446,
                                "start": 444,
                                "end": 445,
                                "fullWidth": 2,
                                "width": 1,
                                "text": ";",
                                "value": ";",
                                "valueText": ";",
                                "hasTrailingTrivia": true,
                                "hasTrailingNewLine": true,
                                "trailingTrivia": [
                                    {
                                        "kind": "NewLineTrivia",
                                        "text": "\n"
                                    }
                                ]
                            }
                        },
                        {
                            "kind": "ExpressionStatement",
                            "fullStart": 446,
                            "fullEnd": 481,
                            "start": 450,
                            "end": 480,
                            "fullWidth": 35,
                            "width": 30,
                            "expression": {
                                "kind": "AddAssignmentExpression",
                                "fullStart": 446,
                                "fullEnd": 479,
                                "start": 450,
                                "end": 479,
                                "fullWidth": 33,
                                "width": 29,
                                "left": {
                                    "kind": "IdentifierName",
                                    "fullStart": 446,
                                    "fullEnd": 457,
                                    "start": 450,
                                    "end": 457,
                                    "fullWidth": 11,
                                    "width": 7,
                                    "text": "__accum",
                                    "value": "__accum",
                                    "valueText": "__accum",
                                    "hasLeadingTrivia": true,
                                    "hasLeadingNewLine": true,
                                    "leadingTrivia": [
                                        {
                                            "kind": "WhitespaceTrivia",
                                            "text": "  "
                                        },
                                        {
                                            "kind": "NewLineTrivia",
                                            "text": "\n"
                                        },
                                        {
                                            "kind": "WhitespaceTrivia",
                                            "text": "\t"
                                        }
                                    ]
                                },
                                "operatorToken": {
                                    "kind": "PlusEqualsToken",
                                    "fullStart": 457,
                                    "fullEnd": 459,
                                    "start": 457,
                                    "end": 459,
                                    "fullWidth": 2,
                                    "width": 2,
                                    "text": "+=",
                                    "value": "+=",
                                    "valueText": "+="
                                },
                                "right": {
                                    "kind": "ParenthesizedExpression",
                                    "fullStart": 459,
                                    "fullEnd": 479,
                                    "start": 459,
                                    "end": 479,
                                    "fullWidth": 20,
                                    "width": 20,
                                    "openParenToken": {
                                        "kind": "OpenParenToken",
                                        "fullStart": 459,
                                        "fullEnd": 460,
                                        "start": 459,
                                        "end": 460,
                                        "fullWidth": 1,
                                        "width": 1,
                                        "text": "(",
                                        "value": "(",
                                        "valueText": "("
                                    },
                                    "expression": {
                                        "kind": "AddExpression",
                                        "fullStart": 460,
                                        "fullEnd": 478,
                                        "start": 460,
                                        "end": 478,
                                        "fullWidth": 18,
                                        "width": 18,
                                        "left": {
                                            "kind": "IdentifierName",
                                            "fullStart": 460,
                                            "fullEnd": 465,
                                            "start": 460,
                                            "end": 465,
                                            "fullWidth": 5,
                                            "width": 5,
                                            "text": "__key",
                                            "value": "__key",
                                            "valueText": "__key"
                                        },
                                        "operatorToken": {
                                            "kind": "PlusToken",
                                            "fullStart": 465,
                                            "fullEnd": 466,
                                            "start": 465,
                                            "end": 466,
                                            "fullWidth": 1,
                                            "width": 1,
                                            "text": "+",
                                            "value": "+",
                                            "valueText": "+"
                                        },
                                        "right": {
                                            "kind": "ElementAccessExpression",
                                            "fullStart": 466,
                                            "fullEnd": 478,
                                            "start": 466,
                                            "end": 478,
                                            "fullWidth": 12,
                                            "width": 12,
                                            "expression": {
                                                "kind": "IdentifierName",
                                                "fullStart": 466,
                                                "fullEnd": 471,
                                                "start": 466,
                                                "end": 471,
                                                "fullWidth": 5,
                                                "width": 5,
                                                "text": "__obj",
                                                "value": "__obj",
                                                "valueText": "__obj"
                                            },
                                            "openBracketToken": {
                                                "kind": "OpenBracketToken",
                                                "fullStart": 471,
                                                "fullEnd": 472,
                                                "start": 471,
                                                "end": 472,
                                                "fullWidth": 1,
                                                "width": 1,
                                                "text": "[",
                                                "value": "[",
                                                "valueText": "["
                                            },
                                            "argumentExpression": {
                                                "kind": "IdentifierName",
                                                "fullStart": 472,
                                                "fullEnd": 477,
                                                "start": 472,
                                                "end": 477,
                                                "fullWidth": 5,
                                                "width": 5,
                                                "text": "__key",
                                                "value": "__key",
                                                "valueText": "__key"
                                            },
                                            "closeBracketToken": {
                                                "kind": "CloseBracketToken",
                                                "fullStart": 477,
                                                "fullEnd": 478,
                                                "start": 477,
                                                "end": 478,
                                                "fullWidth": 1,
                                                "width": 1,
                                                "text": "]",
                                                "value": "]",
                                                "valueText": "]"
                                            }
                                        }
                                    },
                                    "closeParenToken": {
                                        "kind": "CloseParenToken",
                                        "fullStart": 478,
                                        "fullEnd": 479,
                                        "start": 478,
                                        "end": 479,
                                        "fullWidth": 1,
                                        "width": 1,
                                        "text": ")",
                                        "value": ")",
                                        "valueText": ")"
                                    }
                                }
                            },
                            "semicolonToken": {
                                "kind": "SemicolonToken",
                                "fullStart": 479,
                                "fullEnd": 481,
                                "start": 479,
                                "end": 480,
                                "fullWidth": 2,
                                "width": 1,
                                "text": ";",
                                "value": ";",
                                "valueText": ";",
                                "hasTrailingTrivia": true,
                                "hasTrailingNewLine": true,
                                "trailingTrivia": [
                                    {
                                        "kind": "NewLineTrivia",
                                        "text": "\n"
                                    }
                                ]
                            }
                        }
                    ],
                    "closeBraceToken": {
                        "kind": "CloseBraceToken",
                        "fullStart": 481,
                        "fullEnd": 485,
                        "start": 483,
                        "end": 484,
                        "fullWidth": 4,
                        "width": 1,
                        "text": "}",
                        "value": "}",
                        "valueText": "}",
                        "hasLeadingTrivia": true,
                        "hasLeadingNewLine": true,
                        "hasTrailingTrivia": true,
                        "hasTrailingNewLine": true,
                        "leadingTrivia": [
                            {
                                "kind": "WhitespaceTrivia",
                                "text": "\t"
                            },
                            {
                                "kind": "NewLineTrivia",
                                "text": "\n"
                            }
                        ],
                        "trailingTrivia": [
                            {
                                "kind": "NewLineTrivia",
                                "text": "\n"
                            }
                        ]
                    }
                }
            },
            {
                "kind": "IfStatement",
                "fullStart": 485,
                "fullEnd": 726,
                "start": 576,
                "end": 725,
                "fullWidth": 241,
                "width": 149,
                "ifKeyword": {
                    "kind": "IfKeyword",
                    "fullStart": 485,
                    "fullEnd": 579,
                    "start": 576,
                    "end": 578,
                    "fullWidth": 94,
                    "width": 2,
                    "text": "if",
                    "value": "if",
                    "valueText": "if",
                    "hasLeadingTrivia": true,
                    "hasLeadingComment": true,
                    "hasLeadingNewLine": true,
                    "hasTrailingTrivia": true,
                    "leadingTrivia": [
                        {
                            "kind": "NewLineTrivia",
                            "text": "\n"
                        },
                        {
                            "kind": "NewLineTrivia",
                            "text": "\n"
                        },
                        {
                            "kind": "SingleLineCommentTrivia",
                            "text": "//////////////////////////////////////////////////////////////////////////////"
                        },
                        {
                            "kind": "NewLineTrivia",
                            "text": "\n"
                        },
                        {
                            "kind": "SingleLineCommentTrivia",
                            "text": "//CHECK#1"
                        },
                        {
                            "kind": "NewLineTrivia",
                            "text": "\n"
                        }
                    ],
                    "trailingTrivia": [
                        {
                            "kind": "WhitespaceTrivia",
                            "text": " "
                        }
                    ]
                },
                "openParenToken": {
                    "kind": "OpenParenToken",
                    "fullStart": 579,
                    "fullEnd": 580,
                    "start": 579,
                    "end": 580,
                    "fullWidth": 1,
                    "width": 1,
                    "text": "(",
                    "value": "(",
                    "valueText": "("
                },
                "condition": {
                    "kind": "LogicalNotExpression",
                    "fullStart": 580,
                    "fullEnd": 643,
                    "start": 580,
                    "end": 643,
                    "fullWidth": 63,
                    "width": 63,
                    "operatorToken": {
                        "kind": "ExclamationToken",
                        "fullStart": 580,
                        "fullEnd": 581,
                        "start": 580,
                        "end": 581,
                        "fullWidth": 1,
                        "width": 1,
                        "text": "!",
                        "value": "!",
                        "valueText": "!"
                    },
                    "operand": {
                        "kind": "ParenthesizedExpression",
                        "fullStart": 581,
                        "fullEnd": 643,
                        "start": 581,
                        "end": 643,
                        "fullWidth": 62,
                        "width": 62,
                        "openParenToken": {
                            "kind": "OpenParenToken",
                            "fullStart": 581,
                            "fullEnd": 582,
                            "start": 581,
                            "end": 582,
                            "fullWidth": 1,
                            "width": 1,
                            "text": "(",
                            "value": "(",
                            "valueText": "("
                        },
                        "expression": {
                            "kind": "LogicalAndExpression",
                            "fullStart": 582,
                            "fullEnd": 642,
                            "start": 582,
                            "end": 642,
                            "fullWidth": 60,
                            "width": 60,
                            "left": {
                                "kind": "ParenthesizedExpression",
                                "fullStart": 582,
                                "fullEnd": 611,
                                "start": 582,
                                "end": 611,
                                "fullWidth": 29,
                                "width": 29,
                                "openParenToken": {
                                    "kind": "OpenParenToken",
                                    "fullStart": 582,
                                    "fullEnd": 583,
                                    "start": 582,
                                    "end": 583,
                                    "fullWidth": 1,
                                    "width": 1,
                                    "text": "(",
                                    "value": "(",
                                    "valueText": "("
                                },
                                "expression": {
                                    "kind": "NotEqualsExpression",
                                    "fullStart": 583,
                                    "fullEnd": 610,
                                    "start": 583,
                                    "end": 610,
                                    "fullWidth": 27,
                                    "width": 27,
                                    "left": {
                                        "kind": "InvocationExpression",
                                        "fullStart": 583,
                                        "fullEnd": 605,
                                        "start": 583,
                                        "end": 605,
                                        "fullWidth": 22,
                                        "width": 22,
                                        "expression": {
                                            "kind": "MemberAccessExpression",
                                            "fullStart": 583,
                                            "fullEnd": 598,
                                            "start": 583,
                                            "end": 598,
                                            "fullWidth": 15,
                                            "width": 15,
                                            "expression": {
                                                "kind": "IdentifierName",
                                                "fullStart": 583,
                                                "fullEnd": 590,
                                                "start": 583,
                                                "end": 590,
                                                "fullWidth": 7,
                                                "width": 7,
                                                "text": "__accum",
                                                "value": "__accum",
                                                "valueText": "__accum"
                                            },
                                            "dotToken": {
                                                "kind": "DotToken",
                                                "fullStart": 590,
                                                "fullEnd": 591,
                                                "start": 590,
                                                "end": 591,
                                                "fullWidth": 1,
                                                "width": 1,
                                                "text": ".",
                                                "value": ".",
                                                "valueText": "."
                                            },
                                            "name": {
                                                "kind": "IdentifierName",
                                                "fullStart": 591,
                                                "fullEnd": 598,
                                                "start": 591,
                                                "end": 598,
                                                "fullWidth": 7,
                                                "width": 7,
                                                "text": "indexOf",
                                                "value": "indexOf",
                                                "valueText": "indexOf"
                                            }
                                        },
                                        "argumentList": {
                                            "kind": "ArgumentList",
                                            "fullStart": 598,
                                            "fullEnd": 605,
                                            "start": 598,
                                            "end": 605,
                                            "fullWidth": 7,
                                            "width": 7,
                                            "openParenToken": {
                                                "kind": "OpenParenToken",
                                                "fullStart": 598,
                                                "fullEnd": 599,
                                                "start": 598,
                                                "end": 599,
                                                "fullWidth": 1,
                                                "width": 1,
                                                "text": "(",
                                                "value": "(",
                                                "valueText": "("
                                            },
                                            "arguments": [
                                                {
                                                    "kind": "StringLiteral",
                                                    "fullStart": 599,
                                                    "fullEnd": 604,
                                                    "start": 599,
                                                    "end": 604,
                                                    "fullWidth": 5,
                                                    "width": 5,
                                                    "text": "\"aa1\"",
                                                    "value": "aa1",
                                                    "valueText": "aa1"
                                                }
                                            ],
                                            "closeParenToken": {
                                                "kind": "CloseParenToken",
                                                "fullStart": 604,
                                                "fullEnd": 605,
                                                "start": 604,
                                                "end": 605,
                                                "fullWidth": 1,
                                                "width": 1,
                                                "text": ")",
                                                "value": ")",
                                                "valueText": ")"
                                            }
                                        }
                                    },
                                    "operatorToken": {
                                        "kind": "ExclamationEqualsEqualsToken",
                                        "fullStart": 605,
                                        "fullEnd": 608,
                                        "start": 605,
                                        "end": 608,
                                        "fullWidth": 3,
                                        "width": 3,
                                        "text": "!==",
                                        "value": "!==",
                                        "valueText": "!=="
                                    },
                                    "right": {
                                        "kind": "NegateExpression",
                                        "fullStart": 608,
                                        "fullEnd": 610,
                                        "start": 608,
                                        "end": 610,
                                        "fullWidth": 2,
                                        "width": 2,
                                        "operatorToken": {
                                            "kind": "MinusToken",
                                            "fullStart": 608,
                                            "fullEnd": 609,
                                            "start": 608,
                                            "end": 609,
                                            "fullWidth": 1,
                                            "width": 1,
                                            "text": "-",
                                            "value": "-",
                                            "valueText": "-"
                                        },
                                        "operand": {
                                            "kind": "NumericLiteral",
                                            "fullStart": 609,
                                            "fullEnd": 610,
                                            "start": 609,
                                            "end": 610,
                                            "fullWidth": 1,
                                            "width": 1,
                                            "text": "1",
                                            "value": 1,
                                            "valueText": "1"
                                        }
                                    }
                                },
                                "closeParenToken": {
                                    "kind": "CloseParenToken",
                                    "fullStart": 610,
                                    "fullEnd": 611,
                                    "start": 610,
                                    "end": 611,
                                    "fullWidth": 1,
                                    "width": 1,
                                    "text": ")",
                                    "value": ")",
                                    "valueText": ")"
                                }
                            },
                            "operatorToken": {
                                "kind": "AmpersandAmpersandToken",
                                "fullStart": 611,
                                "fullEnd": 613,
                                "start": 611,
                                "end": 613,
                                "fullWidth": 2,
                                "width": 2,
                                "text": "&&",
                                "value": "&&",
                                "valueText": "&&"
                            },
                            "right": {
                                "kind": "ParenthesizedExpression",
                                "fullStart": 613,
                                "fullEnd": 642,
                                "start": 613,
                                "end": 642,
                                "fullWidth": 29,
                                "width": 29,
                                "openParenToken": {
                                    "kind": "OpenParenToken",
                                    "fullStart": 613,
                                    "fullEnd": 614,
                                    "start": 613,
                                    "end": 614,
                                    "fullWidth": 1,
                                    "width": 1,
                                    "text": "(",
                                    "value": "(",
                                    "valueText": "("
                                },
                                "expression": {
                                    "kind": "NotEqualsExpression",
                                    "fullStart": 614,
                                    "fullEnd": 641,
                                    "start": 614,
                                    "end": 641,
                                    "fullWidth": 27,
                                    "width": 27,
                                    "left": {
                                        "kind": "InvocationExpression",
                                        "fullStart": 614,
                                        "fullEnd": 636,
                                        "start": 614,
                                        "end": 636,
                                        "fullWidth": 22,
                                        "width": 22,
                                        "expression": {
                                            "kind": "MemberAccessExpression",
                                            "fullStart": 614,
                                            "fullEnd": 629,
                                            "start": 614,
                                            "end": 629,
                                            "fullWidth": 15,
                                            "width": 15,
                                            "expression": {
                                                "kind": "IdentifierName",
                                                "fullStart": 614,
                                                "fullEnd": 621,
                                                "start": 614,
                                                "end": 621,
                                                "fullWidth": 7,
                                                "width": 7,
                                                "text": "__accum",
                                                "value": "__accum",
                                                "valueText": "__accum"
                                            },
                                            "dotToken": {
                                                "kind": "DotToken",
                                                "fullStart": 621,
                                                "fullEnd": 622,
                                                "start": 621,
                                                "end": 622,
                                                "fullWidth": 1,
                                                "width": 1,
                                                "text": ".",
                                                "value": ".",
                                                "valueText": "."
                                            },
                                            "name": {
                                                "kind": "IdentifierName",
                                                "fullStart": 622,
                                                "fullEnd": 629,
                                                "start": 622,
                                                "end": 629,
                                                "fullWidth": 7,
                                                "width": 7,
                                                "text": "indexOf",
                                                "value": "indexOf",
                                                "valueText": "indexOf"
                                            }
                                        },
                                        "argumentList": {
                                            "kind": "ArgumentList",
                                            "fullStart": 629,
                                            "fullEnd": 636,
                                            "start": 629,
                                            "end": 636,
                                            "fullWidth": 7,
                                            "width": 7,
                                            "openParenToken": {
                                                "kind": "OpenParenToken",
                                                "fullStart": 629,
                                                "fullEnd": 630,
                                                "start": 629,
                                                "end": 630,
                                                "fullWidth": 1,
                                                "width": 1,
                                                "text": "(",
                                                "value": "(",
                                                "valueText": "("
                                            },
                                            "arguments": [
                                                {
                                                    "kind": "StringLiteral",
                                                    "fullStart": 630,
                                                    "fullEnd": 635,
                                                    "start": 630,
                                                    "end": 635,
                                                    "fullWidth": 5,
                                                    "width": 5,
                                                    "text": "\"ca3\"",
                                                    "value": "ca3",
                                                    "valueText": "ca3"
                                                }
                                            ],
                                            "closeParenToken": {
                                                "kind": "CloseParenToken",
                                                "fullStart": 635,
                                                "fullEnd": 636,
                                                "start": 635,
                                                "end": 636,
                                                "fullWidth": 1,
                                                "width": 1,
                                                "text": ")",
                                                "value": ")",
                                                "valueText": ")"
                                            }
                                        }
                                    },
                                    "operatorToken": {
                                        "kind": "ExclamationEqualsEqualsToken",
                                        "fullStart": 636,
                                        "fullEnd": 639,
                                        "start": 636,
                                        "end": 639,
                                        "fullWidth": 3,
                                        "width": 3,
                                        "text": "!==",
                                        "value": "!==",
                                        "valueText": "!=="
                                    },
                                    "right": {
                                        "kind": "NegateExpression",
                                        "fullStart": 639,
                                        "fullEnd": 641,
                                        "start": 639,
                                        "end": 641,
                                        "fullWidth": 2,
                                        "width": 2,
                                        "operatorToken": {
                                            "kind": "MinusToken",
                                            "fullStart": 639,
                                            "fullEnd": 640,
                                            "start": 639,
                                            "end": 640,
                                            "fullWidth": 1,
                                            "width": 1,
                                            "text": "-",
                                            "value": "-",
                                            "valueText": "-"
                                        },
                                        "operand": {
                                            "kind": "NumericLiteral",
                                            "fullStart": 640,
                                            "fullEnd": 641,
                                            "start": 640,
                                            "end": 641,
                                            "fullWidth": 1,
                                            "width": 1,
                                            "text": "1",
                                            "value": 1,
                                            "valueText": "1"
                                        }
                                    }
                                },
                                "closeParenToken": {
                                    "kind": "CloseParenToken",
                                    "fullStart": 641,
                                    "fullEnd": 642,
                                    "start": 641,
                                    "end": 642,
                                    "fullWidth": 1,
                                    "width": 1,
                                    "text": ")",
                                    "value": ")",
                                    "valueText": ")"
                                }
                            }
                        },
                        "closeParenToken": {
                            "kind": "CloseParenToken",
                            "fullStart": 642,
                            "fullEnd": 643,
                            "start": 642,
                            "end": 643,
                            "fullWidth": 1,
                            "width": 1,
                            "text": ")",
                            "value": ")",
                            "valueText": ")"
                        }
                    }
                },
                "closeParenToken": {
                    "kind": "CloseParenToken",
                    "fullStart": 643,
                    "fullEnd": 645,
                    "start": 643,
                    "end": 644,
                    "fullWidth": 2,
                    "width": 1,
                    "text": ")",
                    "value": ")",
                    "valueText": ")",
                    "hasTrailingTrivia": true,
                    "trailingTrivia": [
                        {
                            "kind": "WhitespaceTrivia",
                            "text": " "
                        }
                    ]
                },
                "statement": {
                    "kind": "Block",
                    "fullStart": 645,
                    "fullEnd": 726,
                    "start": 645,
                    "end": 725,
                    "fullWidth": 81,
                    "width": 80,
                    "openBraceToken": {
                        "kind": "OpenBraceToken",
                        "fullStart": 645,
                        "fullEnd": 647,
                        "start": 645,
                        "end": 646,
                        "fullWidth": 2,
                        "width": 1,
                        "text": "{",
                        "value": "{",
                        "valueText": "{",
                        "hasTrailingTrivia": true,
                        "hasTrailingNewLine": true,
                        "trailingTrivia": [
                            {
                                "kind": "NewLineTrivia",
                                "text": "\n"
                            }
                        ]
                    },
                    "statements": [
                        {
                            "kind": "ExpressionStatement",
                            "fullStart": 647,
                            "fullEnd": 724,
                            "start": 648,
                            "end": 723,
                            "fullWidth": 77,
                            "width": 75,
                            "expression": {
                                "kind": "InvocationExpression",
                                "fullStart": 647,
                                "fullEnd": 722,
                                "start": 648,
                                "end": 722,
                                "fullWidth": 75,
                                "width": 74,
                                "expression": {
                                    "kind": "IdentifierName",
                                    "fullStart": 647,
                                    "fullEnd": 654,
                                    "start": 648,
                                    "end": 654,
                                    "fullWidth": 7,
                                    "width": 6,
                                    "text": "$ERROR",
                                    "value": "$ERROR",
                                    "valueText": "$ERROR",
                                    "hasLeadingTrivia": true,
                                    "leadingTrivia": [
                                        {
                                            "kind": "WhitespaceTrivia",
                                            "text": "\t"
                                        }
                                    ]
                                },
                                "argumentList": {
                                    "kind": "ArgumentList",
                                    "fullStart": 654,
                                    "fullEnd": 722,
                                    "start": 654,
                                    "end": 722,
                                    "fullWidth": 68,
                                    "width": 68,
                                    "openParenToken": {
                                        "kind": "OpenParenToken",
                                        "fullStart": 654,
                                        "fullEnd": 655,
                                        "start": 654,
                                        "end": 655,
                                        "fullWidth": 1,
                                        "width": 1,
                                        "text": "(",
                                        "value": "(",
                                        "valueText": "("
                                    },
                                    "arguments": [
                                        {
                                            "kind": "StringLiteral",
                                            "fullStart": 655,
                                            "fullEnd": 721,
                                            "start": 655,
                                            "end": 721,
                                            "fullWidth": 66,
                                            "width": 66,
                                            "text": "'#1: (__accum.indexOf(\"aa1\")!==-1)&&(__accum.indexOf(\"ca3\")!==-1)'",
                                            "value": "#1: (__accum.indexOf(\"aa1\")!==-1)&&(__accum.indexOf(\"ca3\")!==-1)",
                                            "valueText": "#1: (__accum.indexOf(\"aa1\")!==-1)&&(__accum.indexOf(\"ca3\")!==-1)"
                                        }
                                    ],
                                    "closeParenToken": {
                                        "kind": "CloseParenToken",
                                        "fullStart": 721,
                                        "fullEnd": 722,
                                        "start": 721,
                                        "end": 722,
                                        "fullWidth": 1,
                                        "width": 1,
                                        "text": ")",
                                        "value": ")",
                                        "valueText": ")"
                                    }
                                }
                            },
                            "semicolonToken": {
                                "kind": "SemicolonToken",
                                "fullStart": 722,
                                "fullEnd": 724,
                                "start": 722,
                                "end": 723,
                                "fullWidth": 2,
                                "width": 1,
                                "text": ";",
                                "value": ";",
                                "valueText": ";",
                                "hasTrailingTrivia": true,
                                "hasTrailingNewLine": true,
                                "trailingTrivia": [
                                    {
                                        "kind": "NewLineTrivia",
                                        "text": "\n"
                                    }
                                ]
                            }
                        }
                    ],
                    "closeBraceToken": {
                        "kind": "CloseBraceToken",
                        "fullStart": 724,
                        "fullEnd": 726,
                        "start": 724,
                        "end": 725,
                        "fullWidth": 2,
                        "width": 1,
                        "text": "}",
                        "value": "}",
                        "valueText": "}",
                        "hasTrailingTrivia": true,
                        "hasTrailingNewLine": true,
                        "trailingTrivia": [
                            {
                                "kind": "NewLineTrivia",
                                "text": "\n"
                            }
                        ]
                    }
                }
            },
            {
                "kind": "IfStatement",
                "fullStart": 726,
                "fullEnd": 1044,
                "start": 898,
                "end": 1043,
                "fullWidth": 318,
                "width": 145,
                "ifKeyword": {
                    "kind": "IfKeyword",
                    "fullStart": 726,
                    "fullEnd": 901,
                    "start": 898,
                    "end": 900,
                    "fullWidth": 175,
                    "width": 2,
                    "text": "if",
                    "value": "if",
                    "valueText": "if",
                    "hasLeadingTrivia": true,
                    "hasLeadingComment": true,
                    "hasLeadingNewLine": true,
                    "hasTrailingTrivia": true,
                    "leadingTrivia": [
                        {
                            "kind": "SingleLineCommentTrivia",
                            "text": "//"
                        },
                        {
                            "kind": "NewLineTrivia",
                            "text": "\n"
                        },
                        {
                            "kind": "SingleLineCommentTrivia",
                            "text": "//////////////////////////////////////////////////////////////////////////////"
                        },
                        {
                            "kind": "NewLineTrivia",
                            "text": "\n"
                        },
                        {
                            "kind": "NewLineTrivia",
                            "text": "\n"
                        },
                        {
                            "kind": "SingleLineCommentTrivia",
                            "text": "//////////////////////////////////////////////////////////////////////////////"
                        },
                        {
                            "kind": "NewLineTrivia",
                            "text": "\n"
                        },
                        {
                            "kind": "SingleLineCommentTrivia",
                            "text": "//CHECK#2"
                        },
                        {
                            "kind": "NewLineTrivia",
                            "text": "\n"
                        }
                    ],
                    "trailingTrivia": [
                        {
                            "kind": "WhitespaceTrivia",
                            "text": " "
                        }
                    ]
                },
                "openParenToken": {
                    "kind": "OpenParenToken",
                    "fullStart": 901,
                    "fullEnd": 902,
                    "start": 901,
                    "end": 902,
                    "fullWidth": 1,
                    "width": 1,
                    "text": "(",
                    "value": "(",
                    "valueText": "("
                },
                "condition": {
                    "kind": "NotEqualsExpression",
                    "fullStart": 902,
                    "fullEnd": 929,
                    "start": 902,
                    "end": 929,
                    "fullWidth": 27,
                    "width": 27,
                    "left": {
                        "kind": "InvocationExpression",
                        "fullStart": 902,
                        "fullEnd": 924,
                        "start": 902,
                        "end": 924,
                        "fullWidth": 22,
                        "width": 22,
                        "expression": {
                            "kind": "MemberAccessExpression",
                            "fullStart": 902,
                            "fullEnd": 917,
                            "start": 902,
                            "end": 917,
                            "fullWidth": 15,
                            "width": 15,
                            "expression": {
                                "kind": "IdentifierName",
                                "fullStart": 902,
                                "fullEnd": 909,
                                "start": 902,
                                "end": 909,
                                "fullWidth": 7,
                                "width": 7,
                                "text": "__accum",
                                "value": "__accum",
                                "valueText": "__accum"
                            },
                            "dotToken": {
                                "kind": "DotToken",
                                "fullStart": 909,
                                "fullEnd": 910,
                                "start": 909,
                                "end": 910,
                                "fullWidth": 1,
                                "width": 1,
                                "text": ".",
                                "value": ".",
                                "valueText": "."
                            },
                            "name": {
                                "kind": "IdentifierName",
                                "fullStart": 910,
                                "fullEnd": 917,
                                "start": 910,
                                "end": 917,
                                "fullWidth": 7,
                                "width": 7,
                                "text": "indexOf",
                                "value": "indexOf",
                                "valueText": "indexOf"
                            }
                        },
                        "argumentList": {
                            "kind": "ArgumentList",
                            "fullStart": 917,
                            "fullEnd": 924,
                            "start": 917,
                            "end": 924,
                            "fullWidth": 7,
                            "width": 7,
                            "openParenToken": {
                                "kind": "OpenParenToken",
                                "fullStart": 917,
                                "fullEnd": 918,
                                "start": 917,
                                "end": 918,
                                "fullWidth": 1,
                                "width": 1,
                                "text": "(",
                                "value": "(",
                                "valueText": "("
                            },
                            "arguments": [
                                {
                                    "kind": "StringLiteral",
                                    "fullStart": 918,
                                    "fullEnd": 923,
                                    "start": 918,
                                    "end": 923,
                                    "fullWidth": 5,
                                    "width": 5,
                                    "text": "\"ba2\"",
                                    "value": "ba2",
                                    "valueText": "ba2"
                                }
                            ],
                            "closeParenToken": {
                                "kind": "CloseParenToken",
                                "fullStart": 923,
                                "fullEnd": 924,
                                "start": 923,
                                "end": 924,
                                "fullWidth": 1,
                                "width": 1,
                                "text": ")",
                                "value": ")",
                                "valueText": ")"
                            }
                        }
                    },
                    "operatorToken": {
                        "kind": "ExclamationEqualsEqualsToken",
                        "fullStart": 924,
                        "fullEnd": 927,
                        "start": 924,
                        "end": 927,
                        "fullWidth": 3,
                        "width": 3,
                        "text": "!==",
                        "value": "!==",
                        "valueText": "!=="
                    },
                    "right": {
                        "kind": "NegateExpression",
                        "fullStart": 927,
                        "fullEnd": 929,
                        "start": 927,
                        "end": 929,
                        "fullWidth": 2,
                        "width": 2,
                        "operatorToken": {
                            "kind": "MinusToken",
                            "fullStart": 927,
                            "fullEnd": 928,
                            "start": 927,
                            "end": 928,
                            "fullWidth": 1,
                            "width": 1,
                            "text": "-",
                            "value": "-",
                            "valueText": "-"
                        },
                        "operand": {
                            "kind": "NumericLiteral",
                            "fullStart": 928,
                            "fullEnd": 929,
                            "start": 928,
                            "end": 929,
                            "fullWidth": 1,
                            "width": 1,
                            "text": "1",
                            "value": 1,
                            "valueText": "1"
                        }
                    }
                },
                "closeParenToken": {
                    "kind": "CloseParenToken",
                    "fullStart": 929,
                    "fullEnd": 931,
                    "start": 929,
                    "end": 930,
                    "fullWidth": 2,
                    "width": 1,
                    "text": ")",
                    "value": ")",
                    "valueText": ")",
                    "hasTrailingTrivia": true,
                    "trailingTrivia": [
                        {
                            "kind": "WhitespaceTrivia",
                            "text": " "
                        }
                    ]
                },
                "statement": {
                    "kind": "Block",
                    "fullStart": 931,
                    "fullEnd": 1044,
                    "start": 931,
                    "end": 1043,
                    "fullWidth": 113,
                    "width": 112,
                    "openBraceToken": {
                        "kind": "OpenBraceToken",
                        "fullStart": 931,
                        "fullEnd": 933,
                        "start": 931,
                        "end": 932,
                        "fullWidth": 2,
                        "width": 1,
                        "text": "{",
                        "value": "{",
                        "valueText": "{",
                        "hasTrailingTrivia": true,
                        "hasTrailingNewLine": true,
                        "trailingTrivia": [
                            {
                                "kind": "NewLineTrivia",
                                "text": "\n"
                            }
                        ]
                    },
                    "statements": [
                        {
                            "kind": "ExpressionStatement",
                            "fullStart": 933,
                            "fullEnd": 1042,
                            "start": 934,
                            "end": 1041,
                            "fullWidth": 109,
                            "width": 107,
                            "expression": {
                                "kind": "InvocationExpression",
                                "fullStart": 933,
                                "fullEnd": 1040,
                                "start": 934,
                                "end": 1040,
                                "fullWidth": 107,
                                "width": 106,
                                "expression": {
                                    "kind": "IdentifierName",
                                    "fullStart": 933,
                                    "fullEnd": 940,
                                    "start": 934,
                                    "end": 940,
                                    "fullWidth": 7,
                                    "width": 6,
                                    "text": "$ERROR",
                                    "value": "$ERROR",
                                    "valueText": "$ERROR",
                                    "hasLeadingTrivia": true,
                                    "leadingTrivia": [
                                        {
                                            "kind": "WhitespaceTrivia",
                                            "text": "\t"
                                        }
                                    ]
                                },
                                "argumentList": {
                                    "kind": "ArgumentList",
                                    "fullStart": 940,
                                    "fullEnd": 1040,
                                    "start": 940,
                                    "end": 1040,
                                    "fullWidth": 100,
                                    "width": 100,
                                    "openParenToken": {
                                        "kind": "OpenParenToken",
                                        "fullStart": 940,
                                        "fullEnd": 941,
                                        "start": 940,
                                        "end": 941,
                                        "fullWidth": 1,
                                        "width": 1,
                                        "text": "(",
                                        "value": "(",
                                        "valueText": "("
                                    },
                                    "arguments": [
                                        {
                                            "kind": "AddExpression",
                                            "fullStart": 941,
                                            "fullEnd": 1039,
                                            "start": 941,
                                            "end": 1037,
                                            "fullWidth": 98,
                                            "width": 96,
                                            "left": {
                                                "kind": "StringLiteral",
                                                "fullStart": 941,
                                                "fullEnd": 1013,
                                                "start": 941,
                                                "end": 1013,
                                                "fullWidth": 72,
                                                "width": 72,
                                                "text": "'#2: __accum.indexOf(\"ba2\") === -1. Actual:  __accum.indexOf(\"ba2\") ==='",
                                                "value": "#2: __accum.indexOf(\"ba2\") === -1. Actual:  __accum.indexOf(\"ba2\") ===",
                                                "valueText": "#2: __accum.indexOf(\"ba2\") === -1. Actual:  __accum.indexOf(\"ba2\") ==="
                                            },
                                            "operatorToken": {
                                                "kind": "PlusToken",
                                                "fullStart": 1013,
                                                "fullEnd": 1015,
                                                "start": 1013,
                                                "end": 1014,
                                                "fullWidth": 2,
                                                "width": 1,
                                                "text": "+",
                                                "value": "+",
                                                "valueText": "+",
                                                "hasTrailingTrivia": true,
                                                "trailingTrivia": [
                                                    {
                                                        "kind": "WhitespaceTrivia",
                                                        "text": " "
                                                    }
                                                ]
                                            },
                                            "right": {
                                                "kind": "InvocationExpression",
                                                "fullStart": 1015,
                                                "fullEnd": 1039,
                                                "start": 1015,
                                                "end": 1037,
                                                "fullWidth": 24,
                                                "width": 22,
                                                "expression": {
                                                    "kind": "MemberAccessExpression",
                                                    "fullStart": 1015,
                                                    "fullEnd": 1030,
                                                    "start": 1015,
                                                    "end": 1030,
                                                    "fullWidth": 15,
                                                    "width": 15,
                                                    "expression": {
                                                        "kind": "IdentifierName",
                                                        "fullStart": 1015,
                                                        "fullEnd": 1022,
                                                        "start": 1015,
                                                        "end": 1022,
                                                        "fullWidth": 7,
                                                        "width": 7,
                                                        "text": "__accum",
                                                        "value": "__accum",
                                                        "valueText": "__accum"
                                                    },
                                                    "dotToken": {
                                                        "kind": "DotToken",
                                                        "fullStart": 1022,
                                                        "fullEnd": 1023,
                                                        "start": 1022,
                                                        "end": 1023,
                                                        "fullWidth": 1,
                                                        "width": 1,
                                                        "text": ".",
                                                        "value": ".",
                                                        "valueText": "."
                                                    },
                                                    "name": {
                                                        "kind": "IdentifierName",
                                                        "fullStart": 1023,
                                                        "fullEnd": 1030,
                                                        "start": 1023,
                                                        "end": 1030,
                                                        "fullWidth": 7,
                                                        "width": 7,
                                                        "text": "indexOf",
                                                        "value": "indexOf",
                                                        "valueText": "indexOf"
                                                    }
                                                },
                                                "argumentList": {
                                                    "kind": "ArgumentList",
                                                    "fullStart": 1030,
                                                    "fullEnd": 1039,
                                                    "start": 1030,
                                                    "end": 1037,
                                                    "fullWidth": 9,
                                                    "width": 7,
                                                    "openParenToken": {
                                                        "kind": "OpenParenToken",
                                                        "fullStart": 1030,
                                                        "fullEnd": 1031,
                                                        "start": 1030,
                                                        "end": 1031,
                                                        "fullWidth": 1,
                                                        "width": 1,
                                                        "text": "(",
                                                        "value": "(",
                                                        "valueText": "("
                                                    },
                                                    "arguments": [
                                                        {
                                                            "kind": "StringLiteral",
                                                            "fullStart": 1031,
                                                            "fullEnd": 1036,
                                                            "start": 1031,
                                                            "end": 1036,
                                                            "fullWidth": 5,
                                                            "width": 5,
                                                            "text": "\"ba2\"",
                                                            "value": "ba2",
                                                            "valueText": "ba2"
                                                        }
                                                    ],
                                                    "closeParenToken": {
                                                        "kind": "CloseParenToken",
                                                        "fullStart": 1036,
                                                        "fullEnd": 1039,
                                                        "start": 1036,
                                                        "end": 1037,
                                                        "fullWidth": 3,
                                                        "width": 1,
                                                        "text": ")",
                                                        "value": ")",
                                                        "valueText": ")",
                                                        "hasTrailingTrivia": true,
                                                        "trailingTrivia": [
                                                            {
                                                                "kind": "WhitespaceTrivia",
                                                                "text": "  "
                                                            }
                                                        ]
                                                    }
                                                }
                                            }
                                        }
                                    ],
                                    "closeParenToken": {
                                        "kind": "CloseParenToken",
                                        "fullStart": 1039,
                                        "fullEnd": 1040,
                                        "start": 1039,
                                        "end": 1040,
                                        "fullWidth": 1,
                                        "width": 1,
                                        "text": ")",
                                        "value": ")",
                                        "valueText": ")"
                                    }
                                }
                            },
                            "semicolonToken": {
                                "kind": "SemicolonToken",
                                "fullStart": 1040,
                                "fullEnd": 1042,
                                "start": 1040,
                                "end": 1041,
                                "fullWidth": 2,
                                "width": 1,
                                "text": ";",
                                "value": ";",
                                "valueText": ";",
                                "hasTrailingTrivia": true,
                                "hasTrailingNewLine": true,
                                "trailingTrivia": [
                                    {
                                        "kind": "NewLineTrivia",
                                        "text": "\n"
                                    }
                                ]
                            }
                        }
                    ],
                    "closeBraceToken": {
                        "kind": "CloseBraceToken",
                        "fullStart": 1042,
                        "fullEnd": 1044,
                        "start": 1042,
                        "end": 1043,
                        "fullWidth": 2,
                        "width": 1,
                        "text": "}",
                        "value": "}",
                        "valueText": "}",
                        "hasTrailingTrivia": true,
                        "hasTrailingNewLine": true,
                        "trailingTrivia": [
                            {
                                "kind": "NewLineTrivia",
                                "text": "\n"
                            }
                        ]
                    }
                }
            },
            {
                "kind": "FunctionDeclaration",
                "fullStart": 1044,
                "fullEnd": 1307,
                "start": 1167,
                "end": 1306,
                "fullWidth": 263,
                "width": 139,
                "modifiers": [],
                "functionKeyword": {
                    "kind": "FunctionKeyword",
                    "fullStart": 1044,
                    "fullEnd": 1176,
                    "start": 1167,
                    "end": 1175,
                    "fullWidth": 132,
                    "width": 8,
                    "text": "function",
                    "value": "function",
                    "valueText": "function",
                    "hasLeadingTrivia": true,
                    "hasLeadingComment": true,
                    "hasLeadingNewLine": true,
                    "hasTrailingTrivia": true,
                    "leadingTrivia": [
                        {
                            "kind": "SingleLineCommentTrivia",
                            "text": "//"
                        },
                        {
                            "kind": "NewLineTrivia",
                            "text": "\n"
                        },
                        {
                            "kind": "SingleLineCommentTrivia",
                            "text": "//////////////////////////////////////////////////////////////////////////////"
                        },
                        {
                            "kind": "NewLineTrivia",
                            "text": "\n"
                        },
                        {
                            "kind": "NewLineTrivia",
                            "text": "\n"
                        },
                        {
                            "kind": "NewLineTrivia",
                            "text": "\n"
                        },
                        {
                            "kind": "SingleLineCommentTrivia",
                            "text": "// erasator is the hash map terminator"
                        },
                        {
                            "kind": "NewLineTrivia",
                            "text": "\n"
                        }
                    ],
                    "trailingTrivia": [
                        {
                            "kind": "WhitespaceTrivia",
                            "text": " "
                        }
                    ]
                },
                "identifier": {
                    "kind": "IdentifierName",
                    "fullStart": 1176,
                    "fullEnd": 1191,
                    "start": 1176,
                    "end": 1191,
                    "fullWidth": 15,
                    "width": 15,
                    "text": "erasator_T_1000",
                    "value": "erasator_T_1000",
                    "valueText": "erasator_T_1000"
                },
                "callSignature": {
                    "kind": "CallSignature",
                    "fullStart": 1191,
                    "fullEnd": 1211,
                    "start": 1191,
                    "end": 1211,
                    "fullWidth": 20,
                    "width": 20,
                    "parameterList": {
                        "kind": "ParameterList",
                        "fullStart": 1191,
                        "fullEnd": 1211,
                        "start": 1191,
                        "end": 1211,
                        "fullWidth": 20,
                        "width": 20,
                        "openParenToken": {
                            "kind": "OpenParenToken",
                            "fullStart": 1191,
                            "fullEnd": 1192,
                            "start": 1191,
                            "end": 1192,
                            "fullWidth": 1,
                            "width": 1,
                            "text": "(",
                            "value": "(",
                            "valueText": "("
                        },
                        "parameters": [
                            {
                                "kind": "Parameter",
                                "fullStart": 1192,
                                "fullEnd": 1200,
                                "start": 1192,
                                "end": 1200,
                                "fullWidth": 8,
<<<<<<< HEAD
                                "width": 8,
=======
                                "modifiers": [],
>>>>>>> e3c38734
                                "identifier": {
                                    "kind": "IdentifierName",
                                    "fullStart": 1192,
                                    "fullEnd": 1200,
                                    "start": 1192,
                                    "end": 1200,
                                    "fullWidth": 8,
                                    "width": 8,
                                    "text": "hash_map",
                                    "value": "hash_map",
                                    "valueText": "hash_map"
                                }
                            },
                            {
                                "kind": "CommaToken",
                                "fullStart": 1200,
                                "fullEnd": 1202,
                                "start": 1200,
                                "end": 1201,
                                "fullWidth": 2,
                                "width": 1,
                                "text": ",",
                                "value": ",",
                                "valueText": ",",
                                "hasTrailingTrivia": true,
                                "trailingTrivia": [
                                    {
                                        "kind": "WhitespaceTrivia",
                                        "text": " "
                                    }
                                ]
                            },
                            {
                                "kind": "Parameter",
                                "fullStart": 1202,
                                "fullEnd": 1210,
                                "start": 1202,
                                "end": 1210,
                                "fullWidth": 8,
<<<<<<< HEAD
                                "width": 8,
=======
                                "modifiers": [],
>>>>>>> e3c38734
                                "identifier": {
                                    "kind": "IdentifierName",
                                    "fullStart": 1202,
                                    "fullEnd": 1210,
                                    "start": 1202,
                                    "end": 1210,
                                    "fullWidth": 8,
                                    "width": 8,
                                    "text": "charactr",
                                    "value": "charactr",
                                    "valueText": "charactr"
                                }
                            }
                        ],
                        "closeParenToken": {
                            "kind": "CloseParenToken",
                            "fullStart": 1210,
                            "fullEnd": 1211,
                            "start": 1210,
                            "end": 1211,
                            "fullWidth": 1,
                            "width": 1,
                            "text": ")",
                            "value": ")",
                            "valueText": ")"
                        }
                    }
                },
                "block": {
                    "kind": "Block",
                    "fullStart": 1211,
                    "fullEnd": 1307,
                    "start": 1211,
                    "end": 1306,
                    "fullWidth": 96,
                    "width": 95,
                    "openBraceToken": {
                        "kind": "OpenBraceToken",
                        "fullStart": 1211,
                        "fullEnd": 1213,
                        "start": 1211,
                        "end": 1212,
                        "fullWidth": 2,
                        "width": 1,
                        "text": "{",
                        "value": "{",
                        "valueText": "{",
                        "hasTrailingTrivia": true,
                        "hasTrailingNewLine": true,
                        "trailingTrivia": [
                            {
                                "kind": "NewLineTrivia",
                                "text": "\n"
                            }
                        ]
                    },
                    "statements": [
                        {
                            "kind": "ForInStatement",
                            "fullStart": 1213,
                            "fullEnd": 1305,
                            "start": 1214,
                            "end": 1304,
                            "fullWidth": 92,
                            "width": 90,
                            "forKeyword": {
                                "kind": "ForKeyword",
                                "fullStart": 1213,
                                "fullEnd": 1218,
                                "start": 1214,
                                "end": 1217,
                                "fullWidth": 5,
                                "width": 3,
                                "text": "for",
                                "value": "for",
                                "valueText": "for",
                                "hasLeadingTrivia": true,
                                "hasTrailingTrivia": true,
                                "leadingTrivia": [
                                    {
                                        "kind": "WhitespaceTrivia",
                                        "text": "\t"
                                    }
                                ],
                                "trailingTrivia": [
                                    {
                                        "kind": "WhitespaceTrivia",
                                        "text": " "
                                    }
                                ]
                            },
                            "openParenToken": {
                                "kind": "OpenParenToken",
                                "fullStart": 1218,
                                "fullEnd": 1219,
                                "start": 1218,
                                "end": 1219,
                                "fullWidth": 1,
                                "width": 1,
                                "text": "(",
                                "value": "(",
                                "valueText": "("
                            },
                            "left": {
                                "kind": "IdentifierName",
                                "fullStart": 1219,
                                "fullEnd": 1223,
                                "start": 1219,
                                "end": 1222,
                                "fullWidth": 4,
                                "width": 3,
                                "text": "key",
                                "value": "key",
                                "valueText": "key",
                                "hasTrailingTrivia": true,
                                "trailingTrivia": [
                                    {
                                        "kind": "WhitespaceTrivia",
                                        "text": " "
                                    }
                                ]
                            },
                            "inKeyword": {
                                "kind": "InKeyword",
                                "fullStart": 1223,
                                "fullEnd": 1226,
                                "start": 1223,
                                "end": 1225,
                                "fullWidth": 3,
                                "width": 2,
                                "text": "in",
                                "value": "in",
                                "valueText": "in",
                                "hasTrailingTrivia": true,
                                "trailingTrivia": [
                                    {
                                        "kind": "WhitespaceTrivia",
                                        "text": " "
                                    }
                                ]
                            },
                            "expression": {
                                "kind": "IdentifierName",
                                "fullStart": 1226,
                                "fullEnd": 1234,
                                "start": 1226,
                                "end": 1234,
                                "fullWidth": 8,
                                "width": 8,
                                "text": "hash_map",
                                "value": "hash_map",
                                "valueText": "hash_map"
                            },
                            "closeParenToken": {
                                "kind": "CloseParenToken",
                                "fullStart": 1234,
                                "fullEnd": 1235,
                                "start": 1234,
                                "end": 1235,
                                "fullWidth": 1,
                                "width": 1,
                                "text": ")",
                                "value": ")",
                                "valueText": ")"
                            },
                            "statement": {
                                "kind": "Block",
                                "fullStart": 1235,
                                "fullEnd": 1305,
                                "start": 1235,
                                "end": 1304,
                                "fullWidth": 70,
                                "width": 69,
                                "openBraceToken": {
                                    "kind": "OpenBraceToken",
                                    "fullStart": 1235,
                                    "fullEnd": 1237,
                                    "start": 1235,
                                    "end": 1236,
                                    "fullWidth": 2,
                                    "width": 1,
                                    "text": "{",
                                    "value": "{",
                                    "valueText": "{",
                                    "hasTrailingTrivia": true,
                                    "hasTrailingNewLine": true,
                                    "trailingTrivia": [
                                        {
                                            "kind": "NewLineTrivia",
                                            "text": "\n"
                                        }
                                    ]
                                },
                                "statements": [
                                    {
                                        "kind": "IfStatement",
                                        "fullStart": 1237,
                                        "fullEnd": 1300,
                                        "start": 1239,
                                        "end": 1300,
                                        "fullWidth": 63,
                                        "width": 61,
                                        "ifKeyword": {
                                            "kind": "IfKeyword",
                                            "fullStart": 1237,
                                            "fullEnd": 1242,
                                            "start": 1239,
                                            "end": 1241,
                                            "fullWidth": 5,
                                            "width": 2,
                                            "text": "if",
                                            "value": "if",
                                            "valueText": "if",
                                            "hasLeadingTrivia": true,
                                            "hasTrailingTrivia": true,
                                            "leadingTrivia": [
                                                {
                                                    "kind": "WhitespaceTrivia",
                                                    "text": "\t\t"
                                                }
                                            ],
                                            "trailingTrivia": [
                                                {
                                                    "kind": "WhitespaceTrivia",
                                                    "text": " "
                                                }
                                            ]
                                        },
                                        "openParenToken": {
                                            "kind": "OpenParenToken",
                                            "fullStart": 1242,
                                            "fullEnd": 1243,
                                            "start": 1242,
                                            "end": 1243,
                                            "fullWidth": 1,
                                            "width": 1,
                                            "text": "(",
                                            "value": "(",
                                            "valueText": "("
                                        },
                                        "condition": {
                                            "kind": "EqualsExpression",
                                            "fullStart": 1243,
                                            "fullEnd": 1268,
                                            "start": 1243,
                                            "end": 1268,
                                            "fullWidth": 25,
                                            "width": 25,
                                            "left": {
                                                "kind": "InvocationExpression",
                                                "fullStart": 1243,
                                                "fullEnd": 1264,
                                                "start": 1243,
                                                "end": 1264,
                                                "fullWidth": 21,
                                                "width": 21,
                                                "expression": {
                                                    "kind": "MemberAccessExpression",
                                                    "fullStart": 1243,
                                                    "fullEnd": 1254,
                                                    "start": 1243,
                                                    "end": 1254,
                                                    "fullWidth": 11,
                                                    "width": 11,
                                                    "expression": {
                                                        "kind": "IdentifierName",
                                                        "fullStart": 1243,
                                                        "fullEnd": 1246,
                                                        "start": 1243,
                                                        "end": 1246,
                                                        "fullWidth": 3,
                                                        "width": 3,
                                                        "text": "key",
                                                        "value": "key",
                                                        "valueText": "key"
                                                    },
                                                    "dotToken": {
                                                        "kind": "DotToken",
                                                        "fullStart": 1246,
                                                        "fullEnd": 1247,
                                                        "start": 1246,
                                                        "end": 1247,
                                                        "fullWidth": 1,
                                                        "width": 1,
                                                        "text": ".",
                                                        "value": ".",
                                                        "valueText": "."
                                                    },
                                                    "name": {
                                                        "kind": "IdentifierName",
                                                        "fullStart": 1247,
                                                        "fullEnd": 1254,
                                                        "start": 1247,
                                                        "end": 1254,
                                                        "fullWidth": 7,
                                                        "width": 7,
                                                        "text": "indexOf",
                                                        "value": "indexOf",
                                                        "valueText": "indexOf"
                                                    }
                                                },
                                                "argumentList": {
                                                    "kind": "ArgumentList",
                                                    "fullStart": 1254,
                                                    "fullEnd": 1264,
                                                    "start": 1254,
                                                    "end": 1264,
                                                    "fullWidth": 10,
                                                    "width": 10,
                                                    "openParenToken": {
                                                        "kind": "OpenParenToken",
                                                        "fullStart": 1254,
                                                        "fullEnd": 1255,
                                                        "start": 1254,
                                                        "end": 1255,
                                                        "fullWidth": 1,
                                                        "width": 1,
                                                        "text": "(",
                                                        "value": "(",
                                                        "valueText": "("
                                                    },
                                                    "arguments": [
                                                        {
                                                            "kind": "IdentifierName",
                                                            "fullStart": 1255,
                                                            "fullEnd": 1263,
                                                            "start": 1255,
                                                            "end": 1263,
                                                            "fullWidth": 8,
                                                            "width": 8,
                                                            "text": "charactr",
                                                            "value": "charactr",
                                                            "valueText": "charactr"
                                                        }
                                                    ],
                                                    "closeParenToken": {
                                                        "kind": "CloseParenToken",
                                                        "fullStart": 1263,
                                                        "fullEnd": 1264,
                                                        "start": 1263,
                                                        "end": 1264,
                                                        "fullWidth": 1,
                                                        "width": 1,
                                                        "text": ")",
                                                        "value": ")",
                                                        "valueText": ")"
                                                    }
                                                }
                                            },
                                            "operatorToken": {
                                                "kind": "EqualsEqualsEqualsToken",
                                                "fullStart": 1264,
                                                "fullEnd": 1267,
                                                "start": 1264,
                                                "end": 1267,
                                                "fullWidth": 3,
                                                "width": 3,
                                                "text": "===",
                                                "value": "===",
                                                "valueText": "==="
                                            },
                                            "right": {
                                                "kind": "NumericLiteral",
                                                "fullStart": 1267,
                                                "fullEnd": 1268,
                                                "start": 1267,
                                                "end": 1268,
                                                "fullWidth": 1,
                                                "width": 1,
                                                "text": "0",
                                                "value": 0,
                                                "valueText": "0"
                                            }
                                        },
                                        "closeParenToken": {
                                            "kind": "CloseParenToken",
                                            "fullStart": 1268,
                                            "fullEnd": 1270,
                                            "start": 1268,
                                            "end": 1269,
                                            "fullWidth": 2,
                                            "width": 1,
                                            "text": ")",
                                            "value": ")",
                                            "valueText": ")",
                                            "hasTrailingTrivia": true,
                                            "trailingTrivia": [
                                                {
                                                    "kind": "WhitespaceTrivia",
                                                    "text": " "
                                                }
                                            ]
                                        },
                                        "statement": {
                                            "kind": "Block",
                                            "fullStart": 1270,
                                            "fullEnd": 1300,
                                            "start": 1270,
                                            "end": 1300,
                                            "fullWidth": 30,
                                            "width": 30,
                                            "openBraceToken": {
                                                "kind": "OpenBraceToken",
                                                "fullStart": 1270,
                                                "fullEnd": 1272,
                                                "start": 1270,
                                                "end": 1271,
                                                "fullWidth": 2,
                                                "width": 1,
                                                "text": "{",
                                                "value": "{",
                                                "valueText": "{",
                                                "hasTrailingTrivia": true,
                                                "hasTrailingNewLine": true,
                                                "trailingTrivia": [
                                                    {
                                                        "kind": "NewLineTrivia",
                                                        "text": "\n"
                                                    }
                                                ]
                                            },
                                            "statements": [
                                                {
                                                    "kind": "ExpressionStatement",
                                                    "fullStart": 1272,
                                                    "fullEnd": 1297,
                                                    "start": 1275,
                                                    "end": 1296,
                                                    "fullWidth": 25,
                                                    "width": 21,
                                                    "expression": {
                                                        "kind": "DeleteExpression",
                                                        "fullStart": 1272,
                                                        "fullEnd": 1295,
                                                        "start": 1275,
                                                        "end": 1295,
                                                        "fullWidth": 23,
                                                        "width": 20,
                                                        "deleteKeyword": {
                                                            "kind": "DeleteKeyword",
                                                            "fullStart": 1272,
                                                            "fullEnd": 1282,
                                                            "start": 1275,
                                                            "end": 1281,
                                                            "fullWidth": 10,
                                                            "width": 6,
                                                            "text": "delete",
                                                            "value": "delete",
                                                            "valueText": "delete",
                                                            "hasLeadingTrivia": true,
                                                            "hasTrailingTrivia": true,
                                                            "leadingTrivia": [
                                                                {
                                                                    "kind": "WhitespaceTrivia",
                                                                    "text": "\t\t\t"
                                                                }
                                                            ],
                                                            "trailingTrivia": [
                                                                {
                                                                    "kind": "WhitespaceTrivia",
                                                                    "text": " "
                                                                }
                                                            ]
                                                        },
                                                        "expression": {
                                                            "kind": "ElementAccessExpression",
                                                            "fullStart": 1282,
                                                            "fullEnd": 1295,
                                                            "start": 1282,
                                                            "end": 1295,
                                                            "fullWidth": 13,
                                                            "width": 13,
                                                            "expression": {
                                                                "kind": "IdentifierName",
                                                                "fullStart": 1282,
                                                                "fullEnd": 1290,
                                                                "start": 1282,
                                                                "end": 1290,
                                                                "fullWidth": 8,
                                                                "width": 8,
                                                                "text": "hash_map",
                                                                "value": "hash_map",
                                                                "valueText": "hash_map"
                                                            },
                                                            "openBracketToken": {
                                                                "kind": "OpenBracketToken",
                                                                "fullStart": 1290,
                                                                "fullEnd": 1291,
                                                                "start": 1290,
                                                                "end": 1291,
                                                                "fullWidth": 1,
                                                                "width": 1,
                                                                "text": "[",
                                                                "value": "[",
                                                                "valueText": "["
                                                            },
                                                            "argumentExpression": {
                                                                "kind": "IdentifierName",
                                                                "fullStart": 1291,
                                                                "fullEnd": 1294,
                                                                "start": 1291,
                                                                "end": 1294,
                                                                "fullWidth": 3,
                                                                "width": 3,
                                                                "text": "key",
                                                                "value": "key",
                                                                "valueText": "key"
                                                            },
                                                            "closeBracketToken": {
                                                                "kind": "CloseBracketToken",
                                                                "fullStart": 1294,
                                                                "fullEnd": 1295,
                                                                "start": 1294,
                                                                "end": 1295,
                                                                "fullWidth": 1,
                                                                "width": 1,
                                                                "text": "]",
                                                                "value": "]",
                                                                "valueText": "]"
                                                            }
                                                        }
                                                    },
                                                    "semicolonToken": {
                                                        "kind": "SemicolonToken",
                                                        "fullStart": 1295,
                                                        "fullEnd": 1297,
                                                        "start": 1295,
                                                        "end": 1296,
                                                        "fullWidth": 2,
                                                        "width": 1,
                                                        "text": ";",
                                                        "value": ";",
                                                        "valueText": ";",
                                                        "hasTrailingTrivia": true,
                                                        "hasTrailingNewLine": true,
                                                        "trailingTrivia": [
                                                            {
                                                                "kind": "NewLineTrivia",
                                                                "text": "\n"
                                                            }
                                                        ]
                                                    }
                                                }
                                            ],
                                            "closeBraceToken": {
                                                "kind": "CloseBraceToken",
                                                "fullStart": 1297,
                                                "fullEnd": 1300,
                                                "start": 1299,
                                                "end": 1300,
                                                "fullWidth": 3,
                                                "width": 1,
                                                "text": "}",
                                                "value": "}",
                                                "valueText": "}",
                                                "hasLeadingTrivia": true,
                                                "leadingTrivia": [
                                                    {
                                                        "kind": "WhitespaceTrivia",
                                                        "text": "\t\t"
                                                    }
                                                ]
                                            }
                                        }
                                    },
                                    {
                                        "kind": "EmptyStatement",
                                        "fullStart": 1300,
                                        "fullEnd": 1302,
                                        "start": 1300,
                                        "end": 1301,
                                        "fullWidth": 2,
                                        "width": 1,
                                        "semicolonToken": {
                                            "kind": "SemicolonToken",
                                            "fullStart": 1300,
                                            "fullEnd": 1302,
                                            "start": 1300,
                                            "end": 1301,
                                            "fullWidth": 2,
                                            "width": 1,
                                            "text": ";",
                                            "value": ";",
                                            "valueText": ";",
                                            "hasTrailingTrivia": true,
                                            "hasTrailingNewLine": true,
                                            "trailingTrivia": [
                                                {
                                                    "kind": "NewLineTrivia",
                                                    "text": "\n"
                                                }
                                            ]
                                        }
                                    }
                                ],
                                "closeBraceToken": {
                                    "kind": "CloseBraceToken",
                                    "fullStart": 1302,
                                    "fullEnd": 1305,
                                    "start": 1303,
                                    "end": 1304,
                                    "fullWidth": 3,
                                    "width": 1,
                                    "text": "}",
                                    "value": "}",
                                    "valueText": "}",
                                    "hasLeadingTrivia": true,
                                    "hasTrailingTrivia": true,
                                    "hasTrailingNewLine": true,
                                    "leadingTrivia": [
                                        {
                                            "kind": "WhitespaceTrivia",
                                            "text": "\t"
                                        }
                                    ],
                                    "trailingTrivia": [
                                        {
                                            "kind": "NewLineTrivia",
                                            "text": "\n"
                                        }
                                    ]
                                }
                            }
                        }
                    ],
                    "closeBraceToken": {
                        "kind": "CloseBraceToken",
                        "fullStart": 1305,
                        "fullEnd": 1307,
                        "start": 1305,
                        "end": 1306,
                        "fullWidth": 2,
                        "width": 1,
                        "text": "}",
                        "value": "}",
                        "valueText": "}",
                        "hasTrailingTrivia": true,
                        "hasTrailingNewLine": true,
                        "trailingTrivia": [
                            {
                                "kind": "NewLineTrivia",
                                "text": "\n"
                            }
                        ]
                    }
                }
            }
        ],
        "endOfFileToken": {
            "kind": "EndOfFileToken",
            "fullStart": 1307,
            "fullEnd": 1308,
            "start": 1308,
            "end": 1308,
            "fullWidth": 1,
            "width": 0,
            "text": "",
            "hasLeadingTrivia": true,
            "hasLeadingNewLine": true,
            "leadingTrivia": [
                {
                    "kind": "NewLineTrivia",
                    "text": "\n"
                }
            ]
        }
    },
    "lineMap": {
        "lineStarts": [
            0,
            61,
            132,
            133,
            137,
            216,
            219,
            262,
            347,
            351,
            352,
            376,
            377,
            389,
            390,
            412,
            414,
            446,
            449,
            481,
            483,
            485,
            486,
            487,
            566,
            576,
            647,
            724,
            726,
            729,
            808,
            809,
            888,
            898,
            933,
            1042,
            1044,
            1047,
            1126,
            1127,
            1128,
            1167,
            1213,
            1237,
            1272,
            1297,
            1302,
            1305,
            1307,
            1308
        ],
        "length": 1308
    }
}<|MERGE_RESOLUTION|>--- conflicted
+++ resolved
@@ -2252,11 +2252,8 @@
                                 "start": 1192,
                                 "end": 1200,
                                 "fullWidth": 8,
-<<<<<<< HEAD
                                 "width": 8,
-=======
                                 "modifiers": [],
->>>>>>> e3c38734
                                 "identifier": {
                                     "kind": "IdentifierName",
                                     "fullStart": 1192,
@@ -2296,11 +2293,8 @@
                                 "start": 1202,
                                 "end": 1210,
                                 "fullWidth": 8,
-<<<<<<< HEAD
                                 "width": 8,
-=======
                                 "modifiers": [],
->>>>>>> e3c38734
                                 "identifier": {
                                     "kind": "IdentifierName",
                                     "fullStart": 1202,
