--- conflicted
+++ resolved
@@ -105,12 +105,8 @@
                             "start": 311,
                             "end": 324,
                             "fullWidth": 13,
-<<<<<<< HEAD
                             "width": 13,
-                            "identifier": {
-=======
                             "propertyName": {
->>>>>>> 85e84683
                                 "kind": "IdentifierName",
                                 "fullStart": 311,
                                 "fullEnd": 316,
