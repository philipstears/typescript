--- conflicted
+++ resolved
@@ -245,12 +245,8 @@
                                         "start": 676,
                                         "end": 684,
                                         "fullWidth": 8,
-<<<<<<< HEAD
                                         "width": 8,
-                                        "identifier": {
-=======
                                         "propertyName": {
->>>>>>> 85e84683
                                             "kind": "IdentifierName",
                                             "fullStart": 676,
                                             "fullEnd": 680,
@@ -411,12 +407,8 @@
                                         "start": 701,
                                         "end": 711,
                                         "fullWidth": 10,
-<<<<<<< HEAD
                                         "width": 10,
-                                        "identifier": {
-=======
                                         "propertyName": {
->>>>>>> 85e84683
                                             "kind": "IdentifierName",
                                             "fullStart": 701,
                                             "fullEnd": 707,
@@ -1123,12 +1115,8 @@
                                         "start": 922,
                                         "end": 952,
                                         "fullWidth": 30,
-<<<<<<< HEAD
                                         "width": 30,
-                                        "identifier": {
-=======
                                         "propertyName": {
->>>>>>> 85e84683
                                             "kind": "IdentifierName",
                                             "fullStart": 922,
                                             "fullEnd": 935,
@@ -1502,12 +1490,8 @@
                                         "start": 1010,
                                         "end": 1036,
                                         "fullWidth": 26,
-<<<<<<< HEAD
                                         "width": 26,
-                                        "identifier": {
-=======
                                         "propertyName": {
->>>>>>> 85e84683
                                             "kind": "IdentifierName",
                                             "fullStart": 1010,
                                             "fullEnd": 1016,
@@ -2474,12 +2458,8 @@
                                         "start": 1316,
                                         "end": 1337,
                                         "fullWidth": 21,
-<<<<<<< HEAD
                                         "width": 21,
-                                        "identifier": {
-=======
                                         "propertyName": {
->>>>>>> 85e84683
                                             "kind": "IdentifierName",
                                             "fullStart": 1316,
                                             "fullEnd": 1330,
@@ -2613,12 +2593,8 @@
                                         "start": 1352,
                                         "end": 1373,
                                         "fullWidth": 21,
-<<<<<<< HEAD
                                         "width": 21,
-                                        "identifier": {
-=======
                                         "propertyName": {
->>>>>>> 85e84683
                                             "kind": "IdentifierName",
                                             "fullStart": 1352,
                                             "fullEnd": 1366,
@@ -2787,12 +2763,8 @@
                                         "start": 1395,
                                         "end": 1396,
                                         "fullWidth": 2,
-<<<<<<< HEAD
                                         "width": 1,
-                                        "identifier": {
-=======
                                         "propertyName": {
->>>>>>> 85e84683
                                             "kind": "IdentifierName",
                                             "fullStart": 1395,
                                             "fullEnd": 1397,
