{
    "isDeclaration": false,
    "languageVersion": "EcmaScript5",
    "parseOptions": {
        "allowAutomaticSemicolonInsertion": true
    },
    "sourceUnit": {
        "kind": "SourceUnit",
        "fullStart": 0,
        "fullEnd": 1021,
        "start": 347,
        "end": 1021,
        "fullWidth": 1021,
        "width": 674,
        "moduleElements": [
            {
                "kind": "LabeledStatement",
                "fullStart": 0,
                "fullEnd": 650,
                "start": 347,
                "end": 650,
                "fullWidth": 650,
                "width": 303,
                "identifier": {
                    "kind": "IdentifierName",
                    "fullStart": 0,
                    "fullEnd": 354,
                    "start": 347,
                    "end": 353,
                    "fullWidth": 354,
                    "width": 6,
                    "text": "do_out",
                    "value": "do_out",
                    "valueText": "do_out",
                    "hasLeadingTrivia": true,
                    "hasLeadingComment": true,
                    "hasLeadingNewLine": true,
                    "hasTrailingTrivia": true,
                    "leadingTrivia": [
                        {
                            "kind": "SingleLineCommentTrivia",
                            "text": "// Copyright 2009 the Sputnik authors.  All rights reserved."
                        },
                        {
                            "kind": "NewLineTrivia",
                            "text": "\n"
                        },
                        {
                            "kind": "SingleLineCommentTrivia",
                            "text": "// This code is governed by the BSD license found in the LICENSE file."
                        },
                        {
                            "kind": "NewLineTrivia",
                            "text": "\n"
                        },
                        {
                            "kind": "NewLineTrivia",
                            "text": "\n"
                        },
                        {
                            "kind": "MultiLineCommentTrivia",
                            "text": "/**\n * \"break\" within a \"while\" Statement is allowed and performed as described in 12.8\n *\n * @path ch12/12.6/12.6.2/S12.6.2_A4_T2.js\n * @description \"break\" and VariableDeclaration within a \"while\" Statement\n */"
                        },
                        {
                            "kind": "NewLineTrivia",
                            "text": "\n"
                        },
                        {
                            "kind": "NewLineTrivia",
                            "text": "\n"
                        }
                    ],
                    "trailingTrivia": [
                        {
                            "kind": "WhitespaceTrivia",
                            "text": " "
                        }
                    ]
                },
                "colonToken": {
                    "kind": "ColonToken",
                    "fullStart": 354,
                    "fullEnd": 356,
                    "start": 354,
                    "end": 355,
                    "fullWidth": 2,
                    "width": 1,
                    "text": ":",
                    "value": ":",
                    "valueText": ":",
                    "hasTrailingTrivia": true,
                    "trailingTrivia": [
                        {
                            "kind": "WhitespaceTrivia",
                            "text": " "
                        }
                    ]
                },
                "statement": {
                    "kind": "WhileStatement",
                    "fullStart": 356,
                    "fullEnd": 650,
                    "start": 356,
                    "end": 650,
                    "fullWidth": 294,
                    "width": 294,
                    "whileKeyword": {
                        "kind": "WhileKeyword",
                        "fullStart": 356,
                        "fullEnd": 361,
                        "start": 356,
                        "end": 361,
                        "fullWidth": 5,
                        "width": 5,
                        "text": "while",
                        "value": "while",
                        "valueText": "while"
                    },
                    "openParenToken": {
                        "kind": "OpenParenToken",
                        "fullStart": 361,
                        "fullEnd": 362,
                        "start": 361,
                        "end": 362,
                        "fullWidth": 1,
                        "width": 1,
                        "text": "(",
                        "value": "(",
                        "valueText": "("
                    },
                    "condition": {
                        "kind": "EqualsExpression",
                        "fullStart": 362,
                        "fullEnd": 367,
                        "start": 362,
                        "end": 367,
                        "fullWidth": 5,
                        "width": 5,
                        "left": {
                            "kind": "NumericLiteral",
                            "fullStart": 362,
                            "fullEnd": 363,
                            "start": 362,
                            "end": 363,
                            "fullWidth": 1,
                            "width": 1,
                            "text": "1",
                            "value": 1,
                            "valueText": "1"
                        },
                        "operatorToken": {
                            "kind": "EqualsEqualsEqualsToken",
                            "fullStart": 363,
                            "fullEnd": 366,
                            "start": 363,
                            "end": 366,
                            "fullWidth": 3,
                            "width": 3,
                            "text": "===",
                            "value": "===",
                            "valueText": "==="
                        },
                        "right": {
                            "kind": "NumericLiteral",
                            "fullStart": 366,
                            "fullEnd": 367,
                            "start": 366,
                            "end": 367,
                            "fullWidth": 1,
                            "width": 1,
                            "text": "1",
                            "value": 1,
                            "valueText": "1"
                        }
                    },
                    "closeParenToken": {
                        "kind": "CloseParenToken",
                        "fullStart": 367,
                        "fullEnd": 369,
                        "start": 367,
                        "end": 368,
                        "fullWidth": 2,
                        "width": 1,
                        "text": ")",
                        "value": ")",
                        "valueText": ")",
                        "hasTrailingTrivia": true,
                        "trailingTrivia": [
                            {
                                "kind": "WhitespaceTrivia",
                                "text": " "
                            }
                        ]
                    },
                    "statement": {
                        "kind": "Block",
                        "fullStart": 369,
                        "fullEnd": 650,
                        "start": 369,
                        "end": 650,
                        "fullWidth": 281,
                        "width": 281,
                        "openBraceToken": {
                            "kind": "OpenBraceToken",
                            "fullStart": 369,
                            "fullEnd": 371,
                            "start": 369,
                            "end": 370,
                            "fullWidth": 2,
                            "width": 1,
                            "text": "{",
                            "value": "{",
                            "valueText": "{",
                            "hasTrailingTrivia": true,
                            "hasTrailingNewLine": true,
                            "trailingTrivia": [
                                {
                                    "kind": "NewLineTrivia",
                                    "text": "\n"
                                }
                            ]
                        },
                        "statements": [
                            {
                                "kind": "IfStatement",
                                "fullStart": 371,
                                "fullEnd": 411,
                                "start": 375,
                                "end": 410,
                                "fullWidth": 40,
                                "width": 35,
                                "ifKeyword": {
                                    "kind": "IfKeyword",
                                    "fullStart": 371,
                                    "fullEnd": 378,
                                    "start": 375,
                                    "end": 377,
                                    "fullWidth": 7,
                                    "width": 2,
                                    "text": "if",
                                    "value": "if",
                                    "valueText": "if",
                                    "hasLeadingTrivia": true,
                                    "hasTrailingTrivia": true,
                                    "leadingTrivia": [
                                        {
                                            "kind": "WhitespaceTrivia",
                                            "text": "    "
                                        }
                                    ],
                                    "trailingTrivia": [
                                        {
                                            "kind": "WhitespaceTrivia",
                                            "text": " "
                                        }
                                    ]
                                },
                                "openParenToken": {
                                    "kind": "OpenParenToken",
                                    "fullStart": 378,
                                    "fullEnd": 379,
                                    "start": 378,
                                    "end": 379,
                                    "fullWidth": 1,
                                    "width": 1,
                                    "text": "(",
                                    "value": "(",
                                    "valueText": "("
                                },
                                "condition": {
                                    "kind": "IdentifierName",
                                    "fullStart": 379,
                                    "fullEnd": 402,
                                    "start": 379,
                                    "end": 402,
                                    "fullWidth": 23,
                                    "width": 23,
                                    "text": "__in__do__before__break",
                                    "value": "__in__do__before__break",
                                    "valueText": "__in__do__before__break"
                                },
                                "closeParenToken": {
                                    "kind": "CloseParenToken",
                                    "fullStart": 402,
                                    "fullEnd": 404,
                                    "start": 402,
                                    "end": 403,
                                    "fullWidth": 2,
                                    "width": 1,
                                    "text": ")",
                                    "value": ")",
                                    "valueText": ")",
                                    "hasTrailingTrivia": true,
                                    "trailingTrivia": [
                                        {
                                            "kind": "WhitespaceTrivia",
                                            "text": " "
                                        }
                                    ]
                                },
                                "statement": {
                                    "kind": "BreakStatement",
                                    "fullStart": 404,
                                    "fullEnd": 411,
                                    "start": 404,
                                    "end": 410,
                                    "fullWidth": 7,
                                    "width": 6,
                                    "breakKeyword": {
                                        "kind": "BreakKeyword",
                                        "fullStart": 404,
                                        "fullEnd": 409,
                                        "start": 404,
                                        "end": 409,
                                        "fullWidth": 5,
                                        "width": 5,
                                        "text": "break",
                                        "value": "break",
                                        "valueText": "break"
                                    },
                                    "semicolonToken": {
                                        "kind": "SemicolonToken",
                                        "fullStart": 409,
                                        "fullEnd": 411,
                                        "start": 409,
                                        "end": 410,
                                        "fullWidth": 2,
                                        "width": 1,
                                        "text": ";",
                                        "value": ";",
                                        "valueText": ";",
                                        "hasTrailingTrivia": true,
                                        "hasTrailingNewLine": true,
                                        "trailingTrivia": [
                                            {
                                                "kind": "NewLineTrivia",
                                                "text": "\n"
                                            }
                                        ]
                                    }
                                }
                            },
                            {
                                "kind": "VariableStatement",
                                "fullStart": 411,
                                "fullEnd": 452,
                                "start": 415,
                                "end": 451,
                                "fullWidth": 41,
                                "width": 36,
                                "modifiers": [],
                                "variableDeclaration": {
                                    "kind": "VariableDeclaration",
                                    "fullStart": 411,
                                    "fullEnd": 450,
                                    "start": 415,
                                    "end": 450,
                                    "fullWidth": 39,
                                    "width": 35,
                                    "varKeyword": {
                                        "kind": "VarKeyword",
                                        "fullStart": 411,
                                        "fullEnd": 419,
                                        "start": 415,
                                        "end": 418,
                                        "fullWidth": 8,
                                        "width": 3,
                                        "text": "var",
                                        "value": "var",
                                        "valueText": "var",
                                        "hasLeadingTrivia": true,
                                        "hasTrailingTrivia": true,
                                        "leadingTrivia": [
                                            {
                                                "kind": "WhitespaceTrivia",
                                                "text": "    "
                                            }
                                        ],
                                        "trailingTrivia": [
                                            {
                                                "kind": "WhitespaceTrivia",
                                                "text": " "
                                            }
                                        ]
                                    },
                                    "variableDeclarators": [
                                        {
                                            "kind": "VariableDeclarator",
                                            "fullStart": 419,
                                            "fullEnd": 450,
                                            "start": 419,
                                            "end": 450,
                                            "fullWidth": 31,
<<<<<<< HEAD
                                            "width": 31,
                                            "identifier": {
=======
                                            "propertyName": {
>>>>>>> 85e84683
                                                "kind": "IdentifierName",
                                                "fullStart": 419,
                                                "fullEnd": 442,
                                                "start": 419,
                                                "end": 442,
                                                "fullWidth": 23,
                                                "width": 23,
                                                "text": "__in__do__before__break",
                                                "value": "__in__do__before__break",
                                                "valueText": "__in__do__before__break"
                                            },
                                            "equalsValueClause": {
                                                "kind": "EqualsValueClause",
                                                "fullStart": 442,
                                                "fullEnd": 450,
                                                "start": 442,
                                                "end": 450,
                                                "fullWidth": 8,
                                                "width": 8,
                                                "equalsToken": {
                                                    "kind": "EqualsToken",
                                                    "fullStart": 442,
                                                    "fullEnd": 443,
                                                    "start": 442,
                                                    "end": 443,
                                                    "fullWidth": 1,
                                                    "width": 1,
                                                    "text": "=",
                                                    "value": "=",
                                                    "valueText": "="
                                                },
                                                "value": {
                                                    "kind": "StringLiteral",
                                                    "fullStart": 443,
                                                    "fullEnd": 450,
                                                    "start": 443,
                                                    "end": 450,
                                                    "fullWidth": 7,
                                                    "width": 7,
                                                    "text": "\"black\"",
                                                    "value": "black",
                                                    "valueText": "black"
                                                }
                                            }
                                        }
                                    ]
                                },
                                "semicolonToken": {
                                    "kind": "SemicolonToken",
                                    "fullStart": 450,
                                    "fullEnd": 452,
                                    "start": 450,
                                    "end": 451,
                                    "fullWidth": 2,
                                    "width": 1,
                                    "text": ";",
                                    "value": ";",
                                    "valueText": ";",
                                    "hasTrailingTrivia": true,
                                    "hasTrailingNewLine": true,
                                    "trailingTrivia": [
                                        {
                                            "kind": "NewLineTrivia",
                                            "text": "\n"
                                        }
                                    ]
                                }
                            },
                            {
                                "kind": "LabeledStatement",
                                "fullStart": 452,
                                "fullEnd": 598,
                                "start": 456,
                                "end": 597,
                                "fullWidth": 146,
                                "width": 141,
                                "identifier": {
                                    "kind": "IdentifierName",
                                    "fullStart": 452,
                                    "fullEnd": 462,
                                    "start": 456,
                                    "end": 461,
                                    "fullWidth": 10,
                                    "width": 5,
                                    "text": "do_in",
                                    "value": "do_in",
                                    "valueText": "do_in",
                                    "hasLeadingTrivia": true,
                                    "hasTrailingTrivia": true,
                                    "leadingTrivia": [
                                        {
                                            "kind": "WhitespaceTrivia",
                                            "text": "    "
                                        }
                                    ],
                                    "trailingTrivia": [
                                        {
                                            "kind": "WhitespaceTrivia",
                                            "text": " "
                                        }
                                    ]
                                },
                                "colonToken": {
                                    "kind": "ColonToken",
                                    "fullStart": 462,
                                    "fullEnd": 464,
                                    "start": 462,
                                    "end": 463,
                                    "fullWidth": 2,
                                    "width": 1,
                                    "text": ":",
                                    "value": ":",
                                    "valueText": ":",
                                    "hasTrailingTrivia": true,
                                    "trailingTrivia": [
                                        {
                                            "kind": "WhitespaceTrivia",
                                            "text": " "
                                        }
                                    ]
                                },
                                "statement": {
                                    "kind": "WhileStatement",
                                    "fullStart": 464,
                                    "fullEnd": 598,
                                    "start": 464,
                                    "end": 597,
                                    "fullWidth": 134,
                                    "width": 133,
                                    "whileKeyword": {
                                        "kind": "WhileKeyword",
                                        "fullStart": 464,
                                        "fullEnd": 470,
                                        "start": 464,
                                        "end": 469,
                                        "fullWidth": 6,
                                        "width": 5,
                                        "text": "while",
                                        "value": "while",
                                        "valueText": "while",
                                        "hasTrailingTrivia": true,
                                        "trailingTrivia": [
                                            {
                                                "kind": "WhitespaceTrivia",
                                                "text": " "
                                            }
                                        ]
                                    },
                                    "openParenToken": {
                                        "kind": "OpenParenToken",
                                        "fullStart": 470,
                                        "fullEnd": 471,
                                        "start": 470,
                                        "end": 471,
                                        "fullWidth": 1,
                                        "width": 1,
                                        "text": "(",
                                        "value": "(",
                                        "valueText": "("
                                    },
                                    "condition": {
                                        "kind": "NumericLiteral",
                                        "fullStart": 471,
                                        "fullEnd": 472,
                                        "start": 471,
                                        "end": 472,
                                        "fullWidth": 1,
                                        "width": 1,
                                        "text": "1",
                                        "value": 1,
                                        "valueText": "1"
                                    },
                                    "closeParenToken": {
                                        "kind": "CloseParenToken",
                                        "fullStart": 472,
                                        "fullEnd": 474,
                                        "start": 472,
                                        "end": 473,
                                        "fullWidth": 2,
                                        "width": 1,
                                        "text": ")",
                                        "value": ")",
                                        "valueText": ")",
                                        "hasTrailingTrivia": true,
                                        "trailingTrivia": [
                                            {
                                                "kind": "WhitespaceTrivia",
                                                "text": " "
                                            }
                                        ]
                                    },
                                    "statement": {
                                        "kind": "Block",
                                        "fullStart": 474,
                                        "fullEnd": 598,
                                        "start": 474,
                                        "end": 597,
                                        "fullWidth": 124,
                                        "width": 123,
                                        "openBraceToken": {
                                            "kind": "OpenBraceToken",
                                            "fullStart": 474,
                                            "fullEnd": 476,
                                            "start": 474,
                                            "end": 475,
                                            "fullWidth": 2,
                                            "width": 1,
                                            "text": "{",
                                            "value": "{",
                                            "valueText": "{",
                                            "hasTrailingTrivia": true,
                                            "hasTrailingNewLine": true,
                                            "trailingTrivia": [
                                                {
                                                    "kind": "NewLineTrivia",
                                                    "text": "\n"
                                                }
                                            ]
                                        },
                                        "statements": [
                                            {
                                                "kind": "VariableStatement",
                                                "fullStart": 476,
                                                "fullEnd": 524,
                                                "start": 484,
                                                "end": 523,
                                                "fullWidth": 48,
                                                "width": 39,
                                                "modifiers": [],
                                                "variableDeclaration": {
                                                    "kind": "VariableDeclaration",
                                                    "fullStart": 476,
                                                    "fullEnd": 522,
                                                    "start": 484,
                                                    "end": 522,
                                                    "fullWidth": 46,
                                                    "width": 38,
                                                    "varKeyword": {
                                                        "kind": "VarKeyword",
                                                        "fullStart": 476,
                                                        "fullEnd": 488,
                                                        "start": 484,
                                                        "end": 487,
                                                        "fullWidth": 12,
                                                        "width": 3,
                                                        "text": "var",
                                                        "value": "var",
                                                        "valueText": "var",
                                                        "hasLeadingTrivia": true,
                                                        "hasTrailingTrivia": true,
                                                        "leadingTrivia": [
                                                            {
                                                                "kind": "WhitespaceTrivia",
                                                                "text": "        "
                                                            }
                                                        ],
                                                        "trailingTrivia": [
                                                            {
                                                                "kind": "WhitespaceTrivia",
                                                                "text": " "
                                                            }
                                                        ]
                                                    },
                                                    "variableDeclarators": [
                                                        {
                                                            "kind": "VariableDeclarator",
                                                            "fullStart": 488,
                                                            "fullEnd": 522,
                                                            "start": 488,
                                                            "end": 522,
                                                            "fullWidth": 34,
<<<<<<< HEAD
                                                            "width": 34,
                                                            "identifier": {
=======
                                                            "propertyName": {
>>>>>>> 85e84683
                                                                "kind": "IdentifierName",
                                                                "fullStart": 488,
                                                                "fullEnd": 515,
                                                                "start": 488,
                                                                "end": 515,
                                                                "fullWidth": 27,
                                                                "width": 27,
                                                                "text": "__in__do__IN__before__break",
                                                                "value": "__in__do__IN__before__break",
                                                                "valueText": "__in__do__IN__before__break"
                                                            },
                                                            "equalsValueClause": {
                                                                "kind": "EqualsValueClause",
                                                                "fullStart": 515,
                                                                "fullEnd": 522,
                                                                "start": 515,
                                                                "end": 522,
                                                                "fullWidth": 7,
                                                                "width": 7,
                                                                "equalsToken": {
                                                                    "kind": "EqualsToken",
                                                                    "fullStart": 515,
                                                                    "fullEnd": 516,
                                                                    "start": 515,
                                                                    "end": 516,
                                                                    "fullWidth": 1,
                                                                    "width": 1,
                                                                    "text": "=",
                                                                    "value": "=",
                                                                    "valueText": "="
                                                                },
                                                                "value": {
                                                                    "kind": "StringLiteral",
                                                                    "fullStart": 516,
                                                                    "fullEnd": 522,
                                                                    "start": 516,
                                                                    "end": 522,
                                                                    "fullWidth": 6,
                                                                    "width": 6,
                                                                    "text": "\"hole\"",
                                                                    "value": "hole",
                                                                    "valueText": "hole"
                                                                }
                                                            }
                                                        }
                                                    ]
                                                },
                                                "semicolonToken": {
                                                    "kind": "SemicolonToken",
                                                    "fullStart": 522,
                                                    "fullEnd": 524,
                                                    "start": 522,
                                                    "end": 523,
                                                    "fullWidth": 2,
                                                    "width": 1,
                                                    "text": ";",
                                                    "value": ";",
                                                    "valueText": ";",
                                                    "hasTrailingTrivia": true,
                                                    "hasTrailingNewLine": true,
                                                    "trailingTrivia": [
                                                        {
                                                            "kind": "NewLineTrivia",
                                                            "text": "\n"
                                                        }
                                                    ]
                                                }
                                            },
                                            {
                                                "kind": "BreakStatement",
                                                "fullStart": 524,
                                                "fullEnd": 546,
                                                "start": 532,
                                                "end": 544,
                                                "fullWidth": 22,
                                                "width": 12,
                                                "breakKeyword": {
                                                    "kind": "BreakKeyword",
                                                    "fullStart": 524,
                                                    "fullEnd": 538,
                                                    "start": 532,
                                                    "end": 537,
                                                    "fullWidth": 14,
                                                    "width": 5,
                                                    "text": "break",
                                                    "value": "break",
                                                    "valueText": "break",
                                                    "hasLeadingTrivia": true,
                                                    "hasTrailingTrivia": true,
                                                    "leadingTrivia": [
                                                        {
                                                            "kind": "WhitespaceTrivia",
                                                            "text": "        "
                                                        }
                                                    ],
                                                    "trailingTrivia": [
                                                        {
                                                            "kind": "WhitespaceTrivia",
                                                            "text": " "
                                                        }
                                                    ]
                                                },
                                                "identifier": {
                                                    "kind": "IdentifierName",
                                                    "fullStart": 538,
                                                    "fullEnd": 543,
                                                    "start": 538,
                                                    "end": 543,
                                                    "fullWidth": 5,
                                                    "width": 5,
                                                    "text": "do_in",
                                                    "value": "do_in",
                                                    "valueText": "do_in"
                                                },
                                                "semicolonToken": {
                                                    "kind": "SemicolonToken",
                                                    "fullStart": 543,
                                                    "fullEnd": 546,
                                                    "start": 543,
                                                    "end": 544,
                                                    "fullWidth": 3,
                                                    "width": 1,
                                                    "text": ";",
                                                    "value": ";",
                                                    "valueText": ";",
                                                    "hasTrailingTrivia": true,
                                                    "hasTrailingNewLine": true,
                                                    "trailingTrivia": [
                                                        {
                                                            "kind": "WhitespaceTrivia",
                                                            "text": " "
                                                        },
                                                        {
                                                            "kind": "NewLineTrivia",
                                                            "text": "\n"
                                                        }
                                                    ]
                                                }
                                            },
                                            {
                                                "kind": "VariableStatement",
                                                "fullStart": 546,
                                                "fullEnd": 592,
                                                "start": 554,
                                                "end": 591,
                                                "fullWidth": 46,
                                                "width": 37,
                                                "modifiers": [],
                                                "variableDeclaration": {
                                                    "kind": "VariableDeclaration",
                                                    "fullStart": 546,
                                                    "fullEnd": 590,
                                                    "start": 554,
                                                    "end": 590,
                                                    "fullWidth": 44,
                                                    "width": 36,
                                                    "varKeyword": {
                                                        "kind": "VarKeyword",
                                                        "fullStart": 546,
                                                        "fullEnd": 558,
                                                        "start": 554,
                                                        "end": 557,
                                                        "fullWidth": 12,
                                                        "width": 3,
                                                        "text": "var",
                                                        "value": "var",
                                                        "valueText": "var",
                                                        "hasLeadingTrivia": true,
                                                        "hasTrailingTrivia": true,
                                                        "leadingTrivia": [
                                                            {
                                                                "kind": "WhitespaceTrivia",
                                                                "text": "        "
                                                            }
                                                        ],
                                                        "trailingTrivia": [
                                                            {
                                                                "kind": "WhitespaceTrivia",
                                                                "text": " "
                                                            }
                                                        ]
                                                    },
                                                    "variableDeclarators": [
                                                        {
                                                            "kind": "VariableDeclarator",
                                                            "fullStart": 558,
                                                            "fullEnd": 590,
                                                            "start": 558,
                                                            "end": 590,
                                                            "fullWidth": 32,
<<<<<<< HEAD
                                                            "width": 32,
                                                            "identifier": {
=======
                                                            "propertyName": {
>>>>>>> 85e84683
                                                                "kind": "IdentifierName",
                                                                "fullStart": 558,
                                                                "fullEnd": 584,
                                                                "start": 558,
                                                                "end": 584,
                                                                "fullWidth": 26,
                                                                "width": 26,
                                                                "text": "__in__do__IN__after__break",
                                                                "value": "__in__do__IN__after__break",
                                                                "valueText": "__in__do__IN__after__break"
                                                            },
                                                            "equalsValueClause": {
                                                                "kind": "EqualsValueClause",
                                                                "fullStart": 584,
                                                                "fullEnd": 590,
                                                                "start": 584,
                                                                "end": 590,
                                                                "fullWidth": 6,
                                                                "width": 6,
                                                                "equalsToken": {
                                                                    "kind": "EqualsToken",
                                                                    "fullStart": 584,
                                                                    "fullEnd": 585,
                                                                    "start": 584,
                                                                    "end": 585,
                                                                    "fullWidth": 1,
                                                                    "width": 1,
                                                                    "text": "=",
                                                                    "value": "=",
                                                                    "valueText": "="
                                                                },
                                                                "value": {
                                                                    "kind": "StringLiteral",
                                                                    "fullStart": 585,
                                                                    "fullEnd": 590,
                                                                    "start": 585,
                                                                    "end": 590,
                                                                    "fullWidth": 5,
                                                                    "width": 5,
                                                                    "text": "\"sun\"",
                                                                    "value": "sun",
                                                                    "valueText": "sun"
                                                                }
                                                            }
                                                        }
                                                    ]
                                                },
                                                "semicolonToken": {
                                                    "kind": "SemicolonToken",
                                                    "fullStart": 590,
                                                    "fullEnd": 592,
                                                    "start": 590,
                                                    "end": 591,
                                                    "fullWidth": 2,
                                                    "width": 1,
                                                    "text": ";",
                                                    "value": ";",
                                                    "valueText": ";",
                                                    "hasTrailingTrivia": true,
                                                    "hasTrailingNewLine": true,
                                                    "trailingTrivia": [
                                                        {
                                                            "kind": "NewLineTrivia",
                                                            "text": "\n"
                                                        }
                                                    ]
                                                }
                                            }
                                        ],
                                        "closeBraceToken": {
                                            "kind": "CloseBraceToken",
                                            "fullStart": 592,
                                            "fullEnd": 598,
                                            "start": 596,
                                            "end": 597,
                                            "fullWidth": 6,
                                            "width": 1,
                                            "text": "}",
                                            "value": "}",
                                            "valueText": "}",
                                            "hasLeadingTrivia": true,
                                            "hasTrailingTrivia": true,
                                            "leadingTrivia": [
                                                {
                                                    "kind": "WhitespaceTrivia",
                                                    "text": "    "
                                                }
                                            ],
                                            "trailingTrivia": [
                                                {
                                                    "kind": "WhitespaceTrivia",
                                                    "text": " "
                                                }
                                            ]
                                        }
                                    }
                                }
                            },
                            {
                                "kind": "EmptyStatement",
                                "fullStart": 598,
                                "fullEnd": 600,
                                "start": 598,
                                "end": 599,
                                "fullWidth": 2,
                                "width": 1,
                                "semicolonToken": {
                                    "kind": "SemicolonToken",
                                    "fullStart": 598,
                                    "fullEnd": 600,
                                    "start": 598,
                                    "end": 599,
                                    "fullWidth": 2,
                                    "width": 1,
                                    "text": ";",
                                    "value": ";",
                                    "valueText": ";",
                                    "hasTrailingTrivia": true,
                                    "hasTrailingNewLine": true,
                                    "trailingTrivia": [
                                        {
                                            "kind": "NewLineTrivia",
                                            "text": "\n"
                                        }
                                    ]
                                }
                            },
                            {
                                "kind": "VariableStatement",
                                "fullStart": 600,
                                "fullEnd": 649,
                                "start": 604,
                                "end": 648,
                                "fullWidth": 49,
                                "width": 44,
                                "modifiers": [],
                                "variableDeclaration": {
                                    "kind": "VariableDeclaration",
                                    "fullStart": 600,
                                    "fullEnd": 647,
                                    "start": 604,
                                    "end": 647,
                                    "fullWidth": 47,
                                    "width": 43,
                                    "varKeyword": {
                                        "kind": "VarKeyword",
                                        "fullStart": 600,
                                        "fullEnd": 608,
                                        "start": 604,
                                        "end": 607,
                                        "fullWidth": 8,
                                        "width": 3,
                                        "text": "var",
                                        "value": "var",
                                        "valueText": "var",
                                        "hasLeadingTrivia": true,
                                        "hasTrailingTrivia": true,
                                        "leadingTrivia": [
                                            {
                                                "kind": "WhitespaceTrivia",
                                                "text": "    "
                                            }
                                        ],
                                        "trailingTrivia": [
                                            {
                                                "kind": "WhitespaceTrivia",
                                                "text": " "
                                            }
                                        ]
                                    },
                                    "variableDeclarators": [
                                        {
                                            "kind": "VariableDeclarator",
                                            "fullStart": 608,
                                            "fullEnd": 647,
                                            "start": 608,
                                            "end": 647,
                                            "fullWidth": 39,
<<<<<<< HEAD
                                            "width": 39,
                                            "identifier": {
=======
                                            "propertyName": {
>>>>>>> 85e84683
                                                "kind": "IdentifierName",
                                                "fullStart": 608,
                                                "fullEnd": 630,
                                                "start": 608,
                                                "end": 630,
                                                "fullWidth": 22,
                                                "width": 22,
                                                "text": "__in__do__after__break",
                                                "value": "__in__do__after__break",
                                                "valueText": "__in__do__after__break"
                                            },
                                            "equalsValueClause": {
                                                "kind": "EqualsValueClause",
                                                "fullStart": 630,
                                                "fullEnd": 647,
                                                "start": 630,
                                                "end": 647,
                                                "fullWidth": 17,
                                                "width": 17,
                                                "equalsToken": {
                                                    "kind": "EqualsToken",
                                                    "fullStart": 630,
                                                    "fullEnd": 631,
                                                    "start": 630,
                                                    "end": 631,
                                                    "fullWidth": 1,
                                                    "width": 1,
                                                    "text": "=",
                                                    "value": "=",
                                                    "valueText": "="
                                                },
                                                "value": {
                                                    "kind": "StringLiteral",
                                                    "fullStart": 631,
                                                    "fullEnd": 647,
                                                    "start": 631,
                                                    "end": 647,
                                                    "fullWidth": 16,
                                                    "width": 16,
                                                    "text": "\"won't you come\"",
                                                    "value": "won't you come",
                                                    "valueText": "won't you come"
                                                }
                                            }
                                        }
                                    ]
                                },
                                "semicolonToken": {
                                    "kind": "SemicolonToken",
                                    "fullStart": 647,
                                    "fullEnd": 649,
                                    "start": 647,
                                    "end": 648,
                                    "fullWidth": 2,
                                    "width": 1,
                                    "text": ";",
                                    "value": ";",
                                    "valueText": ";",
                                    "hasTrailingTrivia": true,
                                    "hasTrailingNewLine": true,
                                    "trailingTrivia": [
                                        {
                                            "kind": "NewLineTrivia",
                                            "text": "\n"
                                        }
                                    ]
                                }
                            }
                        ],
                        "closeBraceToken": {
                            "kind": "CloseBraceToken",
                            "fullStart": 649,
                            "fullEnd": 650,
                            "start": 649,
                            "end": 650,
                            "fullWidth": 1,
                            "width": 1,
                            "text": "}",
                            "value": "}",
                            "valueText": "}"
                        }
                    }
                }
            },
            {
                "kind": "EmptyStatement",
                "fullStart": 650,
                "fullEnd": 652,
                "start": 650,
                "end": 651,
                "fullWidth": 2,
                "width": 1,
                "semicolonToken": {
                    "kind": "SemicolonToken",
                    "fullStart": 650,
                    "fullEnd": 652,
                    "start": 650,
                    "end": 651,
                    "fullWidth": 2,
                    "width": 1,
                    "text": ";",
                    "value": ";",
                    "valueText": ";",
                    "hasTrailingTrivia": true,
                    "hasTrailingNewLine": true,
                    "trailingTrivia": [
                        {
                            "kind": "NewLineTrivia",
                            "text": "\n"
                        }
                    ]
                }
            },
            {
                "kind": "IfStatement",
                "fullStart": 652,
                "fullEnd": 938,
                "start": 742,
                "end": 937,
                "fullWidth": 286,
                "width": 195,
                "ifKeyword": {
                    "kind": "IfKeyword",
                    "fullStart": 652,
                    "fullEnd": 745,
                    "start": 742,
                    "end": 744,
                    "fullWidth": 93,
                    "width": 2,
                    "text": "if",
                    "value": "if",
                    "valueText": "if",
                    "hasLeadingTrivia": true,
                    "hasLeadingComment": true,
                    "hasLeadingNewLine": true,
                    "hasTrailingTrivia": true,
                    "leadingTrivia": [
                        {
                            "kind": "NewLineTrivia",
                            "text": "\n"
                        },
                        {
                            "kind": "SingleLineCommentTrivia",
                            "text": "//////////////////////////////////////////////////////////////////////////////"
                        },
                        {
                            "kind": "NewLineTrivia",
                            "text": "\n"
                        },
                        {
                            "kind": "SingleLineCommentTrivia",
                            "text": "//CHECK#1"
                        },
                        {
                            "kind": "NewLineTrivia",
                            "text": "\n"
                        }
                    ],
                    "trailingTrivia": [
                        {
                            "kind": "WhitespaceTrivia",
                            "text": " "
                        }
                    ]
                },
                "openParenToken": {
                    "kind": "OpenParenToken",
                    "fullStart": 745,
                    "fullEnd": 746,
                    "start": 745,
                    "end": 746,
                    "fullWidth": 1,
                    "width": 1,
                    "text": "(",
                    "value": "(",
                    "valueText": "("
                },
                "condition": {
                    "kind": "LogicalNotExpression",
                    "fullStart": 746,
                    "fullEnd": 854,
                    "start": 746,
                    "end": 854,
                    "fullWidth": 108,
                    "width": 108,
                    "operatorToken": {
                        "kind": "ExclamationToken",
                        "fullStart": 746,
                        "fullEnd": 747,
                        "start": 746,
                        "end": 747,
                        "fullWidth": 1,
                        "width": 1,
                        "text": "!",
                        "value": "!",
                        "valueText": "!"
                    },
                    "operand": {
                        "kind": "ParenthesizedExpression",
                        "fullStart": 747,
                        "fullEnd": 854,
                        "start": 747,
                        "end": 854,
                        "fullWidth": 107,
                        "width": 107,
                        "openParenToken": {
                            "kind": "OpenParenToken",
                            "fullStart": 747,
                            "fullEnd": 748,
                            "start": 747,
                            "end": 748,
                            "fullWidth": 1,
                            "width": 1,
                            "text": "(",
                            "value": "(",
                            "valueText": "("
                        },
                        "expression": {
                            "kind": "LogicalAndExpression",
                            "fullStart": 748,
                            "fullEnd": 853,
                            "start": 748,
                            "end": 853,
                            "fullWidth": 105,
                            "width": 105,
                            "left": {
                                "kind": "LogicalAndExpression",
                                "fullStart": 748,
                                "fullEnd": 829,
                                "start": 748,
                                "end": 829,
                                "fullWidth": 81,
                                "width": 81,
                                "left": {
                                    "kind": "LogicalAndExpression",
                                    "fullStart": 748,
                                    "fullEnd": 800,
                                    "start": 748,
                                    "end": 800,
                                    "fullWidth": 52,
                                    "width": 52,
                                    "left": {
                                        "kind": "IdentifierName",
                                        "fullStart": 748,
                                        "fullEnd": 771,
                                        "start": 748,
                                        "end": 771,
                                        "fullWidth": 23,
                                        "width": 23,
                                        "text": "__in__do__before__break",
                                        "value": "__in__do__before__break",
                                        "valueText": "__in__do__before__break"
                                    },
                                    "operatorToken": {
                                        "kind": "AmpersandAmpersandToken",
                                        "fullStart": 771,
                                        "fullEnd": 773,
                                        "start": 771,
                                        "end": 773,
                                        "fullWidth": 2,
                                        "width": 2,
                                        "text": "&&",
                                        "value": "&&",
                                        "valueText": "&&"
                                    },
                                    "right": {
                                        "kind": "IdentifierName",
                                        "fullStart": 773,
                                        "fullEnd": 800,
                                        "start": 773,
                                        "end": 800,
                                        "fullWidth": 27,
                                        "width": 27,
                                        "text": "__in__do__IN__before__break",
                                        "value": "__in__do__IN__before__break",
                                        "valueText": "__in__do__IN__before__break"
                                    }
                                },
                                "operatorToken": {
                                    "kind": "AmpersandAmpersandToken",
                                    "fullStart": 800,
                                    "fullEnd": 802,
                                    "start": 800,
                                    "end": 802,
                                    "fullWidth": 2,
                                    "width": 2,
                                    "text": "&&",
                                    "value": "&&",
                                    "valueText": "&&"
                                },
                                "right": {
                                    "kind": "LogicalNotExpression",
                                    "fullStart": 802,
                                    "fullEnd": 829,
                                    "start": 802,
                                    "end": 829,
                                    "fullWidth": 27,
                                    "width": 27,
                                    "operatorToken": {
                                        "kind": "ExclamationToken",
                                        "fullStart": 802,
                                        "fullEnd": 803,
                                        "start": 802,
                                        "end": 803,
                                        "fullWidth": 1,
                                        "width": 1,
                                        "text": "!",
                                        "value": "!",
                                        "valueText": "!"
                                    },
                                    "operand": {
                                        "kind": "IdentifierName",
                                        "fullStart": 803,
                                        "fullEnd": 829,
                                        "start": 803,
                                        "end": 829,
                                        "fullWidth": 26,
                                        "width": 26,
                                        "text": "__in__do__IN__after__break",
                                        "value": "__in__do__IN__after__break",
                                        "valueText": "__in__do__IN__after__break"
                                    }
                                }
                            },
                            "operatorToken": {
                                "kind": "AmpersandAmpersandToken",
                                "fullStart": 829,
                                "fullEnd": 831,
                                "start": 829,
                                "end": 831,
                                "fullWidth": 2,
                                "width": 2,
                                "text": "&&",
                                "value": "&&",
                                "valueText": "&&"
                            },
                            "right": {
                                "kind": "IdentifierName",
                                "fullStart": 831,
                                "fullEnd": 853,
                                "start": 831,
                                "end": 853,
                                "fullWidth": 22,
                                "width": 22,
                                "text": "__in__do__after__break",
                                "value": "__in__do__after__break",
                                "valueText": "__in__do__after__break"
                            }
                        },
                        "closeParenToken": {
                            "kind": "CloseParenToken",
                            "fullStart": 853,
                            "fullEnd": 854,
                            "start": 853,
                            "end": 854,
                            "fullWidth": 1,
                            "width": 1,
                            "text": ")",
                            "value": ")",
                            "valueText": ")"
                        }
                    }
                },
                "closeParenToken": {
                    "kind": "CloseParenToken",
                    "fullStart": 854,
                    "fullEnd": 856,
                    "start": 854,
                    "end": 855,
                    "fullWidth": 2,
                    "width": 1,
                    "text": ")",
                    "value": ")",
                    "valueText": ")",
                    "hasTrailingTrivia": true,
                    "trailingTrivia": [
                        {
                            "kind": "WhitespaceTrivia",
                            "text": " "
                        }
                    ]
                },
                "statement": {
                    "kind": "Block",
                    "fullStart": 856,
                    "fullEnd": 938,
                    "start": 856,
                    "end": 937,
                    "fullWidth": 82,
                    "width": 81,
                    "openBraceToken": {
                        "kind": "OpenBraceToken",
                        "fullStart": 856,
                        "fullEnd": 858,
                        "start": 856,
                        "end": 857,
                        "fullWidth": 2,
                        "width": 1,
                        "text": "{",
                        "value": "{",
                        "valueText": "{",
                        "hasTrailingTrivia": true,
                        "hasTrailingNewLine": true,
                        "trailingTrivia": [
                            {
                                "kind": "NewLineTrivia",
                                "text": "\n"
                            }
                        ]
                    },
                    "statements": [
                        {
                            "kind": "ExpressionStatement",
                            "fullStart": 858,
                            "fullEnd": 936,
                            "start": 859,
                            "end": 935,
                            "fullWidth": 78,
                            "width": 76,
                            "expression": {
                                "kind": "InvocationExpression",
                                "fullStart": 858,
                                "fullEnd": 934,
                                "start": 859,
                                "end": 934,
                                "fullWidth": 76,
                                "width": 75,
                                "expression": {
                                    "kind": "IdentifierName",
                                    "fullStart": 858,
                                    "fullEnd": 865,
                                    "start": 859,
                                    "end": 865,
                                    "fullWidth": 7,
                                    "width": 6,
                                    "text": "$ERROR",
                                    "value": "$ERROR",
                                    "valueText": "$ERROR",
                                    "hasLeadingTrivia": true,
                                    "leadingTrivia": [
                                        {
                                            "kind": "WhitespaceTrivia",
                                            "text": "\t"
                                        }
                                    ]
                                },
                                "argumentList": {
                                    "kind": "ArgumentList",
                                    "fullStart": 865,
                                    "fullEnd": 934,
                                    "start": 865,
                                    "end": 934,
                                    "fullWidth": 69,
                                    "width": 69,
                                    "openParenToken": {
                                        "kind": "OpenParenToken",
                                        "fullStart": 865,
                                        "fullEnd": 866,
                                        "start": 865,
                                        "end": 866,
                                        "fullWidth": 1,
                                        "width": 1,
                                        "text": "(",
                                        "value": "(",
                                        "valueText": "("
                                    },
                                    "arguments": [
                                        {
                                            "kind": "StringLiteral",
                                            "fullStart": 866,
                                            "fullEnd": 933,
                                            "start": 866,
                                            "end": 933,
                                            "fullWidth": 67,
                                            "width": 67,
                                            "text": "'#1: Break inside do-while is allowed as its described at standard'",
                                            "value": "#1: Break inside do-while is allowed as its described at standard",
                                            "valueText": "#1: Break inside do-while is allowed as its described at standard"
                                        }
                                    ],
                                    "closeParenToken": {
                                        "kind": "CloseParenToken",
                                        "fullStart": 933,
                                        "fullEnd": 934,
                                        "start": 933,
                                        "end": 934,
                                        "fullWidth": 1,
                                        "width": 1,
                                        "text": ")",
                                        "value": ")",
                                        "valueText": ")"
                                    }
                                }
                            },
                            "semicolonToken": {
                                "kind": "SemicolonToken",
                                "fullStart": 934,
                                "fullEnd": 936,
                                "start": 934,
                                "end": 935,
                                "fullWidth": 2,
                                "width": 1,
                                "text": ";",
                                "value": ";",
                                "valueText": ";",
                                "hasTrailingTrivia": true,
                                "hasTrailingNewLine": true,
                                "trailingTrivia": [
                                    {
                                        "kind": "NewLineTrivia",
                                        "text": "\n"
                                    }
                                ]
                            }
                        }
                    ],
                    "closeBraceToken": {
                        "kind": "CloseBraceToken",
                        "fullStart": 936,
                        "fullEnd": 938,
                        "start": 936,
                        "end": 937,
                        "fullWidth": 2,
                        "width": 1,
                        "text": "}",
                        "value": "}",
                        "valueText": "}",
                        "hasTrailingTrivia": true,
                        "hasTrailingNewLine": true,
                        "trailingTrivia": [
                            {
                                "kind": "NewLineTrivia",
                                "text": "\n"
                            }
                        ]
                    }
                }
            }
        ],
        "endOfFileToken": {
            "kind": "EndOfFileToken",
            "fullStart": 938,
            "fullEnd": 1021,
            "start": 1021,
            "end": 1021,
            "fullWidth": 83,
            "width": 0,
            "text": "",
            "hasLeadingTrivia": true,
            "hasLeadingComment": true,
            "hasLeadingNewLine": true,
            "leadingTrivia": [
                {
                    "kind": "SingleLineCommentTrivia",
                    "text": "//"
                },
                {
                    "kind": "NewLineTrivia",
                    "text": "\n"
                },
                {
                    "kind": "SingleLineCommentTrivia",
                    "text": "//////////////////////////////////////////////////////////////////////////////"
                },
                {
                    "kind": "NewLineTrivia",
                    "text": "\n"
                },
                {
                    "kind": "NewLineTrivia",
                    "text": "\n"
                }
            ]
        }
    },
    "lineMap": {
        "lineStarts": [
            0,
            61,
            132,
            133,
            137,
            221,
            224,
            267,
            342,
            346,
            347,
            371,
            411,
            452,
            476,
            524,
            546,
            592,
            600,
            649,
            652,
            653,
            732,
            742,
            858,
            936,
            938,
            941,
            1020,
            1021
        ],
        "length": 1021
    }
}<|MERGE_RESOLUTION|>--- conflicted
+++ resolved
@@ -391,12 +391,8 @@
                                             "start": 419,
                                             "end": 450,
                                             "fullWidth": 31,
-<<<<<<< HEAD
                                             "width": 31,
-                                            "identifier": {
-=======
                                             "propertyName": {
->>>>>>> 85e84683
                                                 "kind": "IdentifierName",
                                                 "fullStart": 419,
                                                 "fullEnd": 442,
@@ -668,12 +664,8 @@
                                                             "start": 488,
                                                             "end": 522,
                                                             "fullWidth": 34,
-<<<<<<< HEAD
                                                             "width": 34,
-                                                            "identifier": {
-=======
                                                             "propertyName": {
->>>>>>> 85e84683
                                                                 "kind": "IdentifierName",
                                                                 "fullStart": 488,
                                                                 "fullEnd": 515,
@@ -864,12 +856,8 @@
                                                             "start": 558,
                                                             "end": 590,
                                                             "fullWidth": 32,
-<<<<<<< HEAD
                                                             "width": 32,
-                                                            "identifier": {
-=======
                                                             "propertyName": {
->>>>>>> 85e84683
                                                                 "kind": "IdentifierName",
                                                                 "fullStart": 558,
                                                                 "fullEnd": 584,
@@ -1048,12 +1036,8 @@
                                             "start": 608,
                                             "end": 647,
                                             "fullWidth": 39,
-<<<<<<< HEAD
                                             "width": 39,
-                                            "identifier": {
-=======
                                             "propertyName": {
->>>>>>> 85e84683
                                                 "kind": "IdentifierName",
                                                 "fullStart": 608,
                                                 "fullEnd": 630,
