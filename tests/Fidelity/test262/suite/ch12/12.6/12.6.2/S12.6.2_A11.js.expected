--- conflicted
+++ resolved
@@ -208,12 +208,8 @@
                                         "start": 330,
                                         "end": 340,
                                         "fullWidth": 10,
-<<<<<<< HEAD
                                         "width": 10,
-                                        "identifier": {
-=======
                                         "propertyName": {
->>>>>>> 85e84683
                                             "kind": "IdentifierName",
                                             "fullStart": 330,
                                             "fullEnd": 338,
