{
    "isDeclaration": false,
    "languageVersion": "EcmaScript5",
    "parseOptions": {
        "allowAutomaticSemicolonInsertion": true
    },
    "sourceUnit": {
        "kind": "SourceUnit",
        "fullStart": 0,
        "fullEnd": 967,
        "start": 274,
        "end": 967,
        "fullWidth": 967,
        "width": 693,
        "moduleElements": [
            {
                "kind": "VariableStatement",
                "fullStart": 0,
                "fullEnd": 305,
                "start": 274,
                "end": 304,
                "fullWidth": 305,
                "width": 30,
                "modifiers": [],
                "variableDeclaration": {
                    "kind": "VariableDeclaration",
                    "fullStart": 0,
                    "fullEnd": 303,
                    "start": 274,
                    "end": 303,
                    "fullWidth": 303,
                    "width": 29,
                    "varKeyword": {
                        "kind": "VarKeyword",
                        "fullStart": 0,
                        "fullEnd": 278,
                        "start": 274,
                        "end": 277,
                        "fullWidth": 278,
                        "width": 3,
                        "text": "var",
                        "value": "var",
                        "valueText": "var",
                        "hasLeadingTrivia": true,
                        "hasLeadingComment": true,
                        "hasLeadingNewLine": true,
                        "hasTrailingTrivia": true,
                        "leadingTrivia": [
                            {
                                "kind": "SingleLineCommentTrivia",
                                "text": "// Copyright 2009 the Sputnik authors.  All rights reserved."
                            },
                            {
                                "kind": "NewLineTrivia",
                                "text": "\n"
                            },
                            {
                                "kind": "SingleLineCommentTrivia",
                                "text": "// This code is governed by the BSD license found in the LICENSE file."
                            },
                            {
                                "kind": "NewLineTrivia",
                                "text": "\n"
                            },
                            {
                                "kind": "NewLineTrivia",
                                "text": "\n"
                            },
                            {
                                "kind": "MultiLineCommentTrivia",
                                "text": "/**\n * \"continue\" statement within a \"while\" Statement is allowed\n *\n * @path ch12/12.6/12.6.2/S12.6.2_A8.js\n * @description using eval\n */"
                            },
                            {
                                "kind": "NewLineTrivia",
                                "text": "\n"
                            },
                            {
                                "kind": "NewLineTrivia",
                                "text": "\n"
                            }
                        ],
                        "trailingTrivia": [
                            {
                                "kind": "WhitespaceTrivia",
                                "text": " "
                            }
                        ]
                    },
                    "variableDeclarators": [
                        {
                            "kind": "VariableDeclarator",
                            "fullStart": 278,
                            "fullEnd": 293,
                            "start": 278,
                            "end": 293,
                            "fullWidth": 15,
<<<<<<< HEAD
                            "width": 15,
                            "identifier": {
=======
                            "propertyName": {
>>>>>>> 85e84683
                                "kind": "IdentifierName",
                                "fullStart": 278,
                                "fullEnd": 290,
                                "start": 278,
                                "end": 289,
                                "fullWidth": 12,
                                "width": 11,
                                "text": "__condition",
                                "value": "__condition",
                                "valueText": "__condition",
                                "hasTrailingTrivia": true,
                                "trailingTrivia": [
                                    {
                                        "kind": "WhitespaceTrivia",
                                        "text": " "
                                    }
                                ]
                            },
                            "equalsValueClause": {
                                "kind": "EqualsValueClause",
                                "fullStart": 290,
                                "fullEnd": 293,
                                "start": 290,
                                "end": 293,
                                "fullWidth": 3,
                                "width": 3,
                                "equalsToken": {
                                    "kind": "EqualsToken",
                                    "fullStart": 290,
                                    "fullEnd": 292,
                                    "start": 290,
                                    "end": 291,
                                    "fullWidth": 2,
                                    "width": 1,
                                    "text": "=",
                                    "value": "=",
                                    "valueText": "=",
                                    "hasTrailingTrivia": true,
                                    "trailingTrivia": [
                                        {
                                            "kind": "WhitespaceTrivia",
                                            "text": " "
                                        }
                                    ]
                                },
                                "value": {
                                    "kind": "NumericLiteral",
                                    "fullStart": 292,
                                    "fullEnd": 293,
                                    "start": 292,
                                    "end": 293,
                                    "fullWidth": 1,
                                    "width": 1,
                                    "text": "0",
                                    "value": 0,
                                    "valueText": "0"
                                }
                            }
                        },
                        {
                            "kind": "CommaToken",
                            "fullStart": 293,
                            "fullEnd": 295,
                            "start": 293,
                            "end": 294,
                            "fullWidth": 2,
                            "width": 1,
                            "text": ",",
                            "value": ",",
                            "valueText": ",",
                            "hasTrailingTrivia": true,
                            "trailingTrivia": [
                                {
                                    "kind": "WhitespaceTrivia",
                                    "text": " "
                                }
                            ]
                        },
                        {
                            "kind": "VariableDeclarator",
                            "fullStart": 295,
                            "fullEnd": 303,
                            "start": 295,
                            "end": 303,
                            "fullWidth": 8,
<<<<<<< HEAD
                            "width": 8,
                            "identifier": {
=======
                            "propertyName": {
>>>>>>> 85e84683
                                "kind": "IdentifierName",
                                "fullStart": 295,
                                "fullEnd": 301,
                                "start": 295,
                                "end": 301,
                                "fullWidth": 6,
                                "width": 6,
                                "text": "__odds",
                                "value": "__odds",
                                "valueText": "__odds"
                            },
                            "equalsValueClause": {
                                "kind": "EqualsValueClause",
                                "fullStart": 301,
                                "fullEnd": 303,
                                "start": 301,
                                "end": 303,
                                "fullWidth": 2,
                                "width": 2,
                                "equalsToken": {
                                    "kind": "EqualsToken",
                                    "fullStart": 301,
                                    "fullEnd": 302,
                                    "start": 301,
                                    "end": 302,
                                    "fullWidth": 1,
                                    "width": 1,
                                    "text": "=",
                                    "value": "=",
                                    "valueText": "="
                                },
                                "value": {
                                    "kind": "NumericLiteral",
                                    "fullStart": 302,
                                    "fullEnd": 303,
                                    "start": 302,
                                    "end": 303,
                                    "fullWidth": 1,
                                    "width": 1,
                                    "text": "0",
                                    "value": 0,
                                    "valueText": "0"
                                }
                            }
                        }
                    ]
                },
                "semicolonToken": {
                    "kind": "SemicolonToken",
                    "fullStart": 303,
                    "fullEnd": 305,
                    "start": 303,
                    "end": 304,
                    "fullWidth": 2,
                    "width": 1,
                    "text": ";",
                    "value": ";",
                    "valueText": ";",
                    "hasTrailingTrivia": true,
                    "hasTrailingNewLine": true,
                    "trailingTrivia": [
                        {
                            "kind": "NewLineTrivia",
                            "text": "\n"
                        }
                    ]
                }
            },
            {
                "kind": "ExpressionStatement",
                "fullStart": 305,
                "fullEnd": 437,
                "start": 306,
                "end": 436,
                "fullWidth": 132,
                "width": 130,
                "expression": {
                    "kind": "AssignmentExpression",
                    "fullStart": 305,
                    "fullEnd": 435,
                    "start": 306,
                    "end": 435,
                    "fullWidth": 130,
                    "width": 129,
                    "left": {
                        "kind": "IdentifierName",
                        "fullStart": 305,
                        "fullEnd": 318,
                        "start": 306,
                        "end": 317,
                        "fullWidth": 13,
                        "width": 11,
                        "text": "__evaluated",
                        "value": "__evaluated",
                        "valueText": "__evaluated",
                        "hasLeadingTrivia": true,
                        "hasLeadingNewLine": true,
                        "hasTrailingTrivia": true,
                        "leadingTrivia": [
                            {
                                "kind": "NewLineTrivia",
                                "text": "\n"
                            }
                        ],
                        "trailingTrivia": [
                            {
                                "kind": "WhitespaceTrivia",
                                "text": " "
                            }
                        ]
                    },
                    "operatorToken": {
                        "kind": "EqualsToken",
                        "fullStart": 318,
                        "fullEnd": 320,
                        "start": 318,
                        "end": 319,
                        "fullWidth": 2,
                        "width": 1,
                        "text": "=",
                        "value": "=",
                        "valueText": "=",
                        "hasTrailingTrivia": true,
                        "trailingTrivia": [
                            {
                                "kind": "WhitespaceTrivia",
                                "text": " "
                            }
                        ]
                    },
                    "right": {
                        "kind": "InvocationExpression",
                        "fullStart": 320,
                        "fullEnd": 435,
                        "start": 320,
                        "end": 435,
                        "fullWidth": 115,
                        "width": 115,
                        "expression": {
                            "kind": "IdentifierName",
                            "fullStart": 320,
                            "fullEnd": 324,
                            "start": 320,
                            "end": 324,
                            "fullWidth": 4,
                            "width": 4,
                            "text": "eval",
                            "value": "eval",
                            "valueText": "eval"
                        },
                        "argumentList": {
                            "kind": "ArgumentList",
                            "fullStart": 324,
                            "fullEnd": 435,
                            "start": 324,
                            "end": 435,
                            "fullWidth": 111,
                            "width": 111,
                            "openParenToken": {
                                "kind": "OpenParenToken",
                                "fullStart": 324,
                                "fullEnd": 325,
                                "start": 324,
                                "end": 325,
                                "fullWidth": 1,
                                "width": 1,
                                "text": "(",
                                "value": "(",
                                "valueText": "("
                            },
                            "arguments": [
                                {
                                    "kind": "StringLiteral",
                                    "fullStart": 325,
                                    "fullEnd": 434,
                                    "start": 325,
                                    "end": 434,
                                    "fullWidth": 109,
                                    "width": 109,
                                    "text": "\"while(__condition < 10) { __condition++; if (((''+__condition/2).split('.')).length>1) continue; __odds++;}\"",
                                    "value": "while(__condition < 10) { __condition++; if (((''+__condition/2).split('.')).length>1) continue; __odds++;}",
                                    "valueText": "while(__condition < 10) { __condition++; if (((''+__condition/2).split('.')).length>1) continue; __odds++;}"
                                }
                            ],
                            "closeParenToken": {
                                "kind": "CloseParenToken",
                                "fullStart": 434,
                                "fullEnd": 435,
                                "start": 434,
                                "end": 435,
                                "fullWidth": 1,
                                "width": 1,
                                "text": ")",
                                "value": ")",
                                "valueText": ")"
                            }
                        }
                    }
                },
                "semicolonToken": {
                    "kind": "SemicolonToken",
                    "fullStart": 435,
                    "fullEnd": 437,
                    "start": 435,
                    "end": 436,
                    "fullWidth": 2,
                    "width": 1,
                    "text": ";",
                    "value": ";",
                    "valueText": ";",
                    "hasTrailingTrivia": true,
                    "hasTrailingNewLine": true,
                    "trailingTrivia": [
                        {
                            "kind": "NewLineTrivia",
                            "text": "\n"
                        }
                    ]
                }
            },
            {
                "kind": "IfStatement",
                "fullStart": 437,
                "fullEnd": 609,
                "start": 527,
                "end": 608,
                "fullWidth": 172,
                "width": 81,
                "ifKeyword": {
                    "kind": "IfKeyword",
                    "fullStart": 437,
                    "fullEnd": 530,
                    "start": 527,
                    "end": 529,
                    "fullWidth": 93,
                    "width": 2,
                    "text": "if",
                    "value": "if",
                    "valueText": "if",
                    "hasLeadingTrivia": true,
                    "hasLeadingComment": true,
                    "hasLeadingNewLine": true,
                    "hasTrailingTrivia": true,
                    "leadingTrivia": [
                        {
                            "kind": "NewLineTrivia",
                            "text": "\n"
                        },
                        {
                            "kind": "SingleLineCommentTrivia",
                            "text": "//////////////////////////////////////////////////////////////////////////////"
                        },
                        {
                            "kind": "NewLineTrivia",
                            "text": "\n"
                        },
                        {
                            "kind": "SingleLineCommentTrivia",
                            "text": "//CHECK#1"
                        },
                        {
                            "kind": "NewLineTrivia",
                            "text": "\n"
                        }
                    ],
                    "trailingTrivia": [
                        {
                            "kind": "WhitespaceTrivia",
                            "text": " "
                        }
                    ]
                },
                "openParenToken": {
                    "kind": "OpenParenToken",
                    "fullStart": 530,
                    "fullEnd": 531,
                    "start": 530,
                    "end": 531,
                    "fullWidth": 1,
                    "width": 1,
                    "text": "(",
                    "value": "(",
                    "valueText": "("
                },
                "condition": {
                    "kind": "NotEqualsExpression",
                    "fullStart": 531,
                    "fullEnd": 543,
                    "start": 531,
                    "end": 543,
                    "fullWidth": 12,
                    "width": 12,
                    "left": {
                        "kind": "IdentifierName",
                        "fullStart": 531,
                        "fullEnd": 538,
                        "start": 531,
                        "end": 537,
                        "fullWidth": 7,
                        "width": 6,
                        "text": "__odds",
                        "value": "__odds",
                        "valueText": "__odds",
                        "hasTrailingTrivia": true,
                        "trailingTrivia": [
                            {
                                "kind": "WhitespaceTrivia",
                                "text": " "
                            }
                        ]
                    },
                    "operatorToken": {
                        "kind": "ExclamationEqualsEqualsToken",
                        "fullStart": 538,
                        "fullEnd": 542,
                        "start": 538,
                        "end": 541,
                        "fullWidth": 4,
                        "width": 3,
                        "text": "!==",
                        "value": "!==",
                        "valueText": "!==",
                        "hasTrailingTrivia": true,
                        "trailingTrivia": [
                            {
                                "kind": "WhitespaceTrivia",
                                "text": " "
                            }
                        ]
                    },
                    "right": {
                        "kind": "NumericLiteral",
                        "fullStart": 542,
                        "fullEnd": 543,
                        "start": 542,
                        "end": 543,
                        "fullWidth": 1,
                        "width": 1,
                        "text": "5",
                        "value": 5,
                        "valueText": "5"
                    }
                },
                "closeParenToken": {
                    "kind": "CloseParenToken",
                    "fullStart": 543,
                    "fullEnd": 545,
                    "start": 543,
                    "end": 544,
                    "fullWidth": 2,
                    "width": 1,
                    "text": ")",
                    "value": ")",
                    "valueText": ")",
                    "hasTrailingTrivia": true,
                    "trailingTrivia": [
                        {
                            "kind": "WhitespaceTrivia",
                            "text": " "
                        }
                    ]
                },
                "statement": {
                    "kind": "Block",
                    "fullStart": 545,
                    "fullEnd": 609,
                    "start": 545,
                    "end": 608,
                    "fullWidth": 64,
                    "width": 63,
                    "openBraceToken": {
                        "kind": "OpenBraceToken",
                        "fullStart": 545,
                        "fullEnd": 547,
                        "start": 545,
                        "end": 546,
                        "fullWidth": 2,
                        "width": 1,
                        "text": "{",
                        "value": "{",
                        "valueText": "{",
                        "hasTrailingTrivia": true,
                        "hasTrailingNewLine": true,
                        "trailingTrivia": [
                            {
                                "kind": "NewLineTrivia",
                                "text": "\n"
                            }
                        ]
                    },
                    "statements": [
                        {
                            "kind": "ExpressionStatement",
                            "fullStart": 547,
                            "fullEnd": 607,
                            "start": 548,
                            "end": 606,
                            "fullWidth": 60,
                            "width": 58,
                            "expression": {
                                "kind": "InvocationExpression",
                                "fullStart": 547,
                                "fullEnd": 605,
                                "start": 548,
                                "end": 605,
                                "fullWidth": 58,
                                "width": 57,
                                "expression": {
                                    "kind": "IdentifierName",
                                    "fullStart": 547,
                                    "fullEnd": 554,
                                    "start": 548,
                                    "end": 554,
                                    "fullWidth": 7,
                                    "width": 6,
                                    "text": "$ERROR",
                                    "value": "$ERROR",
                                    "valueText": "$ERROR",
                                    "hasLeadingTrivia": true,
                                    "leadingTrivia": [
                                        {
                                            "kind": "WhitespaceTrivia",
                                            "text": "\t"
                                        }
                                    ]
                                },
                                "argumentList": {
                                    "kind": "ArgumentList",
                                    "fullStart": 554,
                                    "fullEnd": 605,
                                    "start": 554,
                                    "end": 605,
                                    "fullWidth": 51,
                                    "width": 51,
                                    "openParenToken": {
                                        "kind": "OpenParenToken",
                                        "fullStart": 554,
                                        "fullEnd": 555,
                                        "start": 554,
                                        "end": 555,
                                        "fullWidth": 1,
                                        "width": 1,
                                        "text": "(",
                                        "value": "(",
                                        "valueText": "("
                                    },
                                    "arguments": [
                                        {
                                            "kind": "AddExpression",
                                            "fullStart": 555,
                                            "fullEnd": 604,
                                            "start": 555,
                                            "end": 602,
                                            "fullWidth": 49,
                                            "width": 47,
                                            "left": {
                                                "kind": "StringLiteral",
                                                "fullStart": 555,
                                                "fullEnd": 594,
                                                "start": 555,
                                                "end": 594,
                                                "fullWidth": 39,
                                                "width": 39,
                                                "text": "'#1: __odds === 5. Actual:  __odds ==='",
                                                "value": "#1: __odds === 5. Actual:  __odds ===",
                                                "valueText": "#1: __odds === 5. Actual:  __odds ==="
                                            },
                                            "operatorToken": {
                                                "kind": "PlusToken",
                                                "fullStart": 594,
                                                "fullEnd": 596,
                                                "start": 594,
                                                "end": 595,
                                                "fullWidth": 2,
                                                "width": 1,
                                                "text": "+",
                                                "value": "+",
                                                "valueText": "+",
                                                "hasTrailingTrivia": true,
                                                "trailingTrivia": [
                                                    {
                                                        "kind": "WhitespaceTrivia",
                                                        "text": " "
                                                    }
                                                ]
                                            },
                                            "right": {
                                                "kind": "IdentifierName",
                                                "fullStart": 596,
                                                "fullEnd": 604,
                                                "start": 596,
                                                "end": 602,
                                                "fullWidth": 8,
                                                "width": 6,
                                                "text": "__odds",
                                                "value": "__odds",
                                                "valueText": "__odds",
                                                "hasTrailingTrivia": true,
                                                "trailingTrivia": [
                                                    {
                                                        "kind": "WhitespaceTrivia",
                                                        "text": "  "
                                                    }
                                                ]
                                            }
                                        }
                                    ],
                                    "closeParenToken": {
                                        "kind": "CloseParenToken",
                                        "fullStart": 604,
                                        "fullEnd": 605,
                                        "start": 604,
                                        "end": 605,
                                        "fullWidth": 1,
                                        "width": 1,
                                        "text": ")",
                                        "value": ")",
                                        "valueText": ")"
                                    }
                                }
                            },
                            "semicolonToken": {
                                "kind": "SemicolonToken",
                                "fullStart": 605,
                                "fullEnd": 607,
                                "start": 605,
                                "end": 606,
                                "fullWidth": 2,
                                "width": 1,
                                "text": ";",
                                "value": ";",
                                "valueText": ";",
                                "hasTrailingTrivia": true,
                                "hasTrailingNewLine": true,
                                "trailingTrivia": [
                                    {
                                        "kind": "NewLineTrivia",
                                        "text": "\n"
                                    }
                                ]
                            }
                        }
                    ],
                    "closeBraceToken": {
                        "kind": "CloseBraceToken",
                        "fullStart": 607,
                        "fullEnd": 609,
                        "start": 607,
                        "end": 608,
                        "fullWidth": 2,
                        "width": 1,
                        "text": "}",
                        "value": "}",
                        "valueText": "}",
                        "hasTrailingTrivia": true,
                        "hasTrailingNewLine": true,
                        "trailingTrivia": [
                            {
                                "kind": "NewLineTrivia",
                                "text": "\n"
                            }
                        ]
                    }
                }
            },
            {
                "kind": "IfStatement",
                "fullStart": 609,
                "fullEnd": 883,
                "start": 781,
                "end": 882,
                "fullWidth": 274,
                "width": 101,
                "ifKeyword": {
                    "kind": "IfKeyword",
                    "fullStart": 609,
                    "fullEnd": 784,
                    "start": 781,
                    "end": 783,
                    "fullWidth": 175,
                    "width": 2,
                    "text": "if",
                    "value": "if",
                    "valueText": "if",
                    "hasLeadingTrivia": true,
                    "hasLeadingComment": true,
                    "hasLeadingNewLine": true,
                    "hasTrailingTrivia": true,
                    "leadingTrivia": [
                        {
                            "kind": "SingleLineCommentTrivia",
                            "text": "//"
                        },
                        {
                            "kind": "NewLineTrivia",
                            "text": "\n"
                        },
                        {
                            "kind": "SingleLineCommentTrivia",
                            "text": "//////////////////////////////////////////////////////////////////////////////"
                        },
                        {
                            "kind": "NewLineTrivia",
                            "text": "\n"
                        },
                        {
                            "kind": "NewLineTrivia",
                            "text": "\n"
                        },
                        {
                            "kind": "SingleLineCommentTrivia",
                            "text": "//////////////////////////////////////////////////////////////////////////////"
                        },
                        {
                            "kind": "NewLineTrivia",
                            "text": "\n"
                        },
                        {
                            "kind": "SingleLineCommentTrivia",
                            "text": "//CHECK#2"
                        },
                        {
                            "kind": "NewLineTrivia",
                            "text": "\n"
                        }
                    ],
                    "trailingTrivia": [
                        {
                            "kind": "WhitespaceTrivia",
                            "text": " "
                        }
                    ]
                },
                "openParenToken": {
                    "kind": "OpenParenToken",
                    "fullStart": 784,
                    "fullEnd": 785,
                    "start": 784,
                    "end": 785,
                    "fullWidth": 1,
                    "width": 1,
                    "text": "(",
                    "value": "(",
                    "valueText": "("
                },
                "condition": {
                    "kind": "NotEqualsExpression",
                    "fullStart": 785,
                    "fullEnd": 802,
                    "start": 785,
                    "end": 802,
                    "fullWidth": 17,
                    "width": 17,
                    "left": {
                        "kind": "IdentifierName",
                        "fullStart": 785,
                        "fullEnd": 797,
                        "start": 785,
                        "end": 796,
                        "fullWidth": 12,
                        "width": 11,
                        "text": "__evaluated",
                        "value": "__evaluated",
                        "valueText": "__evaluated",
                        "hasTrailingTrivia": true,
                        "trailingTrivia": [
                            {
                                "kind": "WhitespaceTrivia",
                                "text": " "
                            }
                        ]
                    },
                    "operatorToken": {
                        "kind": "ExclamationEqualsEqualsToken",
                        "fullStart": 797,
                        "fullEnd": 801,
                        "start": 797,
                        "end": 800,
                        "fullWidth": 4,
                        "width": 3,
                        "text": "!==",
                        "value": "!==",
                        "valueText": "!==",
                        "hasTrailingTrivia": true,
                        "trailingTrivia": [
                            {
                                "kind": "WhitespaceTrivia",
                                "text": " "
                            }
                        ]
                    },
                    "right": {
                        "kind": "NumericLiteral",
                        "fullStart": 801,
                        "fullEnd": 802,
                        "start": 801,
                        "end": 802,
                        "fullWidth": 1,
                        "width": 1,
                        "text": "4",
                        "value": 4,
                        "valueText": "4"
                    }
                },
                "closeParenToken": {
                    "kind": "CloseParenToken",
                    "fullStart": 802,
                    "fullEnd": 804,
                    "start": 802,
                    "end": 803,
                    "fullWidth": 2,
                    "width": 1,
                    "text": ")",
                    "value": ")",
                    "valueText": ")",
                    "hasTrailingTrivia": true,
                    "trailingTrivia": [
                        {
                            "kind": "WhitespaceTrivia",
                            "text": " "
                        }
                    ]
                },
                "statement": {
                    "kind": "Block",
                    "fullStart": 804,
                    "fullEnd": 883,
                    "start": 804,
                    "end": 882,
                    "fullWidth": 79,
                    "width": 78,
                    "openBraceToken": {
                        "kind": "OpenBraceToken",
                        "fullStart": 804,
                        "fullEnd": 806,
                        "start": 804,
                        "end": 805,
                        "fullWidth": 2,
                        "width": 1,
                        "text": "{",
                        "value": "{",
                        "valueText": "{",
                        "hasTrailingTrivia": true,
                        "hasTrailingNewLine": true,
                        "trailingTrivia": [
                            {
                                "kind": "NewLineTrivia",
                                "text": "\n"
                            }
                        ]
                    },
                    "statements": [
                        {
                            "kind": "ExpressionStatement",
                            "fullStart": 806,
                            "fullEnd": 881,
                            "start": 807,
                            "end": 880,
                            "fullWidth": 75,
                            "width": 73,
                            "expression": {
                                "kind": "InvocationExpression",
                                "fullStart": 806,
                                "fullEnd": 879,
                                "start": 807,
                                "end": 879,
                                "fullWidth": 73,
                                "width": 72,
                                "expression": {
                                    "kind": "IdentifierName",
                                    "fullStart": 806,
                                    "fullEnd": 813,
                                    "start": 807,
                                    "end": 813,
                                    "fullWidth": 7,
                                    "width": 6,
                                    "text": "$ERROR",
                                    "value": "$ERROR",
                                    "valueText": "$ERROR",
                                    "hasLeadingTrivia": true,
                                    "leadingTrivia": [
                                        {
                                            "kind": "WhitespaceTrivia",
                                            "text": "\t"
                                        }
                                    ]
                                },
                                "argumentList": {
                                    "kind": "ArgumentList",
                                    "fullStart": 813,
                                    "fullEnd": 879,
                                    "start": 813,
                                    "end": 879,
                                    "fullWidth": 66,
                                    "width": 66,
                                    "openParenToken": {
                                        "kind": "OpenParenToken",
                                        "fullStart": 813,
                                        "fullEnd": 814,
                                        "start": 813,
                                        "end": 814,
                                        "fullWidth": 1,
                                        "width": 1,
                                        "text": "(",
                                        "value": "(",
                                        "valueText": "("
                                    },
                                    "arguments": [
                                        {
                                            "kind": "AddExpression",
                                            "fullStart": 814,
                                            "fullEnd": 878,
                                            "start": 814,
                                            "end": 876,
                                            "fullWidth": 64,
                                            "width": 62,
                                            "left": {
                                                "kind": "StringLiteral",
                                                "fullStart": 814,
                                                "fullEnd": 863,
                                                "start": 814,
                                                "end": 863,
                                                "fullWidth": 49,
                                                "width": 49,
                                                "text": "'#2: __evaluated === 4. Actual:  __evaluated ==='",
                                                "value": "#2: __evaluated === 4. Actual:  __evaluated ===",
                                                "valueText": "#2: __evaluated === 4. Actual:  __evaluated ==="
                                            },
                                            "operatorToken": {
                                                "kind": "PlusToken",
                                                "fullStart": 863,
                                                "fullEnd": 865,
                                                "start": 863,
                                                "end": 864,
                                                "fullWidth": 2,
                                                "width": 1,
                                                "text": "+",
                                                "value": "+",
                                                "valueText": "+",
                                                "hasTrailingTrivia": true,
                                                "trailingTrivia": [
                                                    {
                                                        "kind": "WhitespaceTrivia",
                                                        "text": " "
                                                    }
                                                ]
                                            },
                                            "right": {
                                                "kind": "IdentifierName",
                                                "fullStart": 865,
                                                "fullEnd": 878,
                                                "start": 865,
                                                "end": 876,
                                                "fullWidth": 13,
                                                "width": 11,
                                                "text": "__evaluated",
                                                "value": "__evaluated",
                                                "valueText": "__evaluated",
                                                "hasTrailingTrivia": true,
                                                "trailingTrivia": [
                                                    {
                                                        "kind": "WhitespaceTrivia",
                                                        "text": "  "
                                                    }
                                                ]
                                            }
                                        }
                                    ],
                                    "closeParenToken": {
                                        "kind": "CloseParenToken",
                                        "fullStart": 878,
                                        "fullEnd": 879,
                                        "start": 878,
                                        "end": 879,
                                        "fullWidth": 1,
                                        "width": 1,
                                        "text": ")",
                                        "value": ")",
                                        "valueText": ")"
                                    }
                                }
                            },
                            "semicolonToken": {
                                "kind": "SemicolonToken",
                                "fullStart": 879,
                                "fullEnd": 881,
                                "start": 879,
                                "end": 880,
                                "fullWidth": 2,
                                "width": 1,
                                "text": ";",
                                "value": ";",
                                "valueText": ";",
                                "hasTrailingTrivia": true,
                                "hasTrailingNewLine": true,
                                "trailingTrivia": [
                                    {
                                        "kind": "NewLineTrivia",
                                        "text": "\n"
                                    }
                                ]
                            }
                        }
                    ],
                    "closeBraceToken": {
                        "kind": "CloseBraceToken",
                        "fullStart": 881,
                        "fullEnd": 883,
                        "start": 881,
                        "end": 882,
                        "fullWidth": 2,
                        "width": 1,
                        "text": "}",
                        "value": "}",
                        "valueText": "}",
                        "hasTrailingTrivia": true,
                        "hasTrailingNewLine": true,
                        "trailingTrivia": [
                            {
                                "kind": "NewLineTrivia",
                                "text": "\n"
                            }
                        ]
                    }
                }
            }
        ],
        "endOfFileToken": {
            "kind": "EndOfFileToken",
            "fullStart": 883,
            "fullEnd": 967,
            "start": 967,
            "end": 967,
            "fullWidth": 84,
            "width": 0,
            "text": "",
            "hasLeadingTrivia": true,
            "hasLeadingComment": true,
            "hasLeadingNewLine": true,
            "leadingTrivia": [
                {
                    "kind": "SingleLineCommentTrivia",
                    "text": "//"
                },
                {
                    "kind": "NewLineTrivia",
                    "text": "\n"
                },
                {
                    "kind": "SingleLineCommentTrivia",
                    "text": "//////////////////////////////////////////////////////////////////////////////"
                },
                {
                    "kind": "NewLineTrivia",
                    "text": "\n"
                },
                {
                    "kind": "NewLineTrivia",
                    "text": "\n"
                },
                {
                    "kind": "NewLineTrivia",
                    "text": "\n"
                }
            ]
        }
    },
    "lineMap": {
        "lineStarts": [
            0,
            61,
            132,
            133,
            137,
            199,
            202,
            242,
            269,
            273,
            274,
            305,
            306,
            437,
            438,
            517,
            527,
            547,
            607,
            609,
            612,
            691,
            692,
            771,
            781,
            806,
            881,
            883,
            886,
            965,
            966,
            967
        ],
        "length": 967
    }
}<|MERGE_RESOLUTION|>--- conflicted
+++ resolved
@@ -94,12 +94,8 @@
                             "start": 278,
                             "end": 293,
                             "fullWidth": 15,
-<<<<<<< HEAD
                             "width": 15,
-                            "identifier": {
-=======
                             "propertyName": {
->>>>>>> 85e84683
                                 "kind": "IdentifierName",
                                 "fullStart": 278,
                                 "fullEnd": 290,
@@ -185,12 +181,8 @@
                             "start": 295,
                             "end": 303,
                             "fullWidth": 8,
-<<<<<<< HEAD
                             "width": 8,
-                            "identifier": {
-=======
                             "propertyName": {
->>>>>>> 85e84683
                                 "kind": "IdentifierName",
                                 "fullStart": 295,
                                 "fullEnd": 301,
