{
    "isDeclaration": false,
    "languageVersion": "EcmaScript5",
    "parseOptions": {
        "allowAutomaticSemicolonInsertion": true
    },
    "sourceUnit": {
        "kind": "SourceUnit",
        "fullStart": 0,
        "fullEnd": 1275,
        "start": 353,
        "end": 1275,
        "fullWidth": 1275,
        "width": 922,
        "moduleElements": [
            {
                "kind": "LabeledStatement",
                "fullStart": 0,
                "fullEnd": 622,
                "start": 353,
                "end": 621,
                "fullWidth": 622,
                "width": 268,
                "identifier": {
                    "kind": "IdentifierName",
                    "fullStart": 0,
                    "fullEnd": 360,
                    "start": 353,
                    "end": 359,
                    "fullWidth": 360,
                    "width": 6,
                    "text": "do_out",
                    "value": "do_out",
                    "valueText": "do_out",
                    "hasLeadingTrivia": true,
                    "hasLeadingComment": true,
                    "hasLeadingNewLine": true,
                    "hasTrailingTrivia": true,
                    "leadingTrivia": [
                        {
                            "kind": "SingleLineCommentTrivia",
                            "text": "// Copyright 2009 the Sputnik authors.  All rights reserved."
                        },
                        {
                            "kind": "NewLineTrivia",
                            "text": "\n"
                        },
                        {
                            "kind": "SingleLineCommentTrivia",
                            "text": "// This code is governed by the BSD license found in the LICENSE file."
                        },
                        {
                            "kind": "NewLineTrivia",
                            "text": "\n"
                        },
                        {
                            "kind": "NewLineTrivia",
                            "text": "\n"
                        },
                        {
                            "kind": "MultiLineCommentTrivia",
                            "text": "/**\n * \"break\" within a \"do-while\" Statement is allowed and performed as described in 12.8\n *\n * @path ch12/12.6/12.6.1/S12.6.1_A4_T2.js\n * @description \"break\" and VariableDeclaration within a \"do-while\" statement\n */"
                        },
                        {
                            "kind": "NewLineTrivia",
                            "text": "\n"
                        },
                        {
                            "kind": "NewLineTrivia",
                            "text": "\n"
                        }
                    ],
                    "trailingTrivia": [
                        {
                            "kind": "WhitespaceTrivia",
                            "text": " "
                        }
                    ]
                },
                "colonToken": {
                    "kind": "ColonToken",
                    "fullStart": 360,
                    "fullEnd": 362,
                    "start": 360,
                    "end": 361,
                    "fullWidth": 2,
                    "width": 1,
                    "text": ":",
                    "value": ":",
                    "valueText": ":",
                    "hasTrailingTrivia": true,
                    "trailingTrivia": [
                        {
                            "kind": "WhitespaceTrivia",
                            "text": " "
                        }
                    ]
                },
                "statement": {
                    "kind": "DoStatement",
                    "fullStart": 362,
                    "fullEnd": 622,
                    "start": 362,
                    "end": 621,
                    "fullWidth": 260,
                    "width": 259,
                    "doKeyword": {
                        "kind": "DoKeyword",
                        "fullStart": 362,
                        "fullEnd": 365,
                        "start": 362,
                        "end": 364,
                        "fullWidth": 3,
                        "width": 2,
                        "text": "do",
                        "value": "do",
                        "valueText": "do",
                        "hasTrailingTrivia": true,
                        "trailingTrivia": [
                            {
                                "kind": "WhitespaceTrivia",
                                "text": " "
                            }
                        ]
                    },
                    "statement": {
                        "kind": "Block",
                        "fullStart": 365,
                        "fullEnd": 609,
                        "start": 365,
                        "end": 608,
                        "fullWidth": 244,
                        "width": 243,
                        "openBraceToken": {
                            "kind": "OpenBraceToken",
                            "fullStart": 365,
                            "fullEnd": 367,
                            "start": 365,
                            "end": 366,
                            "fullWidth": 2,
                            "width": 1,
                            "text": "{",
                            "value": "{",
                            "valueText": "{",
                            "hasTrailingTrivia": true,
                            "hasTrailingNewLine": true,
                            "trailingTrivia": [
                                {
                                    "kind": "NewLineTrivia",
                                    "text": "\n"
                                }
                            ]
                        },
                        "statements": [
                            {
                                "kind": "VariableStatement",
                                "fullStart": 367,
                                "fullEnd": 408,
                                "start": 371,
                                "end": 407,
                                "fullWidth": 41,
                                "width": 36,
                                "modifiers": [],
                                "variableDeclaration": {
                                    "kind": "VariableDeclaration",
                                    "fullStart": 367,
                                    "fullEnd": 406,
                                    "start": 371,
                                    "end": 406,
                                    "fullWidth": 39,
                                    "width": 35,
                                    "varKeyword": {
                                        "kind": "VarKeyword",
                                        "fullStart": 367,
                                        "fullEnd": 375,
                                        "start": 371,
                                        "end": 374,
                                        "fullWidth": 8,
                                        "width": 3,
                                        "text": "var",
                                        "value": "var",
                                        "valueText": "var",
                                        "hasLeadingTrivia": true,
                                        "hasTrailingTrivia": true,
                                        "leadingTrivia": [
                                            {
                                                "kind": "WhitespaceTrivia",
                                                "text": "    "
                                            }
                                        ],
                                        "trailingTrivia": [
                                            {
                                                "kind": "WhitespaceTrivia",
                                                "text": " "
                                            }
                                        ]
                                    },
                                    "variableDeclarators": [
                                        {
                                            "kind": "VariableDeclarator",
                                            "fullStart": 375,
                                            "fullEnd": 406,
                                            "start": 375,
                                            "end": 406,
                                            "fullWidth": 31,
<<<<<<< HEAD
                                            "width": 31,
                                            "identifier": {
=======
                                            "propertyName": {
>>>>>>> 85e84683
                                                "kind": "IdentifierName",
                                                "fullStart": 375,
                                                "fullEnd": 398,
                                                "start": 375,
                                                "end": 398,
                                                "fullWidth": 23,
                                                "width": 23,
                                                "text": "__in__do__before__break",
                                                "value": "__in__do__before__break",
                                                "valueText": "__in__do__before__break"
                                            },
                                            "equalsValueClause": {
                                                "kind": "EqualsValueClause",
                                                "fullStart": 398,
                                                "fullEnd": 406,
                                                "start": 398,
                                                "end": 406,
                                                "fullWidth": 8,
                                                "width": 8,
                                                "equalsToken": {
                                                    "kind": "EqualsToken",
                                                    "fullStart": 398,
                                                    "fullEnd": 399,
                                                    "start": 398,
                                                    "end": 399,
                                                    "fullWidth": 1,
                                                    "width": 1,
                                                    "text": "=",
                                                    "value": "=",
                                                    "valueText": "="
                                                },
                                                "value": {
                                                    "kind": "StringLiteral",
                                                    "fullStart": 399,
                                                    "fullEnd": 406,
                                                    "start": 399,
                                                    "end": 406,
                                                    "fullWidth": 7,
                                                    "width": 7,
                                                    "text": "\"black\"",
                                                    "value": "black",
                                                    "valueText": "black"
                                                }
                                            }
                                        }
                                    ]
                                },
                                "semicolonToken": {
                                    "kind": "SemicolonToken",
                                    "fullStart": 406,
                                    "fullEnd": 408,
                                    "start": 406,
                                    "end": 407,
                                    "fullWidth": 2,
                                    "width": 1,
                                    "text": ";",
                                    "value": ";",
                                    "valueText": ";",
                                    "hasTrailingTrivia": true,
                                    "hasTrailingNewLine": true,
                                    "trailingTrivia": [
                                        {
                                            "kind": "NewLineTrivia",
                                            "text": "\n"
                                        }
                                    ]
                                }
                            },
                            {
                                "kind": "LabeledStatement",
                                "fullStart": 408,
                                "fullEnd": 558,
                                "start": 412,
                                "end": 557,
                                "fullWidth": 150,
                                "width": 145,
                                "identifier": {
                                    "kind": "IdentifierName",
                                    "fullStart": 408,
                                    "fullEnd": 418,
                                    "start": 412,
                                    "end": 417,
                                    "fullWidth": 10,
                                    "width": 5,
                                    "text": "do_in",
                                    "value": "do_in",
                                    "valueText": "do_in",
                                    "hasLeadingTrivia": true,
                                    "hasTrailingTrivia": true,
                                    "leadingTrivia": [
                                        {
                                            "kind": "WhitespaceTrivia",
                                            "text": "    "
                                        }
                                    ],
                                    "trailingTrivia": [
                                        {
                                            "kind": "WhitespaceTrivia",
                                            "text": " "
                                        }
                                    ]
                                },
                                "colonToken": {
                                    "kind": "ColonToken",
                                    "fullStart": 418,
                                    "fullEnd": 420,
                                    "start": 418,
                                    "end": 419,
                                    "fullWidth": 2,
                                    "width": 1,
                                    "text": ":",
                                    "value": ":",
                                    "valueText": ":",
                                    "hasTrailingTrivia": true,
                                    "trailingTrivia": [
                                        {
                                            "kind": "WhitespaceTrivia",
                                            "text": " "
                                        }
                                    ]
                                },
                                "statement": {
                                    "kind": "DoStatement",
                                    "fullStart": 420,
                                    "fullEnd": 558,
                                    "start": 420,
                                    "end": 557,
                                    "fullWidth": 138,
                                    "width": 137,
                                    "doKeyword": {
                                        "kind": "DoKeyword",
                                        "fullStart": 420,
                                        "fullEnd": 423,
                                        "start": 420,
                                        "end": 422,
                                        "fullWidth": 3,
                                        "width": 2,
                                        "text": "do",
                                        "value": "do",
                                        "valueText": "do",
                                        "hasTrailingTrivia": true,
                                        "trailingTrivia": [
                                            {
                                                "kind": "WhitespaceTrivia",
                                                "text": " "
                                            }
                                        ]
                                    },
                                    "statement": {
                                        "kind": "Block",
                                        "fullStart": 423,
                                        "fullEnd": 547,
                                        "start": 423,
                                        "end": 546,
                                        "fullWidth": 124,
                                        "width": 123,
                                        "openBraceToken": {
                                            "kind": "OpenBraceToken",
                                            "fullStart": 423,
                                            "fullEnd": 425,
                                            "start": 423,
                                            "end": 424,
                                            "fullWidth": 2,
                                            "width": 1,
                                            "text": "{",
                                            "value": "{",
                                            "valueText": "{",
                                            "hasTrailingTrivia": true,
                                            "hasTrailingNewLine": true,
                                            "trailingTrivia": [
                                                {
                                                    "kind": "NewLineTrivia",
                                                    "text": "\n"
                                                }
                                            ]
                                        },
                                        "statements": [
                                            {
                                                "kind": "VariableStatement",
                                                "fullStart": 425,
                                                "fullEnd": 473,
                                                "start": 433,
                                                "end": 472,
                                                "fullWidth": 48,
                                                "width": 39,
                                                "modifiers": [],
                                                "variableDeclaration": {
                                                    "kind": "VariableDeclaration",
                                                    "fullStart": 425,
                                                    "fullEnd": 471,
                                                    "start": 433,
                                                    "end": 471,
                                                    "fullWidth": 46,
                                                    "width": 38,
                                                    "varKeyword": {
                                                        "kind": "VarKeyword",
                                                        "fullStart": 425,
                                                        "fullEnd": 437,
                                                        "start": 433,
                                                        "end": 436,
                                                        "fullWidth": 12,
                                                        "width": 3,
                                                        "text": "var",
                                                        "value": "var",
                                                        "valueText": "var",
                                                        "hasLeadingTrivia": true,
                                                        "hasTrailingTrivia": true,
                                                        "leadingTrivia": [
                                                            {
                                                                "kind": "WhitespaceTrivia",
                                                                "text": "        "
                                                            }
                                                        ],
                                                        "trailingTrivia": [
                                                            {
                                                                "kind": "WhitespaceTrivia",
                                                                "text": " "
                                                            }
                                                        ]
                                                    },
                                                    "variableDeclarators": [
                                                        {
                                                            "kind": "VariableDeclarator",
                                                            "fullStart": 437,
                                                            "fullEnd": 471,
                                                            "start": 437,
                                                            "end": 471,
                                                            "fullWidth": 34,
<<<<<<< HEAD
                                                            "width": 34,
                                                            "identifier": {
=======
                                                            "propertyName": {
>>>>>>> 85e84683
                                                                "kind": "IdentifierName",
                                                                "fullStart": 437,
                                                                "fullEnd": 464,
                                                                "start": 437,
                                                                "end": 464,
                                                                "fullWidth": 27,
                                                                "width": 27,
                                                                "text": "__in__do__IN__before__break",
                                                                "value": "__in__do__IN__before__break",
                                                                "valueText": "__in__do__IN__before__break"
                                                            },
                                                            "equalsValueClause": {
                                                                "kind": "EqualsValueClause",
                                                                "fullStart": 464,
                                                                "fullEnd": 471,
                                                                "start": 464,
                                                                "end": 471,
                                                                "fullWidth": 7,
                                                                "width": 7,
                                                                "equalsToken": {
                                                                    "kind": "EqualsToken",
                                                                    "fullStart": 464,
                                                                    "fullEnd": 465,
                                                                    "start": 464,
                                                                    "end": 465,
                                                                    "fullWidth": 1,
                                                                    "width": 1,
                                                                    "text": "=",
                                                                    "value": "=",
                                                                    "valueText": "="
                                                                },
                                                                "value": {
                                                                    "kind": "StringLiteral",
                                                                    "fullStart": 465,
                                                                    "fullEnd": 471,
                                                                    "start": 465,
                                                                    "end": 471,
                                                                    "fullWidth": 6,
                                                                    "width": 6,
                                                                    "text": "\"hole\"",
                                                                    "value": "hole",
                                                                    "valueText": "hole"
                                                                }
                                                            }
                                                        }
                                                    ]
                                                },
                                                "semicolonToken": {
                                                    "kind": "SemicolonToken",
                                                    "fullStart": 471,
                                                    "fullEnd": 473,
                                                    "start": 471,
                                                    "end": 472,
                                                    "fullWidth": 2,
                                                    "width": 1,
                                                    "text": ";",
                                                    "value": ";",
                                                    "valueText": ";",
                                                    "hasTrailingTrivia": true,
                                                    "hasTrailingNewLine": true,
                                                    "trailingTrivia": [
                                                        {
                                                            "kind": "NewLineTrivia",
                                                            "text": "\n"
                                                        }
                                                    ]
                                                }
                                            },
                                            {
                                                "kind": "BreakStatement",
                                                "fullStart": 473,
                                                "fullEnd": 495,
                                                "start": 481,
                                                "end": 493,
                                                "fullWidth": 22,
                                                "width": 12,
                                                "breakKeyword": {
                                                    "kind": "BreakKeyword",
                                                    "fullStart": 473,
                                                    "fullEnd": 487,
                                                    "start": 481,
                                                    "end": 486,
                                                    "fullWidth": 14,
                                                    "width": 5,
                                                    "text": "break",
                                                    "value": "break",
                                                    "valueText": "break",
                                                    "hasLeadingTrivia": true,
                                                    "hasTrailingTrivia": true,
                                                    "leadingTrivia": [
                                                        {
                                                            "kind": "WhitespaceTrivia",
                                                            "text": "        "
                                                        }
                                                    ],
                                                    "trailingTrivia": [
                                                        {
                                                            "kind": "WhitespaceTrivia",
                                                            "text": " "
                                                        }
                                                    ]
                                                },
                                                "identifier": {
                                                    "kind": "IdentifierName",
                                                    "fullStart": 487,
                                                    "fullEnd": 492,
                                                    "start": 487,
                                                    "end": 492,
                                                    "fullWidth": 5,
                                                    "width": 5,
                                                    "text": "do_in",
                                                    "value": "do_in",
                                                    "valueText": "do_in"
                                                },
                                                "semicolonToken": {
                                                    "kind": "SemicolonToken",
                                                    "fullStart": 492,
                                                    "fullEnd": 495,
                                                    "start": 492,
                                                    "end": 493,
                                                    "fullWidth": 3,
                                                    "width": 1,
                                                    "text": ";",
                                                    "value": ";",
                                                    "valueText": ";",
                                                    "hasTrailingTrivia": true,
                                                    "hasTrailingNewLine": true,
                                                    "trailingTrivia": [
                                                        {
                                                            "kind": "WhitespaceTrivia",
                                                            "text": " "
                                                        },
                                                        {
                                                            "kind": "NewLineTrivia",
                                                            "text": "\n"
                                                        }
                                                    ]
                                                }
                                            },
                                            {
                                                "kind": "VariableStatement",
                                                "fullStart": 495,
                                                "fullEnd": 541,
                                                "start": 503,
                                                "end": 540,
                                                "fullWidth": 46,
                                                "width": 37,
                                                "modifiers": [],
                                                "variableDeclaration": {
                                                    "kind": "VariableDeclaration",
                                                    "fullStart": 495,
                                                    "fullEnd": 539,
                                                    "start": 503,
                                                    "end": 539,
                                                    "fullWidth": 44,
                                                    "width": 36,
                                                    "varKeyword": {
                                                        "kind": "VarKeyword",
                                                        "fullStart": 495,
                                                        "fullEnd": 507,
                                                        "start": 503,
                                                        "end": 506,
                                                        "fullWidth": 12,
                                                        "width": 3,
                                                        "text": "var",
                                                        "value": "var",
                                                        "valueText": "var",
                                                        "hasLeadingTrivia": true,
                                                        "hasTrailingTrivia": true,
                                                        "leadingTrivia": [
                                                            {
                                                                "kind": "WhitespaceTrivia",
                                                                "text": "        "
                                                            }
                                                        ],
                                                        "trailingTrivia": [
                                                            {
                                                                "kind": "WhitespaceTrivia",
                                                                "text": " "
                                                            }
                                                        ]
                                                    },
                                                    "variableDeclarators": [
                                                        {
                                                            "kind": "VariableDeclarator",
                                                            "fullStart": 507,
                                                            "fullEnd": 539,
                                                            "start": 507,
                                                            "end": 539,
                                                            "fullWidth": 32,
<<<<<<< HEAD
                                                            "width": 32,
                                                            "identifier": {
=======
                                                            "propertyName": {
>>>>>>> 85e84683
                                                                "kind": "IdentifierName",
                                                                "fullStart": 507,
                                                                "fullEnd": 533,
                                                                "start": 507,
                                                                "end": 533,
                                                                "fullWidth": 26,
                                                                "width": 26,
                                                                "text": "__in__do__IN__after__break",
                                                                "value": "__in__do__IN__after__break",
                                                                "valueText": "__in__do__IN__after__break"
                                                            },
                                                            "equalsValueClause": {
                                                                "kind": "EqualsValueClause",
                                                                "fullStart": 533,
                                                                "fullEnd": 539,
                                                                "start": 533,
                                                                "end": 539,
                                                                "fullWidth": 6,
                                                                "width": 6,
                                                                "equalsToken": {
                                                                    "kind": "EqualsToken",
                                                                    "fullStart": 533,
                                                                    "fullEnd": 534,
                                                                    "start": 533,
                                                                    "end": 534,
                                                                    "fullWidth": 1,
                                                                    "width": 1,
                                                                    "text": "=",
                                                                    "value": "=",
                                                                    "valueText": "="
                                                                },
                                                                "value": {
                                                                    "kind": "StringLiteral",
                                                                    "fullStart": 534,
                                                                    "fullEnd": 539,
                                                                    "start": 534,
                                                                    "end": 539,
                                                                    "fullWidth": 5,
                                                                    "width": 5,
                                                                    "text": "\"sun\"",
                                                                    "value": "sun",
                                                                    "valueText": "sun"
                                                                }
                                                            }
                                                        }
                                                    ]
                                                },
                                                "semicolonToken": {
                                                    "kind": "SemicolonToken",
                                                    "fullStart": 539,
                                                    "fullEnd": 541,
                                                    "start": 539,
                                                    "end": 540,
                                                    "fullWidth": 2,
                                                    "width": 1,
                                                    "text": ";",
                                                    "value": ";",
                                                    "valueText": ";",
                                                    "hasTrailingTrivia": true,
                                                    "hasTrailingNewLine": true,
                                                    "trailingTrivia": [
                                                        {
                                                            "kind": "NewLineTrivia",
                                                            "text": "\n"
                                                        }
                                                    ]
                                                }
                                            }
                                        ],
                                        "closeBraceToken": {
                                            "kind": "CloseBraceToken",
                                            "fullStart": 541,
                                            "fullEnd": 547,
                                            "start": 545,
                                            "end": 546,
                                            "fullWidth": 6,
                                            "width": 1,
                                            "text": "}",
                                            "value": "}",
                                            "valueText": "}",
                                            "hasLeadingTrivia": true,
                                            "hasTrailingTrivia": true,
                                            "leadingTrivia": [
                                                {
                                                    "kind": "WhitespaceTrivia",
                                                    "text": "    "
                                                }
                                            ],
                                            "trailingTrivia": [
                                                {
                                                    "kind": "WhitespaceTrivia",
                                                    "text": " "
                                                }
                                            ]
                                        }
                                    },
                                    "whileKeyword": {
                                        "kind": "WhileKeyword",
                                        "fullStart": 547,
                                        "fullEnd": 553,
                                        "start": 547,
                                        "end": 552,
                                        "fullWidth": 6,
                                        "width": 5,
                                        "text": "while",
                                        "value": "while",
                                        "valueText": "while",
                                        "hasTrailingTrivia": true,
                                        "trailingTrivia": [
                                            {
                                                "kind": "WhitespaceTrivia",
                                                "text": " "
                                            }
                                        ]
                                    },
                                    "openParenToken": {
                                        "kind": "OpenParenToken",
                                        "fullStart": 553,
                                        "fullEnd": 554,
                                        "start": 553,
                                        "end": 554,
                                        "fullWidth": 1,
                                        "width": 1,
                                        "text": "(",
                                        "value": "(",
                                        "valueText": "("
                                    },
                                    "condition": {
                                        "kind": "NumericLiteral",
                                        "fullStart": 554,
                                        "fullEnd": 555,
                                        "start": 554,
                                        "end": 555,
                                        "fullWidth": 1,
                                        "width": 1,
                                        "text": "0",
                                        "value": 0,
                                        "valueText": "0"
                                    },
                                    "closeParenToken": {
                                        "kind": "CloseParenToken",
                                        "fullStart": 555,
                                        "fullEnd": 556,
                                        "start": 555,
                                        "end": 556,
                                        "fullWidth": 1,
                                        "width": 1,
                                        "text": ")",
                                        "value": ")",
                                        "valueText": ")"
                                    },
                                    "semicolonToken": {
                                        "kind": "SemicolonToken",
                                        "fullStart": 556,
                                        "fullEnd": 558,
                                        "start": 556,
                                        "end": 557,
                                        "fullWidth": 2,
                                        "width": 1,
                                        "text": ";",
                                        "value": ";",
                                        "valueText": ";",
                                        "hasTrailingTrivia": true,
                                        "hasTrailingNewLine": true,
                                        "trailingTrivia": [
                                            {
                                                "kind": "NewLineTrivia",
                                                "text": "\n"
                                            }
                                        ]
                                    }
                                }
                            },
                            {
                                "kind": "VariableStatement",
                                "fullStart": 558,
                                "fullEnd": 607,
                                "start": 562,
                                "end": 606,
                                "fullWidth": 49,
                                "width": 44,
                                "modifiers": [],
                                "variableDeclaration": {
                                    "kind": "VariableDeclaration",
                                    "fullStart": 558,
                                    "fullEnd": 605,
                                    "start": 562,
                                    "end": 605,
                                    "fullWidth": 47,
                                    "width": 43,
                                    "varKeyword": {
                                        "kind": "VarKeyword",
                                        "fullStart": 558,
                                        "fullEnd": 566,
                                        "start": 562,
                                        "end": 565,
                                        "fullWidth": 8,
                                        "width": 3,
                                        "text": "var",
                                        "value": "var",
                                        "valueText": "var",
                                        "hasLeadingTrivia": true,
                                        "hasTrailingTrivia": true,
                                        "leadingTrivia": [
                                            {
                                                "kind": "WhitespaceTrivia",
                                                "text": "    "
                                            }
                                        ],
                                        "trailingTrivia": [
                                            {
                                                "kind": "WhitespaceTrivia",
                                                "text": " "
                                            }
                                        ]
                                    },
                                    "variableDeclarators": [
                                        {
                                            "kind": "VariableDeclarator",
                                            "fullStart": 566,
                                            "fullEnd": 605,
                                            "start": 566,
                                            "end": 605,
                                            "fullWidth": 39,
<<<<<<< HEAD
                                            "width": 39,
                                            "identifier": {
=======
                                            "propertyName": {
>>>>>>> 85e84683
                                                "kind": "IdentifierName",
                                                "fullStart": 566,
                                                "fullEnd": 588,
                                                "start": 566,
                                                "end": 588,
                                                "fullWidth": 22,
                                                "width": 22,
                                                "text": "__in__do__after__break",
                                                "value": "__in__do__after__break",
                                                "valueText": "__in__do__after__break"
                                            },
                                            "equalsValueClause": {
                                                "kind": "EqualsValueClause",
                                                "fullStart": 588,
                                                "fullEnd": 605,
                                                "start": 588,
                                                "end": 605,
                                                "fullWidth": 17,
                                                "width": 17,
                                                "equalsToken": {
                                                    "kind": "EqualsToken",
                                                    "fullStart": 588,
                                                    "fullEnd": 589,
                                                    "start": 588,
                                                    "end": 589,
                                                    "fullWidth": 1,
                                                    "width": 1,
                                                    "text": "=",
                                                    "value": "=",
                                                    "valueText": "="
                                                },
                                                "value": {
                                                    "kind": "StringLiteral",
                                                    "fullStart": 589,
                                                    "fullEnd": 605,
                                                    "start": 589,
                                                    "end": 605,
                                                    "fullWidth": 16,
                                                    "width": 16,
                                                    "text": "\"won't you come\"",
                                                    "value": "won't you come",
                                                    "valueText": "won't you come"
                                                }
                                            }
                                        }
                                    ]
                                },
                                "semicolonToken": {
                                    "kind": "SemicolonToken",
                                    "fullStart": 605,
                                    "fullEnd": 607,
                                    "start": 605,
                                    "end": 606,
                                    "fullWidth": 2,
                                    "width": 1,
                                    "text": ";",
                                    "value": ";",
                                    "valueText": ";",
                                    "hasTrailingTrivia": true,
                                    "hasTrailingNewLine": true,
                                    "trailingTrivia": [
                                        {
                                            "kind": "NewLineTrivia",
                                            "text": "\n"
                                        }
                                    ]
                                }
                            }
                        ],
                        "closeBraceToken": {
                            "kind": "CloseBraceToken",
                            "fullStart": 607,
                            "fullEnd": 609,
                            "start": 607,
                            "end": 608,
                            "fullWidth": 2,
                            "width": 1,
                            "text": "}",
                            "value": "}",
                            "valueText": "}",
                            "hasTrailingTrivia": true,
                            "trailingTrivia": [
                                {
                                    "kind": "WhitespaceTrivia",
                                    "text": " "
                                }
                            ]
                        }
                    },
                    "whileKeyword": {
                        "kind": "WhileKeyword",
                        "fullStart": 609,
                        "fullEnd": 614,
                        "start": 609,
                        "end": 614,
                        "fullWidth": 5,
                        "width": 5,
                        "text": "while",
                        "value": "while",
                        "valueText": "while"
                    },
                    "openParenToken": {
                        "kind": "OpenParenToken",
                        "fullStart": 614,
                        "fullEnd": 615,
                        "start": 614,
                        "end": 615,
                        "fullWidth": 1,
                        "width": 1,
                        "text": "(",
                        "value": "(",
                        "valueText": "("
                    },
                    "condition": {
                        "kind": "EqualsWithTypeConversionExpression",
                        "fullStart": 615,
                        "fullEnd": 619,
                        "start": 615,
                        "end": 619,
                        "fullWidth": 4,
                        "width": 4,
                        "left": {
                            "kind": "NumericLiteral",
                            "fullStart": 615,
                            "fullEnd": 616,
                            "start": 615,
                            "end": 616,
                            "fullWidth": 1,
                            "width": 1,
                            "text": "2",
                            "value": 2,
                            "valueText": "2"
                        },
                        "operatorToken": {
                            "kind": "EqualsEqualsToken",
                            "fullStart": 616,
                            "fullEnd": 618,
                            "start": 616,
                            "end": 618,
                            "fullWidth": 2,
                            "width": 2,
                            "text": "==",
                            "value": "==",
                            "valueText": "=="
                        },
                        "right": {
                            "kind": "NumericLiteral",
                            "fullStart": 618,
                            "fullEnd": 619,
                            "start": 618,
                            "end": 619,
                            "fullWidth": 1,
                            "width": 1,
                            "text": "1",
                            "value": 1,
                            "valueText": "1"
                        }
                    },
                    "closeParenToken": {
                        "kind": "CloseParenToken",
                        "fullStart": 619,
                        "fullEnd": 620,
                        "start": 619,
                        "end": 620,
                        "fullWidth": 1,
                        "width": 1,
                        "text": ")",
                        "value": ")",
                        "valueText": ")"
                    },
                    "semicolonToken": {
                        "kind": "SemicolonToken",
                        "fullStart": 620,
                        "fullEnd": 622,
                        "start": 620,
                        "end": 621,
                        "fullWidth": 2,
                        "width": 1,
                        "text": ";",
                        "value": ";",
                        "valueText": ";",
                        "hasTrailingTrivia": true,
                        "hasTrailingNewLine": true,
                        "trailingTrivia": [
                            {
                                "kind": "NewLineTrivia",
                                "text": "\n"
                            }
                        ]
                    }
                }
            },
            {
                "kind": "IfStatement",
                "fullStart": 622,
                "fullEnd": 1192,
                "start": 712,
                "end": 1191,
                "fullWidth": 570,
                "width": 479,
                "ifKeyword": {
                    "kind": "IfKeyword",
                    "fullStart": 622,
                    "fullEnd": 715,
                    "start": 712,
                    "end": 714,
                    "fullWidth": 93,
                    "width": 2,
                    "text": "if",
                    "value": "if",
                    "valueText": "if",
                    "hasLeadingTrivia": true,
                    "hasLeadingComment": true,
                    "hasLeadingNewLine": true,
                    "hasTrailingTrivia": true,
                    "leadingTrivia": [
                        {
                            "kind": "NewLineTrivia",
                            "text": "\n"
                        },
                        {
                            "kind": "SingleLineCommentTrivia",
                            "text": "//////////////////////////////////////////////////////////////////////////////"
                        },
                        {
                            "kind": "NewLineTrivia",
                            "text": "\n"
                        },
                        {
                            "kind": "SingleLineCommentTrivia",
                            "text": "//CHECK#1"
                        },
                        {
                            "kind": "NewLineTrivia",
                            "text": "\n"
                        }
                    ],
                    "trailingTrivia": [
                        {
                            "kind": "WhitespaceTrivia",
                            "text": " "
                        }
                    ]
                },
                "openParenToken": {
                    "kind": "OpenParenToken",
                    "fullStart": 715,
                    "fullEnd": 716,
                    "start": 715,
                    "end": 716,
                    "fullWidth": 1,
                    "width": 1,
                    "text": "(",
                    "value": "(",
                    "valueText": "("
                },
                "condition": {
                    "kind": "LogicalNotExpression",
                    "fullStart": 716,
                    "fullEnd": 824,
                    "start": 716,
                    "end": 824,
                    "fullWidth": 108,
                    "width": 108,
                    "operatorToken": {
                        "kind": "ExclamationToken",
                        "fullStart": 716,
                        "fullEnd": 717,
                        "start": 716,
                        "end": 717,
                        "fullWidth": 1,
                        "width": 1,
                        "text": "!",
                        "value": "!",
                        "valueText": "!"
                    },
                    "operand": {
                        "kind": "ParenthesizedExpression",
                        "fullStart": 717,
                        "fullEnd": 824,
                        "start": 717,
                        "end": 824,
                        "fullWidth": 107,
                        "width": 107,
                        "openParenToken": {
                            "kind": "OpenParenToken",
                            "fullStart": 717,
                            "fullEnd": 718,
                            "start": 717,
                            "end": 718,
                            "fullWidth": 1,
                            "width": 1,
                            "text": "(",
                            "value": "(",
                            "valueText": "("
                        },
                        "expression": {
                            "kind": "LogicalAndExpression",
                            "fullStart": 718,
                            "fullEnd": 823,
                            "start": 718,
                            "end": 823,
                            "fullWidth": 105,
                            "width": 105,
                            "left": {
                                "kind": "LogicalAndExpression",
                                "fullStart": 718,
                                "fullEnd": 799,
                                "start": 718,
                                "end": 799,
                                "fullWidth": 81,
                                "width": 81,
                                "left": {
                                    "kind": "LogicalAndExpression",
                                    "fullStart": 718,
                                    "fullEnd": 770,
                                    "start": 718,
                                    "end": 770,
                                    "fullWidth": 52,
                                    "width": 52,
                                    "left": {
                                        "kind": "IdentifierName",
                                        "fullStart": 718,
                                        "fullEnd": 741,
                                        "start": 718,
                                        "end": 741,
                                        "fullWidth": 23,
                                        "width": 23,
                                        "text": "__in__do__before__break",
                                        "value": "__in__do__before__break",
                                        "valueText": "__in__do__before__break"
                                    },
                                    "operatorToken": {
                                        "kind": "AmpersandAmpersandToken",
                                        "fullStart": 741,
                                        "fullEnd": 743,
                                        "start": 741,
                                        "end": 743,
                                        "fullWidth": 2,
                                        "width": 2,
                                        "text": "&&",
                                        "value": "&&",
                                        "valueText": "&&"
                                    },
                                    "right": {
                                        "kind": "IdentifierName",
                                        "fullStart": 743,
                                        "fullEnd": 770,
                                        "start": 743,
                                        "end": 770,
                                        "fullWidth": 27,
                                        "width": 27,
                                        "text": "__in__do__IN__before__break",
                                        "value": "__in__do__IN__before__break",
                                        "valueText": "__in__do__IN__before__break"
                                    }
                                },
                                "operatorToken": {
                                    "kind": "AmpersandAmpersandToken",
                                    "fullStart": 770,
                                    "fullEnd": 772,
                                    "start": 770,
                                    "end": 772,
                                    "fullWidth": 2,
                                    "width": 2,
                                    "text": "&&",
                                    "value": "&&",
                                    "valueText": "&&"
                                },
                                "right": {
                                    "kind": "LogicalNotExpression",
                                    "fullStart": 772,
                                    "fullEnd": 799,
                                    "start": 772,
                                    "end": 799,
                                    "fullWidth": 27,
                                    "width": 27,
                                    "operatorToken": {
                                        "kind": "ExclamationToken",
                                        "fullStart": 772,
                                        "fullEnd": 773,
                                        "start": 772,
                                        "end": 773,
                                        "fullWidth": 1,
                                        "width": 1,
                                        "text": "!",
                                        "value": "!",
                                        "valueText": "!"
                                    },
                                    "operand": {
                                        "kind": "IdentifierName",
                                        "fullStart": 773,
                                        "fullEnd": 799,
                                        "start": 773,
                                        "end": 799,
                                        "fullWidth": 26,
                                        "width": 26,
                                        "text": "__in__do__IN__after__break",
                                        "value": "__in__do__IN__after__break",
                                        "valueText": "__in__do__IN__after__break"
                                    }
                                }
                            },
                            "operatorToken": {
                                "kind": "AmpersandAmpersandToken",
                                "fullStart": 799,
                                "fullEnd": 801,
                                "start": 799,
                                "end": 801,
                                "fullWidth": 2,
                                "width": 2,
                                "text": "&&",
                                "value": "&&",
                                "valueText": "&&"
                            },
                            "right": {
                                "kind": "IdentifierName",
                                "fullStart": 801,
                                "fullEnd": 823,
                                "start": 801,
                                "end": 823,
                                "fullWidth": 22,
                                "width": 22,
                                "text": "__in__do__after__break",
                                "value": "__in__do__after__break",
                                "valueText": "__in__do__after__break"
                            }
                        },
                        "closeParenToken": {
                            "kind": "CloseParenToken",
                            "fullStart": 823,
                            "fullEnd": 824,
                            "start": 823,
                            "end": 824,
                            "fullWidth": 1,
                            "width": 1,
                            "text": ")",
                            "value": ")",
                            "valueText": ")"
                        }
                    }
                },
                "closeParenToken": {
                    "kind": "CloseParenToken",
                    "fullStart": 824,
                    "fullEnd": 826,
                    "start": 824,
                    "end": 825,
                    "fullWidth": 2,
                    "width": 1,
                    "text": ")",
                    "value": ")",
                    "valueText": ")",
                    "hasTrailingTrivia": true,
                    "trailingTrivia": [
                        {
                            "kind": "WhitespaceTrivia",
                            "text": " "
                        }
                    ]
                },
                "statement": {
                    "kind": "Block",
                    "fullStart": 826,
                    "fullEnd": 1192,
                    "start": 826,
                    "end": 1191,
                    "fullWidth": 366,
                    "width": 365,
                    "openBraceToken": {
                        "kind": "OpenBraceToken",
                        "fullStart": 826,
                        "fullEnd": 828,
                        "start": 826,
                        "end": 827,
                        "fullWidth": 2,
                        "width": 1,
                        "text": "{",
                        "value": "{",
                        "valueText": "{",
                        "hasTrailingTrivia": true,
                        "hasTrailingNewLine": true,
                        "trailingTrivia": [
                            {
                                "kind": "NewLineTrivia",
                                "text": "\n"
                            }
                        ]
                    },
                    "statements": [
                        {
                            "kind": "ExpressionStatement",
                            "fullStart": 828,
                            "fullEnd": 1190,
                            "start": 829,
                            "end": 1189,
                            "fullWidth": 362,
                            "width": 360,
                            "expression": {
                                "kind": "InvocationExpression",
                                "fullStart": 828,
                                "fullEnd": 1188,
                                "start": 829,
                                "end": 1188,
                                "fullWidth": 360,
                                "width": 359,
                                "expression": {
                                    "kind": "IdentifierName",
                                    "fullStart": 828,
                                    "fullEnd": 835,
                                    "start": 829,
                                    "end": 835,
                                    "fullWidth": 7,
                                    "width": 6,
                                    "text": "$ERROR",
                                    "value": "$ERROR",
                                    "valueText": "$ERROR",
                                    "hasLeadingTrivia": true,
                                    "leadingTrivia": [
                                        {
                                            "kind": "WhitespaceTrivia",
                                            "text": "\t"
                                        }
                                    ]
                                },
                                "argumentList": {
                                    "kind": "ArgumentList",
                                    "fullStart": 835,
                                    "fullEnd": 1188,
                                    "start": 835,
                                    "end": 1188,
                                    "fullWidth": 353,
                                    "width": 353,
                                    "openParenToken": {
                                        "kind": "OpenParenToken",
                                        "fullStart": 835,
                                        "fullEnd": 836,
                                        "start": 835,
                                        "end": 836,
                                        "fullWidth": 1,
                                        "width": 1,
                                        "text": "(",
                                        "value": "(",
                                        "valueText": "("
                                    },
                                    "arguments": [
                                        {
                                            "kind": "AddExpression",
                                            "fullStart": 836,
                                            "fullEnd": 1187,
                                            "start": 836,
                                            "end": 1186,
                                            "fullWidth": 351,
                                            "width": 350,
                                            "left": {
                                                "kind": "StringLiteral",
                                                "fullStart": 836,
                                                "fullEnd": 1077,
                                                "start": 836,
                                                "end": 1077,
                                                "fullWidth": 241,
                                                "width": 241,
                                                "text": "'#1: (__in__do__before__break&&__in__do__IN__before__break&&!__in__do__IN__after__break&&__in__do__after__break)===true. Actual:  (__in__do__before__break&&__in__do__IN__before__break&&!__in__do__IN__after__break&&__in__do__after__break)==='",
                                                "value": "#1: (__in__do__before__break&&__in__do__IN__before__break&&!__in__do__IN__after__break&&__in__do__after__break)===true. Actual:  (__in__do__before__break&&__in__do__IN__before__break&&!__in__do__IN__after__break&&__in__do__after__break)===",
                                                "valueText": "#1: (__in__do__before__break&&__in__do__IN__before__break&&!__in__do__IN__after__break&&__in__do__after__break)===true. Actual:  (__in__do__before__break&&__in__do__IN__before__break&&!__in__do__IN__after__break&&__in__do__after__break)==="
                                            },
                                            "operatorToken": {
                                                "kind": "PlusToken",
                                                "fullStart": 1077,
                                                "fullEnd": 1079,
                                                "start": 1077,
                                                "end": 1078,
                                                "fullWidth": 2,
                                                "width": 1,
                                                "text": "+",
                                                "value": "+",
                                                "valueText": "+",
                                                "hasTrailingTrivia": true,
                                                "trailingTrivia": [
                                                    {
                                                        "kind": "WhitespaceTrivia",
                                                        "text": " "
                                                    }
                                                ]
                                            },
                                            "right": {
                                                "kind": "ParenthesizedExpression",
                                                "fullStart": 1079,
                                                "fullEnd": 1187,
                                                "start": 1079,
                                                "end": 1186,
                                                "fullWidth": 108,
                                                "width": 107,
                                                "openParenToken": {
                                                    "kind": "OpenParenToken",
                                                    "fullStart": 1079,
                                                    "fullEnd": 1080,
                                                    "start": 1079,
                                                    "end": 1080,
                                                    "fullWidth": 1,
                                                    "width": 1,
                                                    "text": "(",
                                                    "value": "(",
                                                    "valueText": "("
                                                },
                                                "expression": {
                                                    "kind": "LogicalAndExpression",
                                                    "fullStart": 1080,
                                                    "fullEnd": 1185,
                                                    "start": 1080,
                                                    "end": 1185,
                                                    "fullWidth": 105,
                                                    "width": 105,
                                                    "left": {
                                                        "kind": "LogicalAndExpression",
                                                        "fullStart": 1080,
                                                        "fullEnd": 1161,
                                                        "start": 1080,
                                                        "end": 1161,
                                                        "fullWidth": 81,
                                                        "width": 81,
                                                        "left": {
                                                            "kind": "LogicalAndExpression",
                                                            "fullStart": 1080,
                                                            "fullEnd": 1132,
                                                            "start": 1080,
                                                            "end": 1132,
                                                            "fullWidth": 52,
                                                            "width": 52,
                                                            "left": {
                                                                "kind": "IdentifierName",
                                                                "fullStart": 1080,
                                                                "fullEnd": 1103,
                                                                "start": 1080,
                                                                "end": 1103,
                                                                "fullWidth": 23,
                                                                "width": 23,
                                                                "text": "__in__do__before__break",
                                                                "value": "__in__do__before__break",
                                                                "valueText": "__in__do__before__break"
                                                            },
                                                            "operatorToken": {
                                                                "kind": "AmpersandAmpersandToken",
                                                                "fullStart": 1103,
                                                                "fullEnd": 1105,
                                                                "start": 1103,
                                                                "end": 1105,
                                                                "fullWidth": 2,
                                                                "width": 2,
                                                                "text": "&&",
                                                                "value": "&&",
                                                                "valueText": "&&"
                                                            },
                                                            "right": {
                                                                "kind": "IdentifierName",
                                                                "fullStart": 1105,
                                                                "fullEnd": 1132,
                                                                "start": 1105,
                                                                "end": 1132,
                                                                "fullWidth": 27,
                                                                "width": 27,
                                                                "text": "__in__do__IN__before__break",
                                                                "value": "__in__do__IN__before__break",
                                                                "valueText": "__in__do__IN__before__break"
                                                            }
                                                        },
                                                        "operatorToken": {
                                                            "kind": "AmpersandAmpersandToken",
                                                            "fullStart": 1132,
                                                            "fullEnd": 1134,
                                                            "start": 1132,
                                                            "end": 1134,
                                                            "fullWidth": 2,
                                                            "width": 2,
                                                            "text": "&&",
                                                            "value": "&&",
                                                            "valueText": "&&"
                                                        },
                                                        "right": {
                                                            "kind": "LogicalNotExpression",
                                                            "fullStart": 1134,
                                                            "fullEnd": 1161,
                                                            "start": 1134,
                                                            "end": 1161,
                                                            "fullWidth": 27,
                                                            "width": 27,
                                                            "operatorToken": {
                                                                "kind": "ExclamationToken",
                                                                "fullStart": 1134,
                                                                "fullEnd": 1135,
                                                                "start": 1134,
                                                                "end": 1135,
                                                                "fullWidth": 1,
                                                                "width": 1,
                                                                "text": "!",
                                                                "value": "!",
                                                                "valueText": "!"
                                                            },
                                                            "operand": {
                                                                "kind": "IdentifierName",
                                                                "fullStart": 1135,
                                                                "fullEnd": 1161,
                                                                "start": 1135,
                                                                "end": 1161,
                                                                "fullWidth": 26,
                                                                "width": 26,
                                                                "text": "__in__do__IN__after__break",
                                                                "value": "__in__do__IN__after__break",
                                                                "valueText": "__in__do__IN__after__break"
                                                            }
                                                        }
                                                    },
                                                    "operatorToken": {
                                                        "kind": "AmpersandAmpersandToken",
                                                        "fullStart": 1161,
                                                        "fullEnd": 1163,
                                                        "start": 1161,
                                                        "end": 1163,
                                                        "fullWidth": 2,
                                                        "width": 2,
                                                        "text": "&&",
                                                        "value": "&&",
                                                        "valueText": "&&"
                                                    },
                                                    "right": {
                                                        "kind": "IdentifierName",
                                                        "fullStart": 1163,
                                                        "fullEnd": 1185,
                                                        "start": 1163,
                                                        "end": 1185,
                                                        "fullWidth": 22,
                                                        "width": 22,
                                                        "text": "__in__do__after__break",
                                                        "value": "__in__do__after__break",
                                                        "valueText": "__in__do__after__break"
                                                    }
                                                },
                                                "closeParenToken": {
                                                    "kind": "CloseParenToken",
                                                    "fullStart": 1185,
                                                    "fullEnd": 1187,
                                                    "start": 1185,
                                                    "end": 1186,
                                                    "fullWidth": 2,
                                                    "width": 1,
                                                    "text": ")",
                                                    "value": ")",
                                                    "valueText": ")",
                                                    "hasTrailingTrivia": true,
                                                    "trailingTrivia": [
                                                        {
                                                            "kind": "WhitespaceTrivia",
                                                            "text": " "
                                                        }
                                                    ]
                                                }
                                            }
                                        }
                                    ],
                                    "closeParenToken": {
                                        "kind": "CloseParenToken",
                                        "fullStart": 1187,
                                        "fullEnd": 1188,
                                        "start": 1187,
                                        "end": 1188,
                                        "fullWidth": 1,
                                        "width": 1,
                                        "text": ")",
                                        "value": ")",
                                        "valueText": ")"
                                    }
                                }
                            },
                            "semicolonToken": {
                                "kind": "SemicolonToken",
                                "fullStart": 1188,
                                "fullEnd": 1190,
                                "start": 1188,
                                "end": 1189,
                                "fullWidth": 2,
                                "width": 1,
                                "text": ";",
                                "value": ";",
                                "valueText": ";",
                                "hasTrailingTrivia": true,
                                "hasTrailingNewLine": true,
                                "trailingTrivia": [
                                    {
                                        "kind": "NewLineTrivia",
                                        "text": "\n"
                                    }
                                ]
                            }
                        }
                    ],
                    "closeBraceToken": {
                        "kind": "CloseBraceToken",
                        "fullStart": 1190,
                        "fullEnd": 1192,
                        "start": 1190,
                        "end": 1191,
                        "fullWidth": 2,
                        "width": 1,
                        "text": "}",
                        "value": "}",
                        "valueText": "}",
                        "hasTrailingTrivia": true,
                        "hasTrailingNewLine": true,
                        "trailingTrivia": [
                            {
                                "kind": "NewLineTrivia",
                                "text": "\n"
                            }
                        ]
                    }
                }
            }
        ],
        "endOfFileToken": {
            "kind": "EndOfFileToken",
            "fullStart": 1192,
            "fullEnd": 1275,
            "start": 1275,
            "end": 1275,
            "fullWidth": 83,
            "width": 0,
            "text": "",
            "hasLeadingTrivia": true,
            "hasLeadingComment": true,
            "hasLeadingNewLine": true,
            "leadingTrivia": [
                {
                    "kind": "SingleLineCommentTrivia",
                    "text": "//"
                },
                {
                    "kind": "NewLineTrivia",
                    "text": "\n"
                },
                {
                    "kind": "SingleLineCommentTrivia",
                    "text": "//////////////////////////////////////////////////////////////////////////////"
                },
                {
                    "kind": "NewLineTrivia",
                    "text": "\n"
                },
                {
                    "kind": "NewLineTrivia",
                    "text": "\n"
                }
            ]
        }
    },
    "lineMap": {
        "lineStarts": [
            0,
            61,
            132,
            133,
            137,
            224,
            227,
            270,
            348,
            352,
            353,
            367,
            408,
            425,
            473,
            495,
            541,
            558,
            607,
            622,
            623,
            702,
            712,
            828,
            1190,
            1192,
            1195,
            1274,
            1275
        ],
        "length": 1275
    }
}<|MERGE_RESOLUTION|>--- conflicted
+++ resolved
@@ -203,12 +203,8 @@
                                             "start": 375,
                                             "end": 406,
                                             "fullWidth": 31,
-<<<<<<< HEAD
                                             "width": 31,
-                                            "identifier": {
-=======
                                             "propertyName": {
->>>>>>> 85e84683
                                                 "kind": "IdentifierName",
                                                 "fullStart": 375,
                                                 "fullEnd": 398,
@@ -437,12 +433,8 @@
                                                             "start": 437,
                                                             "end": 471,
                                                             "fullWidth": 34,
-<<<<<<< HEAD
                                                             "width": 34,
-                                                            "identifier": {
-=======
                                                             "propertyName": {
->>>>>>> 85e84683
                                                                 "kind": "IdentifierName",
                                                                 "fullStart": 437,
                                                                 "fullEnd": 464,
@@ -633,12 +625,8 @@
                                                             "start": 507,
                                                             "end": 539,
                                                             "fullWidth": 32,
-<<<<<<< HEAD
                                                             "width": 32,
-                                                            "identifier": {
-=======
                                                             "propertyName": {
->>>>>>> 85e84683
                                                                 "kind": "IdentifierName",
                                                                 "fullStart": 507,
                                                                 "fullEnd": 533,
@@ -863,12 +851,8 @@
                                             "start": 566,
                                             "end": 605,
                                             "fullWidth": 39,
-<<<<<<< HEAD
                                             "width": 39,
-                                            "identifier": {
-=======
                                             "propertyName": {
->>>>>>> 85e84683
                                                 "kind": "IdentifierName",
                                                 "fullStart": 566,
                                                 "fullEnd": 588,
