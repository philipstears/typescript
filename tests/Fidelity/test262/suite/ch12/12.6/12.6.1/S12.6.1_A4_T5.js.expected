--- conflicted
+++ resolved
@@ -102,12 +102,8 @@
                             "start": 355,
                             "end": 358,
                             "fullWidth": 3,
-<<<<<<< HEAD
                             "width": 3,
-                            "identifier": {
-=======
                             "propertyName": {
->>>>>>> 85e84683
                                 "kind": "IdentifierName",
                                 "fullStart": 355,
                                 "fullEnd": 356,
