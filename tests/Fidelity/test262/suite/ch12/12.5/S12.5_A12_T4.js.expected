--- conflicted
+++ resolved
@@ -367,12 +367,8 @@
                             "start": 428,
                             "end": 431,
                             "fullWidth": 3,
-<<<<<<< HEAD
                             "width": 3,
-                            "identifier": {
-=======
                             "propertyName": {
->>>>>>> 85e84683
                                 "kind": "IdentifierName",
                                 "fullStart": 428,
                                 "fullEnd": 429,
