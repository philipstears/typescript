--- conflicted
+++ resolved
@@ -135,11 +135,8 @@
                                 "start": 331,
                                 "end": 334,
                                 "fullWidth": 4,
-<<<<<<< HEAD
                                 "width": 3,
-=======
                                 "modifiers": [],
->>>>>>> e3c38734
                                 "identifier": {
                                     "kind": "IdentifierName",
                                     "fullStart": 331,
