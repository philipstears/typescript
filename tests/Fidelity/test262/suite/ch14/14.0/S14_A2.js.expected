{
    "isDeclaration": false,
    "languageVersion": "EcmaScript5",
    "parseOptions": {
        "allowAutomaticSemicolonInsertion": true
    },
    "sourceUnit": {
        "kind": "SourceUnit",
        "fullStart": 0,
        "fullEnd": 925,
        "start": 388,
        "end": 925,
        "fullWidth": 925,
        "width": 537,
        "moduleElements": [
            {
                "kind": "IfStatement",
                "fullStart": 0,
                "fullEnd": 500,
                "start": 388,
                "end": 499,
                "fullWidth": 500,
                "width": 111,
                "ifKeyword": {
                    "kind": "IfKeyword",
                    "fullStart": 0,
                    "fullEnd": 391,
                    "start": 388,
                    "end": 390,
                    "fullWidth": 391,
                    "width": 2,
                    "text": "if",
                    "value": "if",
                    "valueText": "if",
                    "hasLeadingTrivia": true,
                    "hasLeadingComment": true,
                    "hasLeadingNewLine": true,
                    "hasTrailingTrivia": true,
                    "leadingTrivia": [
                        {
                            "kind": "SingleLineCommentTrivia",
                            "text": "// Copyright 2009 the Sputnik authors.  All rights reserved."
                        },
                        {
                            "kind": "NewLineTrivia",
                            "text": "\n"
                        },
                        {
                            "kind": "SingleLineCommentTrivia",
                            "text": "// This code is governed by the BSD license found in the LICENSE file."
                        },
                        {
                            "kind": "NewLineTrivia",
                            "text": "\n"
                        },
                        {
                            "kind": "NewLineTrivia",
                            "text": "\n"
                        },
                        {
                            "kind": "MultiLineCommentTrivia",
                            "text": "/**\n * FunctionDeclaration cannot be localed inside an Expression\n *\n * @path ch14/14.0/S14_A2.js\n * @description Declaring a function within an \"if\" Expression\n */"
                        },
                        {
                            "kind": "NewLineTrivia",
                            "text": "\n"
                        },
                        {
                            "kind": "NewLineTrivia",
                            "text": "\n"
                        },
                        {
                            "kind": "SingleLineCommentTrivia",
                            "text": "//////////////////////////////////////////////////////////////////////////////"
                        },
                        {
                            "kind": "NewLineTrivia",
                            "text": "\n"
                        },
                        {
                            "kind": "SingleLineCommentTrivia",
                            "text": "//CHECK#1"
                        },
                        {
                            "kind": "NewLineTrivia",
                            "text": "\n"
                        }
                    ],
                    "trailingTrivia": [
                        {
                            "kind": "WhitespaceTrivia",
                            "text": " "
                        }
                    ]
                },
                "openParenToken": {
                    "kind": "OpenParenToken",
                    "fullStart": 391,
                    "fullEnd": 392,
                    "start": 391,
                    "end": 392,
                    "fullWidth": 1,
                    "width": 1,
                    "text": "(",
                    "value": "(",
                    "valueText": "("
                },
                "condition": {
                    "kind": "NotEqualsExpression",
                    "fullStart": 392,
                    "fullEnd": 416,
                    "start": 392,
                    "end": 416,
                    "fullWidth": 24,
                    "width": 24,
                    "left": {
                        "kind": "TypeOfExpression",
                        "fullStart": 392,
                        "fullEnd": 401,
                        "start": 392,
                        "end": 400,
                        "fullWidth": 9,
                        "width": 8,
                        "typeOfKeyword": {
                            "kind": "TypeOfKeyword",
                            "fullStart": 392,
                            "fullEnd": 399,
                            "start": 392,
                            "end": 398,
                            "fullWidth": 7,
                            "width": 6,
                            "text": "typeof",
                            "value": "typeof",
                            "valueText": "typeof",
                            "hasTrailingTrivia": true,
                            "trailingTrivia": [
                                {
                                    "kind": "WhitespaceTrivia",
                                    "text": " "
                                }
                            ]
                        },
                        "expression": {
                            "kind": "IdentifierName",
                            "fullStart": 399,
                            "fullEnd": 401,
                            "start": 399,
                            "end": 400,
                            "fullWidth": 2,
                            "width": 1,
                            "text": "f",
                            "value": "f",
                            "valueText": "f",
                            "hasTrailingTrivia": true,
                            "trailingTrivia": [
                                {
                                    "kind": "WhitespaceTrivia",
                                    "text": " "
                                }
                            ]
                        }
                    },
                    "operatorToken": {
                        "kind": "ExclamationEqualsEqualsToken",
                        "fullStart": 401,
                        "fullEnd": 405,
                        "start": 401,
                        "end": 404,
                        "fullWidth": 4,
                        "width": 3,
                        "text": "!==",
                        "value": "!==",
                        "valueText": "!==",
                        "hasTrailingTrivia": true,
                        "trailingTrivia": [
                            {
                                "kind": "WhitespaceTrivia",
                                "text": " "
                            }
                        ]
                    },
                    "right": {
                        "kind": "StringLiteral",
                        "fullStart": 405,
                        "fullEnd": 416,
                        "start": 405,
                        "end": 416,
                        "fullWidth": 11,
                        "width": 11,
                        "text": "'undefined'",
                        "value": "undefined",
                        "valueText": "undefined"
                    }
                },
                "closeParenToken": {
                    "kind": "CloseParenToken",
                    "fullStart": 416,
                    "fullEnd": 418,
                    "start": 416,
                    "end": 417,
                    "fullWidth": 2,
                    "width": 1,
                    "text": ")",
                    "value": ")",
                    "valueText": ")",
                    "hasTrailingTrivia": true,
                    "trailingTrivia": [
                        {
                            "kind": "WhitespaceTrivia",
                            "text": " "
                        }
                    ]
                },
                "statement": {
                    "kind": "Block",
                    "fullStart": 418,
                    "fullEnd": 500,
                    "start": 418,
                    "end": 499,
                    "fullWidth": 82,
                    "width": 81,
                    "openBraceToken": {
                        "kind": "OpenBraceToken",
                        "fullStart": 418,
                        "fullEnd": 420,
                        "start": 418,
                        "end": 419,
                        "fullWidth": 2,
                        "width": 1,
                        "text": "{",
                        "value": "{",
                        "valueText": "{",
                        "hasTrailingTrivia": true,
                        "hasTrailingNewLine": true,
                        "trailingTrivia": [
                            {
                                "kind": "NewLineTrivia",
                                "text": "\n"
                            }
                        ]
                    },
                    "statements": [
                        {
                            "kind": "ExpressionStatement",
                            "fullStart": 420,
                            "fullEnd": 498,
                            "start": 421,
                            "end": 497,
                            "fullWidth": 78,
                            "width": 76,
                            "expression": {
                                "kind": "InvocationExpression",
                                "fullStart": 420,
                                "fullEnd": 496,
                                "start": 421,
                                "end": 496,
                                "fullWidth": 76,
                                "width": 75,
                                "expression": {
                                    "kind": "IdentifierName",
                                    "fullStart": 420,
                                    "fullEnd": 427,
                                    "start": 421,
                                    "end": 427,
                                    "fullWidth": 7,
                                    "width": 6,
                                    "text": "$ERROR",
                                    "value": "$ERROR",
                                    "valueText": "$ERROR",
                                    "hasLeadingTrivia": true,
                                    "leadingTrivia": [
                                        {
                                            "kind": "WhitespaceTrivia",
                                            "text": "\t"
                                        }
                                    ]
                                },
                                "argumentList": {
                                    "kind": "ArgumentList",
                                    "fullStart": 427,
                                    "fullEnd": 496,
                                    "start": 427,
                                    "end": 496,
                                    "fullWidth": 69,
                                    "width": 69,
                                    "openParenToken": {
                                        "kind": "OpenParenToken",
                                        "fullStart": 427,
                                        "fullEnd": 428,
                                        "start": 427,
                                        "end": 428,
                                        "fullWidth": 1,
                                        "width": 1,
                                        "text": "(",
                                        "value": "(",
                                        "valueText": "("
                                    },
                                    "arguments": [
                                        {
                                            "kind": "AddExpression",
                                            "fullStart": 428,
                                            "fullEnd": 495,
                                            "start": 428,
                                            "end": 493,
                                            "fullWidth": 67,
                                            "width": 65,
                                            "left": {
                                                "kind": "StringLiteral",
                                                "fullStart": 428,
                                                "fullEnd": 483,
                                                "start": 428,
                                                "end": 483,
                                                "fullWidth": 55,
                                                "width": 55,
                                                "text": "'#1: typeof f === \\'undefined\\'. Actual:  typeof f ==='",
                                                "value": "#1: typeof f === 'undefined'. Actual:  typeof f ===",
                                                "valueText": "#1: typeof f === 'undefined'. Actual:  typeof f ==="
                                            },
                                            "operatorToken": {
                                                "kind": "PlusToken",
                                                "fullStart": 483,
                                                "fullEnd": 485,
                                                "start": 483,
                                                "end": 484,
                                                "fullWidth": 2,
                                                "width": 1,
                                                "text": "+",
                                                "value": "+",
                                                "valueText": "+",
                                                "hasTrailingTrivia": true,
                                                "trailingTrivia": [
                                                    {
                                                        "kind": "WhitespaceTrivia",
                                                        "text": " "
                                                    }
                                                ]
                                            },
                                            "right": {
                                                "kind": "TypeOfExpression",
                                                "fullStart": 485,
                                                "fullEnd": 495,
                                                "start": 485,
                                                "end": 493,
                                                "fullWidth": 10,
                                                "width": 8,
                                                "typeOfKeyword": {
                                                    "kind": "TypeOfKeyword",
                                                    "fullStart": 485,
                                                    "fullEnd": 492,
                                                    "start": 485,
                                                    "end": 491,
                                                    "fullWidth": 7,
                                                    "width": 6,
                                                    "text": "typeof",
                                                    "value": "typeof",
                                                    "valueText": "typeof",
                                                    "hasTrailingTrivia": true,
                                                    "trailingTrivia": [
                                                        {
                                                            "kind": "WhitespaceTrivia",
                                                            "text": " "
                                                        }
                                                    ]
                                                },
                                                "expression": {
                                                    "kind": "IdentifierName",
                                                    "fullStart": 492,
                                                    "fullEnd": 495,
                                                    "start": 492,
                                                    "end": 493,
                                                    "fullWidth": 3,
                                                    "width": 1,
                                                    "text": "f",
                                                    "value": "f",
                                                    "valueText": "f",
                                                    "hasTrailingTrivia": true,
                                                    "trailingTrivia": [
                                                        {
                                                            "kind": "WhitespaceTrivia",
                                                            "text": "  "
                                                        }
                                                    ]
                                                }
                                            }
                                        }
                                    ],
                                    "closeParenToken": {
                                        "kind": "CloseParenToken",
                                        "fullStart": 495,
                                        "fullEnd": 496,
                                        "start": 495,
                                        "end": 496,
                                        "fullWidth": 1,
                                        "width": 1,
                                        "text": ")",
                                        "value": ")",
                                        "valueText": ")"
                                    }
                                }
                            },
                            "semicolonToken": {
                                "kind": "SemicolonToken",
                                "fullStart": 496,
                                "fullEnd": 498,
                                "start": 496,
                                "end": 497,
                                "fullWidth": 2,
                                "width": 1,
                                "text": ";",
                                "value": ";",
                                "valueText": ";",
                                "hasTrailingTrivia": true,
                                "hasTrailingNewLine": true,
                                "trailingTrivia": [
                                    {
                                        "kind": "NewLineTrivia",
                                        "text": "\n"
                                    }
                                ]
                            }
                        }
                    ],
                    "closeBraceToken": {
                        "kind": "CloseBraceToken",
                        "fullStart": 498,
                        "fullEnd": 500,
                        "start": 498,
                        "end": 499,
                        "fullWidth": 2,
                        "width": 1,
                        "text": "}",
                        "value": "}",
                        "valueText": "}",
                        "hasTrailingTrivia": true,
                        "hasTrailingNewLine": true,
                        "trailingTrivia": [
                            {
                                "kind": "NewLineTrivia",
                                "text": "\n"
                            }
                        ]
                    }
                }
            },
            {
                "kind": "IfStatement",
                "fullStart": 500,
                "fullEnd": 840,
                "start": 672,
                "end": 840,
                "fullWidth": 340,
                "width": 168,
                "ifKeyword": {
                    "kind": "IfKeyword",
                    "fullStart": 500,
                    "fullEnd": 675,
                    "start": 672,
                    "end": 674,
                    "fullWidth": 175,
                    "width": 2,
                    "text": "if",
                    "value": "if",
                    "valueText": "if",
                    "hasLeadingTrivia": true,
                    "hasLeadingComment": true,
                    "hasLeadingNewLine": true,
                    "hasTrailingTrivia": true,
                    "leadingTrivia": [
                        {
                            "kind": "SingleLineCommentTrivia",
                            "text": "//"
                        },
                        {
                            "kind": "NewLineTrivia",
                            "text": "\n"
                        },
                        {
                            "kind": "SingleLineCommentTrivia",
                            "text": "//////////////////////////////////////////////////////////////////////////////"
                        },
                        {
                            "kind": "NewLineTrivia",
                            "text": "\n"
                        },
                        {
                            "kind": "NewLineTrivia",
                            "text": "\n"
                        },
                        {
                            "kind": "SingleLineCommentTrivia",
                            "text": "//////////////////////////////////////////////////////////////////////////////"
                        },
                        {
                            "kind": "NewLineTrivia",
                            "text": "\n"
                        },
                        {
                            "kind": "SingleLineCommentTrivia",
                            "text": "//CHECK#2"
                        },
                        {
                            "kind": "NewLineTrivia",
                            "text": "\n"
                        }
                    ],
                    "trailingTrivia": [
                        {
                            "kind": "WhitespaceTrivia",
                            "text": " "
                        }
                    ]
                },
                "openParenToken": {
                    "kind": "OpenParenToken",
                    "fullStart": 675,
                    "fullEnd": 676,
                    "start": 675,
                    "end": 676,
                    "fullWidth": 1,
                    "width": 1,
                    "text": "(",
                    "value": "(",
                    "valueText": "("
                },
                "condition": {
                    "kind": "NotEqualsExpression",
                    "fullStart": 676,
                    "fullEnd": 760,
                    "start": 676,
                    "end": 760,
                    "fullWidth": 84,
                    "width": 84,
                    "left": {
                        "kind": "InvocationExpression",
                        "fullStart": 676,
                        "fullEnd": 756,
                        "start": 676,
                        "end": 756,
                        "fullWidth": 80,
                        "width": 80,
                        "expression": {
                            "kind": "FunctionExpression",
                            "fullStart": 676,
                            "fullEnd": 753,
                            "start": 676,
                            "end": 753,
                            "fullWidth": 77,
                            "width": 77,
                            "functionKeyword": {
                                "kind": "FunctionKeyword",
                                "fullStart": 676,
                                "fullEnd": 685,
                                "start": 676,
                                "end": 684,
                                "fullWidth": 9,
                                "width": 8,
                                "text": "function",
                                "value": "function",
                                "valueText": "function",
                                "hasTrailingTrivia": true,
                                "trailingTrivia": [
                                    {
                                        "kind": "WhitespaceTrivia",
                                        "text": " "
                                    }
                                ]
                            },
                            "identifier": {
                                "kind": "IdentifierName",
                                "fullStart": 685,
                                "fullEnd": 686,
                                "start": 685,
                                "end": 686,
                                "fullWidth": 1,
                                "width": 1,
                                "text": "f",
                                "value": "f",
                                "valueText": "f"
                            },
                            "callSignature": {
                                "kind": "CallSignature",
                                "fullStart": 686,
                                "fullEnd": 691,
                                "start": 686,
                                "end": 691,
                                "fullWidth": 5,
                                "width": 5,
                                "parameterList": {
                                    "kind": "ParameterList",
                                    "fullStart": 686,
                                    "fullEnd": 691,
                                    "start": 686,
                                    "end": 691,
                                    "fullWidth": 5,
                                    "width": 5,
                                    "openParenToken": {
                                        "kind": "OpenParenToken",
                                        "fullStart": 686,
                                        "fullEnd": 687,
                                        "start": 686,
                                        "end": 687,
                                        "fullWidth": 1,
                                        "width": 1,
                                        "text": "(",
                                        "value": "(",
                                        "valueText": "("
                                    },
                                    "parameters": [
                                        {
                                            "kind": "Parameter",
                                            "fullStart": 687,
                                            "fullEnd": 690,
                                            "start": 687,
                                            "end": 690,
                                            "fullWidth": 3,
<<<<<<< HEAD
                                            "width": 3,
=======
                                            "modifiers": [],
>>>>>>> e3c38734
                                            "identifier": {
                                                "kind": "IdentifierName",
                                                "fullStart": 687,
                                                "fullEnd": 690,
                                                "start": 687,
                                                "end": 690,
                                                "fullWidth": 3,
                                                "width": 3,
                                                "text": "arg",
                                                "value": "arg",
                                                "valueText": "arg"
                                            }
                                        }
                                    ],
                                    "closeParenToken": {
                                        "kind": "CloseParenToken",
                                        "fullStart": 690,
                                        "fullEnd": 691,
                                        "start": 690,
                                        "end": 691,
                                        "fullWidth": 1,
                                        "width": 1,
                                        "text": ")",
                                        "value": ")",
                                        "valueText": ")"
                                    }
                                }
                            },
                            "block": {
                                "kind": "Block",
                                "fullStart": 691,
                                "fullEnd": 753,
                                "start": 691,
                                "end": 753,
                                "fullWidth": 62,
                                "width": 62,
                                "openBraceToken": {
                                    "kind": "OpenBraceToken",
                                    "fullStart": 691,
                                    "fullEnd": 693,
                                    "start": 691,
                                    "end": 692,
                                    "fullWidth": 2,
                                    "width": 1,
                                    "text": "{",
                                    "value": "{",
                                    "valueText": "{",
                                    "hasTrailingTrivia": true,
                                    "hasTrailingNewLine": true,
                                    "trailingTrivia": [
                                        {
                                            "kind": "NewLineTrivia",
                                            "text": "\n"
                                        }
                                    ]
                                },
                                "statements": [
                                    {
                                        "kind": "IfStatement",
                                        "fullStart": 693,
                                        "fullEnd": 752,
                                        "start": 694,
                                        "end": 751,
                                        "fullWidth": 59,
                                        "width": 57,
                                        "ifKeyword": {
                                            "kind": "IfKeyword",
                                            "fullStart": 693,
                                            "fullEnd": 697,
                                            "start": 694,
                                            "end": 696,
                                            "fullWidth": 4,
                                            "width": 2,
                                            "text": "if",
                                            "value": "if",
                                            "valueText": "if",
                                            "hasLeadingTrivia": true,
                                            "hasTrailingTrivia": true,
                                            "leadingTrivia": [
                                                {
                                                    "kind": "WhitespaceTrivia",
                                                    "text": "\t"
                                                }
                                            ],
                                            "trailingTrivia": [
                                                {
                                                    "kind": "WhitespaceTrivia",
                                                    "text": " "
                                                }
                                            ]
                                        },
                                        "openParenToken": {
                                            "kind": "OpenParenToken",
                                            "fullStart": 697,
                                            "fullEnd": 698,
                                            "start": 697,
                                            "end": 698,
                                            "fullWidth": 1,
                                            "width": 1,
                                            "text": "(",
                                            "value": "(",
                                            "valueText": "("
                                        },
                                        "condition": {
                                            "kind": "EqualsExpression",
                                            "fullStart": 698,
                                            "fullEnd": 705,
                                            "start": 698,
                                            "end": 705,
                                            "fullWidth": 7,
                                            "width": 7,
                                            "left": {
                                                "kind": "IdentifierName",
                                                "fullStart": 698,
                                                "fullEnd": 701,
                                                "start": 698,
                                                "end": 701,
                                                "fullWidth": 3,
                                                "width": 3,
                                                "text": "arg",
                                                "value": "arg",
                                                "valueText": "arg"
                                            },
                                            "operatorToken": {
                                                "kind": "EqualsEqualsEqualsToken",
                                                "fullStart": 701,
                                                "fullEnd": 704,
                                                "start": 701,
                                                "end": 704,
                                                "fullWidth": 3,
                                                "width": 3,
                                                "text": "===",
                                                "value": "===",
                                                "valueText": "==="
                                            },
                                            "right": {
                                                "kind": "NumericLiteral",
                                                "fullStart": 704,
                                                "fullEnd": 705,
                                                "start": 704,
                                                "end": 705,
                                                "fullWidth": 1,
                                                "width": 1,
                                                "text": "0",
                                                "value": 0,
                                                "valueText": "0"
                                            }
                                        },
                                        "closeParenToken": {
                                            "kind": "CloseParenToken",
                                            "fullStart": 705,
                                            "fullEnd": 707,
                                            "start": 705,
                                            "end": 706,
                                            "fullWidth": 2,
                                            "width": 1,
                                            "text": ")",
                                            "value": ")",
                                            "valueText": ")",
                                            "hasTrailingTrivia": true,
                                            "hasTrailingNewLine": true,
                                            "trailingTrivia": [
                                                {
                                                    "kind": "NewLineTrivia",
                                                    "text": "\n"
                                                }
                                            ]
                                        },
                                        "statement": {
                                            "kind": "ReturnStatement",
                                            "fullStart": 707,
                                            "fullEnd": 721,
                                            "start": 711,
                                            "end": 720,
                                            "fullWidth": 14,
                                            "width": 9,
                                            "returnKeyword": {
                                                "kind": "ReturnKeyword",
                                                "fullStart": 707,
                                                "fullEnd": 718,
                                                "start": 711,
                                                "end": 717,
                                                "fullWidth": 11,
                                                "width": 6,
                                                "text": "return",
                                                "value": "return",
                                                "valueText": "return",
                                                "hasLeadingTrivia": true,
                                                "hasTrailingTrivia": true,
                                                "leadingTrivia": [
                                                    {
                                                        "kind": "WhitespaceTrivia",
                                                        "text": "\t   "
                                                    }
                                                ],
                                                "trailingTrivia": [
                                                    {
                                                        "kind": "WhitespaceTrivia",
                                                        "text": " "
                                                    }
                                                ]
                                            },
                                            "expression": {
                                                "kind": "NumericLiteral",
                                                "fullStart": 718,
                                                "fullEnd": 719,
                                                "start": 718,
                                                "end": 719,
                                                "fullWidth": 1,
                                                "width": 1,
                                                "text": "1",
                                                "value": 1,
                                                "valueText": "1"
                                            },
                                            "semicolonToken": {
                                                "kind": "SemicolonToken",
                                                "fullStart": 719,
                                                "fullEnd": 721,
                                                "start": 719,
                                                "end": 720,
                                                "fullWidth": 2,
                                                "width": 1,
                                                "text": ";",
                                                "value": ";",
                                                "valueText": ";",
                                                "hasTrailingTrivia": true,
                                                "hasTrailingNewLine": true,
                                                "trailingTrivia": [
                                                    {
                                                        "kind": "NewLineTrivia",
                                                        "text": "\n"
                                                    }
                                                ]
                                            }
                                        },
                                        "elseClause": {
                                            "kind": "ElseClause",
                                            "fullStart": 721,
                                            "fullEnd": 752,
                                            "start": 722,
                                            "end": 751,
                                            "fullWidth": 31,
                                            "width": 29,
                                            "elseKeyword": {
                                                "kind": "ElseKeyword",
                                                "fullStart": 721,
                                                "fullEnd": 727,
                                                "start": 722,
                                                "end": 726,
                                                "fullWidth": 6,
                                                "width": 4,
                                                "text": "else",
                                                "value": "else",
                                                "valueText": "else",
                                                "hasLeadingTrivia": true,
                                                "hasTrailingTrivia": true,
                                                "hasTrailingNewLine": true,
                                                "leadingTrivia": [
                                                    {
                                                        "kind": "WhitespaceTrivia",
                                                        "text": "\t"
                                                    }
                                                ],
                                                "trailingTrivia": [
                                                    {
                                                        "kind": "NewLineTrivia",
                                                        "text": "\n"
                                                    }
                                                ]
                                            },
                                            "statement": {
                                                "kind": "ReturnStatement",
                                                "fullStart": 727,
                                                "fullEnd": 752,
                                                "start": 731,
                                                "end": 751,
                                                "fullWidth": 25,
                                                "width": 20,
                                                "returnKeyword": {
                                                    "kind": "ReturnKeyword",
                                                    "fullStart": 727,
                                                    "fullEnd": 738,
                                                    "start": 731,
                                                    "end": 737,
                                                    "fullWidth": 11,
                                                    "width": 6,
                                                    "text": "return",
                                                    "value": "return",
                                                    "valueText": "return",
                                                    "hasLeadingTrivia": true,
                                                    "hasTrailingTrivia": true,
                                                    "leadingTrivia": [
                                                        {
                                                            "kind": "WhitespaceTrivia",
                                                            "text": "\t   "
                                                        }
                                                    ],
                                                    "trailingTrivia": [
                                                        {
                                                            "kind": "WhitespaceTrivia",
                                                            "text": " "
                                                        }
                                                    ]
                                                },
                                                "expression": {
                                                    "kind": "MultiplyExpression",
                                                    "fullStart": 738,
                                                    "fullEnd": 750,
                                                    "start": 738,
                                                    "end": 750,
                                                    "fullWidth": 12,
                                                    "width": 12,
                                                    "left": {
                                                        "kind": "InvocationExpression",
                                                        "fullStart": 738,
                                                        "fullEnd": 746,
                                                        "start": 738,
                                                        "end": 746,
                                                        "fullWidth": 8,
                                                        "width": 8,
                                                        "expression": {
                                                            "kind": "IdentifierName",
                                                            "fullStart": 738,
                                                            "fullEnd": 739,
                                                            "start": 738,
                                                            "end": 739,
                                                            "fullWidth": 1,
                                                            "width": 1,
                                                            "text": "f",
                                                            "value": "f",
                                                            "valueText": "f"
                                                        },
                                                        "argumentList": {
                                                            "kind": "ArgumentList",
                                                            "fullStart": 739,
                                                            "fullEnd": 746,
                                                            "start": 739,
                                                            "end": 746,
                                                            "fullWidth": 7,
                                                            "width": 7,
                                                            "openParenToken": {
                                                                "kind": "OpenParenToken",
                                                                "fullStart": 739,
                                                                "fullEnd": 740,
                                                                "start": 739,
                                                                "end": 740,
                                                                "fullWidth": 1,
                                                                "width": 1,
                                                                "text": "(",
                                                                "value": "(",
                                                                "valueText": "("
                                                            },
                                                            "arguments": [
                                                                {
                                                                    "kind": "SubtractExpression",
                                                                    "fullStart": 740,
                                                                    "fullEnd": 745,
                                                                    "start": 740,
                                                                    "end": 745,
                                                                    "fullWidth": 5,
                                                                    "width": 5,
                                                                    "left": {
                                                                        "kind": "IdentifierName",
                                                                        "fullStart": 740,
                                                                        "fullEnd": 743,
                                                                        "start": 740,
                                                                        "end": 743,
                                                                        "fullWidth": 3,
                                                                        "width": 3,
                                                                        "text": "arg",
                                                                        "value": "arg",
                                                                        "valueText": "arg"
                                                                    },
                                                                    "operatorToken": {
                                                                        "kind": "MinusToken",
                                                                        "fullStart": 743,
                                                                        "fullEnd": 744,
                                                                        "start": 743,
                                                                        "end": 744,
                                                                        "fullWidth": 1,
                                                                        "width": 1,
                                                                        "text": "-",
                                                                        "value": "-",
                                                                        "valueText": "-"
                                                                    },
                                                                    "right": {
                                                                        "kind": "NumericLiteral",
                                                                        "fullStart": 744,
                                                                        "fullEnd": 745,
                                                                        "start": 744,
                                                                        "end": 745,
                                                                        "fullWidth": 1,
                                                                        "width": 1,
                                                                        "text": "1",
                                                                        "value": 1,
                                                                        "valueText": "1"
                                                                    }
                                                                }
                                                            ],
                                                            "closeParenToken": {
                                                                "kind": "CloseParenToken",
                                                                "fullStart": 745,
                                                                "fullEnd": 746,
                                                                "start": 745,
                                                                "end": 746,
                                                                "fullWidth": 1,
                                                                "width": 1,
                                                                "text": ")",
                                                                "value": ")",
                                                                "valueText": ")"
                                                            }
                                                        }
                                                    },
                                                    "operatorToken": {
                                                        "kind": "AsteriskToken",
                                                        "fullStart": 746,
                                                        "fullEnd": 747,
                                                        "start": 746,
                                                        "end": 747,
                                                        "fullWidth": 1,
                                                        "width": 1,
                                                        "text": "*",
                                                        "value": "*",
                                                        "valueText": "*"
                                                    },
                                                    "right": {
                                                        "kind": "IdentifierName",
                                                        "fullStart": 747,
                                                        "fullEnd": 750,
                                                        "start": 747,
                                                        "end": 750,
                                                        "fullWidth": 3,
                                                        "width": 3,
                                                        "text": "arg",
                                                        "value": "arg",
                                                        "valueText": "arg"
                                                    }
                                                },
                                                "semicolonToken": {
                                                    "kind": "SemicolonToken",
                                                    "fullStart": 750,
                                                    "fullEnd": 752,
                                                    "start": 750,
                                                    "end": 751,
                                                    "fullWidth": 2,
                                                    "width": 1,
                                                    "text": ";",
                                                    "value": ";",
                                                    "valueText": ";",
                                                    "hasTrailingTrivia": true,
                                                    "hasTrailingNewLine": true,
                                                    "trailingTrivia": [
                                                        {
                                                            "kind": "NewLineTrivia",
                                                            "text": "\n"
                                                        }
                                                    ]
                                                }
                                            }
                                        }
                                    }
                                ],
                                "closeBraceToken": {
                                    "kind": "CloseBraceToken",
                                    "fullStart": 752,
                                    "fullEnd": 753,
                                    "start": 752,
                                    "end": 753,
                                    "fullWidth": 1,
                                    "width": 1,
                                    "text": "}",
                                    "value": "}",
                                    "valueText": "}"
                                }
                            }
                        },
                        "argumentList": {
                            "kind": "ArgumentList",
                            "fullStart": 753,
                            "fullEnd": 756,
                            "start": 753,
                            "end": 756,
                            "fullWidth": 3,
                            "width": 3,
                            "openParenToken": {
                                "kind": "OpenParenToken",
                                "fullStart": 753,
                                "fullEnd": 754,
                                "start": 753,
                                "end": 754,
                                "fullWidth": 1,
                                "width": 1,
                                "text": "(",
                                "value": "(",
                                "valueText": "("
                            },
                            "arguments": [
                                {
                                    "kind": "NumericLiteral",
                                    "fullStart": 754,
                                    "fullEnd": 755,
                                    "start": 754,
                                    "end": 755,
                                    "fullWidth": 1,
                                    "width": 1,
                                    "text": "3",
                                    "value": 3,
                                    "valueText": "3"
                                }
                            ],
                            "closeParenToken": {
                                "kind": "CloseParenToken",
                                "fullStart": 755,
                                "fullEnd": 756,
                                "start": 755,
                                "end": 756,
                                "fullWidth": 1,
                                "width": 1,
                                "text": ")",
                                "value": ")",
                                "valueText": ")"
                            }
                        }
                    },
                    "operatorToken": {
                        "kind": "ExclamationEqualsEqualsToken",
                        "fullStart": 756,
                        "fullEnd": 759,
                        "start": 756,
                        "end": 759,
                        "fullWidth": 3,
                        "width": 3,
                        "text": "!==",
                        "value": "!==",
                        "valueText": "!=="
                    },
                    "right": {
                        "kind": "NumericLiteral",
                        "fullStart": 759,
                        "fullEnd": 760,
                        "start": 759,
                        "end": 760,
                        "fullWidth": 1,
                        "width": 1,
                        "text": "6",
                        "value": 6,
                        "valueText": "6"
                    }
                },
                "closeParenToken": {
                    "kind": "CloseParenToken",
                    "fullStart": 760,
                    "fullEnd": 762,
                    "start": 760,
                    "end": 761,
                    "fullWidth": 2,
                    "width": 1,
                    "text": ")",
                    "value": ")",
                    "valueText": ")",
                    "hasTrailingTrivia": true,
                    "trailingTrivia": [
                        {
                            "kind": "WhitespaceTrivia",
                            "text": " "
                        }
                    ]
                },
                "statement": {
                    "kind": "Block",
                    "fullStart": 762,
                    "fullEnd": 840,
                    "start": 762,
                    "end": 840,
                    "fullWidth": 78,
                    "width": 78,
                    "openBraceToken": {
                        "kind": "OpenBraceToken",
                        "fullStart": 762,
                        "fullEnd": 764,
                        "start": 762,
                        "end": 763,
                        "fullWidth": 2,
                        "width": 1,
                        "text": "{",
                        "value": "{",
                        "valueText": "{",
                        "hasTrailingTrivia": true,
                        "hasTrailingNewLine": true,
                        "trailingTrivia": [
                            {
                                "kind": "NewLineTrivia",
                                "text": "\n"
                            }
                        ]
                    },
                    "statements": [
                        {
                            "kind": "ExpressionStatement",
                            "fullStart": 764,
                            "fullEnd": 839,
                            "start": 765,
                            "end": 838,
                            "fullWidth": 75,
                            "width": 73,
                            "expression": {
                                "kind": "InvocationExpression",
                                "fullStart": 764,
                                "fullEnd": 837,
                                "start": 765,
                                "end": 837,
                                "fullWidth": 73,
                                "width": 72,
                                "expression": {
                                    "kind": "IdentifierName",
                                    "fullStart": 764,
                                    "fullEnd": 771,
                                    "start": 765,
                                    "end": 771,
                                    "fullWidth": 7,
                                    "width": 6,
                                    "text": "$ERROR",
                                    "value": "$ERROR",
                                    "valueText": "$ERROR",
                                    "hasLeadingTrivia": true,
                                    "leadingTrivia": [
                                        {
                                            "kind": "WhitespaceTrivia",
                                            "text": "\t"
                                        }
                                    ]
                                },
                                "argumentList": {
                                    "kind": "ArgumentList",
                                    "fullStart": 771,
                                    "fullEnd": 837,
                                    "start": 771,
                                    "end": 837,
                                    "fullWidth": 66,
                                    "width": 66,
                                    "openParenToken": {
                                        "kind": "OpenParenToken",
                                        "fullStart": 771,
                                        "fullEnd": 772,
                                        "start": 771,
                                        "end": 772,
                                        "fullWidth": 1,
                                        "width": 1,
                                        "text": "(",
                                        "value": "(",
                                        "valueText": "("
                                    },
                                    "arguments": [
                                        {
                                            "kind": "StringLiteral",
                                            "fullStart": 772,
                                            "fullEnd": 836,
                                            "start": 772,
                                            "end": 836,
                                            "fullWidth": 64,
                                            "width": 64,
                                            "text": "'#2: FunctionDeclaration cannot be localed inside an Expression'",
                                            "value": "#2: FunctionDeclaration cannot be localed inside an Expression",
                                            "valueText": "#2: FunctionDeclaration cannot be localed inside an Expression"
                                        }
                                    ],
                                    "closeParenToken": {
                                        "kind": "CloseParenToken",
                                        "fullStart": 836,
                                        "fullEnd": 837,
                                        "start": 836,
                                        "end": 837,
                                        "fullWidth": 1,
                                        "width": 1,
                                        "text": ")",
                                        "value": ")",
                                        "valueText": ")"
                                    }
                                }
                            },
                            "semicolonToken": {
                                "kind": "SemicolonToken",
                                "fullStart": 837,
                                "fullEnd": 839,
                                "start": 837,
                                "end": 838,
                                "fullWidth": 2,
                                "width": 1,
                                "text": ";",
                                "value": ";",
                                "valueText": ";",
                                "hasTrailingTrivia": true,
                                "hasTrailingNewLine": true,
                                "trailingTrivia": [
                                    {
                                        "kind": "NewLineTrivia",
                                        "text": "\n"
                                    }
                                ]
                            }
                        }
                    ],
                    "closeBraceToken": {
                        "kind": "CloseBraceToken",
                        "fullStart": 839,
                        "fullEnd": 840,
                        "start": 839,
                        "end": 840,
                        "fullWidth": 1,
                        "width": 1,
                        "text": "}",
                        "value": "}",
                        "valueText": "}"
                    }
                }
            },
            {
                "kind": "EmptyStatement",
                "fullStart": 840,
                "fullEnd": 842,
                "start": 840,
                "end": 841,
                "fullWidth": 2,
                "width": 1,
                "semicolonToken": {
                    "kind": "SemicolonToken",
                    "fullStart": 840,
                    "fullEnd": 842,
                    "start": 840,
                    "end": 841,
                    "fullWidth": 2,
                    "width": 1,
                    "text": ";",
                    "value": ";",
                    "valueText": ";",
                    "hasTrailingTrivia": true,
                    "hasTrailingNewLine": true,
                    "trailingTrivia": [
                        {
                            "kind": "NewLineTrivia",
                            "text": "\n"
                        }
                    ]
                }
            }
        ],
        "endOfFileToken": {
            "kind": "EndOfFileToken",
            "fullStart": 842,
            "fullEnd": 925,
            "start": 925,
            "end": 925,
            "fullWidth": 83,
            "width": 0,
            "text": "",
            "hasLeadingTrivia": true,
            "hasLeadingComment": true,
            "hasLeadingNewLine": true,
            "leadingTrivia": [
                {
                    "kind": "SingleLineCommentTrivia",
                    "text": "//"
                },
                {
                    "kind": "NewLineTrivia",
                    "text": "\n"
                },
                {
                    "kind": "SingleLineCommentTrivia",
                    "text": "//////////////////////////////////////////////////////////////////////////////"
                },
                {
                    "kind": "NewLineTrivia",
                    "text": "\n"
                },
                {
                    "kind": "NewLineTrivia",
                    "text": "\n"
                }
            ]
        }
    },
    "lineMap": {
        "lineStarts": [
            0,
            61,
            132,
            133,
            137,
            199,
            202,
            231,
            294,
            298,
            299,
            378,
            388,
            420,
            498,
            500,
            503,
            582,
            583,
            662,
            672,
            693,
            707,
            721,
            727,
            752,
            764,
            839,
            842,
            845,
            924,
            925
        ],
        "length": 925
    }
}<|MERGE_RESOLUTION|>--- conflicted
+++ resolved
@@ -613,11 +613,8 @@
                                             "start": 687,
                                             "end": 690,
                                             "fullWidth": 3,
-<<<<<<< HEAD
                                             "width": 3,
-=======
                                             "modifiers": [],
->>>>>>> e3c38734
                                             "identifier": {
                                                 "kind": "IdentifierName",
                                                 "fullStart": 687,
