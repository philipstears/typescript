{
    "isDeclaration": false,
    "languageVersion": "EcmaScript5",
    "parseOptions": {
        "allowAutomaticSemicolonInsertion": true
    },
    "sourceUnit": {
        "kind": "SourceUnit",
        "fullStart": 0,
        "fullEnd": 724,
        "start": 545,
        "end": 724,
        "fullWidth": 724,
        "width": 179,
        "isIncrementallyUnusable": true,
        "moduleElements": [
            {
                "kind": "FunctionDeclaration",
                "fullStart": 0,
                "fullEnd": 700,
                "start": 545,
                "end": 698,
                "fullWidth": 700,
                "width": 153,
                "modifiers": [],
                "functionKeyword": {
                    "kind": "FunctionKeyword",
                    "fullStart": 0,
                    "fullEnd": 554,
                    "start": 545,
                    "end": 553,
                    "fullWidth": 554,
                    "width": 8,
                    "text": "function",
                    "value": "function",
                    "valueText": "function",
                    "hasLeadingTrivia": true,
                    "hasLeadingComment": true,
                    "hasLeadingNewLine": true,
                    "hasTrailingTrivia": true,
                    "leadingTrivia": [
                        {
                            "kind": "SingleLineCommentTrivia",
                            "text": "/// Copyright (c) 2012 Ecma International.  All rights reserved. "
                        },
                        {
                            "kind": "NewLineTrivia",
                            "text": "\r\n"
                        },
                        {
                            "kind": "SingleLineCommentTrivia",
                            "text": "/// Ecma International makes this code available under the terms and conditions set"
                        },
                        {
                            "kind": "NewLineTrivia",
                            "text": "\r\n"
                        },
                        {
                            "kind": "SingleLineCommentTrivia",
                            "text": "/// forth on http://hg.ecmascript.org/tests/test262/raw-file/tip/LICENSE (the "
                        },
                        {
                            "kind": "NewLineTrivia",
                            "text": "\r\n"
                        },
                        {
                            "kind": "SingleLineCommentTrivia",
                            "text": "/// \"Use Terms\").   Any redistribution of this code must retain the above "
                        },
                        {
                            "kind": "NewLineTrivia",
                            "text": "\r\n"
                        },
                        {
                            "kind": "SingleLineCommentTrivia",
                            "text": "/// copyright and this notice and otherwise comply with the Use Terms."
                        },
                        {
                            "kind": "NewLineTrivia",
                            "text": "\r\n"
                        },
                        {
                            "kind": "MultiLineCommentTrivia",
                            "text": "/**\r\n * @path ch14/14.1/14.1-17-s.js\r\n * @description 'use strict' directive - not recognized if it follow some other statment empty statement\r\n * @noStrict\r\n */"
                        },
                        {
                            "kind": "NewLineTrivia",
                            "text": "\r\n"
                        },
                        {
                            "kind": "NewLineTrivia",
                            "text": "\r\n"
                        }
                    ],
                    "trailingTrivia": [
                        {
                            "kind": "WhitespaceTrivia",
                            "text": " "
                        }
                    ]
                },
                "identifier": {
                    "kind": "IdentifierName",
                    "fullStart": 554,
                    "fullEnd": 562,
                    "start": 554,
                    "end": 562,
                    "fullWidth": 8,
                    "width": 8,
                    "text": "testcase",
                    "value": "testcase",
                    "valueText": "testcase"
                },
                "callSignature": {
                    "kind": "CallSignature",
                    "fullStart": 562,
                    "fullEnd": 565,
                    "start": 562,
                    "end": 564,
                    "fullWidth": 3,
                    "width": 2,
                    "parameterList": {
                        "kind": "ParameterList",
                        "fullStart": 562,
                        "fullEnd": 565,
                        "start": 562,
                        "end": 564,
                        "fullWidth": 3,
                        "width": 2,
                        "openParenToken": {
                            "kind": "OpenParenToken",
                            "fullStart": 562,
                            "fullEnd": 563,
                            "start": 562,
                            "end": 563,
                            "fullWidth": 1,
                            "width": 1,
                            "text": "(",
                            "value": "(",
                            "valueText": "("
                        },
                        "parameters": [],
                        "closeParenToken": {
                            "kind": "CloseParenToken",
                            "fullStart": 563,
                            "fullEnd": 565,
                            "start": 563,
                            "end": 564,
                            "fullWidth": 2,
                            "width": 1,
                            "text": ")",
                            "value": ")",
                            "valueText": ")",
                            "hasTrailingTrivia": true,
                            "trailingTrivia": [
                                {
                                    "kind": "WhitespaceTrivia",
                                    "text": " "
                                }
                            ]
                        }
                    }
                },
                "block": {
                    "kind": "Block",
                    "fullStart": 565,
                    "fullEnd": 700,
                    "start": 565,
                    "end": 698,
                    "fullWidth": 135,
                    "width": 133,
                    "openBraceToken": {
                        "kind": "OpenBraceToken",
                        "fullStart": 565,
                        "fullEnd": 568,
                        "start": 565,
                        "end": 566,
                        "fullWidth": 3,
                        "width": 1,
                        "text": "{",
                        "value": "{",
                        "valueText": "{",
                        "hasTrailingTrivia": true,
                        "hasTrailingNewLine": true,
                        "trailingTrivia": [
                            {
                                "kind": "NewLineTrivia",
                                "text": "\r\n"
                            }
                        ]
                    },
                    "statements": [
                        {
                            "kind": "FunctionDeclaration",
                            "fullStart": 568,
                            "fullEnd": 663,
                            "start": 572,
                            "end": 661,
                            "fullWidth": 95,
                            "width": 89,
                            "modifiers": [],
                            "functionKeyword": {
                                "kind": "FunctionKeyword",
                                "fullStart": 568,
                                "fullEnd": 581,
                                "start": 572,
                                "end": 580,
                                "fullWidth": 13,
                                "width": 8,
                                "text": "function",
                                "value": "function",
                                "valueText": "function",
                                "hasLeadingTrivia": true,
                                "hasLeadingNewLine": true,
                                "hasTrailingTrivia": true,
                                "leadingTrivia": [
                                    {
                                        "kind": "NewLineTrivia",
                                        "text": "\r\n"
                                    },
                                    {
                                        "kind": "WhitespaceTrivia",
                                        "text": "  "
                                    }
                                ],
                                "trailingTrivia": [
                                    {
                                        "kind": "WhitespaceTrivia",
                                        "text": " "
                                    }
                                ]
                            },
                            "identifier": {
                                "kind": "IdentifierName",
                                "fullStart": 581,
                                "fullEnd": 584,
                                "start": 581,
                                "end": 584,
                                "fullWidth": 3,
                                "width": 3,
                                "text": "foo",
                                "value": "foo",
                                "valueText": "foo"
                            },
                            "callSignature": {
                                "kind": "CallSignature",
                                "fullStart": 584,
                                "fullEnd": 588,
                                "start": 584,
                                "end": 586,
                                "fullWidth": 4,
                                "width": 2,
                                "parameterList": {
                                    "kind": "ParameterList",
                                    "fullStart": 584,
                                    "fullEnd": 588,
                                    "start": 584,
                                    "end": 586,
                                    "fullWidth": 4,
                                    "width": 2,
                                    "openParenToken": {
                                        "kind": "OpenParenToken",
                                        "fullStart": 584,
                                        "fullEnd": 585,
                                        "start": 584,
                                        "end": 585,
                                        "fullWidth": 1,
                                        "width": 1,
                                        "text": "(",
                                        "value": "(",
                                        "valueText": "("
                                    },
                                    "parameters": [],
                                    "closeParenToken": {
                                        "kind": "CloseParenToken",
                                        "fullStart": 585,
                                        "fullEnd": 588,
                                        "start": 585,
                                        "end": 586,
                                        "fullWidth": 3,
                                        "width": 1,
                                        "text": ")",
                                        "value": ")",
                                        "valueText": ")",
                                        "hasTrailingTrivia": true,
                                        "hasTrailingNewLine": true,
                                        "trailingTrivia": [
                                            {
                                                "kind": "NewLineTrivia",
                                                "text": "\r\n"
                                            }
                                        ]
                                    }
                                }
                            },
                            "block": {
                                "kind": "Block",
                                "fullStart": 588,
                                "fullEnd": 663,
                                "start": 590,
                                "end": 661,
                                "fullWidth": 75,
                                "width": 71,
                                "openBraceToken": {
                                    "kind": "OpenBraceToken",
                                    "fullStart": 588,
                                    "fullEnd": 593,
                                    "start": 590,
                                    "end": 591,
                                    "fullWidth": 5,
                                    "width": 1,
                                    "text": "{",
                                    "value": "{",
                                    "valueText": "{",
                                    "hasLeadingTrivia": true,
                                    "hasTrailingTrivia": true,
                                    "hasTrailingNewLine": true,
                                    "leadingTrivia": [
                                        {
                                            "kind": "WhitespaceTrivia",
                                            "text": "  "
                                        }
                                    ],
                                    "trailingTrivia": [
                                        {
                                            "kind": "NewLineTrivia",
                                            "text": "\r\n"
                                        }
                                    ]
                                },
                                "statements": [
                                    {
                                        "kind": "VariableStatement",
                                        "fullStart": 593,
                                        "fullEnd": 605,
                                        "start": 597,
                                        "end": 603,
                                        "fullWidth": 12,
                                        "width": 6,
                                        "modifiers": [],
                                        "variableDeclaration": {
                                            "kind": "VariableDeclaration",
                                            "fullStart": 593,
                                            "fullEnd": 602,
                                            "start": 597,
                                            "end": 602,
                                            "fullWidth": 9,
                                            "width": 5,
                                            "varKeyword": {
                                                "kind": "VarKeyword",
                                                "fullStart": 593,
                                                "fullEnd": 601,
                                                "start": 597,
                                                "end": 600,
                                                "fullWidth": 8,
                                                "width": 3,
                                                "text": "var",
                                                "value": "var",
                                                "valueText": "var",
                                                "hasLeadingTrivia": true,
                                                "hasTrailingTrivia": true,
                                                "leadingTrivia": [
                                                    {
                                                        "kind": "WhitespaceTrivia",
                                                        "text": "    "
                                                    }
                                                ],
                                                "trailingTrivia": [
                                                    {
                                                        "kind": "WhitespaceTrivia",
                                                        "text": " "
                                                    }
                                                ]
                                            },
                                            "variableDeclarators": [
                                                {
                                                    "kind": "VariableDeclarator",
                                                    "fullStart": 601,
                                                    "fullEnd": 602,
                                                    "start": 601,
                                                    "end": 602,
                                                    "fullWidth": 1,
<<<<<<< HEAD
                                                    "width": 1,
                                                    "identifier": {
=======
                                                    "propertyName": {
>>>>>>> 85e84683
                                                        "kind": "IdentifierName",
                                                        "fullStart": 601,
                                                        "fullEnd": 602,
                                                        "start": 601,
                                                        "end": 602,
                                                        "fullWidth": 1,
                                                        "width": 1,
                                                        "text": "x",
                                                        "value": "x",
                                                        "valueText": "x"
                                                    }
                                                }
                                            ]
                                        },
                                        "semicolonToken": {
                                            "kind": "SemicolonToken",
                                            "fullStart": 602,
                                            "fullEnd": 605,
                                            "start": 602,
                                            "end": 603,
                                            "fullWidth": 3,
                                            "width": 1,
                                            "text": ";",
                                            "value": ";",
                                            "valueText": ";",
                                            "hasTrailingTrivia": true,
                                            "hasTrailingNewLine": true,
                                            "trailingTrivia": [
                                                {
                                                    "kind": "NewLineTrivia",
                                                    "text": "\r\n"
                                                }
                                            ]
                                        }
                                    },
                                    {
                                        "kind": "ExpressionStatement",
                                        "fullStart": 605,
                                        "fullEnd": 624,
                                        "start": 609,
                                        "end": 622,
                                        "fullWidth": 19,
                                        "width": 13,
                                        "expression": {
                                            "kind": "StringLiteral",
                                            "fullStart": 605,
                                            "fullEnd": 621,
                                            "start": 609,
                                            "end": 621,
                                            "fullWidth": 16,
                                            "width": 12,
                                            "text": "'use strict'",
                                            "value": "use strict",
                                            "valueText": "use strict",
                                            "hasLeadingTrivia": true,
                                            "leadingTrivia": [
                                                {
                                                    "kind": "WhitespaceTrivia",
                                                    "text": "    "
                                                }
                                            ]
                                        },
                                        "semicolonToken": {
                                            "kind": "SemicolonToken",
                                            "fullStart": 621,
                                            "fullEnd": 624,
                                            "start": 621,
                                            "end": 622,
                                            "fullWidth": 3,
                                            "width": 1,
                                            "text": ";",
                                            "value": ";",
                                            "valueText": ";",
                                            "hasTrailingTrivia": true,
                                            "hasTrailingNewLine": true,
                                            "trailingTrivia": [
                                                {
                                                    "kind": "NewLineTrivia",
                                                    "text": "\r\n"
                                                }
                                            ]
                                        }
                                    },
                                    {
                                        "kind": "ReturnStatement",
                                        "fullStart": 624,
                                        "fullEnd": 658,
                                        "start": 628,
                                        "end": 656,
                                        "fullWidth": 34,
                                        "width": 28,
                                        "returnKeyword": {
                                            "kind": "ReturnKeyword",
                                            "fullStart": 624,
                                            "fullEnd": 635,
                                            "start": 628,
                                            "end": 634,
                                            "fullWidth": 11,
                                            "width": 6,
                                            "text": "return",
                                            "value": "return",
                                            "valueText": "return",
                                            "hasLeadingTrivia": true,
                                            "hasTrailingTrivia": true,
                                            "leadingTrivia": [
                                                {
                                                    "kind": "WhitespaceTrivia",
                                                    "text": "    "
                                                }
                                            ],
                                            "trailingTrivia": [
                                                {
                                                    "kind": "WhitespaceTrivia",
                                                    "text": " "
                                                }
                                            ]
                                        },
                                        "expression": {
                                            "kind": "ParenthesizedExpression",
                                            "fullStart": 635,
                                            "fullEnd": 655,
                                            "start": 635,
                                            "end": 655,
                                            "fullWidth": 20,
                                            "width": 20,
                                            "openParenToken": {
                                                "kind": "OpenParenToken",
                                                "fullStart": 635,
                                                "fullEnd": 636,
                                                "start": 635,
                                                "end": 636,
                                                "fullWidth": 1,
                                                "width": 1,
                                                "text": "(",
                                                "value": "(",
                                                "valueText": "("
                                            },
                                            "expression": {
                                                "kind": "NotEqualsExpression",
                                                "fullStart": 636,
                                                "fullEnd": 654,
                                                "start": 636,
                                                "end": 654,
                                                "fullWidth": 18,
                                                "width": 18,
                                                "left": {
                                                    "kind": "ThisKeyword",
                                                    "fullStart": 636,
                                                    "fullEnd": 641,
                                                    "start": 636,
                                                    "end": 640,
                                                    "fullWidth": 5,
                                                    "width": 4,
                                                    "text": "this",
                                                    "value": "this",
                                                    "valueText": "this",
                                                    "hasTrailingTrivia": true,
                                                    "trailingTrivia": [
                                                        {
                                                            "kind": "WhitespaceTrivia",
                                                            "text": " "
                                                        }
                                                    ]
                                                },
                                                "operatorToken": {
                                                    "kind": "ExclamationEqualsEqualsToken",
                                                    "fullStart": 641,
                                                    "fullEnd": 645,
                                                    "start": 641,
                                                    "end": 644,
                                                    "fullWidth": 4,
                                                    "width": 3,
                                                    "text": "!==",
                                                    "value": "!==",
                                                    "valueText": "!==",
                                                    "hasTrailingTrivia": true,
                                                    "trailingTrivia": [
                                                        {
                                                            "kind": "WhitespaceTrivia",
                                                            "text": " "
                                                        }
                                                    ]
                                                },
                                                "right": {
                                                    "kind": "IdentifierName",
                                                    "fullStart": 645,
                                                    "fullEnd": 654,
                                                    "start": 645,
                                                    "end": 654,
                                                    "fullWidth": 9,
                                                    "width": 9,
                                                    "text": "undefined",
                                                    "value": "undefined",
                                                    "valueText": "undefined"
                                                }
                                            },
                                            "closeParenToken": {
                                                "kind": "CloseParenToken",
                                                "fullStart": 654,
                                                "fullEnd": 655,
                                                "start": 654,
                                                "end": 655,
                                                "fullWidth": 1,
                                                "width": 1,
                                                "text": ")",
                                                "value": ")",
                                                "valueText": ")"
                                            }
                                        },
                                        "semicolonToken": {
                                            "kind": "SemicolonToken",
                                            "fullStart": 655,
                                            "fullEnd": 658,
                                            "start": 655,
                                            "end": 656,
                                            "fullWidth": 3,
                                            "width": 1,
                                            "text": ";",
                                            "value": ";",
                                            "valueText": ";",
                                            "hasTrailingTrivia": true,
                                            "hasTrailingNewLine": true,
                                            "trailingTrivia": [
                                                {
                                                    "kind": "NewLineTrivia",
                                                    "text": "\r\n"
                                                }
                                            ]
                                        }
                                    }
                                ],
                                "closeBraceToken": {
                                    "kind": "CloseBraceToken",
                                    "fullStart": 658,
                                    "fullEnd": 663,
                                    "start": 660,
                                    "end": 661,
                                    "fullWidth": 5,
                                    "width": 1,
                                    "text": "}",
                                    "value": "}",
                                    "valueText": "}",
                                    "hasLeadingTrivia": true,
                                    "hasTrailingTrivia": true,
                                    "hasTrailingNewLine": true,
                                    "leadingTrivia": [
                                        {
                                            "kind": "WhitespaceTrivia",
                                            "text": "  "
                                        }
                                    ],
                                    "trailingTrivia": [
                                        {
                                            "kind": "NewLineTrivia",
                                            "text": "\r\n"
                                        }
                                    ]
                                }
                            }
                        },
                        {
                            "kind": "ReturnStatement",
                            "fullStart": 663,
                            "fullEnd": 696,
                            "start": 667,
                            "end": 694,
                            "fullWidth": 33,
                            "width": 27,
                            "returnKeyword": {
                                "kind": "ReturnKeyword",
                                "fullStart": 663,
                                "fullEnd": 674,
                                "start": 667,
                                "end": 673,
                                "fullWidth": 11,
                                "width": 6,
                                "text": "return",
                                "value": "return",
                                "valueText": "return",
                                "hasLeadingTrivia": true,
                                "hasLeadingNewLine": true,
                                "hasTrailingTrivia": true,
                                "leadingTrivia": [
                                    {
                                        "kind": "NewLineTrivia",
                                        "text": "\r\n"
                                    },
                                    {
                                        "kind": "WhitespaceTrivia",
                                        "text": "  "
                                    }
                                ],
                                "trailingTrivia": [
                                    {
                                        "kind": "WhitespaceTrivia",
                                        "text": " "
                                    }
                                ]
                            },
                            "expression": {
                                "kind": "InvocationExpression",
                                "fullStart": 674,
                                "fullEnd": 693,
                                "start": 674,
                                "end": 693,
                                "fullWidth": 19,
                                "width": 19,
                                "expression": {
                                    "kind": "MemberAccessExpression",
                                    "fullStart": 674,
                                    "fullEnd": 682,
                                    "start": 674,
                                    "end": 682,
                                    "fullWidth": 8,
                                    "width": 8,
                                    "expression": {
                                        "kind": "IdentifierName",
                                        "fullStart": 674,
                                        "fullEnd": 677,
                                        "start": 674,
                                        "end": 677,
                                        "fullWidth": 3,
                                        "width": 3,
                                        "text": "foo",
                                        "value": "foo",
                                        "valueText": "foo"
                                    },
                                    "dotToken": {
                                        "kind": "DotToken",
                                        "fullStart": 677,
                                        "fullEnd": 678,
                                        "start": 677,
                                        "end": 678,
                                        "fullWidth": 1,
                                        "width": 1,
                                        "text": ".",
                                        "value": ".",
                                        "valueText": "."
                                    },
                                    "name": {
                                        "kind": "IdentifierName",
                                        "fullStart": 678,
                                        "fullEnd": 682,
                                        "start": 678,
                                        "end": 682,
                                        "fullWidth": 4,
                                        "width": 4,
                                        "text": "call",
                                        "value": "call",
                                        "valueText": "call"
                                    }
                                },
                                "argumentList": {
                                    "kind": "ArgumentList",
                                    "fullStart": 682,
                                    "fullEnd": 693,
                                    "start": 682,
                                    "end": 693,
                                    "fullWidth": 11,
                                    "width": 11,
                                    "openParenToken": {
                                        "kind": "OpenParenToken",
                                        "fullStart": 682,
                                        "fullEnd": 683,
                                        "start": 682,
                                        "end": 683,
                                        "fullWidth": 1,
                                        "width": 1,
                                        "text": "(",
                                        "value": "(",
                                        "valueText": "("
                                    },
                                    "arguments": [
                                        {
                                            "kind": "IdentifierName",
                                            "fullStart": 683,
                                            "fullEnd": 692,
                                            "start": 683,
                                            "end": 692,
                                            "fullWidth": 9,
                                            "width": 9,
                                            "text": "undefined",
                                            "value": "undefined",
                                            "valueText": "undefined"
                                        }
                                    ],
                                    "closeParenToken": {
                                        "kind": "CloseParenToken",
                                        "fullStart": 692,
                                        "fullEnd": 693,
                                        "start": 692,
                                        "end": 693,
                                        "fullWidth": 1,
                                        "width": 1,
                                        "text": ")",
                                        "value": ")",
                                        "valueText": ")"
                                    }
                                }
                            },
                            "semicolonToken": {
                                "kind": "SemicolonToken",
                                "fullStart": 693,
                                "fullEnd": 696,
                                "start": 693,
                                "end": 694,
                                "fullWidth": 3,
                                "width": 1,
                                "text": ";",
                                "value": ";",
                                "valueText": ";",
                                "hasTrailingTrivia": true,
                                "hasTrailingNewLine": true,
                                "trailingTrivia": [
                                    {
                                        "kind": "NewLineTrivia",
                                        "text": "\r\n"
                                    }
                                ]
                            }
                        }
                    ],
                    "closeBraceToken": {
                        "kind": "CloseBraceToken",
                        "fullStart": 696,
                        "fullEnd": 700,
                        "start": 697,
                        "end": 698,
                        "fullWidth": 4,
                        "width": 1,
                        "text": "}",
                        "value": "}",
                        "valueText": "}",
                        "hasLeadingTrivia": true,
                        "hasTrailingTrivia": true,
                        "hasTrailingNewLine": true,
                        "leadingTrivia": [
                            {
                                "kind": "WhitespaceTrivia",
                                "text": " "
                            }
                        ],
                        "trailingTrivia": [
                            {
                                "kind": "NewLineTrivia",
                                "text": "\r\n"
                            }
                        ]
                    }
                }
            },
            {
                "kind": "ExpressionStatement",
                "fullStart": 700,
                "fullEnd": 724,
                "start": 700,
                "end": 722,
                "fullWidth": 24,
                "width": 22,
                "expression": {
                    "kind": "InvocationExpression",
                    "fullStart": 700,
                    "fullEnd": 721,
                    "start": 700,
                    "end": 721,
                    "fullWidth": 21,
                    "width": 21,
                    "expression": {
                        "kind": "IdentifierName",
                        "fullStart": 700,
                        "fullEnd": 711,
                        "start": 700,
                        "end": 711,
                        "fullWidth": 11,
                        "width": 11,
                        "text": "runTestCase",
                        "value": "runTestCase",
                        "valueText": "runTestCase"
                    },
                    "argumentList": {
                        "kind": "ArgumentList",
                        "fullStart": 711,
                        "fullEnd": 721,
                        "start": 711,
                        "end": 721,
                        "fullWidth": 10,
                        "width": 10,
                        "openParenToken": {
                            "kind": "OpenParenToken",
                            "fullStart": 711,
                            "fullEnd": 712,
                            "start": 711,
                            "end": 712,
                            "fullWidth": 1,
                            "width": 1,
                            "text": "(",
                            "value": "(",
                            "valueText": "("
                        },
                        "arguments": [
                            {
                                "kind": "IdentifierName",
                                "fullStart": 712,
                                "fullEnd": 720,
                                "start": 712,
                                "end": 720,
                                "fullWidth": 8,
                                "width": 8,
                                "text": "testcase",
                                "value": "testcase",
                                "valueText": "testcase"
                            }
                        ],
                        "closeParenToken": {
                            "kind": "CloseParenToken",
                            "fullStart": 720,
                            "fullEnd": 721,
                            "start": 720,
                            "end": 721,
                            "fullWidth": 1,
                            "width": 1,
                            "text": ")",
                            "value": ")",
                            "valueText": ")"
                        }
                    }
                },
                "semicolonToken": {
                    "kind": "SemicolonToken",
                    "fullStart": 721,
                    "fullEnd": 724,
                    "start": 721,
                    "end": 722,
                    "fullWidth": 3,
                    "width": 1,
                    "text": ";",
                    "value": ";",
                    "valueText": ";",
                    "hasTrailingTrivia": true,
                    "hasTrailingNewLine": true,
                    "trailingTrivia": [
                        {
                            "kind": "NewLineTrivia",
                            "text": "\r\n"
                        }
                    ]
                }
            }
        ],
        "endOfFileToken": {
            "kind": "EndOfFileToken",
            "fullStart": 724,
            "fullEnd": 724,
            "start": 724,
            "end": 724,
            "fullWidth": 0,
            "width": 0,
            "text": ""
        }
    },
    "lineMap": {
        "lineStarts": [
            0,
            67,
            152,
            232,
            308,
            380,
            385,
            418,
            524,
            538,
            543,
            545,
            568,
            570,
            588,
            593,
            605,
            624,
            658,
            663,
            665,
            696,
            700,
            724
        ],
        "length": 724
    }
}<|MERGE_RESOLUTION|>--- conflicted
+++ resolved
@@ -380,12 +380,8 @@
                                                     "start": 601,
                                                     "end": 602,
                                                     "fullWidth": 1,
-<<<<<<< HEAD
                                                     "width": 1,
-                                                    "identifier": {
-=======
                                                     "propertyName": {
->>>>>>> 85e84683
                                                         "kind": "IdentifierName",
                                                         "fullStart": 601,
                                                         "fullEnd": 602,
