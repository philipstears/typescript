--- conflicted
+++ resolved
@@ -1055,12 +1055,8 @@
                             "start": 463,
                             "end": 469,
                             "fullWidth": 6,
-<<<<<<< HEAD
                             "width": 6,
-                            "identifier": {
-=======
                             "propertyName": {
->>>>>>> 85e84683
                                 "kind": "IdentifierName",
                                 "fullStart": 463,
                                 "fullEnd": 465,
@@ -1620,12 +1616,8 @@
                             "start": 559,
                             "end": 565,
                             "fullWidth": 6,
-<<<<<<< HEAD
                             "width": 6,
-                            "identifier": {
-=======
                             "propertyName": {
->>>>>>> 85e84683
                                 "kind": "IdentifierName",
                                 "fullStart": 559,
                                 "fullEnd": 561,
@@ -2314,12 +2306,8 @@
                             "start": 666,
                             "end": 687,
                             "fullWidth": 21,
-<<<<<<< HEAD
                             "width": 21,
-                            "identifier": {
-=======
                             "propertyName": {
->>>>>>> 85e84683
                                 "kind": "IdentifierName",
                                 "fullStart": 666,
                                 "fullEnd": 673,
