{
    "isDeclaration": false,
    "languageVersion": "EcmaScript5",
    "parseOptions": {
        "allowAutomaticSemicolonInsertion": true
    },
    "sourceUnit": {
        "kind": "SourceUnit",
        "fullStart": 0,
        "fullEnd": 474,
        "start": 266,
        "end": 474,
        "fullWidth": 474,
        "width": 208,
        "moduleElements": [
            {
                "kind": "IfStatement",
                "fullStart": 0,
                "fullEnd": 354,
                "start": 266,
                "end": 353,
                "fullWidth": 354,
                "width": 87,
                "ifKeyword": {
                    "kind": "IfKeyword",
                    "fullStart": 0,
                    "fullEnd": 269,
                    "start": 266,
                    "end": 268,
                    "fullWidth": 269,
                    "width": 2,
                    "text": "if",
                    "value": "if",
                    "valueText": "if",
                    "hasLeadingTrivia": true,
                    "hasLeadingComment": true,
                    "hasLeadingNewLine": true,
                    "hasTrailingTrivia": true,
                    "leadingTrivia": [
                        {
                            "kind": "SingleLineCommentTrivia",
                            "text": "// Copyright 2009 the Sputnik authors.  All rights reserved."
                        },
                        {
                            "kind": "NewLineTrivia",
                            "text": "\n"
                        },
                        {
                            "kind": "SingleLineCommentTrivia",
                            "text": "// This code is governed by the BSD license found in the LICENSE file."
                        },
                        {
                            "kind": "NewLineTrivia",
                            "text": "\n"
                        },
                        {
                            "kind": "NewLineTrivia",
                            "text": "\n"
                        },
                        {
                            "kind": "MultiLineCommentTrivia",
                            "text": "/**\n * If x is NaN, operator -x returns NaN\n *\n * @path ch11/11.4/11.4.7/S11.4.7_A4.1.js\n * @description Checking NaN\n */"
                        },
                        {
                            "kind": "NewLineTrivia",
                            "text": "\n"
                        },
                        {
                            "kind": "NewLineTrivia",
                            "text": "\n"
                        },
                        {
                            "kind": "SingleLineCommentTrivia",
                            "text": "//CHECK#1"
                        },
                        {
                            "kind": "NewLineTrivia",
                            "text": "\n"
                        }
                    ],
                    "trailingTrivia": [
                        {
                            "kind": "WhitespaceTrivia",
                            "text": " "
                        }
                    ]
                },
                "openParenToken": {
                    "kind": "OpenParenToken",
                    "fullStart": 269,
                    "fullEnd": 270,
                    "start": 269,
                    "end": 270,
                    "fullWidth": 1,
                    "width": 1,
                    "text": "(",
                    "value": "(",
                    "valueText": "("
                },
                "condition": {
                    "kind": "NotEqualsExpression",
                    "fullStart": 270,
                    "fullEnd": 290,
                    "start": 270,
                    "end": 290,
                    "fullWidth": 20,
                    "width": 20,
                    "left": {
                        "kind": "InvocationExpression",
                        "fullStart": 270,
                        "fullEnd": 282,
                        "start": 270,
                        "end": 281,
                        "fullWidth": 12,
                        "width": 11,
                        "expression": {
                            "kind": "IdentifierName",
                            "fullStart": 270,
                            "fullEnd": 275,
                            "start": 270,
                            "end": 275,
                            "fullWidth": 5,
                            "width": 5,
                            "text": "isNaN",
                            "value": "isNaN",
                            "valueText": "isNaN"
                        },
                        "argumentList": {
                            "kind": "ArgumentList",
                            "fullStart": 275,
                            "fullEnd": 282,
                            "start": 275,
                            "end": 281,
                            "fullWidth": 7,
                            "width": 6,
                            "openParenToken": {
                                "kind": "OpenParenToken",
                                "fullStart": 275,
                                "fullEnd": 276,
                                "start": 275,
                                "end": 276,
                                "fullWidth": 1,
                                "width": 1,
                                "text": "(",
                                "value": "(",
                                "valueText": "("
                            },
                            "arguments": [
                                {
                                    "kind": "NegateExpression",
                                    "fullStart": 276,
                                    "fullEnd": 280,
                                    "start": 276,
                                    "end": 280,
                                    "fullWidth": 4,
                                    "width": 4,
                                    "operatorToken": {
                                        "kind": "MinusToken",
                                        "fullStart": 276,
                                        "fullEnd": 277,
                                        "start": 276,
                                        "end": 277,
                                        "fullWidth": 1,
                                        "width": 1,
                                        "text": "-",
                                        "value": "-",
                                        "valueText": "-"
                                    },
                                    "operand": {
                                        "kind": "IdentifierName",
                                        "fullStart": 277,
                                        "fullEnd": 280,
                                        "start": 277,
                                        "end": 280,
                                        "fullWidth": 3,
                                        "width": 3,
                                        "text": "NaN",
                                        "value": "NaN",
                                        "valueText": "NaN"
                                    }
                                }
                            ],
                            "closeParenToken": {
                                "kind": "CloseParenToken",
                                "fullStart": 280,
                                "fullEnd": 282,
                                "start": 280,
                                "end": 281,
                                "fullWidth": 2,
                                "width": 1,
                                "text": ")",
                                "value": ")",
                                "valueText": ")",
                                "hasTrailingTrivia": true,
                                "trailingTrivia": [
                                    {
                                        "kind": "WhitespaceTrivia",
                                        "text": " "
                                    }
                                ]
                            }
                        }
                    },
                    "operatorToken": {
                        "kind": "ExclamationEqualsEqualsToken",
                        "fullStart": 282,
                        "fullEnd": 286,
                        "start": 282,
                        "end": 285,
                        "fullWidth": 4,
                        "width": 3,
                        "text": "!==",
                        "value": "!==",
                        "valueText": "!==",
                        "hasTrailingTrivia": true,
                        "trailingTrivia": [
                            {
                                "kind": "WhitespaceTrivia",
                                "text": " "
                            }
                        ]
                    },
                    "right": {
                        "kind": "TrueKeyword",
                        "fullStart": 286,
                        "fullEnd": 290,
                        "start": 286,
                        "end": 290,
                        "fullWidth": 4,
                        "width": 4,
                        "text": "true",
                        "value": true,
                        "valueText": "true"
                    }
                },
                "closeParenToken": {
                    "kind": "CloseParenToken",
                    "fullStart": 290,
                    "fullEnd": 292,
                    "start": 290,
                    "end": 291,
                    "fullWidth": 2,
                    "width": 1,
                    "text": ")",
                    "value": ")",
                    "valueText": ")",
                    "hasTrailingTrivia": true,
                    "trailingTrivia": [
                        {
                            "kind": "WhitespaceTrivia",
                            "text": " "
                        }
                    ]
                },
                "statement": {
                    "kind": "Block",
                    "fullStart": 292,
                    "fullEnd": 354,
                    "start": 292,
                    "end": 353,
                    "fullWidth": 62,
                    "width": 61,
                    "openBraceToken": {
                        "kind": "OpenBraceToken",
                        "fullStart": 292,
                        "fullEnd": 294,
                        "start": 292,
                        "end": 293,
                        "fullWidth": 2,
                        "width": 1,
                        "text": "{",
                        "value": "{",
                        "valueText": "{",
                        "hasTrailingTrivia": true,
                        "hasTrailingNewLine": true,
                        "trailingTrivia": [
                            {
                                "kind": "NewLineTrivia",
                                "text": "\n"
                            }
                        ]
                    },
                    "statements": [
                        {
                            "kind": "ExpressionStatement",
                            "fullStart": 294,
                            "fullEnd": 352,
                            "start": 296,
                            "end": 351,
                            "fullWidth": 58,
                            "width": 55,
                            "expression": {
                                "kind": "InvocationExpression",
                                "fullStart": 294,
                                "fullEnd": 350,
                                "start": 296,
                                "end": 350,
                                "fullWidth": 56,
                                "width": 54,
                                "expression": {
                                    "kind": "IdentifierName",
                                    "fullStart": 294,
                                    "fullEnd": 302,
                                    "start": 296,
                                    "end": 302,
                                    "fullWidth": 8,
                                    "width": 6,
                                    "text": "$ERROR",
                                    "value": "$ERROR",
                                    "valueText": "$ERROR",
                                    "hasLeadingTrivia": true,
                                    "leadingTrivia": [
                                        {
                                            "kind": "WhitespaceTrivia",
                                            "text": "  "
                                        }
                                    ]
                                },
                                "argumentList": {
                                    "kind": "ArgumentList",
                                    "fullStart": 302,
                                    "fullEnd": 350,
                                    "start": 302,
                                    "end": 350,
                                    "fullWidth": 48,
                                    "width": 48,
                                    "openParenToken": {
                                        "kind": "OpenParenToken",
                                        "fullStart": 302,
                                        "fullEnd": 303,
                                        "start": 302,
                                        "end": 303,
                                        "fullWidth": 1,
                                        "width": 1,
                                        "text": "(",
                                        "value": "(",
                                        "valueText": "("
                                    },
                                    "arguments": [
                                        {
                                            "kind": "AddExpression",
                                            "fullStart": 303,
                                            "fullEnd": 349,
                                            "start": 303,
                                            "end": 349,
                                            "fullWidth": 46,
                                            "width": 46,
                                            "left": {
                                                "kind": "StringLiteral",
                                                "fullStart": 303,
                                                "fullEnd": 341,
                                                "start": 303,
                                                "end": 340,
                                                "fullWidth": 38,
                                                "width": 37,
                                                "text": "'#1: -NaN === Not-a-Number. Actual: '",
                                                "value": "#1: -NaN === Not-a-Number. Actual: ",
                                                "valueText": "#1: -NaN === Not-a-Number. Actual: ",
                                                "hasTrailingTrivia": true,
                                                "trailingTrivia": [
                                                    {
                                                        "kind": "WhitespaceTrivia",
                                                        "text": " "
                                                    }
                                                ]
                                            },
                                            "operatorToken": {
                                                "kind": "PlusToken",
                                                "fullStart": 341,
                                                "fullEnd": 343,
                                                "start": 341,
                                                "end": 342,
                                                "fullWidth": 2,
                                                "width": 1,
                                                "text": "+",
                                                "value": "+",
                                                "valueText": "+",
                                                "hasTrailingTrivia": true,
                                                "trailingTrivia": [
                                                    {
                                                        "kind": "WhitespaceTrivia",
                                                        "text": " "
                                                    }
                                                ]
                                            },
                                            "right": {
                                                "kind": "ParenthesizedExpression",
                                                "fullStart": 343,
                                                "fullEnd": 349,
                                                "start": 343,
                                                "end": 349,
                                                "fullWidth": 6,
                                                "width": 6,
                                                "openParenToken": {
                                                    "kind": "OpenParenToken",
                                                    "fullStart": 343,
                                                    "fullEnd": 344,
                                                    "start": 343,
                                                    "end": 344,
                                                    "fullWidth": 1,
                                                    "width": 1,
                                                    "text": "(",
                                                    "value": "(",
                                                    "valueText": "("
                                                },
                                                "expression": {
                                                    "kind": "NegateExpression",
                                                    "fullStart": 344,
                                                    "fullEnd": 348,
                                                    "start": 344,
                                                    "end": 348,
                                                    "fullWidth": 4,
                                                    "width": 4,
                                                    "operatorToken": {
                                                        "kind": "MinusToken",
                                                        "fullStart": 344,
                                                        "fullEnd": 345,
                                                        "start": 344,
                                                        "end": 345,
                                                        "fullWidth": 1,
                                                        "width": 1,
                                                        "text": "-",
                                                        "value": "-",
                                                        "valueText": "-"
                                                    },
                                                    "operand": {
                                                        "kind": "IdentifierName",
                                                        "fullStart": 345,
                                                        "fullEnd": 348,
                                                        "start": 345,
                                                        "end": 348,
                                                        "fullWidth": 3,
                                                        "width": 3,
                                                        "text": "NaN",
                                                        "value": "NaN",
                                                        "valueText": "NaN"
                                                    }
                                                },
                                                "closeParenToken": {
                                                    "kind": "CloseParenToken",
                                                    "fullStart": 348,
                                                    "fullEnd": 349,
                                                    "start": 348,
                                                    "end": 349,
                                                    "fullWidth": 1,
                                                    "width": 1,
                                                    "text": ")",
                                                    "value": ")",
                                                    "valueText": ")"
                                                }
                                            }
                                        }
                                    ],
                                    "closeParenToken": {
                                        "kind": "CloseParenToken",
                                        "fullStart": 349,
                                        "fullEnd": 350,
                                        "start": 349,
                                        "end": 350,
                                        "fullWidth": 1,
                                        "width": 1,
                                        "text": ")",
                                        "value": ")",
                                        "valueText": ")"
                                    }
                                }
                            },
                            "semicolonToken": {
                                "kind": "SemicolonToken",
                                "fullStart": 350,
                                "fullEnd": 352,
                                "start": 350,
                                "end": 351,
                                "fullWidth": 2,
                                "width": 1,
                                "text": ";",
                                "value": ";",
                                "valueText": ";",
                                "hasTrailingTrivia": true,
                                "hasTrailingNewLine": true,
                                "trailingTrivia": [
                                    {
                                        "kind": "NewLineTrivia",
                                        "text": "\n"
                                    }
                                ]
                            }
                        }
                    ],
                    "closeBraceToken": {
                        "kind": "CloseBraceToken",
                        "fullStart": 352,
                        "fullEnd": 354,
                        "start": 352,
                        "end": 353,
                        "fullWidth": 2,
                        "width": 1,
                        "text": "}",
                        "value": "}",
                        "valueText": "}",
                        "hasTrailingTrivia": true,
                        "hasTrailingNewLine": true,
                        "trailingTrivia": [
                            {
                                "kind": "NewLineTrivia",
                                "text": "\n"
                            }
                        ]
                    }
                }
            },
            {
                "kind": "VariableStatement",
                "fullStart": 354,
                "fullEnd": 379,
                "start": 365,
                "end": 377,
                "fullWidth": 25,
                "width": 12,
                "modifiers": [],
                "variableDeclaration": {
                    "kind": "VariableDeclaration",
                    "fullStart": 354,
                    "fullEnd": 376,
                    "start": 365,
                    "end": 376,
                    "fullWidth": 22,
                    "width": 11,
                    "varKeyword": {
                        "kind": "VarKeyword",
                        "fullStart": 354,
                        "fullEnd": 369,
                        "start": 365,
                        "end": 368,
                        "fullWidth": 15,
                        "width": 3,
                        "text": "var",
                        "value": "var",
                        "valueText": "var",
                        "hasLeadingTrivia": true,
                        "hasLeadingComment": true,
                        "hasLeadingNewLine": true,
                        "hasTrailingTrivia": true,
                        "leadingTrivia": [
                            {
                                "kind": "NewLineTrivia",
                                "text": "\n"
                            },
                            {
                                "kind": "SingleLineCommentTrivia",
                                "text": "//CHECK#2"
                            },
                            {
                                "kind": "NewLineTrivia",
                                "text": "\n"
                            }
                        ],
                        "trailingTrivia": [
                            {
                                "kind": "WhitespaceTrivia",
                                "text": " "
                            }
                        ]
                    },
                    "variableDeclarators": [
                        {
                            "kind": "VariableDeclarator",
                            "fullStart": 369,
                            "fullEnd": 376,
                            "start": 369,
                            "end": 376,
                            "fullWidth": 7,
<<<<<<< HEAD
                            "width": 7,
                            "identifier": {
=======
                            "propertyName": {
>>>>>>> 85e84683
                                "kind": "IdentifierName",
                                "fullStart": 369,
                                "fullEnd": 371,
                                "start": 369,
                                "end": 370,
                                "fullWidth": 2,
                                "width": 1,
                                "text": "x",
                                "value": "x",
                                "valueText": "x",
                                "hasTrailingTrivia": true,
                                "trailingTrivia": [
                                    {
                                        "kind": "WhitespaceTrivia",
                                        "text": " "
                                    }
                                ]
                            },
                            "equalsValueClause": {
                                "kind": "EqualsValueClause",
                                "fullStart": 371,
                                "fullEnd": 376,
                                "start": 371,
                                "end": 376,
                                "fullWidth": 5,
                                "width": 5,
                                "equalsToken": {
                                    "kind": "EqualsToken",
                                    "fullStart": 371,
                                    "fullEnd": 373,
                                    "start": 371,
                                    "end": 372,
                                    "fullWidth": 2,
                                    "width": 1,
                                    "text": "=",
                                    "value": "=",
                                    "valueText": "=",
                                    "hasTrailingTrivia": true,
                                    "trailingTrivia": [
                                        {
                                            "kind": "WhitespaceTrivia",
                                            "text": " "
                                        }
                                    ]
                                },
                                "value": {
                                    "kind": "IdentifierName",
                                    "fullStart": 373,
                                    "fullEnd": 376,
                                    "start": 373,
                                    "end": 376,
                                    "fullWidth": 3,
                                    "width": 3,
                                    "text": "NaN",
                                    "value": "NaN",
                                    "valueText": "NaN"
                                }
                            }
                        }
                    ]
                },
                "semicolonToken": {
                    "kind": "SemicolonToken",
                    "fullStart": 376,
                    "fullEnd": 379,
                    "start": 376,
                    "end": 377,
                    "fullWidth": 3,
                    "width": 1,
                    "text": ";",
                    "value": ";",
                    "valueText": ";",
                    "hasTrailingTrivia": true,
                    "hasTrailingNewLine": true,
                    "trailingTrivia": [
                        {
                            "kind": "WhitespaceTrivia",
                            "text": " "
                        },
                        {
                            "kind": "NewLineTrivia",
                            "text": "\n"
                        }
                    ]
                }
            },
            {
                "kind": "IfStatement",
                "fullStart": 379,
                "fullEnd": 473,
                "start": 379,
                "end": 472,
                "fullWidth": 94,
                "width": 93,
                "ifKeyword": {
                    "kind": "IfKeyword",
                    "fullStart": 379,
                    "fullEnd": 382,
                    "start": 379,
                    "end": 381,
                    "fullWidth": 3,
                    "width": 2,
                    "text": "if",
                    "value": "if",
                    "valueText": "if",
                    "hasTrailingTrivia": true,
                    "trailingTrivia": [
                        {
                            "kind": "WhitespaceTrivia",
                            "text": " "
                        }
                    ]
                },
                "openParenToken": {
                    "kind": "OpenParenToken",
                    "fullStart": 382,
                    "fullEnd": 383,
                    "start": 382,
                    "end": 383,
                    "fullWidth": 1,
                    "width": 1,
                    "text": "(",
                    "value": "(",
                    "valueText": "("
                },
                "condition": {
                    "kind": "NotEqualsWithTypeConversionExpression",
                    "fullStart": 383,
                    "fullEnd": 400,
                    "start": 383,
                    "end": 400,
                    "fullWidth": 17,
                    "width": 17,
                    "left": {
                        "kind": "InvocationExpression",
                        "fullStart": 383,
                        "fullEnd": 393,
                        "start": 383,
                        "end": 392,
                        "fullWidth": 10,
                        "width": 9,
                        "expression": {
                            "kind": "IdentifierName",
                            "fullStart": 383,
                            "fullEnd": 388,
                            "start": 383,
                            "end": 388,
                            "fullWidth": 5,
                            "width": 5,
                            "text": "isNaN",
                            "value": "isNaN",
                            "valueText": "isNaN"
                        },
                        "argumentList": {
                            "kind": "ArgumentList",
                            "fullStart": 388,
                            "fullEnd": 393,
                            "start": 388,
                            "end": 392,
                            "fullWidth": 5,
                            "width": 4,
                            "openParenToken": {
                                "kind": "OpenParenToken",
                                "fullStart": 388,
                                "fullEnd": 389,
                                "start": 388,
                                "end": 389,
                                "fullWidth": 1,
                                "width": 1,
                                "text": "(",
                                "value": "(",
                                "valueText": "("
                            },
                            "arguments": [
                                {
                                    "kind": "NegateExpression",
                                    "fullStart": 389,
                                    "fullEnd": 391,
                                    "start": 389,
                                    "end": 391,
                                    "fullWidth": 2,
                                    "width": 2,
                                    "operatorToken": {
                                        "kind": "MinusToken",
                                        "fullStart": 389,
                                        "fullEnd": 390,
                                        "start": 389,
                                        "end": 390,
                                        "fullWidth": 1,
                                        "width": 1,
                                        "text": "-",
                                        "value": "-",
                                        "valueText": "-"
                                    },
                                    "operand": {
                                        "kind": "IdentifierName",
                                        "fullStart": 390,
                                        "fullEnd": 391,
                                        "start": 390,
                                        "end": 391,
                                        "fullWidth": 1,
                                        "width": 1,
                                        "text": "x",
                                        "value": "x",
                                        "valueText": "x"
                                    }
                                }
                            ],
                            "closeParenToken": {
                                "kind": "CloseParenToken",
                                "fullStart": 391,
                                "fullEnd": 393,
                                "start": 391,
                                "end": 392,
                                "fullWidth": 2,
                                "width": 1,
                                "text": ")",
                                "value": ")",
                                "valueText": ")",
                                "hasTrailingTrivia": true,
                                "trailingTrivia": [
                                    {
                                        "kind": "WhitespaceTrivia",
                                        "text": " "
                                    }
                                ]
                            }
                        }
                    },
                    "operatorToken": {
                        "kind": "ExclamationEqualsToken",
                        "fullStart": 393,
                        "fullEnd": 396,
                        "start": 393,
                        "end": 395,
                        "fullWidth": 3,
                        "width": 2,
                        "text": "!=",
                        "value": "!=",
                        "valueText": "!=",
                        "hasTrailingTrivia": true,
                        "trailingTrivia": [
                            {
                                "kind": "WhitespaceTrivia",
                                "text": " "
                            }
                        ]
                    },
                    "right": {
                        "kind": "TrueKeyword",
                        "fullStart": 396,
                        "fullEnd": 400,
                        "start": 396,
                        "end": 400,
                        "fullWidth": 4,
                        "width": 4,
                        "text": "true",
                        "value": true,
                        "valueText": "true"
                    }
                },
                "closeParenToken": {
                    "kind": "CloseParenToken",
                    "fullStart": 400,
                    "fullEnd": 402,
                    "start": 400,
                    "end": 401,
                    "fullWidth": 2,
                    "width": 1,
                    "text": ")",
                    "value": ")",
                    "valueText": ")",
                    "hasTrailingTrivia": true,
                    "trailingTrivia": [
                        {
                            "kind": "WhitespaceTrivia",
                            "text": " "
                        }
                    ]
                },
                "statement": {
                    "kind": "Block",
                    "fullStart": 402,
                    "fullEnd": 473,
                    "start": 402,
                    "end": 472,
                    "fullWidth": 71,
                    "width": 70,
                    "openBraceToken": {
                        "kind": "OpenBraceToken",
                        "fullStart": 402,
                        "fullEnd": 404,
                        "start": 402,
                        "end": 403,
                        "fullWidth": 2,
                        "width": 1,
                        "text": "{",
                        "value": "{",
                        "valueText": "{",
                        "hasTrailingTrivia": true,
                        "hasTrailingNewLine": true,
                        "trailingTrivia": [
                            {
                                "kind": "NewLineTrivia",
                                "text": "\n"
                            }
                        ]
                    },
                    "statements": [
                        {
                            "kind": "ExpressionStatement",
                            "fullStart": 404,
                            "fullEnd": 471,
                            "start": 406,
                            "end": 470,
                            "fullWidth": 67,
                            "width": 64,
                            "expression": {
                                "kind": "InvocationExpression",
                                "fullStart": 404,
                                "fullEnd": 469,
                                "start": 406,
                                "end": 469,
                                "fullWidth": 65,
                                "width": 63,
                                "expression": {
                                    "kind": "IdentifierName",
                                    "fullStart": 404,
                                    "fullEnd": 412,
                                    "start": 406,
                                    "end": 412,
                                    "fullWidth": 8,
                                    "width": 6,
                                    "text": "$ERROR",
                                    "value": "$ERROR",
                                    "valueText": "$ERROR",
                                    "hasLeadingTrivia": true,
                                    "leadingTrivia": [
                                        {
                                            "kind": "WhitespaceTrivia",
                                            "text": "  "
                                        }
                                    ]
                                },
                                "argumentList": {
                                    "kind": "ArgumentList",
                                    "fullStart": 412,
                                    "fullEnd": 469,
                                    "start": 412,
                                    "end": 469,
                                    "fullWidth": 57,
                                    "width": 57,
                                    "openParenToken": {
                                        "kind": "OpenParenToken",
                                        "fullStart": 412,
                                        "fullEnd": 413,
                                        "start": 412,
                                        "end": 413,
                                        "fullWidth": 1,
                                        "width": 1,
                                        "text": "(",
                                        "value": "(",
                                        "valueText": "("
                                    },
                                    "arguments": [
                                        {
                                            "kind": "AddExpression",
                                            "fullStart": 413,
                                            "fullEnd": 468,
                                            "start": 413,
                                            "end": 468,
                                            "fullWidth": 55,
                                            "width": 55,
                                            "left": {
                                                "kind": "StringLiteral",
                                                "fullStart": 413,
                                                "fullEnd": 462,
                                                "start": 413,
                                                "end": 461,
                                                "fullWidth": 49,
                                                "width": 48,
                                                "text": "'#2: var x = NaN; -x === Not-a-Number. Actual: '",
                                                "value": "#2: var x = NaN; -x === Not-a-Number. Actual: ",
                                                "valueText": "#2: var x = NaN; -x === Not-a-Number. Actual: ",
                                                "hasTrailingTrivia": true,
                                                "trailingTrivia": [
                                                    {
                                                        "kind": "WhitespaceTrivia",
                                                        "text": " "
                                                    }
                                                ]
                                            },
                                            "operatorToken": {
                                                "kind": "PlusToken",
                                                "fullStart": 462,
                                                "fullEnd": 464,
                                                "start": 462,
                                                "end": 463,
                                                "fullWidth": 2,
                                                "width": 1,
                                                "text": "+",
                                                "value": "+",
                                                "valueText": "+",
                                                "hasTrailingTrivia": true,
                                                "trailingTrivia": [
                                                    {
                                                        "kind": "WhitespaceTrivia",
                                                        "text": " "
                                                    }
                                                ]
                                            },
                                            "right": {
                                                "kind": "ParenthesizedExpression",
                                                "fullStart": 464,
                                                "fullEnd": 468,
                                                "start": 464,
                                                "end": 468,
                                                "fullWidth": 4,
                                                "width": 4,
                                                "openParenToken": {
                                                    "kind": "OpenParenToken",
                                                    "fullStart": 464,
                                                    "fullEnd": 465,
                                                    "start": 464,
                                                    "end": 465,
                                                    "fullWidth": 1,
                                                    "width": 1,
                                                    "text": "(",
                                                    "value": "(",
                                                    "valueText": "("
                                                },
                                                "expression": {
                                                    "kind": "NegateExpression",
                                                    "fullStart": 465,
                                                    "fullEnd": 467,
                                                    "start": 465,
                                                    "end": 467,
                                                    "fullWidth": 2,
                                                    "width": 2,
                                                    "operatorToken": {
                                                        "kind": "MinusToken",
                                                        "fullStart": 465,
                                                        "fullEnd": 466,
                                                        "start": 465,
                                                        "end": 466,
                                                        "fullWidth": 1,
                                                        "width": 1,
                                                        "text": "-",
                                                        "value": "-",
                                                        "valueText": "-"
                                                    },
                                                    "operand": {
                                                        "kind": "IdentifierName",
                                                        "fullStart": 466,
                                                        "fullEnd": 467,
                                                        "start": 466,
                                                        "end": 467,
                                                        "fullWidth": 1,
                                                        "width": 1,
                                                        "text": "x",
                                                        "value": "x",
                                                        "valueText": "x"
                                                    }
                                                },
                                                "closeParenToken": {
                                                    "kind": "CloseParenToken",
                                                    "fullStart": 467,
                                                    "fullEnd": 468,
                                                    "start": 467,
                                                    "end": 468,
                                                    "fullWidth": 1,
                                                    "width": 1,
                                                    "text": ")",
                                                    "value": ")",
                                                    "valueText": ")"
                                                }
                                            }
                                        }
                                    ],
                                    "closeParenToken": {
                                        "kind": "CloseParenToken",
                                        "fullStart": 468,
                                        "fullEnd": 469,
                                        "start": 468,
                                        "end": 469,
                                        "fullWidth": 1,
                                        "width": 1,
                                        "text": ")",
                                        "value": ")",
                                        "valueText": ")"
                                    }
                                }
                            },
                            "semicolonToken": {
                                "kind": "SemicolonToken",
                                "fullStart": 469,
                                "fullEnd": 471,
                                "start": 469,
                                "end": 470,
                                "fullWidth": 2,
                                "width": 1,
                                "text": ";",
                                "value": ";",
                                "valueText": ";",
                                "hasTrailingTrivia": true,
                                "hasTrailingNewLine": true,
                                "trailingTrivia": [
                                    {
                                        "kind": "NewLineTrivia",
                                        "text": "\n"
                                    }
                                ]
                            }
                        }
                    ],
                    "closeBraceToken": {
                        "kind": "CloseBraceToken",
                        "fullStart": 471,
                        "fullEnd": 473,
                        "start": 471,
                        "end": 472,
                        "fullWidth": 2,
                        "width": 1,
                        "text": "}",
                        "value": "}",
                        "valueText": "}",
                        "hasTrailingTrivia": true,
                        "hasTrailingNewLine": true,
                        "trailingTrivia": [
                            {
                                "kind": "NewLineTrivia",
                                "text": "\n"
                            }
                        ]
                    }
                }
            }
        ],
        "endOfFileToken": {
            "kind": "EndOfFileToken",
            "fullStart": 473,
            "fullEnd": 474,
            "start": 474,
            "end": 474,
            "fullWidth": 1,
            "width": 0,
            "text": "",
            "hasLeadingTrivia": true,
            "hasLeadingNewLine": true,
            "leadingTrivia": [
                {
                    "kind": "NewLineTrivia",
                    "text": "\n"
                }
            ]
        }
    },
    "lineMap": {
        "lineStarts": [
            0,
            61,
            132,
            133,
            137,
            177,
            180,
            222,
            251,
            255,
            256,
            266,
            294,
            352,
            354,
            355,
            365,
            379,
            404,
            471,
            473,
            474
        ],
        "length": 474
    }
}<|MERGE_RESOLUTION|>--- conflicted
+++ resolved
@@ -570,12 +570,8 @@
                             "start": 369,
                             "end": 376,
                             "fullWidth": 7,
-<<<<<<< HEAD
                             "width": 7,
-                            "identifier": {
-=======
                             "propertyName": {
->>>>>>> 85e84683
                                 "kind": "IdentifierName",
                                 "fullStart": 369,
                                 "fullEnd": 371,
