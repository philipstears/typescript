--- conflicted
+++ resolved
@@ -103,12 +103,8 @@
                             "start": 287,
                             "end": 292,
                             "fullWidth": 5,
-<<<<<<< HEAD
                             "width": 5,
-                            "identifier": {
-=======
                             "propertyName": {
->>>>>>> 85e84683
                                 "kind": "IdentifierName",
                                 "fullStart": 287,
                                 "fullEnd": 289,
@@ -1176,12 +1172,8 @@
                             "start": 515,
                             "end": 521,
                             "fullWidth": 6,
-<<<<<<< HEAD
                             "width": 6,
-                            "identifier": {
-=======
                             "propertyName": {
->>>>>>> 85e84683
                                 "kind": "IdentifierName",
                                 "fullStart": 515,
                                 "fullEnd": 517,
