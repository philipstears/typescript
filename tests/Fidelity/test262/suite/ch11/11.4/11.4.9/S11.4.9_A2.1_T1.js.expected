--- conflicted
+++ resolved
@@ -778,12 +778,8 @@
                             "start": 449,
                             "end": 457,
                             "fullWidth": 8,
-<<<<<<< HEAD
                             "width": 8,
-                            "identifier": {
-=======
                             "propertyName": {
->>>>>>> 85e84683
                                 "kind": "IdentifierName",
                                 "fullStart": 449,
                                 "fullEnd": 451,
@@ -1221,12 +1217,8 @@
                             "start": 540,
                             "end": 548,
                             "fullWidth": 8,
-<<<<<<< HEAD
                             "width": 8,
-                            "identifier": {
-=======
                             "propertyName": {
->>>>>>> 85e84683
                                 "kind": "IdentifierName",
                                 "fullStart": 540,
                                 "fullEnd": 542,
@@ -1718,12 +1710,8 @@
                             "start": 635,
                             "end": 656,
                             "fullWidth": 21,
-<<<<<<< HEAD
                             "width": 21,
-                            "identifier": {
-=======
                             "propertyName": {
->>>>>>> 85e84683
                                 "kind": "IdentifierName",
                                 "fullStart": 635,
                                 "fullEnd": 642,
