{
    "isDeclaration": false,
    "languageVersion": "EcmaScript5",
    "parseOptions": {
        "allowAutomaticSemicolonInsertion": true
    },
    "sourceUnit": {
        "kind": "SourceUnit",
        "fullStart": 0,
        "fullEnd": 677,
        "start": 303,
        "end": 677,
        "fullWidth": 677,
        "width": 374,
        "moduleElements": [
            {
                "kind": "VariableStatement",
                "fullStart": 0,
                "fullEnd": 317,
                "start": 303,
                "end": 315,
                "fullWidth": 317,
                "width": 12,
                "modifiers": [],
                "variableDeclaration": {
                    "kind": "VariableDeclaration",
                    "fullStart": 0,
                    "fullEnd": 314,
                    "start": 303,
                    "end": 314,
                    "fullWidth": 314,
                    "width": 11,
                    "varKeyword": {
                        "kind": "VarKeyword",
                        "fullStart": 0,
                        "fullEnd": 307,
                        "start": 303,
                        "end": 306,
                        "fullWidth": 307,
                        "width": 3,
                        "text": "var",
                        "value": "var",
                        "valueText": "var",
                        "hasLeadingTrivia": true,
                        "hasLeadingComment": true,
                        "hasLeadingNewLine": true,
                        "hasTrailingTrivia": true,
                        "leadingTrivia": [
                            {
                                "kind": "SingleLineCommentTrivia",
                                "text": "// Copyright 2009 the Sputnik authors.  All rights reserved."
                            },
                            {
                                "kind": "NewLineTrivia",
                                "text": "\n"
                            },
                            {
                                "kind": "SingleLineCommentTrivia",
                                "text": "// This code is governed by the BSD license found in the LICENSE file."
                            },
                            {
                                "kind": "NewLineTrivia",
                                "text": "\n"
                            },
                            {
                                "kind": "NewLineTrivia",
                                "text": "\n"
                            },
                            {
                                "kind": "MultiLineCommentTrivia",
                                "text": "/**\n * Operator --x returns x = ToNumber(x) - 1\n *\n * @path ch11/11.4/11.4.5/S11.4.5_A3_T3.js\n * @description Type(x) is primitive string or String object\n */"
                            },
                            {
                                "kind": "NewLineTrivia",
                                "text": "\n"
                            },
                            {
                                "kind": "NewLineTrivia",
                                "text": "\n"
                            },
                            {
                                "kind": "SingleLineCommentTrivia",
                                "text": "//CHECK#1"
                            },
                            {
                                "kind": "NewLineTrivia",
                                "text": "\n"
                            }
                        ],
                        "trailingTrivia": [
                            {
                                "kind": "WhitespaceTrivia",
                                "text": " "
                            }
                        ]
                    },
                    "variableDeclarators": [
                        {
                            "kind": "VariableDeclarator",
                            "fullStart": 307,
                            "fullEnd": 314,
                            "start": 307,
                            "end": 314,
                            "fullWidth": 7,
<<<<<<< HEAD
                            "width": 7,
                            "identifier": {
=======
                            "propertyName": {
>>>>>>> 85e84683
                                "kind": "IdentifierName",
                                "fullStart": 307,
                                "fullEnd": 309,
                                "start": 307,
                                "end": 308,
                                "fullWidth": 2,
                                "width": 1,
                                "text": "x",
                                "value": "x",
                                "valueText": "x",
                                "hasTrailingTrivia": true,
                                "trailingTrivia": [
                                    {
                                        "kind": "WhitespaceTrivia",
                                        "text": " "
                                    }
                                ]
                            },
                            "equalsValueClause": {
                                "kind": "EqualsValueClause",
                                "fullStart": 309,
                                "fullEnd": 314,
                                "start": 309,
                                "end": 314,
                                "fullWidth": 5,
                                "width": 5,
                                "equalsToken": {
                                    "kind": "EqualsToken",
                                    "fullStart": 309,
                                    "fullEnd": 311,
                                    "start": 309,
                                    "end": 310,
                                    "fullWidth": 2,
                                    "width": 1,
                                    "text": "=",
                                    "value": "=",
                                    "valueText": "=",
                                    "hasTrailingTrivia": true,
                                    "trailingTrivia": [
                                        {
                                            "kind": "WhitespaceTrivia",
                                            "text": " "
                                        }
                                    ]
                                },
                                "value": {
                                    "kind": "StringLiteral",
                                    "fullStart": 311,
                                    "fullEnd": 314,
                                    "start": 311,
                                    "end": 314,
                                    "fullWidth": 3,
                                    "width": 3,
                                    "text": "\"1\"",
                                    "value": "1",
                                    "valueText": "1"
                                }
                            }
                        }
                    ]
                },
                "semicolonToken": {
                    "kind": "SemicolonToken",
                    "fullStart": 314,
                    "fullEnd": 317,
                    "start": 314,
                    "end": 315,
                    "fullWidth": 3,
                    "width": 1,
                    "text": ";",
                    "value": ";",
                    "valueText": ";",
                    "hasTrailingTrivia": true,
                    "hasTrailingNewLine": true,
                    "trailingTrivia": [
                        {
                            "kind": "WhitespaceTrivia",
                            "text": " "
                        },
                        {
                            "kind": "NewLineTrivia",
                            "text": "\n"
                        }
                    ]
                }
            },
            {
                "kind": "ExpressionStatement",
                "fullStart": 317,
                "fullEnd": 322,
                "start": 317,
                "end": 321,
                "fullWidth": 5,
                "width": 4,
                "expression": {
                    "kind": "PreDecrementExpression",
                    "fullStart": 317,
                    "fullEnd": 320,
                    "start": 317,
                    "end": 320,
                    "fullWidth": 3,
                    "width": 3,
                    "operatorToken": {
                        "kind": "MinusMinusToken",
                        "fullStart": 317,
                        "fullEnd": 319,
                        "start": 317,
                        "end": 319,
                        "fullWidth": 2,
                        "width": 2,
                        "text": "--",
                        "value": "--",
                        "valueText": "--"
                    },
                    "operand": {
                        "kind": "IdentifierName",
                        "fullStart": 319,
                        "fullEnd": 320,
                        "start": 319,
                        "end": 320,
                        "fullWidth": 1,
                        "width": 1,
                        "text": "x",
                        "value": "x",
                        "valueText": "x"
                    }
                },
                "semicolonToken": {
                    "kind": "SemicolonToken",
                    "fullStart": 320,
                    "fullEnd": 322,
                    "start": 320,
                    "end": 321,
                    "fullWidth": 2,
                    "width": 1,
                    "text": ";",
                    "value": ";",
                    "valueText": ";",
                    "hasTrailingTrivia": true,
                    "hasTrailingNewLine": true,
                    "trailingTrivia": [
                        {
                            "kind": "NewLineTrivia",
                            "text": "\n"
                        }
                    ]
                }
            },
            {
                "kind": "IfStatement",
                "fullStart": 322,
                "fullEnd": 406,
                "start": 322,
                "end": 405,
                "fullWidth": 84,
                "width": 83,
                "ifKeyword": {
                    "kind": "IfKeyword",
                    "fullStart": 322,
                    "fullEnd": 325,
                    "start": 322,
                    "end": 324,
                    "fullWidth": 3,
                    "width": 2,
                    "text": "if",
                    "value": "if",
                    "valueText": "if",
                    "hasTrailingTrivia": true,
                    "trailingTrivia": [
                        {
                            "kind": "WhitespaceTrivia",
                            "text": " "
                        }
                    ]
                },
                "openParenToken": {
                    "kind": "OpenParenToken",
                    "fullStart": 325,
                    "fullEnd": 326,
                    "start": 325,
                    "end": 326,
                    "fullWidth": 1,
                    "width": 1,
                    "text": "(",
                    "value": "(",
                    "valueText": "("
                },
                "condition": {
                    "kind": "NotEqualsExpression",
                    "fullStart": 326,
                    "fullEnd": 337,
                    "start": 326,
                    "end": 337,
                    "fullWidth": 11,
                    "width": 11,
                    "left": {
                        "kind": "IdentifierName",
                        "fullStart": 326,
                        "fullEnd": 328,
                        "start": 326,
                        "end": 327,
                        "fullWidth": 2,
                        "width": 1,
                        "text": "x",
                        "value": "x",
                        "valueText": "x",
                        "hasTrailingTrivia": true,
                        "trailingTrivia": [
                            {
                                "kind": "WhitespaceTrivia",
                                "text": " "
                            }
                        ]
                    },
                    "operatorToken": {
                        "kind": "ExclamationEqualsEqualsToken",
                        "fullStart": 328,
                        "fullEnd": 332,
                        "start": 328,
                        "end": 331,
                        "fullWidth": 4,
                        "width": 3,
                        "text": "!==",
                        "value": "!==",
                        "valueText": "!==",
                        "hasTrailingTrivia": true,
                        "trailingTrivia": [
                            {
                                "kind": "WhitespaceTrivia",
                                "text": " "
                            }
                        ]
                    },
                    "right": {
                        "kind": "SubtractExpression",
                        "fullStart": 332,
                        "fullEnd": 337,
                        "start": 332,
                        "end": 337,
                        "fullWidth": 5,
                        "width": 5,
                        "left": {
                            "kind": "NumericLiteral",
                            "fullStart": 332,
                            "fullEnd": 334,
                            "start": 332,
                            "end": 333,
                            "fullWidth": 2,
                            "width": 1,
                            "text": "1",
                            "value": 1,
                            "valueText": "1",
                            "hasTrailingTrivia": true,
                            "trailingTrivia": [
                                {
                                    "kind": "WhitespaceTrivia",
                                    "text": " "
                                }
                            ]
                        },
                        "operatorToken": {
                            "kind": "MinusToken",
                            "fullStart": 334,
                            "fullEnd": 336,
                            "start": 334,
                            "end": 335,
                            "fullWidth": 2,
                            "width": 1,
                            "text": "-",
                            "value": "-",
                            "valueText": "-",
                            "hasTrailingTrivia": true,
                            "trailingTrivia": [
                                {
                                    "kind": "WhitespaceTrivia",
                                    "text": " "
                                }
                            ]
                        },
                        "right": {
                            "kind": "NumericLiteral",
                            "fullStart": 336,
                            "fullEnd": 337,
                            "start": 336,
                            "end": 337,
                            "fullWidth": 1,
                            "width": 1,
                            "text": "1",
                            "value": 1,
                            "valueText": "1"
                        }
                    }
                },
                "closeParenToken": {
                    "kind": "CloseParenToken",
                    "fullStart": 337,
                    "fullEnd": 339,
                    "start": 337,
                    "end": 338,
                    "fullWidth": 2,
                    "width": 1,
                    "text": ")",
                    "value": ")",
                    "valueText": ")",
                    "hasTrailingTrivia": true,
                    "trailingTrivia": [
                        {
                            "kind": "WhitespaceTrivia",
                            "text": " "
                        }
                    ]
                },
                "statement": {
                    "kind": "Block",
                    "fullStart": 339,
                    "fullEnd": 406,
                    "start": 339,
                    "end": 405,
                    "fullWidth": 67,
                    "width": 66,
                    "openBraceToken": {
                        "kind": "OpenBraceToken",
                        "fullStart": 339,
                        "fullEnd": 341,
                        "start": 339,
                        "end": 340,
                        "fullWidth": 2,
                        "width": 1,
                        "text": "{",
                        "value": "{",
                        "valueText": "{",
                        "hasTrailingTrivia": true,
                        "hasTrailingNewLine": true,
                        "trailingTrivia": [
                            {
                                "kind": "NewLineTrivia",
                                "text": "\n"
                            }
                        ]
                    },
                    "statements": [
                        {
                            "kind": "ExpressionStatement",
                            "fullStart": 341,
                            "fullEnd": 404,
                            "start": 343,
                            "end": 403,
                            "fullWidth": 63,
                            "width": 60,
                            "expression": {
                                "kind": "InvocationExpression",
                                "fullStart": 341,
                                "fullEnd": 402,
                                "start": 343,
                                "end": 402,
                                "fullWidth": 61,
                                "width": 59,
                                "expression": {
                                    "kind": "IdentifierName",
                                    "fullStart": 341,
                                    "fullEnd": 349,
                                    "start": 343,
                                    "end": 349,
                                    "fullWidth": 8,
                                    "width": 6,
                                    "text": "$ERROR",
                                    "value": "$ERROR",
                                    "valueText": "$ERROR",
                                    "hasLeadingTrivia": true,
                                    "leadingTrivia": [
                                        {
                                            "kind": "WhitespaceTrivia",
                                            "text": "  "
                                        }
                                    ]
                                },
                                "argumentList": {
                                    "kind": "ArgumentList",
                                    "fullStart": 349,
                                    "fullEnd": 402,
                                    "start": 349,
                                    "end": 402,
                                    "fullWidth": 53,
                                    "width": 53,
                                    "openParenToken": {
                                        "kind": "OpenParenToken",
                                        "fullStart": 349,
                                        "fullEnd": 350,
                                        "start": 349,
                                        "end": 350,
                                        "fullWidth": 1,
                                        "width": 1,
                                        "text": "(",
                                        "value": "(",
                                        "valueText": "("
                                    },
                                    "arguments": [
                                        {
                                            "kind": "AddExpression",
                                            "fullStart": 350,
                                            "fullEnd": 401,
                                            "start": 350,
                                            "end": 401,
                                            "fullWidth": 51,
                                            "width": 51,
                                            "left": {
                                                "kind": "StringLiteral",
                                                "fullStart": 350,
                                                "fullEnd": 396,
                                                "start": 350,
                                                "end": 395,
                                                "fullWidth": 46,
                                                "width": 45,
                                                "text": "'#1: var x = \"1\"; --x; x === 1 - 1. Actual: '",
                                                "value": "#1: var x = \"1\"; --x; x === 1 - 1. Actual: ",
                                                "valueText": "#1: var x = \"1\"; --x; x === 1 - 1. Actual: ",
                                                "hasTrailingTrivia": true,
                                                "trailingTrivia": [
                                                    {
                                                        "kind": "WhitespaceTrivia",
                                                        "text": " "
                                                    }
                                                ]
                                            },
                                            "operatorToken": {
                                                "kind": "PlusToken",
                                                "fullStart": 396,
                                                "fullEnd": 398,
                                                "start": 396,
                                                "end": 397,
                                                "fullWidth": 2,
                                                "width": 1,
                                                "text": "+",
                                                "value": "+",
                                                "valueText": "+",
                                                "hasTrailingTrivia": true,
                                                "trailingTrivia": [
                                                    {
                                                        "kind": "WhitespaceTrivia",
                                                        "text": " "
                                                    }
                                                ]
                                            },
                                            "right": {
                                                "kind": "ParenthesizedExpression",
                                                "fullStart": 398,
                                                "fullEnd": 401,
                                                "start": 398,
                                                "end": 401,
                                                "fullWidth": 3,
                                                "width": 3,
                                                "openParenToken": {
                                                    "kind": "OpenParenToken",
                                                    "fullStart": 398,
                                                    "fullEnd": 399,
                                                    "start": 398,
                                                    "end": 399,
                                                    "fullWidth": 1,
                                                    "width": 1,
                                                    "text": "(",
                                                    "value": "(",
                                                    "valueText": "("
                                                },
                                                "expression": {
                                                    "kind": "IdentifierName",
                                                    "fullStart": 399,
                                                    "fullEnd": 400,
                                                    "start": 399,
                                                    "end": 400,
                                                    "fullWidth": 1,
                                                    "width": 1,
                                                    "text": "x",
                                                    "value": "x",
                                                    "valueText": "x"
                                                },
                                                "closeParenToken": {
                                                    "kind": "CloseParenToken",
                                                    "fullStart": 400,
                                                    "fullEnd": 401,
                                                    "start": 400,
                                                    "end": 401,
                                                    "fullWidth": 1,
                                                    "width": 1,
                                                    "text": ")",
                                                    "value": ")",
                                                    "valueText": ")"
                                                }
                                            }
                                        }
                                    ],
                                    "closeParenToken": {
                                        "kind": "CloseParenToken",
                                        "fullStart": 401,
                                        "fullEnd": 402,
                                        "start": 401,
                                        "end": 402,
                                        "fullWidth": 1,
                                        "width": 1,
                                        "text": ")",
                                        "value": ")",
                                        "valueText": ")"
                                    }
                                }
                            },
                            "semicolonToken": {
                                "kind": "SemicolonToken",
                                "fullStart": 402,
                                "fullEnd": 404,
                                "start": 402,
                                "end": 403,
                                "fullWidth": 2,
                                "width": 1,
                                "text": ";",
                                "value": ";",
                                "valueText": ";",
                                "hasTrailingTrivia": true,
                                "hasTrailingNewLine": true,
                                "trailingTrivia": [
                                    {
                                        "kind": "NewLineTrivia",
                                        "text": "\n"
                                    }
                                ]
                            }
                        }
                    ],
                    "closeBraceToken": {
                        "kind": "CloseBraceToken",
                        "fullStart": 404,
                        "fullEnd": 406,
                        "start": 404,
                        "end": 405,
                        "fullWidth": 2,
                        "width": 1,
                        "text": "}",
                        "value": "}",
                        "valueText": "}",
                        "hasTrailingTrivia": true,
                        "hasTrailingNewLine": true,
                        "trailingTrivia": [
                            {
                                "kind": "NewLineTrivia",
                                "text": "\n"
                            }
                        ]
                    }
                }
            },
            {
                "kind": "VariableStatement",
                "fullStart": 406,
                "fullEnd": 431,
                "start": 417,
                "end": 429,
                "fullWidth": 25,
                "width": 12,
                "modifiers": [],
                "variableDeclaration": {
                    "kind": "VariableDeclaration",
                    "fullStart": 406,
                    "fullEnd": 428,
                    "start": 417,
                    "end": 428,
                    "fullWidth": 22,
                    "width": 11,
                    "varKeyword": {
                        "kind": "VarKeyword",
                        "fullStart": 406,
                        "fullEnd": 421,
                        "start": 417,
                        "end": 420,
                        "fullWidth": 15,
                        "width": 3,
                        "text": "var",
                        "value": "var",
                        "valueText": "var",
                        "hasLeadingTrivia": true,
                        "hasLeadingComment": true,
                        "hasLeadingNewLine": true,
                        "hasTrailingTrivia": true,
                        "leadingTrivia": [
                            {
                                "kind": "NewLineTrivia",
                                "text": "\n"
                            },
                            {
                                "kind": "SingleLineCommentTrivia",
                                "text": "//CHECK#2"
                            },
                            {
                                "kind": "NewLineTrivia",
                                "text": "\n"
                            }
                        ],
                        "trailingTrivia": [
                            {
                                "kind": "WhitespaceTrivia",
                                "text": " "
                            }
                        ]
                    },
                    "variableDeclarators": [
                        {
                            "kind": "VariableDeclarator",
                            "fullStart": 421,
                            "fullEnd": 428,
                            "start": 421,
                            "end": 428,
                            "fullWidth": 7,
<<<<<<< HEAD
                            "width": 7,
                            "identifier": {
=======
                            "propertyName": {
>>>>>>> 85e84683
                                "kind": "IdentifierName",
                                "fullStart": 421,
                                "fullEnd": 423,
                                "start": 421,
                                "end": 422,
                                "fullWidth": 2,
                                "width": 1,
                                "text": "x",
                                "value": "x",
                                "valueText": "x",
                                "hasTrailingTrivia": true,
                                "trailingTrivia": [
                                    {
                                        "kind": "WhitespaceTrivia",
                                        "text": " "
                                    }
                                ]
                            },
                            "equalsValueClause": {
                                "kind": "EqualsValueClause",
                                "fullStart": 423,
                                "fullEnd": 428,
                                "start": 423,
                                "end": 428,
                                "fullWidth": 5,
                                "width": 5,
                                "equalsToken": {
                                    "kind": "EqualsToken",
                                    "fullStart": 423,
                                    "fullEnd": 425,
                                    "start": 423,
                                    "end": 424,
                                    "fullWidth": 2,
                                    "width": 1,
                                    "text": "=",
                                    "value": "=",
                                    "valueText": "=",
                                    "hasTrailingTrivia": true,
                                    "trailingTrivia": [
                                        {
                                            "kind": "WhitespaceTrivia",
                                            "text": " "
                                        }
                                    ]
                                },
                                "value": {
                                    "kind": "StringLiteral",
                                    "fullStart": 425,
                                    "fullEnd": 428,
                                    "start": 425,
                                    "end": 428,
                                    "fullWidth": 3,
                                    "width": 3,
                                    "text": "\"x\"",
                                    "value": "x",
                                    "valueText": "x"
                                }
                            }
                        }
                    ]
                },
                "semicolonToken": {
                    "kind": "SemicolonToken",
                    "fullStart": 428,
                    "fullEnd": 431,
                    "start": 428,
                    "end": 429,
                    "fullWidth": 3,
                    "width": 1,
                    "text": ";",
                    "value": ";",
                    "valueText": ";",
                    "hasTrailingTrivia": true,
                    "hasTrailingNewLine": true,
                    "trailingTrivia": [
                        {
                            "kind": "WhitespaceTrivia",
                            "text": " "
                        },
                        {
                            "kind": "NewLineTrivia",
                            "text": "\n"
                        }
                    ]
                }
            },
            {
                "kind": "ExpressionStatement",
                "fullStart": 431,
                "fullEnd": 437,
                "start": 431,
                "end": 435,
                "fullWidth": 6,
                "width": 4,
                "expression": {
                    "kind": "PreDecrementExpression",
                    "fullStart": 431,
                    "fullEnd": 434,
                    "start": 431,
                    "end": 434,
                    "fullWidth": 3,
                    "width": 3,
                    "operatorToken": {
                        "kind": "MinusMinusToken",
                        "fullStart": 431,
                        "fullEnd": 433,
                        "start": 431,
                        "end": 433,
                        "fullWidth": 2,
                        "width": 2,
                        "text": "--",
                        "value": "--",
                        "valueText": "--"
                    },
                    "operand": {
                        "kind": "IdentifierName",
                        "fullStart": 433,
                        "fullEnd": 434,
                        "start": 433,
                        "end": 434,
                        "fullWidth": 1,
                        "width": 1,
                        "text": "x",
                        "value": "x",
                        "valueText": "x"
                    }
                },
                "semicolonToken": {
                    "kind": "SemicolonToken",
                    "fullStart": 434,
                    "fullEnd": 437,
                    "start": 434,
                    "end": 435,
                    "fullWidth": 3,
                    "width": 1,
                    "text": ";",
                    "value": ";",
                    "valueText": ";",
                    "hasTrailingTrivia": true,
                    "hasTrailingNewLine": true,
                    "trailingTrivia": [
                        {
                            "kind": "WhitespaceTrivia",
                            "text": " "
                        },
                        {
                            "kind": "NewLineTrivia",
                            "text": "\n"
                        }
                    ]
                }
            },
            {
                "kind": "IfStatement",
                "fullStart": 437,
                "fullEnd": 534,
                "start": 437,
                "end": 533,
                "fullWidth": 97,
                "width": 96,
                "ifKeyword": {
                    "kind": "IfKeyword",
                    "fullStart": 437,
                    "fullEnd": 440,
                    "start": 437,
                    "end": 439,
                    "fullWidth": 3,
                    "width": 2,
                    "text": "if",
                    "value": "if",
                    "valueText": "if",
                    "hasTrailingTrivia": true,
                    "trailingTrivia": [
                        {
                            "kind": "WhitespaceTrivia",
                            "text": " "
                        }
                    ]
                },
                "openParenToken": {
                    "kind": "OpenParenToken",
                    "fullStart": 440,
                    "fullEnd": 441,
                    "start": 440,
                    "end": 441,
                    "fullWidth": 1,
                    "width": 1,
                    "text": "(",
                    "value": "(",
                    "valueText": "("
                },
                "condition": {
                    "kind": "NotEqualsExpression",
                    "fullStart": 441,
                    "fullEnd": 458,
                    "start": 441,
                    "end": 458,
                    "fullWidth": 17,
                    "width": 17,
                    "left": {
                        "kind": "InvocationExpression",
                        "fullStart": 441,
                        "fullEnd": 450,
                        "start": 441,
                        "end": 449,
                        "fullWidth": 9,
                        "width": 8,
                        "expression": {
                            "kind": "IdentifierName",
                            "fullStart": 441,
                            "fullEnd": 446,
                            "start": 441,
                            "end": 446,
                            "fullWidth": 5,
                            "width": 5,
                            "text": "isNaN",
                            "value": "isNaN",
                            "valueText": "isNaN"
                        },
                        "argumentList": {
                            "kind": "ArgumentList",
                            "fullStart": 446,
                            "fullEnd": 450,
                            "start": 446,
                            "end": 449,
                            "fullWidth": 4,
                            "width": 3,
                            "openParenToken": {
                                "kind": "OpenParenToken",
                                "fullStart": 446,
                                "fullEnd": 447,
                                "start": 446,
                                "end": 447,
                                "fullWidth": 1,
                                "width": 1,
                                "text": "(",
                                "value": "(",
                                "valueText": "("
                            },
                            "arguments": [
                                {
                                    "kind": "IdentifierName",
                                    "fullStart": 447,
                                    "fullEnd": 448,
                                    "start": 447,
                                    "end": 448,
                                    "fullWidth": 1,
                                    "width": 1,
                                    "text": "x",
                                    "value": "x",
                                    "valueText": "x"
                                }
                            ],
                            "closeParenToken": {
                                "kind": "CloseParenToken",
                                "fullStart": 448,
                                "fullEnd": 450,
                                "start": 448,
                                "end": 449,
                                "fullWidth": 2,
                                "width": 1,
                                "text": ")",
                                "value": ")",
                                "valueText": ")",
                                "hasTrailingTrivia": true,
                                "trailingTrivia": [
                                    {
                                        "kind": "WhitespaceTrivia",
                                        "text": " "
                                    }
                                ]
                            }
                        }
                    },
                    "operatorToken": {
                        "kind": "ExclamationEqualsEqualsToken",
                        "fullStart": 450,
                        "fullEnd": 454,
                        "start": 450,
                        "end": 453,
                        "fullWidth": 4,
                        "width": 3,
                        "text": "!==",
                        "value": "!==",
                        "valueText": "!==",
                        "hasTrailingTrivia": true,
                        "trailingTrivia": [
                            {
                                "kind": "WhitespaceTrivia",
                                "text": " "
                            }
                        ]
                    },
                    "right": {
                        "kind": "TrueKeyword",
                        "fullStart": 454,
                        "fullEnd": 458,
                        "start": 454,
                        "end": 458,
                        "fullWidth": 4,
                        "width": 4,
                        "text": "true",
                        "value": true,
                        "valueText": "true"
                    }
                },
                "closeParenToken": {
                    "kind": "CloseParenToken",
                    "fullStart": 458,
                    "fullEnd": 460,
                    "start": 458,
                    "end": 459,
                    "fullWidth": 2,
                    "width": 1,
                    "text": ")",
                    "value": ")",
                    "valueText": ")",
                    "hasTrailingTrivia": true,
                    "trailingTrivia": [
                        {
                            "kind": "WhitespaceTrivia",
                            "text": " "
                        }
                    ]
                },
                "statement": {
                    "kind": "Block",
                    "fullStart": 460,
                    "fullEnd": 534,
                    "start": 460,
                    "end": 533,
                    "fullWidth": 74,
                    "width": 73,
                    "openBraceToken": {
                        "kind": "OpenBraceToken",
                        "fullStart": 460,
                        "fullEnd": 462,
                        "start": 460,
                        "end": 461,
                        "fullWidth": 2,
                        "width": 1,
                        "text": "{",
                        "value": "{",
                        "valueText": "{",
                        "hasTrailingTrivia": true,
                        "hasTrailingNewLine": true,
                        "trailingTrivia": [
                            {
                                "kind": "NewLineTrivia",
                                "text": "\n"
                            }
                        ]
                    },
                    "statements": [
                        {
                            "kind": "ExpressionStatement",
                            "fullStart": 462,
                            "fullEnd": 532,
                            "start": 464,
                            "end": 531,
                            "fullWidth": 70,
                            "width": 67,
                            "expression": {
                                "kind": "InvocationExpression",
                                "fullStart": 462,
                                "fullEnd": 530,
                                "start": 464,
                                "end": 530,
                                "fullWidth": 68,
                                "width": 66,
                                "expression": {
                                    "kind": "IdentifierName",
                                    "fullStart": 462,
                                    "fullEnd": 470,
                                    "start": 464,
                                    "end": 470,
                                    "fullWidth": 8,
                                    "width": 6,
                                    "text": "$ERROR",
                                    "value": "$ERROR",
                                    "valueText": "$ERROR",
                                    "hasLeadingTrivia": true,
                                    "leadingTrivia": [
                                        {
                                            "kind": "WhitespaceTrivia",
                                            "text": "  "
                                        }
                                    ]
                                },
                                "argumentList": {
                                    "kind": "ArgumentList",
                                    "fullStart": 470,
                                    "fullEnd": 530,
                                    "start": 470,
                                    "end": 530,
                                    "fullWidth": 60,
                                    "width": 60,
                                    "openParenToken": {
                                        "kind": "OpenParenToken",
                                        "fullStart": 470,
                                        "fullEnd": 471,
                                        "start": 470,
                                        "end": 471,
                                        "fullWidth": 1,
                                        "width": 1,
                                        "text": "(",
                                        "value": "(",
                                        "valueText": "("
                                    },
                                    "arguments": [
                                        {
                                            "kind": "AddExpression",
                                            "fullStart": 471,
                                            "fullEnd": 529,
                                            "start": 471,
                                            "end": 529,
                                            "fullWidth": 58,
                                            "width": 58,
                                            "left": {
                                                "kind": "StringLiteral",
                                                "fullStart": 471,
                                                "fullEnd": 524,
                                                "start": 471,
                                                "end": 523,
                                                "fullWidth": 53,
                                                "width": 52,
                                                "text": "'#2: var x = \"x\"; --x; x === Not-a-Number. Actual: '",
                                                "value": "#2: var x = \"x\"; --x; x === Not-a-Number. Actual: ",
                                                "valueText": "#2: var x = \"x\"; --x; x === Not-a-Number. Actual: ",
                                                "hasTrailingTrivia": true,
                                                "trailingTrivia": [
                                                    {
                                                        "kind": "WhitespaceTrivia",
                                                        "text": " "
                                                    }
                                                ]
                                            },
                                            "operatorToken": {
                                                "kind": "PlusToken",
                                                "fullStart": 524,
                                                "fullEnd": 526,
                                                "start": 524,
                                                "end": 525,
                                                "fullWidth": 2,
                                                "width": 1,
                                                "text": "+",
                                                "value": "+",
                                                "valueText": "+",
                                                "hasTrailingTrivia": true,
                                                "trailingTrivia": [
                                                    {
                                                        "kind": "WhitespaceTrivia",
                                                        "text": " "
                                                    }
                                                ]
                                            },
                                            "right": {
                                                "kind": "ParenthesizedExpression",
                                                "fullStart": 526,
                                                "fullEnd": 529,
                                                "start": 526,
                                                "end": 529,
                                                "fullWidth": 3,
                                                "width": 3,
                                                "openParenToken": {
                                                    "kind": "OpenParenToken",
                                                    "fullStart": 526,
                                                    "fullEnd": 527,
                                                    "start": 526,
                                                    "end": 527,
                                                    "fullWidth": 1,
                                                    "width": 1,
                                                    "text": "(",
                                                    "value": "(",
                                                    "valueText": "("
                                                },
                                                "expression": {
                                                    "kind": "IdentifierName",
                                                    "fullStart": 527,
                                                    "fullEnd": 528,
                                                    "start": 527,
                                                    "end": 528,
                                                    "fullWidth": 1,
                                                    "width": 1,
                                                    "text": "x",
                                                    "value": "x",
                                                    "valueText": "x"
                                                },
                                                "closeParenToken": {
                                                    "kind": "CloseParenToken",
                                                    "fullStart": 528,
                                                    "fullEnd": 529,
                                                    "start": 528,
                                                    "end": 529,
                                                    "fullWidth": 1,
                                                    "width": 1,
                                                    "text": ")",
                                                    "value": ")",
                                                    "valueText": ")"
                                                }
                                            }
                                        }
                                    ],
                                    "closeParenToken": {
                                        "kind": "CloseParenToken",
                                        "fullStart": 529,
                                        "fullEnd": 530,
                                        "start": 529,
                                        "end": 530,
                                        "fullWidth": 1,
                                        "width": 1,
                                        "text": ")",
                                        "value": ")",
                                        "valueText": ")"
                                    }
                                }
                            },
                            "semicolonToken": {
                                "kind": "SemicolonToken",
                                "fullStart": 530,
                                "fullEnd": 532,
                                "start": 530,
                                "end": 531,
                                "fullWidth": 2,
                                "width": 1,
                                "text": ";",
                                "value": ";",
                                "valueText": ";",
                                "hasTrailingTrivia": true,
                                "hasTrailingNewLine": true,
                                "trailingTrivia": [
                                    {
                                        "kind": "NewLineTrivia",
                                        "text": "\n"
                                    }
                                ]
                            }
                        }
                    ],
                    "closeBraceToken": {
                        "kind": "CloseBraceToken",
                        "fullStart": 532,
                        "fullEnd": 534,
                        "start": 532,
                        "end": 533,
                        "fullWidth": 2,
                        "width": 1,
                        "text": "}",
                        "value": "}",
                        "valueText": "}",
                        "hasTrailingTrivia": true,
                        "hasTrailingNewLine": true,
                        "trailingTrivia": [
                            {
                                "kind": "NewLineTrivia",
                                "text": "\n"
                            }
                        ]
                    }
                }
            },
            {
                "kind": "VariableStatement",
                "fullStart": 534,
                "fullEnd": 572,
                "start": 545,
                "end": 570,
                "fullWidth": 38,
                "width": 25,
                "modifiers": [],
                "variableDeclaration": {
                    "kind": "VariableDeclaration",
                    "fullStart": 534,
                    "fullEnd": 569,
                    "start": 545,
                    "end": 569,
                    "fullWidth": 35,
                    "width": 24,
                    "varKeyword": {
                        "kind": "VarKeyword",
                        "fullStart": 534,
                        "fullEnd": 549,
                        "start": 545,
                        "end": 548,
                        "fullWidth": 15,
                        "width": 3,
                        "text": "var",
                        "value": "var",
                        "valueText": "var",
                        "hasLeadingTrivia": true,
                        "hasLeadingComment": true,
                        "hasLeadingNewLine": true,
                        "hasTrailingTrivia": true,
                        "leadingTrivia": [
                            {
                                "kind": "NewLineTrivia",
                                "text": "\n"
                            },
                            {
                                "kind": "SingleLineCommentTrivia",
                                "text": "//CHECK#3"
                            },
                            {
                                "kind": "NewLineTrivia",
                                "text": "\n"
                            }
                        ],
                        "trailingTrivia": [
                            {
                                "kind": "WhitespaceTrivia",
                                "text": " "
                            }
                        ]
                    },
                    "variableDeclarators": [
                        {
                            "kind": "VariableDeclarator",
                            "fullStart": 549,
                            "fullEnd": 569,
                            "start": 549,
                            "end": 569,
                            "fullWidth": 20,
<<<<<<< HEAD
                            "width": 20,
                            "identifier": {
=======
                            "propertyName": {
>>>>>>> 85e84683
                                "kind": "IdentifierName",
                                "fullStart": 549,
                                "fullEnd": 551,
                                "start": 549,
                                "end": 550,
                                "fullWidth": 2,
                                "width": 1,
                                "text": "x",
                                "value": "x",
                                "valueText": "x",
                                "hasTrailingTrivia": true,
                                "trailingTrivia": [
                                    {
                                        "kind": "WhitespaceTrivia",
                                        "text": " "
                                    }
                                ]
                            },
                            "equalsValueClause": {
                                "kind": "EqualsValueClause",
                                "fullStart": 551,
                                "fullEnd": 569,
                                "start": 551,
                                "end": 569,
                                "fullWidth": 18,
                                "width": 18,
                                "equalsToken": {
                                    "kind": "EqualsToken",
                                    "fullStart": 551,
                                    "fullEnd": 553,
                                    "start": 551,
                                    "end": 552,
                                    "fullWidth": 2,
                                    "width": 1,
                                    "text": "=",
                                    "value": "=",
                                    "valueText": "=",
                                    "hasTrailingTrivia": true,
                                    "trailingTrivia": [
                                        {
                                            "kind": "WhitespaceTrivia",
                                            "text": " "
                                        }
                                    ]
                                },
                                "value": {
                                    "kind": "ObjectCreationExpression",
                                    "fullStart": 553,
                                    "fullEnd": 569,
                                    "start": 553,
                                    "end": 569,
                                    "fullWidth": 16,
                                    "width": 16,
                                    "newKeyword": {
                                        "kind": "NewKeyword",
                                        "fullStart": 553,
                                        "fullEnd": 557,
                                        "start": 553,
                                        "end": 556,
                                        "fullWidth": 4,
                                        "width": 3,
                                        "text": "new",
                                        "value": "new",
                                        "valueText": "new",
                                        "hasTrailingTrivia": true,
                                        "trailingTrivia": [
                                            {
                                                "kind": "WhitespaceTrivia",
                                                "text": " "
                                            }
                                        ]
                                    },
                                    "expression": {
                                        "kind": "IdentifierName",
                                        "fullStart": 557,
                                        "fullEnd": 563,
                                        "start": 557,
                                        "end": 563,
                                        "fullWidth": 6,
                                        "width": 6,
                                        "text": "Number",
                                        "value": "Number",
                                        "valueText": "Number"
                                    },
                                    "argumentList": {
                                        "kind": "ArgumentList",
                                        "fullStart": 563,
                                        "fullEnd": 569,
                                        "start": 563,
                                        "end": 569,
                                        "fullWidth": 6,
                                        "width": 6,
                                        "openParenToken": {
                                            "kind": "OpenParenToken",
                                            "fullStart": 563,
                                            "fullEnd": 564,
                                            "start": 563,
                                            "end": 564,
                                            "fullWidth": 1,
                                            "width": 1,
                                            "text": "(",
                                            "value": "(",
                                            "valueText": "("
                                        },
                                        "arguments": [
                                            {
                                                "kind": "StringLiteral",
                                                "fullStart": 564,
                                                "fullEnd": 568,
                                                "start": 564,
                                                "end": 568,
                                                "fullWidth": 4,
                                                "width": 4,
                                                "text": "\"-1\"",
                                                "value": "-1",
                                                "valueText": "-1"
                                            }
                                        ],
                                        "closeParenToken": {
                                            "kind": "CloseParenToken",
                                            "fullStart": 568,
                                            "fullEnd": 569,
                                            "start": 568,
                                            "end": 569,
                                            "fullWidth": 1,
                                            "width": 1,
                                            "text": ")",
                                            "value": ")",
                                            "valueText": ")"
                                        }
                                    }
                                }
                            }
                        }
                    ]
                },
                "semicolonToken": {
                    "kind": "SemicolonToken",
                    "fullStart": 569,
                    "fullEnd": 572,
                    "start": 569,
                    "end": 570,
                    "fullWidth": 3,
                    "width": 1,
                    "text": ";",
                    "value": ";",
                    "valueText": ";",
                    "hasTrailingTrivia": true,
                    "hasTrailingNewLine": true,
                    "trailingTrivia": [
                        {
                            "kind": "WhitespaceTrivia",
                            "text": " "
                        },
                        {
                            "kind": "NewLineTrivia",
                            "text": "\n"
                        }
                    ]
                }
            },
            {
                "kind": "ExpressionStatement",
                "fullStart": 572,
                "fullEnd": 577,
                "start": 572,
                "end": 576,
                "fullWidth": 5,
                "width": 4,
                "expression": {
                    "kind": "PreDecrementExpression",
                    "fullStart": 572,
                    "fullEnd": 575,
                    "start": 572,
                    "end": 575,
                    "fullWidth": 3,
                    "width": 3,
                    "operatorToken": {
                        "kind": "MinusMinusToken",
                        "fullStart": 572,
                        "fullEnd": 574,
                        "start": 572,
                        "end": 574,
                        "fullWidth": 2,
                        "width": 2,
                        "text": "--",
                        "value": "--",
                        "valueText": "--"
                    },
                    "operand": {
                        "kind": "IdentifierName",
                        "fullStart": 574,
                        "fullEnd": 575,
                        "start": 574,
                        "end": 575,
                        "fullWidth": 1,
                        "width": 1,
                        "text": "x",
                        "value": "x",
                        "valueText": "x"
                    }
                },
                "semicolonToken": {
                    "kind": "SemicolonToken",
                    "fullStart": 575,
                    "fullEnd": 577,
                    "start": 575,
                    "end": 576,
                    "fullWidth": 2,
                    "width": 1,
                    "text": ";",
                    "value": ";",
                    "valueText": ";",
                    "hasTrailingTrivia": true,
                    "hasTrailingNewLine": true,
                    "trailingTrivia": [
                        {
                            "kind": "NewLineTrivia",
                            "text": "\n"
                        }
                    ]
                }
            },
            {
                "kind": "IfStatement",
                "fullStart": 577,
                "fullEnd": 676,
                "start": 577,
                "end": 675,
                "fullWidth": 99,
                "width": 98,
                "ifKeyword": {
                    "kind": "IfKeyword",
                    "fullStart": 577,
                    "fullEnd": 580,
                    "start": 577,
                    "end": 579,
                    "fullWidth": 3,
                    "width": 2,
                    "text": "if",
                    "value": "if",
                    "valueText": "if",
                    "hasTrailingTrivia": true,
                    "trailingTrivia": [
                        {
                            "kind": "WhitespaceTrivia",
                            "text": " "
                        }
                    ]
                },
                "openParenToken": {
                    "kind": "OpenParenToken",
                    "fullStart": 580,
                    "fullEnd": 581,
                    "start": 580,
                    "end": 581,
                    "fullWidth": 1,
                    "width": 1,
                    "text": "(",
                    "value": "(",
                    "valueText": "("
                },
                "condition": {
                    "kind": "NotEqualsExpression",
                    "fullStart": 581,
                    "fullEnd": 593,
                    "start": 581,
                    "end": 593,
                    "fullWidth": 12,
                    "width": 12,
                    "left": {
                        "kind": "IdentifierName",
                        "fullStart": 581,
                        "fullEnd": 583,
                        "start": 581,
                        "end": 582,
                        "fullWidth": 2,
                        "width": 1,
                        "text": "x",
                        "value": "x",
                        "valueText": "x",
                        "hasTrailingTrivia": true,
                        "trailingTrivia": [
                            {
                                "kind": "WhitespaceTrivia",
                                "text": " "
                            }
                        ]
                    },
                    "operatorToken": {
                        "kind": "ExclamationEqualsEqualsToken",
                        "fullStart": 583,
                        "fullEnd": 587,
                        "start": 583,
                        "end": 586,
                        "fullWidth": 4,
                        "width": 3,
                        "text": "!==",
                        "value": "!==",
                        "valueText": "!==",
                        "hasTrailingTrivia": true,
                        "trailingTrivia": [
                            {
                                "kind": "WhitespaceTrivia",
                                "text": " "
                            }
                        ]
                    },
                    "right": {
                        "kind": "SubtractExpression",
                        "fullStart": 587,
                        "fullEnd": 593,
                        "start": 587,
                        "end": 593,
                        "fullWidth": 6,
                        "width": 6,
                        "left": {
                            "kind": "NegateExpression",
                            "fullStart": 587,
                            "fullEnd": 590,
                            "start": 587,
                            "end": 589,
                            "fullWidth": 3,
                            "width": 2,
                            "operatorToken": {
                                "kind": "MinusToken",
                                "fullStart": 587,
                                "fullEnd": 588,
                                "start": 587,
                                "end": 588,
                                "fullWidth": 1,
                                "width": 1,
                                "text": "-",
                                "value": "-",
                                "valueText": "-"
                            },
                            "operand": {
                                "kind": "NumericLiteral",
                                "fullStart": 588,
                                "fullEnd": 590,
                                "start": 588,
                                "end": 589,
                                "fullWidth": 2,
                                "width": 1,
                                "text": "1",
                                "value": 1,
                                "valueText": "1",
                                "hasTrailingTrivia": true,
                                "trailingTrivia": [
                                    {
                                        "kind": "WhitespaceTrivia",
                                        "text": " "
                                    }
                                ]
                            }
                        },
                        "operatorToken": {
                            "kind": "MinusToken",
                            "fullStart": 590,
                            "fullEnd": 592,
                            "start": 590,
                            "end": 591,
                            "fullWidth": 2,
                            "width": 1,
                            "text": "-",
                            "value": "-",
                            "valueText": "-",
                            "hasTrailingTrivia": true,
                            "trailingTrivia": [
                                {
                                    "kind": "WhitespaceTrivia",
                                    "text": " "
                                }
                            ]
                        },
                        "right": {
                            "kind": "NumericLiteral",
                            "fullStart": 592,
                            "fullEnd": 593,
                            "start": 592,
                            "end": 593,
                            "fullWidth": 1,
                            "width": 1,
                            "text": "1",
                            "value": 1,
                            "valueText": "1"
                        }
                    }
                },
                "closeParenToken": {
                    "kind": "CloseParenToken",
                    "fullStart": 593,
                    "fullEnd": 595,
                    "start": 593,
                    "end": 594,
                    "fullWidth": 2,
                    "width": 1,
                    "text": ")",
                    "value": ")",
                    "valueText": ")",
                    "hasTrailingTrivia": true,
                    "trailingTrivia": [
                        {
                            "kind": "WhitespaceTrivia",
                            "text": " "
                        }
                    ]
                },
                "statement": {
                    "kind": "Block",
                    "fullStart": 595,
                    "fullEnd": 676,
                    "start": 595,
                    "end": 675,
                    "fullWidth": 81,
                    "width": 80,
                    "openBraceToken": {
                        "kind": "OpenBraceToken",
                        "fullStart": 595,
                        "fullEnd": 597,
                        "start": 595,
                        "end": 596,
                        "fullWidth": 2,
                        "width": 1,
                        "text": "{",
                        "value": "{",
                        "valueText": "{",
                        "hasTrailingTrivia": true,
                        "hasTrailingNewLine": true,
                        "trailingTrivia": [
                            {
                                "kind": "NewLineTrivia",
                                "text": "\n"
                            }
                        ]
                    },
                    "statements": [
                        {
                            "kind": "ExpressionStatement",
                            "fullStart": 597,
                            "fullEnd": 674,
                            "start": 599,
                            "end": 673,
                            "fullWidth": 77,
                            "width": 74,
                            "expression": {
                                "kind": "InvocationExpression",
                                "fullStart": 597,
                                "fullEnd": 672,
                                "start": 599,
                                "end": 672,
                                "fullWidth": 75,
                                "width": 73,
                                "expression": {
                                    "kind": "IdentifierName",
                                    "fullStart": 597,
                                    "fullEnd": 605,
                                    "start": 599,
                                    "end": 605,
                                    "fullWidth": 8,
                                    "width": 6,
                                    "text": "$ERROR",
                                    "value": "$ERROR",
                                    "valueText": "$ERROR",
                                    "hasLeadingTrivia": true,
                                    "leadingTrivia": [
                                        {
                                            "kind": "WhitespaceTrivia",
                                            "text": "  "
                                        }
                                    ]
                                },
                                "argumentList": {
                                    "kind": "ArgumentList",
                                    "fullStart": 605,
                                    "fullEnd": 672,
                                    "start": 605,
                                    "end": 672,
                                    "fullWidth": 67,
                                    "width": 67,
                                    "openParenToken": {
                                        "kind": "OpenParenToken",
                                        "fullStart": 605,
                                        "fullEnd": 606,
                                        "start": 605,
                                        "end": 606,
                                        "fullWidth": 1,
                                        "width": 1,
                                        "text": "(",
                                        "value": "(",
                                        "valueText": "("
                                    },
                                    "arguments": [
                                        {
                                            "kind": "AddExpression",
                                            "fullStart": 606,
                                            "fullEnd": 671,
                                            "start": 606,
                                            "end": 671,
                                            "fullWidth": 65,
                                            "width": 65,
                                            "left": {
                                                "kind": "StringLiteral",
                                                "fullStart": 606,
                                                "fullEnd": 666,
                                                "start": 606,
                                                "end": 665,
                                                "fullWidth": 60,
                                                "width": 59,
                                                "text": "'#3: var x = new String(\"-1\"); --x; x === -1 - 1. Actual: '",
                                                "value": "#3: var x = new String(\"-1\"); --x; x === -1 - 1. Actual: ",
                                                "valueText": "#3: var x = new String(\"-1\"); --x; x === -1 - 1. Actual: ",
                                                "hasTrailingTrivia": true,
                                                "trailingTrivia": [
                                                    {
                                                        "kind": "WhitespaceTrivia",
                                                        "text": " "
                                                    }
                                                ]
                                            },
                                            "operatorToken": {
                                                "kind": "PlusToken",
                                                "fullStart": 666,
                                                "fullEnd": 668,
                                                "start": 666,
                                                "end": 667,
                                                "fullWidth": 2,
                                                "width": 1,
                                                "text": "+",
                                                "value": "+",
                                                "valueText": "+",
                                                "hasTrailingTrivia": true,
                                                "trailingTrivia": [
                                                    {
                                                        "kind": "WhitespaceTrivia",
                                                        "text": " "
                                                    }
                                                ]
                                            },
                                            "right": {
                                                "kind": "ParenthesizedExpression",
                                                "fullStart": 668,
                                                "fullEnd": 671,
                                                "start": 668,
                                                "end": 671,
                                                "fullWidth": 3,
                                                "width": 3,
                                                "openParenToken": {
                                                    "kind": "OpenParenToken",
                                                    "fullStart": 668,
                                                    "fullEnd": 669,
                                                    "start": 668,
                                                    "end": 669,
                                                    "fullWidth": 1,
                                                    "width": 1,
                                                    "text": "(",
                                                    "value": "(",
                                                    "valueText": "("
                                                },
                                                "expression": {
                                                    "kind": "IdentifierName",
                                                    "fullStart": 669,
                                                    "fullEnd": 670,
                                                    "start": 669,
                                                    "end": 670,
                                                    "fullWidth": 1,
                                                    "width": 1,
                                                    "text": "x",
                                                    "value": "x",
                                                    "valueText": "x"
                                                },
                                                "closeParenToken": {
                                                    "kind": "CloseParenToken",
                                                    "fullStart": 670,
                                                    "fullEnd": 671,
                                                    "start": 670,
                                                    "end": 671,
                                                    "fullWidth": 1,
                                                    "width": 1,
                                                    "text": ")",
                                                    "value": ")",
                                                    "valueText": ")"
                                                }
                                            }
                                        }
                                    ],
                                    "closeParenToken": {
                                        "kind": "CloseParenToken",
                                        "fullStart": 671,
                                        "fullEnd": 672,
                                        "start": 671,
                                        "end": 672,
                                        "fullWidth": 1,
                                        "width": 1,
                                        "text": ")",
                                        "value": ")",
                                        "valueText": ")"
                                    }
                                }
                            },
                            "semicolonToken": {
                                "kind": "SemicolonToken",
                                "fullStart": 672,
                                "fullEnd": 674,
                                "start": 672,
                                "end": 673,
                                "fullWidth": 2,
                                "width": 1,
                                "text": ";",
                                "value": ";",
                                "valueText": ";",
                                "hasTrailingTrivia": true,
                                "hasTrailingNewLine": true,
                                "trailingTrivia": [
                                    {
                                        "kind": "NewLineTrivia",
                                        "text": "\n"
                                    }
                                ]
                            }
                        }
                    ],
                    "closeBraceToken": {
                        "kind": "CloseBraceToken",
                        "fullStart": 674,
                        "fullEnd": 676,
                        "start": 674,
                        "end": 675,
                        "fullWidth": 2,
                        "width": 1,
                        "text": "}",
                        "value": "}",
                        "valueText": "}",
                        "hasTrailingTrivia": true,
                        "hasTrailingNewLine": true,
                        "trailingTrivia": [
                            {
                                "kind": "NewLineTrivia",
                                "text": "\n"
                            }
                        ]
                    }
                }
            }
        ],
        "endOfFileToken": {
            "kind": "EndOfFileToken",
            "fullStart": 676,
            "fullEnd": 677,
            "start": 677,
            "end": 677,
            "fullWidth": 1,
            "width": 0,
            "text": "",
            "hasLeadingTrivia": true,
            "hasLeadingNewLine": true,
            "leadingTrivia": [
                {
                    "kind": "NewLineTrivia",
                    "text": "\n"
                }
            ]
        }
    },
    "lineMap": {
        "lineStarts": [
            0,
            61,
            132,
            133,
            137,
            181,
            184,
            227,
            288,
            292,
            293,
            303,
            317,
            322,
            341,
            404,
            406,
            407,
            417,
            431,
            437,
            462,
            532,
            534,
            535,
            545,
            572,
            577,
            597,
            674,
            676,
            677
        ],
        "length": 677
    }
}<|MERGE_RESOLUTION|>--- conflicted
+++ resolved
@@ -102,12 +102,8 @@
                             "start": 307,
                             "end": 314,
                             "fullWidth": 7,
-<<<<<<< HEAD
                             "width": 7,
-                            "identifier": {
-=======
                             "propertyName": {
->>>>>>> 85e84683
                                 "kind": "IdentifierName",
                                 "fullStart": 307,
                                 "fullEnd": 309,
@@ -717,12 +713,8 @@
                             "start": 421,
                             "end": 428,
                             "fullWidth": 7,
-<<<<<<< HEAD
                             "width": 7,
-                            "identifier": {
-=======
                             "propertyName": {
->>>>>>> 85e84683
                                 "kind": "IdentifierName",
                                 "fullStart": 421,
                                 "fullEnd": 423,
@@ -1345,12 +1337,8 @@
                             "start": 549,
                             "end": 569,
                             "fullWidth": 20,
-<<<<<<< HEAD
                             "width": 20,
-                            "identifier": {
-=======
                             "propertyName": {
->>>>>>> 85e84683
                                 "kind": "IdentifierName",
                                 "fullStart": 549,
                                 "fullEnd": 551,
