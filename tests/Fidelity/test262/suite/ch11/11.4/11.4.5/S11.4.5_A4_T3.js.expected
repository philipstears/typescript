--- conflicted
+++ resolved
@@ -102,12 +102,8 @@
                             "start": 303,
                             "end": 310,
                             "fullWidth": 7,
-<<<<<<< HEAD
                             "width": 7,
-                            "identifier": {
-=======
                             "propertyName": {
->>>>>>> 85e84683
                                 "kind": "IdentifierName",
                                 "fullStart": 303,
                                 "fullEnd": 305,
@@ -693,12 +689,8 @@
                             "start": 412,
                             "end": 419,
                             "fullWidth": 7,
-<<<<<<< HEAD
                             "width": 7,
-                            "identifier": {
-=======
                             "propertyName": {
->>>>>>> 85e84683
                                 "kind": "IdentifierName",
                                 "fullStart": 412,
                                 "fullEnd": 414,
@@ -1293,12 +1285,8 @@
                             "start": 534,
                             "end": 554,
                             "fullWidth": 20,
-<<<<<<< HEAD
                             "width": 20,
-                            "identifier": {
-=======
                             "propertyName": {
->>>>>>> 85e84683
                                 "kind": "IdentifierName",
                                 "fullStart": 534,
                                 "fullEnd": 536,
