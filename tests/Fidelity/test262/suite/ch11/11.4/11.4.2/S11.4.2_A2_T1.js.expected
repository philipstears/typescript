{
    "isDeclaration": false,
    "languageVersion": "EcmaScript5",
    "parseOptions": {
        "allowAutomaticSemicolonInsertion": true
    },
    "sourceUnit": {
        "kind": "SourceUnit",
        "fullStart": 0,
        "fullEnd": 661,
        "start": 305,
        "end": 661,
        "fullWidth": 661,
        "width": 356,
        "moduleElements": [
            {
                "kind": "IfStatement",
                "fullStart": 0,
                "fullEnd": 394,
                "start": 305,
                "end": 393,
                "fullWidth": 394,
                "width": 88,
                "ifKeyword": {
                    "kind": "IfKeyword",
                    "fullStart": 0,
                    "fullEnd": 308,
                    "start": 305,
                    "end": 307,
                    "fullWidth": 308,
                    "width": 2,
                    "text": "if",
                    "value": "if",
                    "valueText": "if",
                    "hasLeadingTrivia": true,
                    "hasLeadingComment": true,
                    "hasLeadingNewLine": true,
                    "hasTrailingTrivia": true,
                    "leadingTrivia": [
                        {
                            "kind": "SingleLineCommentTrivia",
                            "text": "// Copyright 2009 the Sputnik authors.  All rights reserved."
                        },
                        {
                            "kind": "NewLineTrivia",
                            "text": "\n"
                        },
                        {
                            "kind": "SingleLineCommentTrivia",
                            "text": "// This code is governed by the BSD license found in the LICENSE file."
                        },
                        {
                            "kind": "NewLineTrivia",
                            "text": "\n"
                        },
                        {
                            "kind": "NewLineTrivia",
                            "text": "\n"
                        },
                        {
                            "kind": "MultiLineCommentTrivia",
                            "text": "/**\n * Operator \"void\" uses GetValue\n *\n * @path ch11/11.4/11.4.2/S11.4.2_A2_T1.js\n * @description Either Type(x) is not Reference or GetBase(x) is not null\n */"
                        },
                        {
                            "kind": "NewLineTrivia",
                            "text": "\n"
                        },
                        {
                            "kind": "NewLineTrivia",
                            "text": "\n"
                        },
                        {
                            "kind": "SingleLineCommentTrivia",
                            "text": "//CHECK#1"
                        },
                        {
                            "kind": "NewLineTrivia",
                            "text": "\n"
                        }
                    ],
                    "trailingTrivia": [
                        {
                            "kind": "WhitespaceTrivia",
                            "text": " "
                        }
                    ]
                },
                "openParenToken": {
                    "kind": "OpenParenToken",
                    "fullStart": 308,
                    "fullEnd": 309,
                    "start": 308,
                    "end": 309,
                    "fullWidth": 1,
                    "width": 1,
                    "text": "(",
                    "value": "(",
                    "valueText": "("
                },
                "condition": {
                    "kind": "NotEqualsExpression",
                    "fullStart": 309,
                    "fullEnd": 329,
                    "start": 309,
                    "end": 329,
                    "fullWidth": 20,
                    "width": 20,
                    "left": {
                        "kind": "VoidExpression",
                        "fullStart": 309,
                        "fullEnd": 316,
                        "start": 309,
                        "end": 315,
                        "fullWidth": 7,
                        "width": 6,
                        "voidKeyword": {
                            "kind": "VoidKeyword",
                            "fullStart": 309,
                            "fullEnd": 314,
                            "start": 309,
                            "end": 313,
                            "fullWidth": 5,
                            "width": 4,
                            "text": "void",
                            "value": "void",
                            "valueText": "void",
                            "hasTrailingTrivia": true,
                            "trailingTrivia": [
                                {
                                    "kind": "WhitespaceTrivia",
                                    "text": " "
                                }
                            ]
                        },
                        "expression": {
                            "kind": "NumericLiteral",
                            "fullStart": 314,
                            "fullEnd": 316,
                            "start": 314,
                            "end": 315,
                            "fullWidth": 2,
                            "width": 1,
                            "text": "0",
                            "value": 0,
                            "valueText": "0",
                            "hasTrailingTrivia": true,
                            "trailingTrivia": [
                                {
                                    "kind": "WhitespaceTrivia",
                                    "text": " "
                                }
                            ]
                        }
                    },
                    "operatorToken": {
                        "kind": "ExclamationEqualsEqualsToken",
                        "fullStart": 316,
                        "fullEnd": 320,
                        "start": 316,
                        "end": 319,
                        "fullWidth": 4,
                        "width": 3,
                        "text": "!==",
                        "value": "!==",
                        "valueText": "!==",
                        "hasTrailingTrivia": true,
                        "trailingTrivia": [
                            {
                                "kind": "WhitespaceTrivia",
                                "text": " "
                            }
                        ]
                    },
                    "right": {
                        "kind": "IdentifierName",
                        "fullStart": 320,
                        "fullEnd": 329,
                        "start": 320,
                        "end": 329,
                        "fullWidth": 9,
                        "width": 9,
                        "text": "undefined",
                        "value": "undefined",
                        "valueText": "undefined"
                    }
                },
                "closeParenToken": {
                    "kind": "CloseParenToken",
                    "fullStart": 329,
                    "fullEnd": 331,
                    "start": 329,
                    "end": 330,
                    "fullWidth": 2,
                    "width": 1,
                    "text": ")",
                    "value": ")",
                    "valueText": ")",
                    "hasTrailingTrivia": true,
                    "trailingTrivia": [
                        {
                            "kind": "WhitespaceTrivia",
                            "text": " "
                        }
                    ]
                },
                "statement": {
                    "kind": "Block",
                    "fullStart": 331,
                    "fullEnd": 394,
                    "start": 331,
                    "end": 393,
                    "fullWidth": 63,
                    "width": 62,
                    "openBraceToken": {
                        "kind": "OpenBraceToken",
                        "fullStart": 331,
                        "fullEnd": 333,
                        "start": 331,
                        "end": 332,
                        "fullWidth": 2,
                        "width": 1,
                        "text": "{",
                        "value": "{",
                        "valueText": "{",
                        "hasTrailingTrivia": true,
                        "hasTrailingNewLine": true,
                        "trailingTrivia": [
                            {
                                "kind": "NewLineTrivia",
                                "text": "\n"
                            }
                        ]
                    },
                    "statements": [
                        {
                            "kind": "ExpressionStatement",
                            "fullStart": 333,
                            "fullEnd": 392,
                            "start": 335,
                            "end": 391,
                            "fullWidth": 59,
                            "width": 56,
                            "expression": {
                                "kind": "InvocationExpression",
                                "fullStart": 333,
                                "fullEnd": 390,
                                "start": 335,
                                "end": 390,
                                "fullWidth": 57,
                                "width": 55,
                                "expression": {
                                    "kind": "IdentifierName",
                                    "fullStart": 333,
                                    "fullEnd": 341,
                                    "start": 335,
                                    "end": 341,
                                    "fullWidth": 8,
                                    "width": 6,
                                    "text": "$ERROR",
                                    "value": "$ERROR",
                                    "valueText": "$ERROR",
                                    "hasLeadingTrivia": true,
                                    "leadingTrivia": [
                                        {
                                            "kind": "WhitespaceTrivia",
                                            "text": "  "
                                        }
                                    ]
                                },
                                "argumentList": {
                                    "kind": "ArgumentList",
                                    "fullStart": 341,
                                    "fullEnd": 390,
                                    "start": 341,
                                    "end": 390,
                                    "fullWidth": 49,
                                    "width": 49,
                                    "openParenToken": {
                                        "kind": "OpenParenToken",
                                        "fullStart": 341,
                                        "fullEnd": 342,
                                        "start": 341,
                                        "end": 342,
                                        "fullWidth": 1,
                                        "width": 1,
                                        "text": "(",
                                        "value": "(",
                                        "valueText": "("
                                    },
                                    "arguments": [
                                        {
                                            "kind": "AddExpression",
                                            "fullStart": 342,
                                            "fullEnd": 389,
                                            "start": 342,
                                            "end": 389,
                                            "fullWidth": 47,
                                            "width": 47,
                                            "left": {
                                                "kind": "StringLiteral",
                                                "fullStart": 342,
                                                "fullEnd": 379,
                                                "start": 342,
                                                "end": 378,
                                                "fullWidth": 37,
                                                "width": 36,
                                                "text": "'#1: void 0 === undefined. Actual: '",
                                                "value": "#1: void 0 === undefined. Actual: ",
                                                "valueText": "#1: void 0 === undefined. Actual: ",
                                                "hasTrailingTrivia": true,
                                                "trailingTrivia": [
                                                    {
                                                        "kind": "WhitespaceTrivia",
                                                        "text": " "
                                                    }
                                                ]
                                            },
                                            "operatorToken": {
                                                "kind": "PlusToken",
                                                "fullStart": 379,
                                                "fullEnd": 381,
                                                "start": 379,
                                                "end": 380,
                                                "fullWidth": 2,
                                                "width": 1,
                                                "text": "+",
                                                "value": "+",
                                                "valueText": "+",
                                                "hasTrailingTrivia": true,
                                                "trailingTrivia": [
                                                    {
                                                        "kind": "WhitespaceTrivia",
                                                        "text": " "
                                                    }
                                                ]
                                            },
                                            "right": {
                                                "kind": "ParenthesizedExpression",
                                                "fullStart": 381,
                                                "fullEnd": 389,
                                                "start": 381,
                                                "end": 389,
                                                "fullWidth": 8,
                                                "width": 8,
                                                "openParenToken": {
                                                    "kind": "OpenParenToken",
                                                    "fullStart": 381,
                                                    "fullEnd": 382,
                                                    "start": 381,
                                                    "end": 382,
                                                    "fullWidth": 1,
                                                    "width": 1,
                                                    "text": "(",
                                                    "value": "(",
                                                    "valueText": "("
                                                },
                                                "expression": {
                                                    "kind": "VoidExpression",
                                                    "fullStart": 382,
                                                    "fullEnd": 388,
                                                    "start": 382,
                                                    "end": 388,
                                                    "fullWidth": 6,
                                                    "width": 6,
                                                    "voidKeyword": {
                                                        "kind": "VoidKeyword",
                                                        "fullStart": 382,
                                                        "fullEnd": 387,
                                                        "start": 382,
                                                        "end": 386,
                                                        "fullWidth": 5,
                                                        "width": 4,
                                                        "text": "void",
                                                        "value": "void",
                                                        "valueText": "void",
                                                        "hasTrailingTrivia": true,
                                                        "trailingTrivia": [
                                                            {
                                                                "kind": "WhitespaceTrivia",
                                                                "text": " "
                                                            }
                                                        ]
                                                    },
                                                    "expression": {
                                                        "kind": "NumericLiteral",
                                                        "fullStart": 387,
                                                        "fullEnd": 388,
                                                        "start": 387,
                                                        "end": 388,
                                                        "fullWidth": 1,
                                                        "width": 1,
                                                        "text": "0",
                                                        "value": 0,
                                                        "valueText": "0"
                                                    }
                                                },
                                                "closeParenToken": {
                                                    "kind": "CloseParenToken",
                                                    "fullStart": 388,
                                                    "fullEnd": 389,
                                                    "start": 388,
                                                    "end": 389,
                                                    "fullWidth": 1,
                                                    "width": 1,
                                                    "text": ")",
                                                    "value": ")",
                                                    "valueText": ")"
                                                }
                                            }
                                        }
                                    ],
                                    "closeParenToken": {
                                        "kind": "CloseParenToken",
                                        "fullStart": 389,
                                        "fullEnd": 390,
                                        "start": 389,
                                        "end": 390,
                                        "fullWidth": 1,
                                        "width": 1,
                                        "text": ")",
                                        "value": ")",
                                        "valueText": ")"
                                    }
                                }
                            },
                            "semicolonToken": {
                                "kind": "SemicolonToken",
                                "fullStart": 390,
                                "fullEnd": 392,
                                "start": 390,
                                "end": 391,
                                "fullWidth": 2,
                                "width": 1,
                                "text": ";",
                                "value": ";",
                                "valueText": ";",
                                "hasTrailingTrivia": true,
                                "hasTrailingNewLine": true,
                                "trailingTrivia": [
                                    {
                                        "kind": "NewLineTrivia",
                                        "text": "\n"
                                    }
                                ]
                            }
                        }
                    ],
                    "closeBraceToken": {
                        "kind": "CloseBraceToken",
                        "fullStart": 392,
                        "fullEnd": 394,
                        "start": 392,
                        "end": 393,
                        "fullWidth": 2,
                        "width": 1,
                        "text": "}",
                        "value": "}",
                        "valueText": "}",
                        "hasTrailingTrivia": true,
                        "hasTrailingNewLine": true,
                        "trailingTrivia": [
                            {
                                "kind": "NewLineTrivia",
                                "text": "\n"
                            }
                        ]
                    }
                }
            },
            {
                "kind": "VariableStatement",
                "fullStart": 394,
                "fullEnd": 416,
                "start": 405,
                "end": 415,
                "fullWidth": 22,
                "width": 10,
                "modifiers": [],
                "variableDeclaration": {
                    "kind": "VariableDeclaration",
                    "fullStart": 394,
                    "fullEnd": 414,
                    "start": 405,
                    "end": 414,
                    "fullWidth": 20,
                    "width": 9,
                    "varKeyword": {
                        "kind": "VarKeyword",
                        "fullStart": 394,
                        "fullEnd": 409,
                        "start": 405,
                        "end": 408,
                        "fullWidth": 15,
                        "width": 3,
                        "text": "var",
                        "value": "var",
                        "valueText": "var",
                        "hasLeadingTrivia": true,
                        "hasLeadingComment": true,
                        "hasLeadingNewLine": true,
                        "hasTrailingTrivia": true,
                        "leadingTrivia": [
                            {
                                "kind": "NewLineTrivia",
                                "text": "\n"
                            },
                            {
                                "kind": "SingleLineCommentTrivia",
                                "text": "//CHECK#2"
                            },
                            {
                                "kind": "NewLineTrivia",
                                "text": "\n"
                            }
                        ],
                        "trailingTrivia": [
                            {
                                "kind": "WhitespaceTrivia",
                                "text": " "
                            }
                        ]
                    },
                    "variableDeclarators": [
                        {
                            "kind": "VariableDeclarator",
                            "fullStart": 409,
                            "fullEnd": 414,
                            "start": 409,
                            "end": 414,
                            "fullWidth": 5,
<<<<<<< HEAD
                            "width": 5,
                            "identifier": {
=======
                            "propertyName": {
>>>>>>> 85e84683
                                "kind": "IdentifierName",
                                "fullStart": 409,
                                "fullEnd": 411,
                                "start": 409,
                                "end": 410,
                                "fullWidth": 2,
                                "width": 1,
                                "text": "x",
                                "value": "x",
                                "valueText": "x",
                                "hasTrailingTrivia": true,
                                "trailingTrivia": [
                                    {
                                        "kind": "WhitespaceTrivia",
                                        "text": " "
                                    }
                                ]
                            },
                            "equalsValueClause": {
                                "kind": "EqualsValueClause",
                                "fullStart": 411,
                                "fullEnd": 414,
                                "start": 411,
                                "end": 414,
                                "fullWidth": 3,
                                "width": 3,
                                "equalsToken": {
                                    "kind": "EqualsToken",
                                    "fullStart": 411,
                                    "fullEnd": 413,
                                    "start": 411,
                                    "end": 412,
                                    "fullWidth": 2,
                                    "width": 1,
                                    "text": "=",
                                    "value": "=",
                                    "valueText": "=",
                                    "hasTrailingTrivia": true,
                                    "trailingTrivia": [
                                        {
                                            "kind": "WhitespaceTrivia",
                                            "text": " "
                                        }
                                    ]
                                },
                                "value": {
                                    "kind": "NumericLiteral",
                                    "fullStart": 413,
                                    "fullEnd": 414,
                                    "start": 413,
                                    "end": 414,
                                    "fullWidth": 1,
                                    "width": 1,
                                    "text": "0",
                                    "value": 0,
                                    "valueText": "0"
                                }
                            }
                        }
                    ]
                },
                "semicolonToken": {
                    "kind": "SemicolonToken",
                    "fullStart": 414,
                    "fullEnd": 416,
                    "start": 414,
                    "end": 415,
                    "fullWidth": 2,
                    "width": 1,
                    "text": ";",
                    "value": ";",
                    "valueText": ";",
                    "hasTrailingTrivia": true,
                    "hasTrailingNewLine": true,
                    "trailingTrivia": [
                        {
                            "kind": "NewLineTrivia",
                            "text": "\n"
                        }
                    ]
                }
            },
            {
                "kind": "IfStatement",
                "fullStart": 416,
                "fullEnd": 516,
                "start": 416,
                "end": 515,
                "fullWidth": 100,
                "width": 99,
                "ifKeyword": {
                    "kind": "IfKeyword",
                    "fullStart": 416,
                    "fullEnd": 419,
                    "start": 416,
                    "end": 418,
                    "fullWidth": 3,
                    "width": 2,
                    "text": "if",
                    "value": "if",
                    "valueText": "if",
                    "hasTrailingTrivia": true,
                    "trailingTrivia": [
                        {
                            "kind": "WhitespaceTrivia",
                            "text": " "
                        }
                    ]
                },
                "openParenToken": {
                    "kind": "OpenParenToken",
                    "fullStart": 419,
                    "fullEnd": 420,
                    "start": 419,
                    "end": 420,
                    "fullWidth": 1,
                    "width": 1,
                    "text": "(",
                    "value": "(",
                    "valueText": "("
                },
                "condition": {
                    "kind": "NotEqualsExpression",
                    "fullStart": 420,
                    "fullEnd": 440,
                    "start": 420,
                    "end": 440,
                    "fullWidth": 20,
                    "width": 20,
                    "left": {
                        "kind": "VoidExpression",
                        "fullStart": 420,
                        "fullEnd": 427,
                        "start": 420,
                        "end": 426,
                        "fullWidth": 7,
                        "width": 6,
                        "voidKeyword": {
                            "kind": "VoidKeyword",
                            "fullStart": 420,
                            "fullEnd": 425,
                            "start": 420,
                            "end": 424,
                            "fullWidth": 5,
                            "width": 4,
                            "text": "void",
                            "value": "void",
                            "valueText": "void",
                            "hasTrailingTrivia": true,
                            "trailingTrivia": [
                                {
                                    "kind": "WhitespaceTrivia",
                                    "text": " "
                                }
                            ]
                        },
                        "expression": {
                            "kind": "IdentifierName",
                            "fullStart": 425,
                            "fullEnd": 427,
                            "start": 425,
                            "end": 426,
                            "fullWidth": 2,
                            "width": 1,
                            "text": "x",
                            "value": "x",
                            "valueText": "x",
                            "hasTrailingTrivia": true,
                            "trailingTrivia": [
                                {
                                    "kind": "WhitespaceTrivia",
                                    "text": " "
                                }
                            ]
                        }
                    },
                    "operatorToken": {
                        "kind": "ExclamationEqualsEqualsToken",
                        "fullStart": 427,
                        "fullEnd": 431,
                        "start": 427,
                        "end": 430,
                        "fullWidth": 4,
                        "width": 3,
                        "text": "!==",
                        "value": "!==",
                        "valueText": "!==",
                        "hasTrailingTrivia": true,
                        "trailingTrivia": [
                            {
                                "kind": "WhitespaceTrivia",
                                "text": " "
                            }
                        ]
                    },
                    "right": {
                        "kind": "IdentifierName",
                        "fullStart": 431,
                        "fullEnd": 440,
                        "start": 431,
                        "end": 440,
                        "fullWidth": 9,
                        "width": 9,
                        "text": "undefined",
                        "value": "undefined",
                        "valueText": "undefined"
                    }
                },
                "closeParenToken": {
                    "kind": "CloseParenToken",
                    "fullStart": 440,
                    "fullEnd": 442,
                    "start": 440,
                    "end": 441,
                    "fullWidth": 2,
                    "width": 1,
                    "text": ")",
                    "value": ")",
                    "valueText": ")",
                    "hasTrailingTrivia": true,
                    "trailingTrivia": [
                        {
                            "kind": "WhitespaceTrivia",
                            "text": " "
                        }
                    ]
                },
                "statement": {
                    "kind": "Block",
                    "fullStart": 442,
                    "fullEnd": 516,
                    "start": 442,
                    "end": 515,
                    "fullWidth": 74,
                    "width": 73,
                    "openBraceToken": {
                        "kind": "OpenBraceToken",
                        "fullStart": 442,
                        "fullEnd": 444,
                        "start": 442,
                        "end": 443,
                        "fullWidth": 2,
                        "width": 1,
                        "text": "{",
                        "value": "{",
                        "valueText": "{",
                        "hasTrailingTrivia": true,
                        "hasTrailingNewLine": true,
                        "trailingTrivia": [
                            {
                                "kind": "NewLineTrivia",
                                "text": "\n"
                            }
                        ]
                    },
                    "statements": [
                        {
                            "kind": "ExpressionStatement",
                            "fullStart": 444,
                            "fullEnd": 514,
                            "start": 446,
                            "end": 513,
                            "fullWidth": 70,
                            "width": 67,
                            "expression": {
                                "kind": "InvocationExpression",
                                "fullStart": 444,
                                "fullEnd": 512,
                                "start": 446,
                                "end": 512,
                                "fullWidth": 68,
                                "width": 66,
                                "expression": {
                                    "kind": "IdentifierName",
                                    "fullStart": 444,
                                    "fullEnd": 452,
                                    "start": 446,
                                    "end": 452,
                                    "fullWidth": 8,
                                    "width": 6,
                                    "text": "$ERROR",
                                    "value": "$ERROR",
                                    "valueText": "$ERROR",
                                    "hasLeadingTrivia": true,
                                    "leadingTrivia": [
                                        {
                                            "kind": "WhitespaceTrivia",
                                            "text": "  "
                                        }
                                    ]
                                },
                                "argumentList": {
                                    "kind": "ArgumentList",
                                    "fullStart": 452,
                                    "fullEnd": 512,
                                    "start": 452,
                                    "end": 512,
                                    "fullWidth": 60,
                                    "width": 60,
                                    "openParenToken": {
                                        "kind": "OpenParenToken",
                                        "fullStart": 452,
                                        "fullEnd": 453,
                                        "start": 452,
                                        "end": 453,
                                        "fullWidth": 1,
                                        "width": 1,
                                        "text": "(",
                                        "value": "(",
                                        "valueText": "("
                                    },
                                    "arguments": [
                                        {
                                            "kind": "AddExpression",
                                            "fullStart": 453,
                                            "fullEnd": 511,
                                            "start": 453,
                                            "end": 511,
                                            "fullWidth": 58,
                                            "width": 58,
                                            "left": {
                                                "kind": "StringLiteral",
                                                "fullStart": 453,
                                                "fullEnd": 501,
                                                "start": 453,
                                                "end": 500,
                                                "fullWidth": 48,
                                                "width": 47,
                                                "text": "'#2: var x = 0; void x === undefined. Actual: '",
                                                "value": "#2: var x = 0; void x === undefined. Actual: ",
                                                "valueText": "#2: var x = 0; void x === undefined. Actual: ",
                                                "hasTrailingTrivia": true,
                                                "trailingTrivia": [
                                                    {
                                                        "kind": "WhitespaceTrivia",
                                                        "text": " "
                                                    }
                                                ]
                                            },
                                            "operatorToken": {
                                                "kind": "PlusToken",
                                                "fullStart": 501,
                                                "fullEnd": 503,
                                                "start": 501,
                                                "end": 502,
                                                "fullWidth": 2,
                                                "width": 1,
                                                "text": "+",
                                                "value": "+",
                                                "valueText": "+",
                                                "hasTrailingTrivia": true,
                                                "trailingTrivia": [
                                                    {
                                                        "kind": "WhitespaceTrivia",
                                                        "text": " "
                                                    }
                                                ]
                                            },
                                            "right": {
                                                "kind": "ParenthesizedExpression",
                                                "fullStart": 503,
                                                "fullEnd": 511,
                                                "start": 503,
                                                "end": 511,
                                                "fullWidth": 8,
                                                "width": 8,
                                                "openParenToken": {
                                                    "kind": "OpenParenToken",
                                                    "fullStart": 503,
                                                    "fullEnd": 504,
                                                    "start": 503,
                                                    "end": 504,
                                                    "fullWidth": 1,
                                                    "width": 1,
                                                    "text": "(",
                                                    "value": "(",
                                                    "valueText": "("
                                                },
                                                "expression": {
                                                    "kind": "VoidExpression",
                                                    "fullStart": 504,
                                                    "fullEnd": 510,
                                                    "start": 504,
                                                    "end": 510,
                                                    "fullWidth": 6,
                                                    "width": 6,
                                                    "voidKeyword": {
                                                        "kind": "VoidKeyword",
                                                        "fullStart": 504,
                                                        "fullEnd": 509,
                                                        "start": 504,
                                                        "end": 508,
                                                        "fullWidth": 5,
                                                        "width": 4,
                                                        "text": "void",
                                                        "value": "void",
                                                        "valueText": "void",
                                                        "hasTrailingTrivia": true,
                                                        "trailingTrivia": [
                                                            {
                                                                "kind": "WhitespaceTrivia",
                                                                "text": " "
                                                            }
                                                        ]
                                                    },
                                                    "expression": {
                                                        "kind": "IdentifierName",
                                                        "fullStart": 509,
                                                        "fullEnd": 510,
                                                        "start": 509,
                                                        "end": 510,
                                                        "fullWidth": 1,
                                                        "width": 1,
                                                        "text": "x",
                                                        "value": "x",
                                                        "valueText": "x"
                                                    }
                                                },
                                                "closeParenToken": {
                                                    "kind": "CloseParenToken",
                                                    "fullStart": 510,
                                                    "fullEnd": 511,
                                                    "start": 510,
                                                    "end": 511,
                                                    "fullWidth": 1,
                                                    "width": 1,
                                                    "text": ")",
                                                    "value": ")",
                                                    "valueText": ")"
                                                }
                                            }
                                        }
                                    ],
                                    "closeParenToken": {
                                        "kind": "CloseParenToken",
                                        "fullStart": 511,
                                        "fullEnd": 512,
                                        "start": 511,
                                        "end": 512,
                                        "fullWidth": 1,
                                        "width": 1,
                                        "text": ")",
                                        "value": ")",
                                        "valueText": ")"
                                    }
                                }
                            },
                            "semicolonToken": {
                                "kind": "SemicolonToken",
                                "fullStart": 512,
                                "fullEnd": 514,
                                "start": 512,
                                "end": 513,
                                "fullWidth": 2,
                                "width": 1,
                                "text": ";",
                                "value": ";",
                                "valueText": ";",
                                "hasTrailingTrivia": true,
                                "hasTrailingNewLine": true,
                                "trailingTrivia": [
                                    {
                                        "kind": "NewLineTrivia",
                                        "text": "\n"
                                    }
                                ]
                            }
                        }
                    ],
                    "closeBraceToken": {
                        "kind": "CloseBraceToken",
                        "fullStart": 514,
                        "fullEnd": 516,
                        "start": 514,
                        "end": 515,
                        "fullWidth": 2,
                        "width": 1,
                        "text": "}",
                        "value": "}",
                        "valueText": "}",
                        "hasTrailingTrivia": true,
                        "hasTrailingNewLine": true,
                        "trailingTrivia": [
                            {
                                "kind": "NewLineTrivia",
                                "text": "\n"
                            }
                        ]
                    }
                }
            },
            {
                "kind": "VariableStatement",
                "fullStart": 516,
                "fullEnd": 549,
                "start": 527,
                "end": 548,
                "fullWidth": 33,
                "width": 21,
                "modifiers": [],
                "variableDeclaration": {
                    "kind": "VariableDeclaration",
                    "fullStart": 516,
                    "fullEnd": 547,
                    "start": 527,
                    "end": 547,
                    "fullWidth": 31,
                    "width": 20,
                    "varKeyword": {
                        "kind": "VarKeyword",
                        "fullStart": 516,
                        "fullEnd": 531,
                        "start": 527,
                        "end": 530,
                        "fullWidth": 15,
                        "width": 3,
                        "text": "var",
                        "value": "var",
                        "valueText": "var",
                        "hasLeadingTrivia": true,
                        "hasLeadingComment": true,
                        "hasLeadingNewLine": true,
                        "hasTrailingTrivia": true,
                        "leadingTrivia": [
                            {
                                "kind": "NewLineTrivia",
                                "text": "\n"
                            },
                            {
                                "kind": "SingleLineCommentTrivia",
                                "text": "//CHECK#3"
                            },
                            {
                                "kind": "NewLineTrivia",
                                "text": "\n"
                            }
                        ],
                        "trailingTrivia": [
                            {
                                "kind": "WhitespaceTrivia",
                                "text": " "
                            }
                        ]
                    },
                    "variableDeclarators": [
                        {
                            "kind": "VariableDeclarator",
                            "fullStart": 531,
                            "fullEnd": 547,
                            "start": 531,
                            "end": 547,
                            "fullWidth": 16,
<<<<<<< HEAD
                            "width": 16,
                            "identifier": {
=======
                            "propertyName": {
>>>>>>> 85e84683
                                "kind": "IdentifierName",
                                "fullStart": 531,
                                "fullEnd": 533,
                                "start": 531,
                                "end": 532,
                                "fullWidth": 2,
                                "width": 1,
                                "text": "x",
                                "value": "x",
                                "valueText": "x",
                                "hasTrailingTrivia": true,
                                "trailingTrivia": [
                                    {
                                        "kind": "WhitespaceTrivia",
                                        "text": " "
                                    }
                                ]
                            },
                            "equalsValueClause": {
                                "kind": "EqualsValueClause",
                                "fullStart": 533,
                                "fullEnd": 547,
                                "start": 533,
                                "end": 547,
                                "fullWidth": 14,
                                "width": 14,
                                "equalsToken": {
                                    "kind": "EqualsToken",
                                    "fullStart": 533,
                                    "fullEnd": 535,
                                    "start": 533,
                                    "end": 534,
                                    "fullWidth": 2,
                                    "width": 1,
                                    "text": "=",
                                    "value": "=",
                                    "valueText": "=",
                                    "hasTrailingTrivia": true,
                                    "trailingTrivia": [
                                        {
                                            "kind": "WhitespaceTrivia",
                                            "text": " "
                                        }
                                    ]
                                },
                                "value": {
                                    "kind": "ObjectCreationExpression",
                                    "fullStart": 535,
                                    "fullEnd": 547,
                                    "start": 535,
                                    "end": 547,
                                    "fullWidth": 12,
                                    "width": 12,
                                    "newKeyword": {
                                        "kind": "NewKeyword",
                                        "fullStart": 535,
                                        "fullEnd": 539,
                                        "start": 535,
                                        "end": 538,
                                        "fullWidth": 4,
                                        "width": 3,
                                        "text": "new",
                                        "value": "new",
                                        "valueText": "new",
                                        "hasTrailingTrivia": true,
                                        "trailingTrivia": [
                                            {
                                                "kind": "WhitespaceTrivia",
                                                "text": " "
                                            }
                                        ]
                                    },
                                    "expression": {
                                        "kind": "IdentifierName",
                                        "fullStart": 539,
                                        "fullEnd": 545,
                                        "start": 539,
                                        "end": 545,
                                        "fullWidth": 6,
                                        "width": 6,
                                        "text": "Object",
                                        "value": "Object",
                                        "valueText": "Object"
                                    },
                                    "argumentList": {
                                        "kind": "ArgumentList",
                                        "fullStart": 545,
                                        "fullEnd": 547,
                                        "start": 545,
                                        "end": 547,
                                        "fullWidth": 2,
                                        "width": 2,
                                        "openParenToken": {
                                            "kind": "OpenParenToken",
                                            "fullStart": 545,
                                            "fullEnd": 546,
                                            "start": 545,
                                            "end": 546,
                                            "fullWidth": 1,
                                            "width": 1,
                                            "text": "(",
                                            "value": "(",
                                            "valueText": "("
                                        },
                                        "arguments": [],
                                        "closeParenToken": {
                                            "kind": "CloseParenToken",
                                            "fullStart": 546,
                                            "fullEnd": 547,
                                            "start": 546,
                                            "end": 547,
                                            "fullWidth": 1,
                                            "width": 1,
                                            "text": ")",
                                            "value": ")",
                                            "valueText": ")"
                                        }
                                    }
                                }
                            }
                        }
                    ]
                },
                "semicolonToken": {
                    "kind": "SemicolonToken",
                    "fullStart": 547,
                    "fullEnd": 549,
                    "start": 547,
                    "end": 548,
                    "fullWidth": 2,
                    "width": 1,
                    "text": ";",
                    "value": ";",
                    "valueText": ";",
                    "hasTrailingTrivia": true,
                    "hasTrailingNewLine": true,
                    "trailingTrivia": [
                        {
                            "kind": "NewLineTrivia",
                            "text": "\n"
                        }
                    ]
                }
            },
            {
                "kind": "IfStatement",
                "fullStart": 549,
                "fullEnd": 660,
                "start": 549,
                "end": 659,
                "fullWidth": 111,
                "width": 110,
                "ifKeyword": {
                    "kind": "IfKeyword",
                    "fullStart": 549,
                    "fullEnd": 552,
                    "start": 549,
                    "end": 551,
                    "fullWidth": 3,
                    "width": 2,
                    "text": "if",
                    "value": "if",
                    "valueText": "if",
                    "hasTrailingTrivia": true,
                    "trailingTrivia": [
                        {
                            "kind": "WhitespaceTrivia",
                            "text": " "
                        }
                    ]
                },
                "openParenToken": {
                    "kind": "OpenParenToken",
                    "fullStart": 552,
                    "fullEnd": 553,
                    "start": 552,
                    "end": 553,
                    "fullWidth": 1,
                    "width": 1,
                    "text": "(",
                    "value": "(",
                    "valueText": "("
                },
                "condition": {
                    "kind": "NotEqualsExpression",
                    "fullStart": 553,
                    "fullEnd": 573,
                    "start": 553,
                    "end": 573,
                    "fullWidth": 20,
                    "width": 20,
                    "left": {
                        "kind": "VoidExpression",
                        "fullStart": 553,
                        "fullEnd": 560,
                        "start": 553,
                        "end": 559,
                        "fullWidth": 7,
                        "width": 6,
                        "voidKeyword": {
                            "kind": "VoidKeyword",
                            "fullStart": 553,
                            "fullEnd": 558,
                            "start": 553,
                            "end": 557,
                            "fullWidth": 5,
                            "width": 4,
                            "text": "void",
                            "value": "void",
                            "valueText": "void",
                            "hasTrailingTrivia": true,
                            "trailingTrivia": [
                                {
                                    "kind": "WhitespaceTrivia",
                                    "text": " "
                                }
                            ]
                        },
                        "expression": {
                            "kind": "IdentifierName",
                            "fullStart": 558,
                            "fullEnd": 560,
                            "start": 558,
                            "end": 559,
                            "fullWidth": 2,
                            "width": 1,
                            "text": "x",
                            "value": "x",
                            "valueText": "x",
                            "hasTrailingTrivia": true,
                            "trailingTrivia": [
                                {
                                    "kind": "WhitespaceTrivia",
                                    "text": " "
                                }
                            ]
                        }
                    },
                    "operatorToken": {
                        "kind": "ExclamationEqualsEqualsToken",
                        "fullStart": 560,
                        "fullEnd": 564,
                        "start": 560,
                        "end": 563,
                        "fullWidth": 4,
                        "width": 3,
                        "text": "!==",
                        "value": "!==",
                        "valueText": "!==",
                        "hasTrailingTrivia": true,
                        "trailingTrivia": [
                            {
                                "kind": "WhitespaceTrivia",
                                "text": " "
                            }
                        ]
                    },
                    "right": {
                        "kind": "IdentifierName",
                        "fullStart": 564,
                        "fullEnd": 573,
                        "start": 564,
                        "end": 573,
                        "fullWidth": 9,
                        "width": 9,
                        "text": "undefined",
                        "value": "undefined",
                        "valueText": "undefined"
                    }
                },
                "closeParenToken": {
                    "kind": "CloseParenToken",
                    "fullStart": 573,
                    "fullEnd": 575,
                    "start": 573,
                    "end": 574,
                    "fullWidth": 2,
                    "width": 1,
                    "text": ")",
                    "value": ")",
                    "valueText": ")",
                    "hasTrailingTrivia": true,
                    "trailingTrivia": [
                        {
                            "kind": "WhitespaceTrivia",
                            "text": " "
                        }
                    ]
                },
                "statement": {
                    "kind": "Block",
                    "fullStart": 575,
                    "fullEnd": 660,
                    "start": 575,
                    "end": 659,
                    "fullWidth": 85,
                    "width": 84,
                    "openBraceToken": {
                        "kind": "OpenBraceToken",
                        "fullStart": 575,
                        "fullEnd": 577,
                        "start": 575,
                        "end": 576,
                        "fullWidth": 2,
                        "width": 1,
                        "text": "{",
                        "value": "{",
                        "valueText": "{",
                        "hasTrailingTrivia": true,
                        "hasTrailingNewLine": true,
                        "trailingTrivia": [
                            {
                                "kind": "NewLineTrivia",
                                "text": "\n"
                            }
                        ]
                    },
                    "statements": [
                        {
                            "kind": "ExpressionStatement",
                            "fullStart": 577,
                            "fullEnd": 658,
                            "start": 579,
                            "end": 657,
                            "fullWidth": 81,
                            "width": 78,
                            "expression": {
                                "kind": "InvocationExpression",
                                "fullStart": 577,
                                "fullEnd": 656,
                                "start": 579,
                                "end": 656,
                                "fullWidth": 79,
                                "width": 77,
                                "expression": {
                                    "kind": "IdentifierName",
                                    "fullStart": 577,
                                    "fullEnd": 585,
                                    "start": 579,
                                    "end": 585,
                                    "fullWidth": 8,
                                    "width": 6,
                                    "text": "$ERROR",
                                    "value": "$ERROR",
                                    "valueText": "$ERROR",
                                    "hasLeadingTrivia": true,
                                    "leadingTrivia": [
                                        {
                                            "kind": "WhitespaceTrivia",
                                            "text": "  "
                                        }
                                    ]
                                },
                                "argumentList": {
                                    "kind": "ArgumentList",
                                    "fullStart": 585,
                                    "fullEnd": 656,
                                    "start": 585,
                                    "end": 656,
                                    "fullWidth": 71,
                                    "width": 71,
                                    "openParenToken": {
                                        "kind": "OpenParenToken",
                                        "fullStart": 585,
                                        "fullEnd": 586,
                                        "start": 585,
                                        "end": 586,
                                        "fullWidth": 1,
                                        "width": 1,
                                        "text": "(",
                                        "value": "(",
                                        "valueText": "("
                                    },
                                    "arguments": [
                                        {
                                            "kind": "AddExpression",
                                            "fullStart": 586,
                                            "fullEnd": 655,
                                            "start": 586,
                                            "end": 655,
                                            "fullWidth": 69,
                                            "width": 69,
                                            "left": {
                                                "kind": "StringLiteral",
                                                "fullStart": 586,
                                                "fullEnd": 645,
                                                "start": 586,
                                                "end": 644,
                                                "fullWidth": 59,
                                                "width": 58,
                                                "text": "'#3: var x = new Object(); void x === undefined. Actual: '",
                                                "value": "#3: var x = new Object(); void x === undefined. Actual: ",
                                                "valueText": "#3: var x = new Object(); void x === undefined. Actual: ",
                                                "hasTrailingTrivia": true,
                                                "trailingTrivia": [
                                                    {
                                                        "kind": "WhitespaceTrivia",
                                                        "text": " "
                                                    }
                                                ]
                                            },
                                            "operatorToken": {
                                                "kind": "PlusToken",
                                                "fullStart": 645,
                                                "fullEnd": 647,
                                                "start": 645,
                                                "end": 646,
                                                "fullWidth": 2,
                                                "width": 1,
                                                "text": "+",
                                                "value": "+",
                                                "valueText": "+",
                                                "hasTrailingTrivia": true,
                                                "trailingTrivia": [
                                                    {
                                                        "kind": "WhitespaceTrivia",
                                                        "text": " "
                                                    }
                                                ]
                                            },
                                            "right": {
                                                "kind": "ParenthesizedExpression",
                                                "fullStart": 647,
                                                "fullEnd": 655,
                                                "start": 647,
                                                "end": 655,
                                                "fullWidth": 8,
                                                "width": 8,
                                                "openParenToken": {
                                                    "kind": "OpenParenToken",
                                                    "fullStart": 647,
                                                    "fullEnd": 648,
                                                    "start": 647,
                                                    "end": 648,
                                                    "fullWidth": 1,
                                                    "width": 1,
                                                    "text": "(",
                                                    "value": "(",
                                                    "valueText": "("
                                                },
                                                "expression": {
                                                    "kind": "VoidExpression",
                                                    "fullStart": 648,
                                                    "fullEnd": 654,
                                                    "start": 648,
                                                    "end": 654,
                                                    "fullWidth": 6,
                                                    "width": 6,
                                                    "voidKeyword": {
                                                        "kind": "VoidKeyword",
                                                        "fullStart": 648,
                                                        "fullEnd": 653,
                                                        "start": 648,
                                                        "end": 652,
                                                        "fullWidth": 5,
                                                        "width": 4,
                                                        "text": "void",
                                                        "value": "void",
                                                        "valueText": "void",
                                                        "hasTrailingTrivia": true,
                                                        "trailingTrivia": [
                                                            {
                                                                "kind": "WhitespaceTrivia",
                                                                "text": " "
                                                            }
                                                        ]
                                                    },
                                                    "expression": {
                                                        "kind": "IdentifierName",
                                                        "fullStart": 653,
                                                        "fullEnd": 654,
                                                        "start": 653,
                                                        "end": 654,
                                                        "fullWidth": 1,
                                                        "width": 1,
                                                        "text": "x",
                                                        "value": "x",
                                                        "valueText": "x"
                                                    }
                                                },
                                                "closeParenToken": {
                                                    "kind": "CloseParenToken",
                                                    "fullStart": 654,
                                                    "fullEnd": 655,
                                                    "start": 654,
                                                    "end": 655,
                                                    "fullWidth": 1,
                                                    "width": 1,
                                                    "text": ")",
                                                    "value": ")",
                                                    "valueText": ")"
                                                }
                                            }
                                        }
                                    ],
                                    "closeParenToken": {
                                        "kind": "CloseParenToken",
                                        "fullStart": 655,
                                        "fullEnd": 656,
                                        "start": 655,
                                        "end": 656,
                                        "fullWidth": 1,
                                        "width": 1,
                                        "text": ")",
                                        "value": ")",
                                        "valueText": ")"
                                    }
                                }
                            },
                            "semicolonToken": {
                                "kind": "SemicolonToken",
                                "fullStart": 656,
                                "fullEnd": 658,
                                "start": 656,
                                "end": 657,
                                "fullWidth": 2,
                                "width": 1,
                                "text": ";",
                                "value": ";",
                                "valueText": ";",
                                "hasTrailingTrivia": true,
                                "hasTrailingNewLine": true,
                                "trailingTrivia": [
                                    {
                                        "kind": "NewLineTrivia",
                                        "text": "\n"
                                    }
                                ]
                            }
                        }
                    ],
                    "closeBraceToken": {
                        "kind": "CloseBraceToken",
                        "fullStart": 658,
                        "fullEnd": 660,
                        "start": 658,
                        "end": 659,
                        "fullWidth": 2,
                        "width": 1,
                        "text": "}",
                        "value": "}",
                        "valueText": "}",
                        "hasTrailingTrivia": true,
                        "hasTrailingNewLine": true,
                        "trailingTrivia": [
                            {
                                "kind": "NewLineTrivia",
                                "text": "\n"
                            }
                        ]
                    }
                }
            }
        ],
        "endOfFileToken": {
            "kind": "EndOfFileToken",
            "fullStart": 660,
            "fullEnd": 661,
            "start": 661,
            "end": 661,
            "fullWidth": 1,
            "width": 0,
            "text": "",
            "hasLeadingTrivia": true,
            "hasLeadingNewLine": true,
            "leadingTrivia": [
                {
                    "kind": "NewLineTrivia",
                    "text": "\n"
                }
            ]
        }
    },
    "lineMap": {
        "lineStarts": [
            0,
            61,
            132,
            133,
            137,
            170,
            173,
            216,
            290,
            294,
            295,
            305,
            333,
            392,
            394,
            395,
            405,
            416,
            444,
            514,
            516,
            517,
            527,
            549,
            577,
            658,
            660,
            661
        ],
        "length": 661
    }
}<|MERGE_RESOLUTION|>--- conflicted
+++ resolved
@@ -528,12 +528,8 @@
                             "start": 409,
                             "end": 414,
                             "fullWidth": 5,
-<<<<<<< HEAD
                             "width": 5,
-                            "identifier": {
-=======
                             "propertyName": {
->>>>>>> 85e84683
                                 "kind": "IdentifierName",
                                 "fullStart": 409,
                                 "fullEnd": 411,
@@ -1086,12 +1082,8 @@
                             "start": 531,
                             "end": 547,
                             "fullWidth": 16,
-<<<<<<< HEAD
                             "width": 16,
-                            "identifier": {
-=======
                             "propertyName": {
->>>>>>> 85e84683
                                 "kind": "IdentifierName",
                                 "fullStart": 531,
                                 "fullEnd": 533,
