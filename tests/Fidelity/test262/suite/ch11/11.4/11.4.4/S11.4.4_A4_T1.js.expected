--- conflicted
+++ resolved
@@ -102,12 +102,8 @@
                             "start": 305,
                             "end": 314,
                             "fullWidth": 9,
-<<<<<<< HEAD
                             "width": 9,
-                            "identifier": {
-=======
                             "propertyName": {
->>>>>>> 85e84683
                                 "kind": "IdentifierName",
                                 "fullStart": 305,
                                 "fullEnd": 307,
@@ -697,12 +693,8 @@
                             "start": 419,
                             "end": 440,
                             "fullWidth": 21,
-<<<<<<< HEAD
                             "width": 21,
-                            "identifier": {
-=======
                             "propertyName": {
->>>>>>> 85e84683
                                 "kind": "IdentifierName",
                                 "fullStart": 419,
                                 "fullEnd": 421,
