{
    "isDeclaration": false,
    "languageVersion": "EcmaScript5",
    "parseOptions": {
        "allowAutomaticSemicolonInsertion": true
    },
    "sourceUnit": {
        "kind": "SourceUnit",
        "fullStart": 0,
        "fullEnd": 531,
        "start": 336,
        "end": 531,
        "fullWidth": 531,
        "width": 195,
        "moduleElements": [
            {
                "kind": "VariableStatement",
                "fullStart": 0,
                "fullEnd": 360,
                "start": 336,
                "end": 359,
                "fullWidth": 360,
                "width": 23,
                "modifiers": [],
                "variableDeclaration": {
                    "kind": "VariableDeclaration",
                    "fullStart": 0,
                    "fullEnd": 358,
                    "start": 336,
                    "end": 358,
                    "fullWidth": 358,
                    "width": 22,
                    "varKeyword": {
                        "kind": "VarKeyword",
                        "fullStart": 0,
                        "fullEnd": 340,
                        "start": 336,
                        "end": 339,
                        "fullWidth": 340,
                        "width": 3,
                        "text": "var",
                        "value": "var",
                        "valueText": "var",
                        "hasLeadingTrivia": true,
                        "hasLeadingComment": true,
                        "hasLeadingNewLine": true,
                        "hasTrailingTrivia": true,
                        "leadingTrivia": [
                            {
                                "kind": "SingleLineCommentTrivia",
                                "text": "// Copyright 2009 the Sputnik authors.  All rights reserved."
                            },
                            {
                                "kind": "NewLineTrivia",
                                "text": "\n"
                            },
                            {
                                "kind": "SingleLineCommentTrivia",
                                "text": "// This code is governed by the BSD license found in the LICENSE file."
                            },
                            {
                                "kind": "NewLineTrivia",
                                "text": "\n"
                            },
                            {
                                "kind": "NewLineTrivia",
                                "text": "\n"
                            },
                            {
                                "kind": "MultiLineCommentTrivia",
                                "text": "/**\n * \"Delete\" operator removes property, which is reference to the object, not the object\n *\n * @path ch11/11.4/11.4.1/S11.4.1_A4.js\n * @description Checking two reference by one object\n */"
                            },
                            {
                                "kind": "NewLineTrivia",
                                "text": "\n"
                            },
                            {
                                "kind": "NewLineTrivia",
                                "text": "\n"
                            },
                            {
                                "kind": "SingleLineCommentTrivia",
                                "text": "//CHECK#1"
                            },
                            {
                                "kind": "NewLineTrivia",
                                "text": "\n"
                            }
                        ],
                        "trailingTrivia": [
                            {
                                "kind": "WhitespaceTrivia",
                                "text": " "
                            }
                        ]
                    },
                    "variableDeclarators": [
                        {
                            "kind": "VariableDeclarator",
                            "fullStart": 340,
                            "fullEnd": 358,
                            "start": 340,
                            "end": 358,
                            "fullWidth": 18,
<<<<<<< HEAD
                            "width": 18,
                            "identifier": {
=======
                            "propertyName": {
>>>>>>> 85e84683
                                "kind": "IdentifierName",
                                "fullStart": 340,
                                "fullEnd": 344,
                                "start": 340,
                                "end": 343,
                                "fullWidth": 4,
                                "width": 3,
                                "text": "obj",
                                "value": "obj",
                                "valueText": "obj",
                                "hasTrailingTrivia": true,
                                "trailingTrivia": [
                                    {
                                        "kind": "WhitespaceTrivia",
                                        "text": " "
                                    }
                                ]
                            },
                            "equalsValueClause": {
                                "kind": "EqualsValueClause",
                                "fullStart": 344,
                                "fullEnd": 358,
                                "start": 344,
                                "end": 358,
                                "fullWidth": 14,
                                "width": 14,
                                "equalsToken": {
                                    "kind": "EqualsToken",
                                    "fullStart": 344,
                                    "fullEnd": 346,
                                    "start": 344,
                                    "end": 345,
                                    "fullWidth": 2,
                                    "width": 1,
                                    "text": "=",
                                    "value": "=",
                                    "valueText": "=",
                                    "hasTrailingTrivia": true,
                                    "trailingTrivia": [
                                        {
                                            "kind": "WhitespaceTrivia",
                                            "text": " "
                                        }
                                    ]
                                },
                                "value": {
                                    "kind": "ObjectCreationExpression",
                                    "fullStart": 346,
                                    "fullEnd": 358,
                                    "start": 346,
                                    "end": 358,
                                    "fullWidth": 12,
                                    "width": 12,
                                    "newKeyword": {
                                        "kind": "NewKeyword",
                                        "fullStart": 346,
                                        "fullEnd": 350,
                                        "start": 346,
                                        "end": 349,
                                        "fullWidth": 4,
                                        "width": 3,
                                        "text": "new",
                                        "value": "new",
                                        "valueText": "new",
                                        "hasTrailingTrivia": true,
                                        "trailingTrivia": [
                                            {
                                                "kind": "WhitespaceTrivia",
                                                "text": " "
                                            }
                                        ]
                                    },
                                    "expression": {
                                        "kind": "IdentifierName",
                                        "fullStart": 350,
                                        "fullEnd": 356,
                                        "start": 350,
                                        "end": 356,
                                        "fullWidth": 6,
                                        "width": 6,
                                        "text": "Object",
                                        "value": "Object",
                                        "valueText": "Object"
                                    },
                                    "argumentList": {
                                        "kind": "ArgumentList",
                                        "fullStart": 356,
                                        "fullEnd": 358,
                                        "start": 356,
                                        "end": 358,
                                        "fullWidth": 2,
                                        "width": 2,
                                        "openParenToken": {
                                            "kind": "OpenParenToken",
                                            "fullStart": 356,
                                            "fullEnd": 357,
                                            "start": 356,
                                            "end": 357,
                                            "fullWidth": 1,
                                            "width": 1,
                                            "text": "(",
                                            "value": "(",
                                            "valueText": "("
                                        },
                                        "arguments": [],
                                        "closeParenToken": {
                                            "kind": "CloseParenToken",
                                            "fullStart": 357,
                                            "fullEnd": 358,
                                            "start": 357,
                                            "end": 358,
                                            "fullWidth": 1,
                                            "width": 1,
                                            "text": ")",
                                            "value": ")",
                                            "valueText": ")"
                                        }
                                    }
                                }
                            }
                        }
                    ]
                },
                "semicolonToken": {
                    "kind": "SemicolonToken",
                    "fullStart": 358,
                    "fullEnd": 360,
                    "start": 358,
                    "end": 359,
                    "fullWidth": 2,
                    "width": 1,
                    "text": ";",
                    "value": ";",
                    "valueText": ";",
                    "hasTrailingTrivia": true,
                    "hasTrailingNewLine": true,
                    "trailingTrivia": [
                        {
                            "kind": "NewLineTrivia",
                            "text": "\n"
                        }
                    ]
                }
            },
            {
                "kind": "VariableStatement",
                "fullStart": 360,
                "fullEnd": 375,
                "start": 360,
                "end": 374,
                "fullWidth": 15,
                "width": 14,
                "modifiers": [],
                "variableDeclaration": {
                    "kind": "VariableDeclaration",
                    "fullStart": 360,
                    "fullEnd": 373,
                    "start": 360,
                    "end": 373,
                    "fullWidth": 13,
                    "width": 13,
                    "varKeyword": {
                        "kind": "VarKeyword",
                        "fullStart": 360,
                        "fullEnd": 364,
                        "start": 360,
                        "end": 363,
                        "fullWidth": 4,
                        "width": 3,
                        "text": "var",
                        "value": "var",
                        "valueText": "var",
                        "hasTrailingTrivia": true,
                        "trailingTrivia": [
                            {
                                "kind": "WhitespaceTrivia",
                                "text": " "
                            }
                        ]
                    },
                    "variableDeclarators": [
                        {
                            "kind": "VariableDeclarator",
                            "fullStart": 364,
                            "fullEnd": 373,
                            "start": 364,
                            "end": 373,
                            "fullWidth": 9,
<<<<<<< HEAD
                            "width": 9,
                            "identifier": {
=======
                            "propertyName": {
>>>>>>> 85e84683
                                "kind": "IdentifierName",
                                "fullStart": 364,
                                "fullEnd": 368,
                                "start": 364,
                                "end": 367,
                                "fullWidth": 4,
                                "width": 3,
                                "text": "ref",
                                "value": "ref",
                                "valueText": "ref",
                                "hasTrailingTrivia": true,
                                "trailingTrivia": [
                                    {
                                        "kind": "WhitespaceTrivia",
                                        "text": " "
                                    }
                                ]
                            },
                            "equalsValueClause": {
                                "kind": "EqualsValueClause",
                                "fullStart": 368,
                                "fullEnd": 373,
                                "start": 368,
                                "end": 373,
                                "fullWidth": 5,
                                "width": 5,
                                "equalsToken": {
                                    "kind": "EqualsToken",
                                    "fullStart": 368,
                                    "fullEnd": 370,
                                    "start": 368,
                                    "end": 369,
                                    "fullWidth": 2,
                                    "width": 1,
                                    "text": "=",
                                    "value": "=",
                                    "valueText": "=",
                                    "hasTrailingTrivia": true,
                                    "trailingTrivia": [
                                        {
                                            "kind": "WhitespaceTrivia",
                                            "text": " "
                                        }
                                    ]
                                },
                                "value": {
                                    "kind": "IdentifierName",
                                    "fullStart": 370,
                                    "fullEnd": 373,
                                    "start": 370,
                                    "end": 373,
                                    "fullWidth": 3,
                                    "width": 3,
                                    "text": "obj",
                                    "value": "obj",
                                    "valueText": "obj"
                                }
                            }
                        }
                    ]
                },
                "semicolonToken": {
                    "kind": "SemicolonToken",
                    "fullStart": 373,
                    "fullEnd": 375,
                    "start": 373,
                    "end": 374,
                    "fullWidth": 2,
                    "width": 1,
                    "text": ";",
                    "value": ";",
                    "valueText": ";",
                    "hasTrailingTrivia": true,
                    "hasTrailingNewLine": true,
                    "trailingTrivia": [
                        {
                            "kind": "NewLineTrivia",
                            "text": "\n"
                        }
                    ]
                }
            },
            {
                "kind": "ExpressionStatement",
                "fullStart": 375,
                "fullEnd": 387,
                "start": 375,
                "end": 386,
                "fullWidth": 12,
                "width": 11,
                "expression": {
                    "kind": "DeleteExpression",
                    "fullStart": 375,
                    "fullEnd": 385,
                    "start": 375,
                    "end": 385,
                    "fullWidth": 10,
                    "width": 10,
                    "deleteKeyword": {
                        "kind": "DeleteKeyword",
                        "fullStart": 375,
                        "fullEnd": 382,
                        "start": 375,
                        "end": 381,
                        "fullWidth": 7,
                        "width": 6,
                        "text": "delete",
                        "value": "delete",
                        "valueText": "delete",
                        "hasTrailingTrivia": true,
                        "trailingTrivia": [
                            {
                                "kind": "WhitespaceTrivia",
                                "text": " "
                            }
                        ]
                    },
                    "expression": {
                        "kind": "IdentifierName",
                        "fullStart": 382,
                        "fullEnd": 385,
                        "start": 382,
                        "end": 385,
                        "fullWidth": 3,
                        "width": 3,
                        "text": "ref",
                        "value": "ref",
                        "valueText": "ref"
                    }
                },
                "semicolonToken": {
                    "kind": "SemicolonToken",
                    "fullStart": 385,
                    "fullEnd": 387,
                    "start": 385,
                    "end": 386,
                    "fullWidth": 2,
                    "width": 1,
                    "text": ";",
                    "value": ";",
                    "valueText": ";",
                    "hasTrailingTrivia": true,
                    "hasTrailingNewLine": true,
                    "trailingTrivia": [
                        {
                            "kind": "NewLineTrivia",
                            "text": "\n"
                        }
                    ]
                }
            },
            {
                "kind": "IfStatement",
                "fullStart": 387,
                "fullEnd": 529,
                "start": 387,
                "end": 528,
                "fullWidth": 142,
                "width": 141,
                "ifKeyword": {
                    "kind": "IfKeyword",
                    "fullStart": 387,
                    "fullEnd": 390,
                    "start": 387,
                    "end": 389,
                    "fullWidth": 3,
                    "width": 2,
                    "text": "if",
                    "value": "if",
                    "valueText": "if",
                    "hasTrailingTrivia": true,
                    "trailingTrivia": [
                        {
                            "kind": "WhitespaceTrivia",
                            "text": " "
                        }
                    ]
                },
                "openParenToken": {
                    "kind": "OpenParenToken",
                    "fullStart": 390,
                    "fullEnd": 391,
                    "start": 390,
                    "end": 391,
                    "fullWidth": 1,
                    "width": 1,
                    "text": "(",
                    "value": "(",
                    "valueText": "("
                },
                "condition": {
                    "kind": "NotEqualsExpression",
                    "fullStart": 391,
                    "fullEnd": 414,
                    "start": 391,
                    "end": 414,
                    "fullWidth": 23,
                    "width": 23,
                    "left": {
                        "kind": "TypeOfExpression",
                        "fullStart": 391,
                        "fullEnd": 402,
                        "start": 391,
                        "end": 401,
                        "fullWidth": 11,
                        "width": 10,
                        "typeOfKeyword": {
                            "kind": "TypeOfKeyword",
                            "fullStart": 391,
                            "fullEnd": 398,
                            "start": 391,
                            "end": 397,
                            "fullWidth": 7,
                            "width": 6,
                            "text": "typeof",
                            "value": "typeof",
                            "valueText": "typeof",
                            "hasTrailingTrivia": true,
                            "trailingTrivia": [
                                {
                                    "kind": "WhitespaceTrivia",
                                    "text": " "
                                }
                            ]
                        },
                        "expression": {
                            "kind": "IdentifierName",
                            "fullStart": 398,
                            "fullEnd": 402,
                            "start": 398,
                            "end": 401,
                            "fullWidth": 4,
                            "width": 3,
                            "text": "obj",
                            "value": "obj",
                            "valueText": "obj",
                            "hasTrailingTrivia": true,
                            "trailingTrivia": [
                                {
                                    "kind": "WhitespaceTrivia",
                                    "text": " "
                                }
                            ]
                        }
                    },
                    "operatorToken": {
                        "kind": "ExclamationEqualsEqualsToken",
                        "fullStart": 402,
                        "fullEnd": 406,
                        "start": 402,
                        "end": 405,
                        "fullWidth": 4,
                        "width": 3,
                        "text": "!==",
                        "value": "!==",
                        "valueText": "!==",
                        "hasTrailingTrivia": true,
                        "trailingTrivia": [
                            {
                                "kind": "WhitespaceTrivia",
                                "text": " "
                            }
                        ]
                    },
                    "right": {
                        "kind": "StringLiteral",
                        "fullStart": 406,
                        "fullEnd": 414,
                        "start": 406,
                        "end": 414,
                        "fullWidth": 8,
                        "width": 8,
                        "text": "\"object\"",
                        "value": "object",
                        "valueText": "object"
                    }
                },
                "closeParenToken": {
                    "kind": "CloseParenToken",
                    "fullStart": 414,
                    "fullEnd": 416,
                    "start": 414,
                    "end": 415,
                    "fullWidth": 2,
                    "width": 1,
                    "text": ")",
                    "value": ")",
                    "valueText": ")",
                    "hasTrailingTrivia": true,
                    "trailingTrivia": [
                        {
                            "kind": "WhitespaceTrivia",
                            "text": " "
                        }
                    ]
                },
                "statement": {
                    "kind": "Block",
                    "fullStart": 416,
                    "fullEnd": 529,
                    "start": 416,
                    "end": 528,
                    "fullWidth": 113,
                    "width": 112,
                    "openBraceToken": {
                        "kind": "OpenBraceToken",
                        "fullStart": 416,
                        "fullEnd": 418,
                        "start": 416,
                        "end": 417,
                        "fullWidth": 2,
                        "width": 1,
                        "text": "{",
                        "value": "{",
                        "valueText": "{",
                        "hasTrailingTrivia": true,
                        "hasTrailingNewLine": true,
                        "trailingTrivia": [
                            {
                                "kind": "NewLineTrivia",
                                "text": "\n"
                            }
                        ]
                    },
                    "statements": [
                        {
                            "kind": "ExpressionStatement",
                            "fullStart": 418,
                            "fullEnd": 527,
                            "start": 420,
                            "end": 526,
                            "fullWidth": 109,
                            "width": 106,
                            "expression": {
                                "kind": "InvocationExpression",
                                "fullStart": 418,
                                "fullEnd": 525,
                                "start": 420,
                                "end": 525,
                                "fullWidth": 107,
                                "width": 105,
                                "expression": {
                                    "kind": "IdentifierName",
                                    "fullStart": 418,
                                    "fullEnd": 426,
                                    "start": 420,
                                    "end": 426,
                                    "fullWidth": 8,
                                    "width": 6,
                                    "text": "$ERROR",
                                    "value": "$ERROR",
                                    "valueText": "$ERROR",
                                    "hasLeadingTrivia": true,
                                    "leadingTrivia": [
                                        {
                                            "kind": "WhitespaceTrivia",
                                            "text": "  "
                                        }
                                    ]
                                },
                                "argumentList": {
                                    "kind": "ArgumentList",
                                    "fullStart": 426,
                                    "fullEnd": 525,
                                    "start": 426,
                                    "end": 525,
                                    "fullWidth": 99,
                                    "width": 99,
                                    "openParenToken": {
                                        "kind": "OpenParenToken",
                                        "fullStart": 426,
                                        "fullEnd": 427,
                                        "start": 426,
                                        "end": 427,
                                        "fullWidth": 1,
                                        "width": 1,
                                        "text": "(",
                                        "value": "(",
                                        "valueText": "("
                                    },
                                    "arguments": [
                                        {
                                            "kind": "AddExpression",
                                            "fullStart": 427,
                                            "fullEnd": 524,
                                            "start": 427,
                                            "end": 524,
                                            "fullWidth": 97,
                                            "width": 97,
                                            "left": {
                                                "kind": "StringLiteral",
                                                "fullStart": 427,
                                                "fullEnd": 510,
                                                "start": 427,
                                                "end": 509,
                                                "fullWidth": 83,
                                                "width": 82,
                                                "text": "'#1: obj = new Object(); ref = obj; delete ref; typeof obj === \"object\". Actual: '",
                                                "value": "#1: obj = new Object(); ref = obj; delete ref; typeof obj === \"object\". Actual: ",
                                                "valueText": "#1: obj = new Object(); ref = obj; delete ref; typeof obj === \"object\". Actual: ",
                                                "hasTrailingTrivia": true,
                                                "trailingTrivia": [
                                                    {
                                                        "kind": "WhitespaceTrivia",
                                                        "text": " "
                                                    }
                                                ]
                                            },
                                            "operatorToken": {
                                                "kind": "PlusToken",
                                                "fullStart": 510,
                                                "fullEnd": 512,
                                                "start": 510,
                                                "end": 511,
                                                "fullWidth": 2,
                                                "width": 1,
                                                "text": "+",
                                                "value": "+",
                                                "valueText": "+",
                                                "hasTrailingTrivia": true,
                                                "trailingTrivia": [
                                                    {
                                                        "kind": "WhitespaceTrivia",
                                                        "text": " "
                                                    }
                                                ]
                                            },
                                            "right": {
                                                "kind": "ParenthesizedExpression",
                                                "fullStart": 512,
                                                "fullEnd": 524,
                                                "start": 512,
                                                "end": 524,
                                                "fullWidth": 12,
                                                "width": 12,
                                                "openParenToken": {
                                                    "kind": "OpenParenToken",
                                                    "fullStart": 512,
                                                    "fullEnd": 513,
                                                    "start": 512,
                                                    "end": 513,
                                                    "fullWidth": 1,
                                                    "width": 1,
                                                    "text": "(",
                                                    "value": "(",
                                                    "valueText": "("
                                                },
                                                "expression": {
                                                    "kind": "TypeOfExpression",
                                                    "fullStart": 513,
                                                    "fullEnd": 523,
                                                    "start": 513,
                                                    "end": 523,
                                                    "fullWidth": 10,
                                                    "width": 10,
                                                    "typeOfKeyword": {
                                                        "kind": "TypeOfKeyword",
                                                        "fullStart": 513,
                                                        "fullEnd": 520,
                                                        "start": 513,
                                                        "end": 519,
                                                        "fullWidth": 7,
                                                        "width": 6,
                                                        "text": "typeof",
                                                        "value": "typeof",
                                                        "valueText": "typeof",
                                                        "hasTrailingTrivia": true,
                                                        "trailingTrivia": [
                                                            {
                                                                "kind": "WhitespaceTrivia",
                                                                "text": " "
                                                            }
                                                        ]
                                                    },
                                                    "expression": {
                                                        "kind": "IdentifierName",
                                                        "fullStart": 520,
                                                        "fullEnd": 523,
                                                        "start": 520,
                                                        "end": 523,
                                                        "fullWidth": 3,
                                                        "width": 3,
                                                        "text": "obj",
                                                        "value": "obj",
                                                        "valueText": "obj"
                                                    }
                                                },
                                                "closeParenToken": {
                                                    "kind": "CloseParenToken",
                                                    "fullStart": 523,
                                                    "fullEnd": 524,
                                                    "start": 523,
                                                    "end": 524,
                                                    "fullWidth": 1,
                                                    "width": 1,
                                                    "text": ")",
                                                    "value": ")",
                                                    "valueText": ")"
                                                }
                                            }
                                        }
                                    ],
                                    "closeParenToken": {
                                        "kind": "CloseParenToken",
                                        "fullStart": 524,
                                        "fullEnd": 525,
                                        "start": 524,
                                        "end": 525,
                                        "fullWidth": 1,
                                        "width": 1,
                                        "text": ")",
                                        "value": ")",
                                        "valueText": ")"
                                    }
                                }
                            },
                            "semicolonToken": {
                                "kind": "SemicolonToken",
                                "fullStart": 525,
                                "fullEnd": 527,
                                "start": 525,
                                "end": 526,
                                "fullWidth": 2,
                                "width": 1,
                                "text": ";",
                                "value": ";",
                                "valueText": ";",
                                "hasTrailingTrivia": true,
                                "hasTrailingNewLine": true,
                                "trailingTrivia": [
                                    {
                                        "kind": "NewLineTrivia",
                                        "text": "\n"
                                    }
                                ]
                            }
                        }
                    ],
                    "closeBraceToken": {
                        "kind": "CloseBraceToken",
                        "fullStart": 527,
                        "fullEnd": 529,
                        "start": 527,
                        "end": 528,
                        "fullWidth": 2,
                        "width": 1,
                        "text": "}",
                        "value": "}",
                        "valueText": "}",
                        "hasTrailingTrivia": true,
                        "hasTrailingNewLine": true,
                        "trailingTrivia": [
                            {
                                "kind": "NewLineTrivia",
                                "text": "\n"
                            }
                        ]
                    }
                }
            }
        ],
        "endOfFileToken": {
            "kind": "EndOfFileToken",
            "fullStart": 529,
            "fullEnd": 531,
            "start": 531,
            "end": 531,
            "fullWidth": 2,
            "width": 0,
            "text": "",
            "hasLeadingTrivia": true,
            "hasLeadingNewLine": true,
            "leadingTrivia": [
                {
                    "kind": "NewLineTrivia",
                    "text": "\n"
                },
                {
                    "kind": "NewLineTrivia",
                    "text": "\n"
                }
            ]
        }
    },
    "lineMap": {
        "lineStarts": [
            0,
            61,
            132,
            133,
            137,
            225,
            228,
            268,
            321,
            325,
            326,
            336,
            360,
            375,
            387,
            418,
            527,
            529,
            530,
            531
        ],
        "length": 531
    }
}<|MERGE_RESOLUTION|>--- conflicted
+++ resolved
@@ -102,12 +102,8 @@
                             "start": 340,
                             "end": 358,
                             "fullWidth": 18,
-<<<<<<< HEAD
                             "width": 18,
-                            "identifier": {
-=======
                             "propertyName": {
->>>>>>> 85e84683
                                 "kind": "IdentifierName",
                                 "fullStart": 340,
                                 "fullEnd": 344,
@@ -296,12 +292,8 @@
                             "start": 364,
                             "end": 373,
                             "fullWidth": 9,
-<<<<<<< HEAD
                             "width": 9,
-                            "identifier": {
-=======
                             "propertyName": {
->>>>>>> 85e84683
                                 "kind": "IdentifierName",
                                 "fullStart": 364,
                                 "fullEnd": 368,
