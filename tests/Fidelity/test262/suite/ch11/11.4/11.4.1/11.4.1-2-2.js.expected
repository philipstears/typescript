{
    "isDeclaration": false,
    "languageVersion": "EcmaScript5",
    "parseOptions": {
        "allowAutomaticSemicolonInsertion": true
    },
    "sourceUnit": {
        "kind": "SourceUnit",
        "fullStart": 0,
        "fullEnd": 741,
        "start": 526,
        "end": 741,
        "fullWidth": 741,
        "width": 215,
        "isIncrementallyUnusable": true,
        "moduleElements": [
            {
                "kind": "FunctionDeclaration",
                "fullStart": 0,
                "fullEnd": 717,
                "start": 526,
                "end": 715,
                "fullWidth": 717,
                "width": 189,
                "modifiers": [],
                "functionKeyword": {
                    "kind": "FunctionKeyword",
                    "fullStart": 0,
                    "fullEnd": 535,
                    "start": 526,
                    "end": 534,
                    "fullWidth": 535,
                    "width": 8,
                    "text": "function",
                    "value": "function",
                    "valueText": "function",
                    "hasLeadingTrivia": true,
                    "hasLeadingComment": true,
                    "hasLeadingNewLine": true,
                    "hasTrailingTrivia": true,
                    "leadingTrivia": [
                        {
                            "kind": "SingleLineCommentTrivia",
                            "text": "/// Copyright (c) 2012 Ecma International.  All rights reserved. "
                        },
                        {
                            "kind": "NewLineTrivia",
                            "text": "\r\n"
                        },
                        {
                            "kind": "SingleLineCommentTrivia",
                            "text": "/// Ecma International makes this code available under the terms and conditions set"
                        },
                        {
                            "kind": "NewLineTrivia",
                            "text": "\r\n"
                        },
                        {
                            "kind": "SingleLineCommentTrivia",
                            "text": "/// forth on http://hg.ecmascript.org/tests/test262/raw-file/tip/LICENSE (the "
                        },
                        {
                            "kind": "NewLineTrivia",
                            "text": "\r\n"
                        },
                        {
                            "kind": "SingleLineCommentTrivia",
                            "text": "/// \"Use Terms\").   Any redistribution of this code must retain the above "
                        },
                        {
                            "kind": "NewLineTrivia",
                            "text": "\r\n"
                        },
                        {
                            "kind": "SingleLineCommentTrivia",
                            "text": "/// copyright and this notice and otherwise comply with the Use Terms."
                        },
                        {
                            "kind": "NewLineTrivia",
                            "text": "\r\n"
                        },
                        {
                            "kind": "MultiLineCommentTrivia",
                            "text": "/**\r\n * @path ch11/11.4/11.4.1/11.4.1-2-2.js\r\n * @description delete operator returns true when deleting returned value from a function\r\n */"
                        },
                        {
                            "kind": "NewLineTrivia",
                            "text": "\r\n"
                        },
                        {
                            "kind": "NewLineTrivia",
                            "text": "\r\n"
                        },
                        {
                            "kind": "NewLineTrivia",
                            "text": "\r\n"
                        }
                    ],
                    "trailingTrivia": [
                        {
                            "kind": "WhitespaceTrivia",
                            "text": " "
                        }
                    ]
                },
                "identifier": {
                    "kind": "IdentifierName",
                    "fullStart": 535,
                    "fullEnd": 543,
                    "start": 535,
                    "end": 543,
                    "fullWidth": 8,
                    "width": 8,
                    "text": "testcase",
                    "value": "testcase",
                    "valueText": "testcase"
                },
                "callSignature": {
                    "kind": "CallSignature",
                    "fullStart": 543,
                    "fullEnd": 546,
                    "start": 543,
                    "end": 545,
                    "fullWidth": 3,
                    "width": 2,
                    "parameterList": {
                        "kind": "ParameterList",
                        "fullStart": 543,
                        "fullEnd": 546,
                        "start": 543,
                        "end": 545,
                        "fullWidth": 3,
                        "width": 2,
                        "openParenToken": {
                            "kind": "OpenParenToken",
                            "fullStart": 543,
                            "fullEnd": 544,
                            "start": 543,
                            "end": 544,
                            "fullWidth": 1,
                            "width": 1,
                            "text": "(",
                            "value": "(",
                            "valueText": "("
                        },
                        "parameters": [],
                        "closeParenToken": {
                            "kind": "CloseParenToken",
                            "fullStart": 544,
                            "fullEnd": 546,
                            "start": 544,
                            "end": 545,
                            "fullWidth": 2,
                            "width": 1,
                            "text": ")",
                            "value": ")",
                            "valueText": ")",
                            "hasTrailingTrivia": true,
                            "trailingTrivia": [
                                {
                                    "kind": "WhitespaceTrivia",
                                    "text": " "
                                }
                            ]
                        }
                    }
                },
                "block": {
                    "kind": "Block",
                    "fullStart": 546,
                    "fullEnd": 717,
                    "start": 546,
                    "end": 715,
                    "fullWidth": 171,
                    "width": 169,
                    "openBraceToken": {
                        "kind": "OpenBraceToken",
                        "fullStart": 546,
                        "fullEnd": 549,
                        "start": 546,
                        "end": 547,
                        "fullWidth": 3,
                        "width": 1,
                        "text": "{",
                        "value": "{",
                        "valueText": "{",
                        "hasTrailingTrivia": true,
                        "hasTrailingNewLine": true,
                        "trailingTrivia": [
                            {
                                "kind": "NewLineTrivia",
                                "text": "\r\n"
                            }
                        ]
                    },
                    "statements": [
                        {
                            "kind": "VariableStatement",
                            "fullStart": 549,
                            "fullEnd": 578,
                            "start": 551,
                            "end": 576,
                            "fullWidth": 29,
                            "width": 25,
                            "modifiers": [],
                            "variableDeclaration": {
                                "kind": "VariableDeclaration",
                                "fullStart": 549,
                                "fullEnd": 575,
                                "start": 551,
                                "end": 575,
                                "fullWidth": 26,
                                "width": 24,
                                "varKeyword": {
                                    "kind": "VarKeyword",
                                    "fullStart": 549,
                                    "fullEnd": 555,
                                    "start": 551,
                                    "end": 554,
                                    "fullWidth": 6,
                                    "width": 3,
                                    "text": "var",
                                    "value": "var",
                                    "valueText": "var",
                                    "hasLeadingTrivia": true,
                                    "hasTrailingTrivia": true,
                                    "leadingTrivia": [
                                        {
                                            "kind": "WhitespaceTrivia",
                                            "text": "  "
                                        }
                                    ],
                                    "trailingTrivia": [
                                        {
                                            "kind": "WhitespaceTrivia",
                                            "text": " "
                                        }
                                    ]
                                },
                                "variableDeclarators": [
                                    {
                                        "kind": "VariableDeclarator",
                                        "fullStart": 555,
                                        "fullEnd": 575,
                                        "start": 555,
                                        "end": 575,
                                        "fullWidth": 20,
<<<<<<< HEAD
                                        "width": 20,
                                        "identifier": {
=======
                                        "propertyName": {
>>>>>>> 85e84683
                                            "kind": "IdentifierName",
                                            "fullStart": 555,
                                            "fullEnd": 568,
                                            "start": 555,
                                            "end": 567,
                                            "fullWidth": 13,
                                            "width": 12,
                                            "text": "bIsFooCalled",
                                            "value": "bIsFooCalled",
                                            "valueText": "bIsFooCalled",
                                            "hasTrailingTrivia": true,
                                            "trailingTrivia": [
                                                {
                                                    "kind": "WhitespaceTrivia",
                                                    "text": " "
                                                }
                                            ]
                                        },
                                        "equalsValueClause": {
                                            "kind": "EqualsValueClause",
                                            "fullStart": 568,
                                            "fullEnd": 575,
                                            "start": 568,
                                            "end": 575,
                                            "fullWidth": 7,
                                            "width": 7,
                                            "equalsToken": {
                                                "kind": "EqualsToken",
                                                "fullStart": 568,
                                                "fullEnd": 570,
                                                "start": 568,
                                                "end": 569,
                                                "fullWidth": 2,
                                                "width": 1,
                                                "text": "=",
                                                "value": "=",
                                                "valueText": "=",
                                                "hasTrailingTrivia": true,
                                                "trailingTrivia": [
                                                    {
                                                        "kind": "WhitespaceTrivia",
                                                        "text": " "
                                                    }
                                                ]
                                            },
                                            "value": {
                                                "kind": "FalseKeyword",
                                                "fullStart": 570,
                                                "fullEnd": 575,
                                                "start": 570,
                                                "end": 575,
                                                "fullWidth": 5,
                                                "width": 5,
                                                "text": "false",
                                                "value": false,
                                                "valueText": "false"
                                            }
                                        }
                                    }
                                ]
                            },
                            "semicolonToken": {
                                "kind": "SemicolonToken",
                                "fullStart": 575,
                                "fullEnd": 578,
                                "start": 575,
                                "end": 576,
                                "fullWidth": 3,
                                "width": 1,
                                "text": ";",
                                "value": ";",
                                "valueText": ";",
                                "hasTrailingTrivia": true,
                                "hasTrailingNewLine": true,
                                "trailingTrivia": [
                                    {
                                        "kind": "NewLineTrivia",
                                        "text": "\r\n"
                                    }
                                ]
                            }
                        },
                        {
                            "kind": "VariableStatement",
                            "fullStart": 578,
                            "fullEnd": 625,
                            "start": 580,
                            "end": 623,
                            "fullWidth": 47,
                            "width": 43,
                            "modifiers": [],
                            "variableDeclaration": {
                                "kind": "VariableDeclaration",
                                "fullStart": 578,
                                "fullEnd": 622,
                                "start": 580,
                                "end": 622,
                                "fullWidth": 44,
                                "width": 42,
                                "varKeyword": {
                                    "kind": "VarKeyword",
                                    "fullStart": 578,
                                    "fullEnd": 584,
                                    "start": 580,
                                    "end": 583,
                                    "fullWidth": 6,
                                    "width": 3,
                                    "text": "var",
                                    "value": "var",
                                    "valueText": "var",
                                    "hasLeadingTrivia": true,
                                    "hasTrailingTrivia": true,
                                    "leadingTrivia": [
                                        {
                                            "kind": "WhitespaceTrivia",
                                            "text": "  "
                                        }
                                    ],
                                    "trailingTrivia": [
                                        {
                                            "kind": "WhitespaceTrivia",
                                            "text": " "
                                        }
                                    ]
                                },
                                "variableDeclarators": [
                                    {
                                        "kind": "VariableDeclarator",
                                        "fullStart": 584,
                                        "fullEnd": 622,
                                        "start": 584,
                                        "end": 622,
                                        "fullWidth": 38,
<<<<<<< HEAD
                                        "width": 38,
                                        "identifier": {
=======
                                        "propertyName": {
>>>>>>> 85e84683
                                            "kind": "IdentifierName",
                                            "fullStart": 584,
                                            "fullEnd": 588,
                                            "start": 584,
                                            "end": 587,
                                            "fullWidth": 4,
                                            "width": 3,
                                            "text": "foo",
                                            "value": "foo",
                                            "valueText": "foo",
                                            "hasTrailingTrivia": true,
                                            "trailingTrivia": [
                                                {
                                                    "kind": "WhitespaceTrivia",
                                                    "text": " "
                                                }
                                            ]
                                        },
                                        "equalsValueClause": {
                                            "kind": "EqualsValueClause",
                                            "fullStart": 588,
                                            "fullEnd": 622,
                                            "start": 588,
                                            "end": 622,
                                            "fullWidth": 34,
                                            "width": 34,
                                            "equalsToken": {
                                                "kind": "EqualsToken",
                                                "fullStart": 588,
                                                "fullEnd": 590,
                                                "start": 588,
                                                "end": 589,
                                                "fullWidth": 2,
                                                "width": 1,
                                                "text": "=",
                                                "value": "=",
                                                "valueText": "=",
                                                "hasTrailingTrivia": true,
                                                "trailingTrivia": [
                                                    {
                                                        "kind": "WhitespaceTrivia",
                                                        "text": " "
                                                    }
                                                ]
                                            },
                                            "value": {
                                                "kind": "FunctionExpression",
                                                "fullStart": 590,
                                                "fullEnd": 622,
                                                "start": 590,
                                                "end": 622,
                                                "fullWidth": 32,
                                                "width": 32,
                                                "functionKeyword": {
                                                    "kind": "FunctionKeyword",
                                                    "fullStart": 590,
                                                    "fullEnd": 598,
                                                    "start": 590,
                                                    "end": 598,
                                                    "fullWidth": 8,
                                                    "width": 8,
                                                    "text": "function",
                                                    "value": "function",
                                                    "valueText": "function"
                                                },
                                                "callSignature": {
                                                    "kind": "CallSignature",
                                                    "fullStart": 598,
                                                    "fullEnd": 600,
                                                    "start": 598,
                                                    "end": 600,
                                                    "fullWidth": 2,
                                                    "width": 2,
                                                    "parameterList": {
                                                        "kind": "ParameterList",
                                                        "fullStart": 598,
                                                        "fullEnd": 600,
                                                        "start": 598,
                                                        "end": 600,
                                                        "fullWidth": 2,
                                                        "width": 2,
                                                        "openParenToken": {
                                                            "kind": "OpenParenToken",
                                                            "fullStart": 598,
                                                            "fullEnd": 599,
                                                            "start": 598,
                                                            "end": 599,
                                                            "fullWidth": 1,
                                                            "width": 1,
                                                            "text": "(",
                                                            "value": "(",
                                                            "valueText": "("
                                                        },
                                                        "parameters": [],
                                                        "closeParenToken": {
                                                            "kind": "CloseParenToken",
                                                            "fullStart": 599,
                                                            "fullEnd": 600,
                                                            "start": 599,
                                                            "end": 600,
                                                            "fullWidth": 1,
                                                            "width": 1,
                                                            "text": ")",
                                                            "value": ")",
                                                            "valueText": ")"
                                                        }
                                                    }
                                                },
                                                "block": {
                                                    "kind": "Block",
                                                    "fullStart": 600,
                                                    "fullEnd": 622,
                                                    "start": 600,
                                                    "end": 622,
                                                    "fullWidth": 22,
                                                    "width": 22,
                                                    "openBraceToken": {
                                                        "kind": "OpenBraceToken",
                                                        "fullStart": 600,
                                                        "fullEnd": 601,
                                                        "start": 600,
                                                        "end": 601,
                                                        "fullWidth": 1,
                                                        "width": 1,
                                                        "text": "{",
                                                        "value": "{",
                                                        "valueText": "{"
                                                    },
                                                    "statements": [
                                                        {
                                                            "kind": "ExpressionStatement",
                                                            "fullStart": 601,
                                                            "fullEnd": 621,
                                                            "start": 601,
                                                            "end": 621,
                                                            "fullWidth": 20,
                                                            "width": 20,
                                                            "expression": {
                                                                "kind": "AssignmentExpression",
                                                                "fullStart": 601,
                                                                "fullEnd": 620,
                                                                "start": 601,
                                                                "end": 620,
                                                                "fullWidth": 19,
                                                                "width": 19,
                                                                "left": {
                                                                    "kind": "IdentifierName",
                                                                    "fullStart": 601,
                                                                    "fullEnd": 614,
                                                                    "start": 601,
                                                                    "end": 613,
                                                                    "fullWidth": 13,
                                                                    "width": 12,
                                                                    "text": "bIsFooCalled",
                                                                    "value": "bIsFooCalled",
                                                                    "valueText": "bIsFooCalled",
                                                                    "hasTrailingTrivia": true,
                                                                    "trailingTrivia": [
                                                                        {
                                                                            "kind": "WhitespaceTrivia",
                                                                            "text": " "
                                                                        }
                                                                    ]
                                                                },
                                                                "operatorToken": {
                                                                    "kind": "EqualsToken",
                                                                    "fullStart": 614,
                                                                    "fullEnd": 616,
                                                                    "start": 614,
                                                                    "end": 615,
                                                                    "fullWidth": 2,
                                                                    "width": 1,
                                                                    "text": "=",
                                                                    "value": "=",
                                                                    "valueText": "=",
                                                                    "hasTrailingTrivia": true,
                                                                    "trailingTrivia": [
                                                                        {
                                                                            "kind": "WhitespaceTrivia",
                                                                            "text": " "
                                                                        }
                                                                    ]
                                                                },
                                                                "right": {
                                                                    "kind": "TrueKeyword",
                                                                    "fullStart": 616,
                                                                    "fullEnd": 620,
                                                                    "start": 616,
                                                                    "end": 620,
                                                                    "fullWidth": 4,
                                                                    "width": 4,
                                                                    "text": "true",
                                                                    "value": true,
                                                                    "valueText": "true"
                                                                }
                                                            },
                                                            "semicolonToken": {
                                                                "kind": "SemicolonToken",
                                                                "fullStart": 620,
                                                                "fullEnd": 621,
                                                                "start": 620,
                                                                "end": 621,
                                                                "fullWidth": 1,
                                                                "width": 1,
                                                                "text": ";",
                                                                "value": ";",
                                                                "valueText": ";"
                                                            }
                                                        }
                                                    ],
                                                    "closeBraceToken": {
                                                        "kind": "CloseBraceToken",
                                                        "fullStart": 621,
                                                        "fullEnd": 622,
                                                        "start": 621,
                                                        "end": 622,
                                                        "fullWidth": 1,
                                                        "width": 1,
                                                        "text": "}",
                                                        "value": "}",
                                                        "valueText": "}"
                                                    }
                                                }
                                            }
                                        }
                                    }
                                ]
                            },
                            "semicolonToken": {
                                "kind": "SemicolonToken",
                                "fullStart": 622,
                                "fullEnd": 625,
                                "start": 622,
                                "end": 623,
                                "fullWidth": 3,
                                "width": 1,
                                "text": ";",
                                "value": ";",
                                "valueText": ";",
                                "hasTrailingTrivia": true,
                                "hasTrailingNewLine": true,
                                "trailingTrivia": [
                                    {
                                        "kind": "NewLineTrivia",
                                        "text": "\r\n"
                                    }
                                ]
                            }
                        },
                        {
                            "kind": "VariableStatement",
                            "fullStart": 625,
                            "fullEnd": 652,
                            "start": 629,
                            "end": 650,
                            "fullWidth": 27,
                            "width": 21,
                            "modifiers": [],
                            "variableDeclaration": {
                                "kind": "VariableDeclaration",
                                "fullStart": 625,
                                "fullEnd": 649,
                                "start": 629,
                                "end": 649,
                                "fullWidth": 24,
                                "width": 20,
                                "varKeyword": {
                                    "kind": "VarKeyword",
                                    "fullStart": 625,
                                    "fullEnd": 633,
                                    "start": 629,
                                    "end": 632,
                                    "fullWidth": 8,
                                    "width": 3,
                                    "text": "var",
                                    "value": "var",
                                    "valueText": "var",
                                    "hasLeadingTrivia": true,
                                    "hasLeadingNewLine": true,
                                    "hasTrailingTrivia": true,
                                    "leadingTrivia": [
                                        {
                                            "kind": "NewLineTrivia",
                                            "text": "\r\n"
                                        },
                                        {
                                            "kind": "WhitespaceTrivia",
                                            "text": "  "
                                        }
                                    ],
                                    "trailingTrivia": [
                                        {
                                            "kind": "WhitespaceTrivia",
                                            "text": " "
                                        }
                                    ]
                                },
                                "variableDeclarators": [
                                    {
                                        "kind": "VariableDeclarator",
                                        "fullStart": 633,
                                        "fullEnd": 649,
                                        "start": 633,
                                        "end": 649,
                                        "fullWidth": 16,
<<<<<<< HEAD
                                        "width": 16,
                                        "identifier": {
=======
                                        "propertyName": {
>>>>>>> 85e84683
                                            "kind": "IdentifierName",
                                            "fullStart": 633,
                                            "fullEnd": 635,
                                            "start": 633,
                                            "end": 634,
                                            "fullWidth": 2,
                                            "width": 1,
                                            "text": "d",
                                            "value": "d",
                                            "valueText": "d",
                                            "hasTrailingTrivia": true,
                                            "trailingTrivia": [
                                                {
                                                    "kind": "WhitespaceTrivia",
                                                    "text": " "
                                                }
                                            ]
                                        },
                                        "equalsValueClause": {
                                            "kind": "EqualsValueClause",
                                            "fullStart": 635,
                                            "fullEnd": 649,
                                            "start": 635,
                                            "end": 649,
                                            "fullWidth": 14,
                                            "width": 14,
                                            "equalsToken": {
                                                "kind": "EqualsToken",
                                                "fullStart": 635,
                                                "fullEnd": 637,
                                                "start": 635,
                                                "end": 636,
                                                "fullWidth": 2,
                                                "width": 1,
                                                "text": "=",
                                                "value": "=",
                                                "valueText": "=",
                                                "hasTrailingTrivia": true,
                                                "trailingTrivia": [
                                                    {
                                                        "kind": "WhitespaceTrivia",
                                                        "text": " "
                                                    }
                                                ]
                                            },
                                            "value": {
                                                "kind": "DeleteExpression",
                                                "fullStart": 637,
                                                "fullEnd": 649,
                                                "start": 637,
                                                "end": 649,
                                                "fullWidth": 12,
                                                "width": 12,
                                                "deleteKeyword": {
                                                    "kind": "DeleteKeyword",
                                                    "fullStart": 637,
                                                    "fullEnd": 644,
                                                    "start": 637,
                                                    "end": 643,
                                                    "fullWidth": 7,
                                                    "width": 6,
                                                    "text": "delete",
                                                    "value": "delete",
                                                    "valueText": "delete",
                                                    "hasTrailingTrivia": true,
                                                    "trailingTrivia": [
                                                        {
                                                            "kind": "WhitespaceTrivia",
                                                            "text": " "
                                                        }
                                                    ]
                                                },
                                                "expression": {
                                                    "kind": "InvocationExpression",
                                                    "fullStart": 644,
                                                    "fullEnd": 649,
                                                    "start": 644,
                                                    "end": 649,
                                                    "fullWidth": 5,
                                                    "width": 5,
                                                    "expression": {
                                                        "kind": "IdentifierName",
                                                        "fullStart": 644,
                                                        "fullEnd": 647,
                                                        "start": 644,
                                                        "end": 647,
                                                        "fullWidth": 3,
                                                        "width": 3,
                                                        "text": "foo",
                                                        "value": "foo",
                                                        "valueText": "foo"
                                                    },
                                                    "argumentList": {
                                                        "kind": "ArgumentList",
                                                        "fullStart": 647,
                                                        "fullEnd": 649,
                                                        "start": 647,
                                                        "end": 649,
                                                        "fullWidth": 2,
                                                        "width": 2,
                                                        "openParenToken": {
                                                            "kind": "OpenParenToken",
                                                            "fullStart": 647,
                                                            "fullEnd": 648,
                                                            "start": 647,
                                                            "end": 648,
                                                            "fullWidth": 1,
                                                            "width": 1,
                                                            "text": "(",
                                                            "value": "(",
                                                            "valueText": "("
                                                        },
                                                        "arguments": [],
                                                        "closeParenToken": {
                                                            "kind": "CloseParenToken",
                                                            "fullStart": 648,
                                                            "fullEnd": 649,
                                                            "start": 648,
                                                            "end": 649,
                                                            "fullWidth": 1,
                                                            "width": 1,
                                                            "text": ")",
                                                            "value": ")",
                                                            "valueText": ")"
                                                        }
                                                    }
                                                }
                                            }
                                        }
                                    }
                                ]
                            },
                            "semicolonToken": {
                                "kind": "SemicolonToken",
                                "fullStart": 649,
                                "fullEnd": 652,
                                "start": 649,
                                "end": 650,
                                "fullWidth": 3,
                                "width": 1,
                                "text": ";",
                                "value": ";",
                                "valueText": ";",
                                "hasTrailingTrivia": true,
                                "hasTrailingNewLine": true,
                                "trailingTrivia": [
                                    {
                                        "kind": "NewLineTrivia",
                                        "text": "\r\n"
                                    }
                                ]
                            }
                        },
                        {
                            "kind": "IfStatement",
                            "fullStart": 652,
                            "fullEnd": 713,
                            "start": 654,
                            "end": 711,
                            "fullWidth": 61,
                            "width": 57,
                            "ifKeyword": {
                                "kind": "IfKeyword",
                                "fullStart": 652,
                                "fullEnd": 656,
                                "start": 654,
                                "end": 656,
                                "fullWidth": 4,
                                "width": 2,
                                "text": "if",
                                "value": "if",
                                "valueText": "if",
                                "hasLeadingTrivia": true,
                                "leadingTrivia": [
                                    {
                                        "kind": "WhitespaceTrivia",
                                        "text": "  "
                                    }
                                ]
                            },
                            "openParenToken": {
                                "kind": "OpenParenToken",
                                "fullStart": 656,
                                "fullEnd": 657,
                                "start": 656,
                                "end": 657,
                                "fullWidth": 1,
                                "width": 1,
                                "text": "(",
                                "value": "(",
                                "valueText": "("
                            },
                            "condition": {
                                "kind": "LogicalAndExpression",
                                "fullStart": 657,
                                "fullEnd": 692,
                                "start": 657,
                                "end": 692,
                                "fullWidth": 35,
                                "width": 35,
                                "left": {
                                    "kind": "EqualsExpression",
                                    "fullStart": 657,
                                    "fullEnd": 668,
                                    "start": 657,
                                    "end": 667,
                                    "fullWidth": 11,
                                    "width": 10,
                                    "left": {
                                        "kind": "IdentifierName",
                                        "fullStart": 657,
                                        "fullEnd": 659,
                                        "start": 657,
                                        "end": 658,
                                        "fullWidth": 2,
                                        "width": 1,
                                        "text": "d",
                                        "value": "d",
                                        "valueText": "d",
                                        "hasTrailingTrivia": true,
                                        "trailingTrivia": [
                                            {
                                                "kind": "WhitespaceTrivia",
                                                "text": " "
                                            }
                                        ]
                                    },
                                    "operatorToken": {
                                        "kind": "EqualsEqualsEqualsToken",
                                        "fullStart": 659,
                                        "fullEnd": 663,
                                        "start": 659,
                                        "end": 662,
                                        "fullWidth": 4,
                                        "width": 3,
                                        "text": "===",
                                        "value": "===",
                                        "valueText": "===",
                                        "hasTrailingTrivia": true,
                                        "trailingTrivia": [
                                            {
                                                "kind": "WhitespaceTrivia",
                                                "text": " "
                                            }
                                        ]
                                    },
                                    "right": {
                                        "kind": "TrueKeyword",
                                        "fullStart": 663,
                                        "fullEnd": 668,
                                        "start": 663,
                                        "end": 667,
                                        "fullWidth": 5,
                                        "width": 4,
                                        "text": "true",
                                        "value": true,
                                        "valueText": "true",
                                        "hasTrailingTrivia": true,
                                        "trailingTrivia": [
                                            {
                                                "kind": "WhitespaceTrivia",
                                                "text": " "
                                            }
                                        ]
                                    }
                                },
                                "operatorToken": {
                                    "kind": "AmpersandAmpersandToken",
                                    "fullStart": 668,
                                    "fullEnd": 671,
                                    "start": 668,
                                    "end": 670,
                                    "fullWidth": 3,
                                    "width": 2,
                                    "text": "&&",
                                    "value": "&&",
                                    "valueText": "&&",
                                    "hasTrailingTrivia": true,
                                    "trailingTrivia": [
                                        {
                                            "kind": "WhitespaceTrivia",
                                            "text": " "
                                        }
                                    ]
                                },
                                "right": {
                                    "kind": "EqualsExpression",
                                    "fullStart": 671,
                                    "fullEnd": 692,
                                    "start": 671,
                                    "end": 692,
                                    "fullWidth": 21,
                                    "width": 21,
                                    "left": {
                                        "kind": "IdentifierName",
                                        "fullStart": 671,
                                        "fullEnd": 684,
                                        "start": 671,
                                        "end": 683,
                                        "fullWidth": 13,
                                        "width": 12,
                                        "text": "bIsFooCalled",
                                        "value": "bIsFooCalled",
                                        "valueText": "bIsFooCalled",
                                        "hasTrailingTrivia": true,
                                        "trailingTrivia": [
                                            {
                                                "kind": "WhitespaceTrivia",
                                                "text": " "
                                            }
                                        ]
                                    },
                                    "operatorToken": {
                                        "kind": "EqualsEqualsEqualsToken",
                                        "fullStart": 684,
                                        "fullEnd": 688,
                                        "start": 684,
                                        "end": 687,
                                        "fullWidth": 4,
                                        "width": 3,
                                        "text": "===",
                                        "value": "===",
                                        "valueText": "===",
                                        "hasTrailingTrivia": true,
                                        "trailingTrivia": [
                                            {
                                                "kind": "WhitespaceTrivia",
                                                "text": " "
                                            }
                                        ]
                                    },
                                    "right": {
                                        "kind": "TrueKeyword",
                                        "fullStart": 688,
                                        "fullEnd": 692,
                                        "start": 688,
                                        "end": 692,
                                        "fullWidth": 4,
                                        "width": 4,
                                        "text": "true",
                                        "value": true,
                                        "valueText": "true"
                                    }
                                }
                            },
                            "closeParenToken": {
                                "kind": "CloseParenToken",
                                "fullStart": 692,
                                "fullEnd": 695,
                                "start": 692,
                                "end": 693,
                                "fullWidth": 3,
                                "width": 1,
                                "text": ")",
                                "value": ")",
                                "valueText": ")",
                                "hasTrailingTrivia": true,
                                "hasTrailingNewLine": true,
                                "trailingTrivia": [
                                    {
                                        "kind": "NewLineTrivia",
                                        "text": "\r\n"
                                    }
                                ]
                            },
                            "statement": {
                                "kind": "ReturnStatement",
                                "fullStart": 695,
                                "fullEnd": 713,
                                "start": 699,
                                "end": 711,
                                "fullWidth": 18,
                                "width": 12,
                                "returnKeyword": {
                                    "kind": "ReturnKeyword",
                                    "fullStart": 695,
                                    "fullEnd": 706,
                                    "start": 699,
                                    "end": 705,
                                    "fullWidth": 11,
                                    "width": 6,
                                    "text": "return",
                                    "value": "return",
                                    "valueText": "return",
                                    "hasLeadingTrivia": true,
                                    "hasTrailingTrivia": true,
                                    "leadingTrivia": [
                                        {
                                            "kind": "WhitespaceTrivia",
                                            "text": "    "
                                        }
                                    ],
                                    "trailingTrivia": [
                                        {
                                            "kind": "WhitespaceTrivia",
                                            "text": " "
                                        }
                                    ]
                                },
                                "expression": {
                                    "kind": "TrueKeyword",
                                    "fullStart": 706,
                                    "fullEnd": 710,
                                    "start": 706,
                                    "end": 710,
                                    "fullWidth": 4,
                                    "width": 4,
                                    "text": "true",
                                    "value": true,
                                    "valueText": "true"
                                },
                                "semicolonToken": {
                                    "kind": "SemicolonToken",
                                    "fullStart": 710,
                                    "fullEnd": 713,
                                    "start": 710,
                                    "end": 711,
                                    "fullWidth": 3,
                                    "width": 1,
                                    "text": ";",
                                    "value": ";",
                                    "valueText": ";",
                                    "hasTrailingTrivia": true,
                                    "hasTrailingNewLine": true,
                                    "trailingTrivia": [
                                        {
                                            "kind": "NewLineTrivia",
                                            "text": "\r\n"
                                        }
                                    ]
                                }
                            }
                        }
                    ],
                    "closeBraceToken": {
                        "kind": "CloseBraceToken",
                        "fullStart": 713,
                        "fullEnd": 717,
                        "start": 714,
                        "end": 715,
                        "fullWidth": 4,
                        "width": 1,
                        "text": "}",
                        "value": "}",
                        "valueText": "}",
                        "hasLeadingTrivia": true,
                        "hasTrailingTrivia": true,
                        "hasTrailingNewLine": true,
                        "leadingTrivia": [
                            {
                                "kind": "WhitespaceTrivia",
                                "text": " "
                            }
                        ],
                        "trailingTrivia": [
                            {
                                "kind": "NewLineTrivia",
                                "text": "\r\n"
                            }
                        ]
                    }
                }
            },
            {
                "kind": "ExpressionStatement",
                "fullStart": 717,
                "fullEnd": 741,
                "start": 717,
                "end": 739,
                "fullWidth": 24,
                "width": 22,
                "expression": {
                    "kind": "InvocationExpression",
                    "fullStart": 717,
                    "fullEnd": 738,
                    "start": 717,
                    "end": 738,
                    "fullWidth": 21,
                    "width": 21,
                    "expression": {
                        "kind": "IdentifierName",
                        "fullStart": 717,
                        "fullEnd": 728,
                        "start": 717,
                        "end": 728,
                        "fullWidth": 11,
                        "width": 11,
                        "text": "runTestCase",
                        "value": "runTestCase",
                        "valueText": "runTestCase"
                    },
                    "argumentList": {
                        "kind": "ArgumentList",
                        "fullStart": 728,
                        "fullEnd": 738,
                        "start": 728,
                        "end": 738,
                        "fullWidth": 10,
                        "width": 10,
                        "openParenToken": {
                            "kind": "OpenParenToken",
                            "fullStart": 728,
                            "fullEnd": 729,
                            "start": 728,
                            "end": 729,
                            "fullWidth": 1,
                            "width": 1,
                            "text": "(",
                            "value": "(",
                            "valueText": "("
                        },
                        "arguments": [
                            {
                                "kind": "IdentifierName",
                                "fullStart": 729,
                                "fullEnd": 737,
                                "start": 729,
                                "end": 737,
                                "fullWidth": 8,
                                "width": 8,
                                "text": "testcase",
                                "value": "testcase",
                                "valueText": "testcase"
                            }
                        ],
                        "closeParenToken": {
                            "kind": "CloseParenToken",
                            "fullStart": 737,
                            "fullEnd": 738,
                            "start": 737,
                            "end": 738,
                            "fullWidth": 1,
                            "width": 1,
                            "text": ")",
                            "value": ")",
                            "valueText": ")"
                        }
                    }
                },
                "semicolonToken": {
                    "kind": "SemicolonToken",
                    "fullStart": 738,
                    "fullEnd": 741,
                    "start": 738,
                    "end": 739,
                    "fullWidth": 3,
                    "width": 1,
                    "text": ";",
                    "value": ";",
                    "valueText": ";",
                    "hasTrailingTrivia": true,
                    "hasTrailingNewLine": true,
                    "trailingTrivia": [
                        {
                            "kind": "NewLineTrivia",
                            "text": "\r\n"
                        }
                    ]
                }
            }
        ],
        "endOfFileToken": {
            "kind": "EndOfFileToken",
            "fullStart": 741,
            "fullEnd": 741,
            "start": 741,
            "end": 741,
            "fullWidth": 0,
            "width": 0,
            "text": ""
        }
    },
    "lineMap": {
        "lineStarts": [
            0,
            67,
            152,
            232,
            308,
            380,
            385,
            426,
            517,
            522,
            524,
            526,
            549,
            578,
            625,
            627,
            652,
            695,
            713,
            717,
            741
        ],
        "length": 741
    }
}<|MERGE_RESOLUTION|>--- conflicted
+++ resolved
@@ -245,12 +245,8 @@
                                         "start": 555,
                                         "end": 575,
                                         "fullWidth": 20,
-<<<<<<< HEAD
                                         "width": 20,
-                                        "identifier": {
-=======
                                         "propertyName": {
->>>>>>> 85e84683
                                             "kind": "IdentifierName",
                                             "fullStart": 555,
                                             "fullEnd": 568,
@@ -384,12 +380,8 @@
                                         "start": 584,
                                         "end": 622,
                                         "fullWidth": 38,
-<<<<<<< HEAD
                                         "width": 38,
-                                        "identifier": {
-=======
                                         "propertyName": {
->>>>>>> 85e84683
                                             "kind": "IdentifierName",
                                             "fullStart": 584,
                                             "fullEnd": 588,
@@ -695,12 +687,8 @@
                                         "start": 633,
                                         "end": 649,
                                         "fullWidth": 16,
-<<<<<<< HEAD
                                         "width": 16,
-                                        "identifier": {
-=======
                                         "propertyName": {
->>>>>>> 85e84683
                                             "kind": "IdentifierName",
                                             "fullStart": 633,
                                             "fullEnd": 635,
