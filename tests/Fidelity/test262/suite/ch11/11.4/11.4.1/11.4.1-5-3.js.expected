--- conflicted
+++ resolved
@@ -245,12 +245,8 @@
                                         "start": 563,
                                         "end": 581,
                                         "fullWidth": 18,
-<<<<<<< HEAD
                                         "width": 18,
-                                        "identifier": {
-=======
                                         "propertyName": {
->>>>>>> 85e84683
                                             "kind": "IdentifierName",
                                             "fullStart": 563,
                                             "fullEnd": 567,
@@ -488,12 +484,8 @@
                                         "start": 640,
                                         "end": 654,
                                         "fullWidth": 14,
-<<<<<<< HEAD
                                         "width": 14,
-                                        "identifier": {
-=======
                                         "propertyName": {
->>>>>>> 85e84683
                                             "kind": "IdentifierName",
                                             "fullStart": 640,
                                             "fullEnd": 642,
