{
    "isDeclaration": false,
    "languageVersion": "EcmaScript5",
    "parseOptions": {
        "allowAutomaticSemicolonInsertion": true
    },
    "sourceUnit": {
        "kind": "SourceUnit",
        "fullStart": 0,
        "fullEnd": 637,
        "start": 520,
        "end": 637,
        "fullWidth": 637,
        "width": 117,
        "isIncrementallyUnusable": true,
        "moduleElements": [
            {
                "kind": "FunctionDeclaration",
                "fullStart": 0,
                "fullEnd": 613,
                "start": 520,
                "end": 611,
                "fullWidth": 613,
                "width": 91,
                "modifiers": [],
                "functionKeyword": {
                    "kind": "FunctionKeyword",
                    "fullStart": 0,
                    "fullEnd": 529,
                    "start": 520,
                    "end": 528,
                    "fullWidth": 529,
                    "width": 8,
                    "text": "function",
                    "value": "function",
                    "valueText": "function",
                    "hasLeadingTrivia": true,
                    "hasLeadingComment": true,
                    "hasLeadingNewLine": true,
                    "hasTrailingTrivia": true,
                    "leadingTrivia": [
                        {
                            "kind": "SingleLineCommentTrivia",
                            "text": "/// Copyright (c) 2012 Ecma International.  All rights reserved. "
                        },
                        {
                            "kind": "NewLineTrivia",
                            "text": "\r\n"
                        },
                        {
                            "kind": "SingleLineCommentTrivia",
                            "text": "/// Ecma International makes this code available under the terms and conditions set"
                        },
                        {
                            "kind": "NewLineTrivia",
                            "text": "\r\n"
                        },
                        {
                            "kind": "SingleLineCommentTrivia",
                            "text": "/// forth on http://hg.ecmascript.org/tests/test262/raw-file/tip/LICENSE (the "
                        },
                        {
                            "kind": "NewLineTrivia",
                            "text": "\r\n"
                        },
                        {
                            "kind": "SingleLineCommentTrivia",
                            "text": "/// \"Use Terms\").   Any redistribution of this code must retain the above "
                        },
                        {
                            "kind": "NewLineTrivia",
                            "text": "\r\n"
                        },
                        {
                            "kind": "SingleLineCommentTrivia",
                            "text": "/// copyright and this notice and otherwise comply with the Use Terms."
                        },
                        {
                            "kind": "NewLineTrivia",
                            "text": "\r\n"
                        },
                        {
                            "kind": "MultiLineCommentTrivia",
                            "text": "/**\r\n * @path ch11/11.4/11.4.1/11.4.1-2-1.js\r\n * @description delete operator returns true when deleting a non-reference (number)\r\n */"
                        },
                        {
                            "kind": "NewLineTrivia",
                            "text": "\r\n"
                        },
                        {
                            "kind": "NewLineTrivia",
                            "text": "\r\n"
                        },
                        {
                            "kind": "NewLineTrivia",
                            "text": "\r\n"
                        }
                    ],
                    "trailingTrivia": [
                        {
                            "kind": "WhitespaceTrivia",
                            "text": " "
                        }
                    ]
                },
                "identifier": {
                    "kind": "IdentifierName",
                    "fullStart": 529,
                    "fullEnd": 537,
                    "start": 529,
                    "end": 537,
                    "fullWidth": 8,
                    "width": 8,
                    "text": "testcase",
                    "value": "testcase",
                    "valueText": "testcase"
                },
                "callSignature": {
                    "kind": "CallSignature",
                    "fullStart": 537,
                    "fullEnd": 540,
                    "start": 537,
                    "end": 539,
                    "fullWidth": 3,
                    "width": 2,
                    "parameterList": {
                        "kind": "ParameterList",
                        "fullStart": 537,
                        "fullEnd": 540,
                        "start": 537,
                        "end": 539,
                        "fullWidth": 3,
                        "width": 2,
                        "openParenToken": {
                            "kind": "OpenParenToken",
                            "fullStart": 537,
                            "fullEnd": 538,
                            "start": 537,
                            "end": 538,
                            "fullWidth": 1,
                            "width": 1,
                            "text": "(",
                            "value": "(",
                            "valueText": "("
                        },
                        "parameters": [],
                        "closeParenToken": {
                            "kind": "CloseParenToken",
                            "fullStart": 538,
                            "fullEnd": 540,
                            "start": 538,
                            "end": 539,
                            "fullWidth": 2,
                            "width": 1,
                            "text": ")",
                            "value": ")",
                            "valueText": ")",
                            "hasTrailingTrivia": true,
                            "trailingTrivia": [
                                {
                                    "kind": "WhitespaceTrivia",
                                    "text": " "
                                }
                            ]
                        }
                    }
                },
                "block": {
                    "kind": "Block",
                    "fullStart": 540,
                    "fullEnd": 613,
                    "start": 540,
                    "end": 611,
                    "fullWidth": 73,
                    "width": 71,
                    "openBraceToken": {
                        "kind": "OpenBraceToken",
                        "fullStart": 540,
                        "fullEnd": 543,
                        "start": 540,
                        "end": 541,
                        "fullWidth": 3,
                        "width": 1,
                        "text": "{",
                        "value": "{",
                        "valueText": "{",
                        "hasTrailingTrivia": true,
                        "hasTrailingNewLine": true,
                        "trailingTrivia": [
                            {
                                "kind": "NewLineTrivia",
                                "text": "\r\n"
                            }
                        ]
                    },
                    "statements": [
                        {
                            "kind": "VariableStatement",
                            "fullStart": 543,
                            "fullEnd": 565,
                            "start": 545,
                            "end": 563,
                            "fullWidth": 22,
                            "width": 18,
                            "modifiers": [],
                            "variableDeclaration": {
                                "kind": "VariableDeclaration",
                                "fullStart": 543,
                                "fullEnd": 562,
                                "start": 545,
                                "end": 562,
                                "fullWidth": 19,
                                "width": 17,
                                "varKeyword": {
                                    "kind": "VarKeyword",
                                    "fullStart": 543,
                                    "fullEnd": 549,
                                    "start": 545,
                                    "end": 548,
                                    "fullWidth": 6,
                                    "width": 3,
                                    "text": "var",
                                    "value": "var",
                                    "valueText": "var",
                                    "hasLeadingTrivia": true,
                                    "hasTrailingTrivia": true,
                                    "leadingTrivia": [
                                        {
                                            "kind": "WhitespaceTrivia",
                                            "text": "  "
                                        }
                                    ],
                                    "trailingTrivia": [
                                        {
                                            "kind": "WhitespaceTrivia",
                                            "text": " "
                                        }
                                    ]
                                },
                                "variableDeclarators": [
                                    {
                                        "kind": "VariableDeclarator",
                                        "fullStart": 549,
                                        "fullEnd": 562,
                                        "start": 549,
                                        "end": 562,
                                        "fullWidth": 13,
<<<<<<< HEAD
                                        "width": 13,
                                        "identifier": {
=======
                                        "propertyName": {
>>>>>>> 85e84683
                                            "kind": "IdentifierName",
                                            "fullStart": 549,
                                            "fullEnd": 551,
                                            "start": 549,
                                            "end": 550,
                                            "fullWidth": 2,
                                            "width": 1,
                                            "text": "d",
                                            "value": "d",
                                            "valueText": "d",
                                            "hasTrailingTrivia": true,
                                            "trailingTrivia": [
                                                {
                                                    "kind": "WhitespaceTrivia",
                                                    "text": " "
                                                }
                                            ]
                                        },
                                        "equalsValueClause": {
                                            "kind": "EqualsValueClause",
                                            "fullStart": 551,
                                            "fullEnd": 562,
                                            "start": 551,
                                            "end": 562,
                                            "fullWidth": 11,
                                            "width": 11,
                                            "equalsToken": {
                                                "kind": "EqualsToken",
                                                "fullStart": 551,
                                                "fullEnd": 553,
                                                "start": 551,
                                                "end": 552,
                                                "fullWidth": 2,
                                                "width": 1,
                                                "text": "=",
                                                "value": "=",
                                                "valueText": "=",
                                                "hasTrailingTrivia": true,
                                                "trailingTrivia": [
                                                    {
                                                        "kind": "WhitespaceTrivia",
                                                        "text": " "
                                                    }
                                                ]
                                            },
                                            "value": {
                                                "kind": "DeleteExpression",
                                                "fullStart": 553,
                                                "fullEnd": 562,
                                                "start": 553,
                                                "end": 562,
                                                "fullWidth": 9,
                                                "width": 9,
                                                "deleteKeyword": {
                                                    "kind": "DeleteKeyword",
                                                    "fullStart": 553,
                                                    "fullEnd": 560,
                                                    "start": 553,
                                                    "end": 559,
                                                    "fullWidth": 7,
                                                    "width": 6,
                                                    "text": "delete",
                                                    "value": "delete",
                                                    "valueText": "delete",
                                                    "hasTrailingTrivia": true,
                                                    "trailingTrivia": [
                                                        {
                                                            "kind": "WhitespaceTrivia",
                                                            "text": " "
                                                        }
                                                    ]
                                                },
                                                "expression": {
                                                    "kind": "NumericLiteral",
                                                    "fullStart": 560,
                                                    "fullEnd": 562,
                                                    "start": 560,
                                                    "end": 562,
                                                    "fullWidth": 2,
                                                    "width": 2,
                                                    "text": "42",
                                                    "value": 42,
                                                    "valueText": "42"
                                                }
                                            }
                                        }
                                    }
                                ]
                            },
                            "semicolonToken": {
                                "kind": "SemicolonToken",
                                "fullStart": 562,
                                "fullEnd": 565,
                                "start": 562,
                                "end": 563,
                                "fullWidth": 3,
                                "width": 1,
                                "text": ";",
                                "value": ";",
                                "valueText": ";",
                                "hasTrailingTrivia": true,
                                "hasTrailingNewLine": true,
                                "trailingTrivia": [
                                    {
                                        "kind": "NewLineTrivia",
                                        "text": "\r\n"
                                    }
                                ]
                            }
                        },
                        {
                            "kind": "IfStatement",
                            "fullStart": 565,
                            "fullEnd": 609,
                            "start": 567,
                            "end": 607,
                            "fullWidth": 44,
                            "width": 40,
                            "ifKeyword": {
                                "kind": "IfKeyword",
                                "fullStart": 565,
                                "fullEnd": 570,
                                "start": 567,
                                "end": 569,
                                "fullWidth": 5,
                                "width": 2,
                                "text": "if",
                                "value": "if",
                                "valueText": "if",
                                "hasLeadingTrivia": true,
                                "hasTrailingTrivia": true,
                                "leadingTrivia": [
                                    {
                                        "kind": "WhitespaceTrivia",
                                        "text": "  "
                                    }
                                ],
                                "trailingTrivia": [
                                    {
                                        "kind": "WhitespaceTrivia",
                                        "text": " "
                                    }
                                ]
                            },
                            "openParenToken": {
                                "kind": "OpenParenToken",
                                "fullStart": 570,
                                "fullEnd": 571,
                                "start": 570,
                                "end": 571,
                                "fullWidth": 1,
                                "width": 1,
                                "text": "(",
                                "value": "(",
                                "valueText": "("
                            },
                            "condition": {
                                "kind": "EqualsExpression",
                                "fullStart": 571,
                                "fullEnd": 581,
                                "start": 571,
                                "end": 581,
                                "fullWidth": 10,
                                "width": 10,
                                "left": {
                                    "kind": "IdentifierName",
                                    "fullStart": 571,
                                    "fullEnd": 573,
                                    "start": 571,
                                    "end": 572,
                                    "fullWidth": 2,
                                    "width": 1,
                                    "text": "d",
                                    "value": "d",
                                    "valueText": "d",
                                    "hasTrailingTrivia": true,
                                    "trailingTrivia": [
                                        {
                                            "kind": "WhitespaceTrivia",
                                            "text": " "
                                        }
                                    ]
                                },
                                "operatorToken": {
                                    "kind": "EqualsEqualsEqualsToken",
                                    "fullStart": 573,
                                    "fullEnd": 577,
                                    "start": 573,
                                    "end": 576,
                                    "fullWidth": 4,
                                    "width": 3,
                                    "text": "===",
                                    "value": "===",
                                    "valueText": "===",
                                    "hasTrailingTrivia": true,
                                    "trailingTrivia": [
                                        {
                                            "kind": "WhitespaceTrivia",
                                            "text": " "
                                        }
                                    ]
                                },
                                "right": {
                                    "kind": "TrueKeyword",
                                    "fullStart": 577,
                                    "fullEnd": 581,
                                    "start": 577,
                                    "end": 581,
                                    "fullWidth": 4,
                                    "width": 4,
                                    "text": "true",
                                    "value": true,
                                    "valueText": "true"
                                }
                            },
                            "closeParenToken": {
                                "kind": "CloseParenToken",
                                "fullStart": 581,
                                "fullEnd": 583,
                                "start": 581,
                                "end": 582,
                                "fullWidth": 2,
                                "width": 1,
                                "text": ")",
                                "value": ")",
                                "valueText": ")",
                                "hasTrailingTrivia": true,
                                "trailingTrivia": [
                                    {
                                        "kind": "WhitespaceTrivia",
                                        "text": " "
                                    }
                                ]
                            },
                            "statement": {
                                "kind": "Block",
                                "fullStart": 583,
                                "fullEnd": 609,
                                "start": 583,
                                "end": 607,
                                "fullWidth": 26,
                                "width": 24,
                                "openBraceToken": {
                                    "kind": "OpenBraceToken",
                                    "fullStart": 583,
                                    "fullEnd": 586,
                                    "start": 583,
                                    "end": 584,
                                    "fullWidth": 3,
                                    "width": 1,
                                    "text": "{",
                                    "value": "{",
                                    "valueText": "{",
                                    "hasTrailingTrivia": true,
                                    "hasTrailingNewLine": true,
                                    "trailingTrivia": [
                                        {
                                            "kind": "NewLineTrivia",
                                            "text": "\r\n"
                                        }
                                    ]
                                },
                                "statements": [
                                    {
                                        "kind": "ReturnStatement",
                                        "fullStart": 586,
                                        "fullEnd": 604,
                                        "start": 590,
                                        "end": 602,
                                        "fullWidth": 18,
                                        "width": 12,
                                        "returnKeyword": {
                                            "kind": "ReturnKeyword",
                                            "fullStart": 586,
                                            "fullEnd": 597,
                                            "start": 590,
                                            "end": 596,
                                            "fullWidth": 11,
                                            "width": 6,
                                            "text": "return",
                                            "value": "return",
                                            "valueText": "return",
                                            "hasLeadingTrivia": true,
                                            "hasTrailingTrivia": true,
                                            "leadingTrivia": [
                                                {
                                                    "kind": "WhitespaceTrivia",
                                                    "text": "    "
                                                }
                                            ],
                                            "trailingTrivia": [
                                                {
                                                    "kind": "WhitespaceTrivia",
                                                    "text": " "
                                                }
                                            ]
                                        },
                                        "expression": {
                                            "kind": "TrueKeyword",
                                            "fullStart": 597,
                                            "fullEnd": 601,
                                            "start": 597,
                                            "end": 601,
                                            "fullWidth": 4,
                                            "width": 4,
                                            "text": "true",
                                            "value": true,
                                            "valueText": "true"
                                        },
                                        "semicolonToken": {
                                            "kind": "SemicolonToken",
                                            "fullStart": 601,
                                            "fullEnd": 604,
                                            "start": 601,
                                            "end": 602,
                                            "fullWidth": 3,
                                            "width": 1,
                                            "text": ";",
                                            "value": ";",
                                            "valueText": ";",
                                            "hasTrailingTrivia": true,
                                            "hasTrailingNewLine": true,
                                            "trailingTrivia": [
                                                {
                                                    "kind": "NewLineTrivia",
                                                    "text": "\r\n"
                                                }
                                            ]
                                        }
                                    }
                                ],
                                "closeBraceToken": {
                                    "kind": "CloseBraceToken",
                                    "fullStart": 604,
                                    "fullEnd": 609,
                                    "start": 606,
                                    "end": 607,
                                    "fullWidth": 5,
                                    "width": 1,
                                    "text": "}",
                                    "value": "}",
                                    "valueText": "}",
                                    "hasLeadingTrivia": true,
                                    "hasTrailingTrivia": true,
                                    "hasTrailingNewLine": true,
                                    "leadingTrivia": [
                                        {
                                            "kind": "WhitespaceTrivia",
                                            "text": "  "
                                        }
                                    ],
                                    "trailingTrivia": [
                                        {
                                            "kind": "NewLineTrivia",
                                            "text": "\r\n"
                                        }
                                    ]
                                }
                            }
                        }
                    ],
                    "closeBraceToken": {
                        "kind": "CloseBraceToken",
                        "fullStart": 609,
                        "fullEnd": 613,
                        "start": 610,
                        "end": 611,
                        "fullWidth": 4,
                        "width": 1,
                        "text": "}",
                        "value": "}",
                        "valueText": "}",
                        "hasLeadingTrivia": true,
                        "hasTrailingTrivia": true,
                        "hasTrailingNewLine": true,
                        "leadingTrivia": [
                            {
                                "kind": "WhitespaceTrivia",
                                "text": " "
                            }
                        ],
                        "trailingTrivia": [
                            {
                                "kind": "NewLineTrivia",
                                "text": "\r\n"
                            }
                        ]
                    }
                }
            },
            {
                "kind": "ExpressionStatement",
                "fullStart": 613,
                "fullEnd": 637,
                "start": 613,
                "end": 635,
                "fullWidth": 24,
                "width": 22,
                "expression": {
                    "kind": "InvocationExpression",
                    "fullStart": 613,
                    "fullEnd": 634,
                    "start": 613,
                    "end": 634,
                    "fullWidth": 21,
                    "width": 21,
                    "expression": {
                        "kind": "IdentifierName",
                        "fullStart": 613,
                        "fullEnd": 624,
                        "start": 613,
                        "end": 624,
                        "fullWidth": 11,
                        "width": 11,
                        "text": "runTestCase",
                        "value": "runTestCase",
                        "valueText": "runTestCase"
                    },
                    "argumentList": {
                        "kind": "ArgumentList",
                        "fullStart": 624,
                        "fullEnd": 634,
                        "start": 624,
                        "end": 634,
                        "fullWidth": 10,
                        "width": 10,
                        "openParenToken": {
                            "kind": "OpenParenToken",
                            "fullStart": 624,
                            "fullEnd": 625,
                            "start": 624,
                            "end": 625,
                            "fullWidth": 1,
                            "width": 1,
                            "text": "(",
                            "value": "(",
                            "valueText": "("
                        },
                        "arguments": [
                            {
                                "kind": "IdentifierName",
                                "fullStart": 625,
                                "fullEnd": 633,
                                "start": 625,
                                "end": 633,
                                "fullWidth": 8,
                                "width": 8,
                                "text": "testcase",
                                "value": "testcase",
                                "valueText": "testcase"
                            }
                        ],
                        "closeParenToken": {
                            "kind": "CloseParenToken",
                            "fullStart": 633,
                            "fullEnd": 634,
                            "start": 633,
                            "end": 634,
                            "fullWidth": 1,
                            "width": 1,
                            "text": ")",
                            "value": ")",
                            "valueText": ")"
                        }
                    }
                },
                "semicolonToken": {
                    "kind": "SemicolonToken",
                    "fullStart": 634,
                    "fullEnd": 637,
                    "start": 634,
                    "end": 635,
                    "fullWidth": 3,
                    "width": 1,
                    "text": ";",
                    "value": ";",
                    "valueText": ";",
                    "hasTrailingTrivia": true,
                    "hasTrailingNewLine": true,
                    "trailingTrivia": [
                        {
                            "kind": "NewLineTrivia",
                            "text": "\r\n"
                        }
                    ]
                }
            }
        ],
        "endOfFileToken": {
            "kind": "EndOfFileToken",
            "fullStart": 637,
            "fullEnd": 637,
            "start": 637,
            "end": 637,
            "fullWidth": 0,
            "width": 0,
            "text": ""
        }
    },
    "lineMap": {
        "lineStarts": [
            0,
            67,
            152,
            232,
            308,
            380,
            385,
            426,
            511,
            516,
            518,
            520,
            543,
            565,
            586,
            604,
            609,
            613,
            637
        ],
        "length": 637
    }
}<|MERGE_RESOLUTION|>--- conflicted
+++ resolved
@@ -245,12 +245,8 @@
                                         "start": 549,
                                         "end": 562,
                                         "fullWidth": 13,
-<<<<<<< HEAD
                                         "width": 13,
-                                        "identifier": {
-=======
                                         "propertyName": {
->>>>>>> 85e84683
                                             "kind": "IdentifierName",
                                             "fullStart": 549,
                                             "fullEnd": 551,
