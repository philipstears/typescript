{
    "isDeclaration": false,
    "languageVersion": "EcmaScript5",
    "parseOptions": {
        "allowAutomaticSemicolonInsertion": true
    },
    "sourceUnit": {
        "kind": "SourceUnit",
        "fullStart": 0,
        "fullEnd": 640,
        "start": 520,
        "end": 640,
        "fullWidth": 640,
        "width": 120,
        "isIncrementallyUnusable": true,
        "moduleElements": [
            {
                "kind": "FunctionDeclaration",
                "fullStart": 0,
                "fullEnd": 616,
                "start": 520,
                "end": 614,
                "fullWidth": 616,
                "width": 94,
                "modifiers": [],
                "functionKeyword": {
                    "kind": "FunctionKeyword",
                    "fullStart": 0,
                    "fullEnd": 529,
                    "start": 520,
                    "end": 528,
                    "fullWidth": 529,
                    "width": 8,
                    "text": "function",
                    "value": "function",
                    "valueText": "function",
                    "hasLeadingTrivia": true,
                    "hasLeadingComment": true,
                    "hasLeadingNewLine": true,
                    "hasTrailingTrivia": true,
                    "leadingTrivia": [
                        {
                            "kind": "SingleLineCommentTrivia",
                            "text": "/// Copyright (c) 2012 Ecma International.  All rights reserved. "
                        },
                        {
                            "kind": "NewLineTrivia",
                            "text": "\r\n"
                        },
                        {
                            "kind": "SingleLineCommentTrivia",
                            "text": "/// Ecma International makes this code available under the terms and conditions set"
                        },
                        {
                            "kind": "NewLineTrivia",
                            "text": "\r\n"
                        },
                        {
                            "kind": "SingleLineCommentTrivia",
                            "text": "/// forth on http://hg.ecmascript.org/tests/test262/raw-file/tip/LICENSE (the "
                        },
                        {
                            "kind": "NewLineTrivia",
                            "text": "\r\n"
                        },
                        {
                            "kind": "SingleLineCommentTrivia",
                            "text": "/// \"Use Terms\").   Any redistribution of this code must retain the above "
                        },
                        {
                            "kind": "NewLineTrivia",
                            "text": "\r\n"
                        },
                        {
                            "kind": "SingleLineCommentTrivia",
                            "text": "/// copyright and this notice and otherwise comply with the Use Terms."
                        },
                        {
                            "kind": "NewLineTrivia",
                            "text": "\r\n"
                        },
                        {
                            "kind": "MultiLineCommentTrivia",
                            "text": "/**\r\n * @path ch11/11.4/11.4.1/11.4.1-2-4.js\r\n * @description delete operator returns true when deleting a non-reference (string)\r\n */"
                        },
                        {
                            "kind": "NewLineTrivia",
                            "text": "\r\n"
                        },
                        {
                            "kind": "NewLineTrivia",
                            "text": "\r\n"
                        },
                        {
                            "kind": "NewLineTrivia",
                            "text": "\r\n"
                        }
                    ],
                    "trailingTrivia": [
                        {
                            "kind": "WhitespaceTrivia",
                            "text": " "
                        }
                    ]
                },
                "identifier": {
                    "kind": "IdentifierName",
                    "fullStart": 529,
                    "fullEnd": 537,
                    "start": 529,
                    "end": 537,
                    "fullWidth": 8,
                    "width": 8,
                    "text": "testcase",
                    "value": "testcase",
                    "valueText": "testcase"
                },
                "callSignature": {
                    "kind": "CallSignature",
                    "fullStart": 537,
                    "fullEnd": 540,
                    "start": 537,
                    "end": 539,
                    "fullWidth": 3,
                    "width": 2,
                    "parameterList": {
                        "kind": "ParameterList",
                        "fullStart": 537,
                        "fullEnd": 540,
                        "start": 537,
                        "end": 539,
                        "fullWidth": 3,
                        "width": 2,
                        "openParenToken": {
                            "kind": "OpenParenToken",
                            "fullStart": 537,
                            "fullEnd": 538,
                            "start": 537,
                            "end": 538,
                            "fullWidth": 1,
                            "width": 1,
                            "text": "(",
                            "value": "(",
                            "valueText": "("
                        },
                        "parameters": [],
                        "closeParenToken": {
                            "kind": "CloseParenToken",
                            "fullStart": 538,
                            "fullEnd": 540,
                            "start": 538,
                            "end": 539,
                            "fullWidth": 2,
                            "width": 1,
                            "text": ")",
                            "value": ")",
                            "valueText": ")",
                            "hasTrailingTrivia": true,
                            "trailingTrivia": [
                                {
                                    "kind": "WhitespaceTrivia",
                                    "text": " "
                                }
                            ]
                        }
                    }
                },
                "block": {
                    "kind": "Block",
                    "fullStart": 540,
                    "fullEnd": 616,
                    "start": 540,
                    "end": 614,
                    "fullWidth": 76,
                    "width": 74,
                    "openBraceToken": {
                        "kind": "OpenBraceToken",
                        "fullStart": 540,
                        "fullEnd": 543,
                        "start": 540,
                        "end": 541,
                        "fullWidth": 3,
                        "width": 1,
                        "text": "{",
                        "value": "{",
                        "valueText": "{",
                        "hasTrailingTrivia": true,
                        "hasTrailingNewLine": true,
                        "trailingTrivia": [
                            {
                                "kind": "NewLineTrivia",
                                "text": "\r\n"
                            }
                        ]
                    },
                    "statements": [
                        {
                            "kind": "VariableStatement",
                            "fullStart": 543,
                            "fullEnd": 568,
                            "start": 545,
                            "end": 566,
                            "fullWidth": 25,
                            "width": 21,
                            "modifiers": [],
                            "variableDeclaration": {
                                "kind": "VariableDeclaration",
                                "fullStart": 543,
                                "fullEnd": 565,
                                "start": 545,
                                "end": 565,
                                "fullWidth": 22,
                                "width": 20,
                                "varKeyword": {
                                    "kind": "VarKeyword",
                                    "fullStart": 543,
                                    "fullEnd": 549,
                                    "start": 545,
                                    "end": 548,
                                    "fullWidth": 6,
                                    "width": 3,
                                    "text": "var",
                                    "value": "var",
                                    "valueText": "var",
                                    "hasLeadingTrivia": true,
                                    "hasTrailingTrivia": true,
                                    "leadingTrivia": [
                                        {
                                            "kind": "WhitespaceTrivia",
                                            "text": "  "
                                        }
                                    ],
                                    "trailingTrivia": [
                                        {
                                            "kind": "WhitespaceTrivia",
                                            "text": " "
                                        }
                                    ]
                                },
                                "variableDeclarators": [
                                    {
                                        "kind": "VariableDeclarator",
                                        "fullStart": 549,
                                        "fullEnd": 565,
                                        "start": 549,
                                        "end": 565,
                                        "fullWidth": 16,
<<<<<<< HEAD
                                        "width": 16,
                                        "identifier": {
=======
                                        "propertyName": {
>>>>>>> 85e84683
                                            "kind": "IdentifierName",
                                            "fullStart": 549,
                                            "fullEnd": 551,
                                            "start": 549,
                                            "end": 550,
                                            "fullWidth": 2,
                                            "width": 1,
                                            "text": "d",
                                            "value": "d",
                                            "valueText": "d",
                                            "hasTrailingTrivia": true,
                                            "trailingTrivia": [
                                                {
                                                    "kind": "WhitespaceTrivia",
                                                    "text": " "
                                                }
                                            ]
                                        },
                                        "equalsValueClause": {
                                            "kind": "EqualsValueClause",
                                            "fullStart": 551,
                                            "fullEnd": 565,
                                            "start": 551,
                                            "end": 565,
                                            "fullWidth": 14,
                                            "width": 14,
                                            "equalsToken": {
                                                "kind": "EqualsToken",
                                                "fullStart": 551,
                                                "fullEnd": 553,
                                                "start": 551,
                                                "end": 552,
                                                "fullWidth": 2,
                                                "width": 1,
                                                "text": "=",
                                                "value": "=",
                                                "valueText": "=",
                                                "hasTrailingTrivia": true,
                                                "trailingTrivia": [
                                                    {
                                                        "kind": "WhitespaceTrivia",
                                                        "text": " "
                                                    }
                                                ]
                                            },
                                            "value": {
                                                "kind": "DeleteExpression",
                                                "fullStart": 553,
                                                "fullEnd": 565,
                                                "start": 553,
                                                "end": 565,
                                                "fullWidth": 12,
                                                "width": 12,
                                                "deleteKeyword": {
                                                    "kind": "DeleteKeyword",
                                                    "fullStart": 553,
                                                    "fullEnd": 560,
                                                    "start": 553,
                                                    "end": 559,
                                                    "fullWidth": 7,
                                                    "width": 6,
                                                    "text": "delete",
                                                    "value": "delete",
                                                    "valueText": "delete",
                                                    "hasTrailingTrivia": true,
                                                    "trailingTrivia": [
                                                        {
                                                            "kind": "WhitespaceTrivia",
                                                            "text": " "
                                                        }
                                                    ]
                                                },
                                                "expression": {
                                                    "kind": "StringLiteral",
                                                    "fullStart": 560,
                                                    "fullEnd": 565,
                                                    "start": 560,
                                                    "end": 565,
                                                    "fullWidth": 5,
                                                    "width": 5,
                                                    "text": "\"abc\"",
                                                    "value": "abc",
                                                    "valueText": "abc"
                                                }
                                            }
                                        }
                                    }
                                ]
                            },
                            "semicolonToken": {
                                "kind": "SemicolonToken",
                                "fullStart": 565,
                                "fullEnd": 568,
                                "start": 565,
                                "end": 566,
                                "fullWidth": 3,
                                "width": 1,
                                "text": ";",
                                "value": ";",
                                "valueText": ";",
                                "hasTrailingTrivia": true,
                                "hasTrailingNewLine": true,
                                "trailingTrivia": [
                                    {
                                        "kind": "NewLineTrivia",
                                        "text": "\r\n"
                                    }
                                ]
                            }
                        },
                        {
                            "kind": "IfStatement",
                            "fullStart": 568,
                            "fullEnd": 612,
                            "start": 570,
                            "end": 610,
                            "fullWidth": 44,
                            "width": 40,
                            "ifKeyword": {
                                "kind": "IfKeyword",
                                "fullStart": 568,
                                "fullEnd": 573,
                                "start": 570,
                                "end": 572,
                                "fullWidth": 5,
                                "width": 2,
                                "text": "if",
                                "value": "if",
                                "valueText": "if",
                                "hasLeadingTrivia": true,
                                "hasTrailingTrivia": true,
                                "leadingTrivia": [
                                    {
                                        "kind": "WhitespaceTrivia",
                                        "text": "  "
                                    }
                                ],
                                "trailingTrivia": [
                                    {
                                        "kind": "WhitespaceTrivia",
                                        "text": " "
                                    }
                                ]
                            },
                            "openParenToken": {
                                "kind": "OpenParenToken",
                                "fullStart": 573,
                                "fullEnd": 574,
                                "start": 573,
                                "end": 574,
                                "fullWidth": 1,
                                "width": 1,
                                "text": "(",
                                "value": "(",
                                "valueText": "("
                            },
                            "condition": {
                                "kind": "EqualsExpression",
                                "fullStart": 574,
                                "fullEnd": 584,
                                "start": 574,
                                "end": 584,
                                "fullWidth": 10,
                                "width": 10,
                                "left": {
                                    "kind": "IdentifierName",
                                    "fullStart": 574,
                                    "fullEnd": 576,
                                    "start": 574,
                                    "end": 575,
                                    "fullWidth": 2,
                                    "width": 1,
                                    "text": "d",
                                    "value": "d",
                                    "valueText": "d",
                                    "hasTrailingTrivia": true,
                                    "trailingTrivia": [
                                        {
                                            "kind": "WhitespaceTrivia",
                                            "text": " "
                                        }
                                    ]
                                },
                                "operatorToken": {
                                    "kind": "EqualsEqualsEqualsToken",
                                    "fullStart": 576,
                                    "fullEnd": 580,
                                    "start": 576,
                                    "end": 579,
                                    "fullWidth": 4,
                                    "width": 3,
                                    "text": "===",
                                    "value": "===",
                                    "valueText": "===",
                                    "hasTrailingTrivia": true,
                                    "trailingTrivia": [
                                        {
                                            "kind": "WhitespaceTrivia",
                                            "text": " "
                                        }
                                    ]
                                },
                                "right": {
                                    "kind": "TrueKeyword",
                                    "fullStart": 580,
                                    "fullEnd": 584,
                                    "start": 580,
                                    "end": 584,
                                    "fullWidth": 4,
                                    "width": 4,
                                    "text": "true",
                                    "value": true,
                                    "valueText": "true"
                                }
                            },
                            "closeParenToken": {
                                "kind": "CloseParenToken",
                                "fullStart": 584,
                                "fullEnd": 586,
                                "start": 584,
                                "end": 585,
                                "fullWidth": 2,
                                "width": 1,
                                "text": ")",
                                "value": ")",
                                "valueText": ")",
                                "hasTrailingTrivia": true,
                                "trailingTrivia": [
                                    {
                                        "kind": "WhitespaceTrivia",
                                        "text": " "
                                    }
                                ]
                            },
                            "statement": {
                                "kind": "Block",
                                "fullStart": 586,
                                "fullEnd": 612,
                                "start": 586,
                                "end": 610,
                                "fullWidth": 26,
                                "width": 24,
                                "openBraceToken": {
                                    "kind": "OpenBraceToken",
                                    "fullStart": 586,
                                    "fullEnd": 589,
                                    "start": 586,
                                    "end": 587,
                                    "fullWidth": 3,
                                    "width": 1,
                                    "text": "{",
                                    "value": "{",
                                    "valueText": "{",
                                    "hasTrailingTrivia": true,
                                    "hasTrailingNewLine": true,
                                    "trailingTrivia": [
                                        {
                                            "kind": "NewLineTrivia",
                                            "text": "\r\n"
                                        }
                                    ]
                                },
                                "statements": [
                                    {
                                        "kind": "ReturnStatement",
                                        "fullStart": 589,
                                        "fullEnd": 607,
                                        "start": 593,
                                        "end": 605,
                                        "fullWidth": 18,
                                        "width": 12,
                                        "returnKeyword": {
                                            "kind": "ReturnKeyword",
                                            "fullStart": 589,
                                            "fullEnd": 600,
                                            "start": 593,
                                            "end": 599,
                                            "fullWidth": 11,
                                            "width": 6,
                                            "text": "return",
                                            "value": "return",
                                            "valueText": "return",
                                            "hasLeadingTrivia": true,
                                            "hasTrailingTrivia": true,
                                            "leadingTrivia": [
                                                {
                                                    "kind": "WhitespaceTrivia",
                                                    "text": "    "
                                                }
                                            ],
                                            "trailingTrivia": [
                                                {
                                                    "kind": "WhitespaceTrivia",
                                                    "text": " "
                                                }
                                            ]
                                        },
                                        "expression": {
                                            "kind": "TrueKeyword",
                                            "fullStart": 600,
                                            "fullEnd": 604,
                                            "start": 600,
                                            "end": 604,
                                            "fullWidth": 4,
                                            "width": 4,
                                            "text": "true",
                                            "value": true,
                                            "valueText": "true"
                                        },
                                        "semicolonToken": {
                                            "kind": "SemicolonToken",
                                            "fullStart": 604,
                                            "fullEnd": 607,
                                            "start": 604,
                                            "end": 605,
                                            "fullWidth": 3,
                                            "width": 1,
                                            "text": ";",
                                            "value": ";",
                                            "valueText": ";",
                                            "hasTrailingTrivia": true,
                                            "hasTrailingNewLine": true,
                                            "trailingTrivia": [
                                                {
                                                    "kind": "NewLineTrivia",
                                                    "text": "\r\n"
                                                }
                                            ]
                                        }
                                    }
                                ],
                                "closeBraceToken": {
                                    "kind": "CloseBraceToken",
                                    "fullStart": 607,
                                    "fullEnd": 612,
                                    "start": 609,
                                    "end": 610,
                                    "fullWidth": 5,
                                    "width": 1,
                                    "text": "}",
                                    "value": "}",
                                    "valueText": "}",
                                    "hasLeadingTrivia": true,
                                    "hasTrailingTrivia": true,
                                    "hasTrailingNewLine": true,
                                    "leadingTrivia": [
                                        {
                                            "kind": "WhitespaceTrivia",
                                            "text": "  "
                                        }
                                    ],
                                    "trailingTrivia": [
                                        {
                                            "kind": "NewLineTrivia",
                                            "text": "\r\n"
                                        }
                                    ]
                                }
                            }
                        }
                    ],
                    "closeBraceToken": {
                        "kind": "CloseBraceToken",
                        "fullStart": 612,
                        "fullEnd": 616,
                        "start": 613,
                        "end": 614,
                        "fullWidth": 4,
                        "width": 1,
                        "text": "}",
                        "value": "}",
                        "valueText": "}",
                        "hasLeadingTrivia": true,
                        "hasTrailingTrivia": true,
                        "hasTrailingNewLine": true,
                        "leadingTrivia": [
                            {
                                "kind": "WhitespaceTrivia",
                                "text": " "
                            }
                        ],
                        "trailingTrivia": [
                            {
                                "kind": "NewLineTrivia",
                                "text": "\r\n"
                            }
                        ]
                    }
                }
            },
            {
                "kind": "ExpressionStatement",
                "fullStart": 616,
                "fullEnd": 640,
                "start": 616,
                "end": 638,
                "fullWidth": 24,
                "width": 22,
                "expression": {
                    "kind": "InvocationExpression",
                    "fullStart": 616,
                    "fullEnd": 637,
                    "start": 616,
                    "end": 637,
                    "fullWidth": 21,
                    "width": 21,
                    "expression": {
                        "kind": "IdentifierName",
                        "fullStart": 616,
                        "fullEnd": 627,
                        "start": 616,
                        "end": 627,
                        "fullWidth": 11,
                        "width": 11,
                        "text": "runTestCase",
                        "value": "runTestCase",
                        "valueText": "runTestCase"
                    },
                    "argumentList": {
                        "kind": "ArgumentList",
                        "fullStart": 627,
                        "fullEnd": 637,
                        "start": 627,
                        "end": 637,
                        "fullWidth": 10,
                        "width": 10,
                        "openParenToken": {
                            "kind": "OpenParenToken",
                            "fullStart": 627,
                            "fullEnd": 628,
                            "start": 627,
                            "end": 628,
                            "fullWidth": 1,
                            "width": 1,
                            "text": "(",
                            "value": "(",
                            "valueText": "("
                        },
                        "arguments": [
                            {
                                "kind": "IdentifierName",
                                "fullStart": 628,
                                "fullEnd": 636,
                                "start": 628,
                                "end": 636,
                                "fullWidth": 8,
                                "width": 8,
                                "text": "testcase",
                                "value": "testcase",
                                "valueText": "testcase"
                            }
                        ],
                        "closeParenToken": {
                            "kind": "CloseParenToken",
                            "fullStart": 636,
                            "fullEnd": 637,
                            "start": 636,
                            "end": 637,
                            "fullWidth": 1,
                            "width": 1,
                            "text": ")",
                            "value": ")",
                            "valueText": ")"
                        }
                    }
                },
                "semicolonToken": {
                    "kind": "SemicolonToken",
                    "fullStart": 637,
                    "fullEnd": 640,
                    "start": 637,
                    "end": 638,
                    "fullWidth": 3,
                    "width": 1,
                    "text": ";",
                    "value": ";",
                    "valueText": ";",
                    "hasTrailingTrivia": true,
                    "hasTrailingNewLine": true,
                    "trailingTrivia": [
                        {
                            "kind": "NewLineTrivia",
                            "text": "\r\n"
                        }
                    ]
                }
            }
        ],
        "endOfFileToken": {
            "kind": "EndOfFileToken",
            "fullStart": 640,
            "fullEnd": 640,
            "start": 640,
            "end": 640,
            "fullWidth": 0,
            "width": 0,
            "text": ""
        }
    },
    "lineMap": {
        "lineStarts": [
            0,
            67,
            152,
            232,
            308,
            380,
            385,
            426,
            511,
            516,
            518,
            520,
            543,
            568,
            589,
            607,
            612,
            616,
            640
        ],
        "length": 640
    }
}<|MERGE_RESOLUTION|>--- conflicted
+++ resolved
@@ -245,12 +245,8 @@
                                         "start": 549,
                                         "end": 565,
                                         "fullWidth": 16,
-<<<<<<< HEAD
                                         "width": 16,
-                                        "identifier": {
-=======
                                         "propertyName": {
->>>>>>> 85e84683
                                             "kind": "IdentifierName",
                                             "fullStart": 549,
                                             "fullEnd": 551,
