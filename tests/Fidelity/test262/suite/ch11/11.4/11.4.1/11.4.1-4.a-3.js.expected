--- conflicted
+++ resolved
@@ -245,12 +245,8 @@
                                         "start": 738,
                                         "end": 744,
                                         "fullWidth": 6,
-<<<<<<< HEAD
                                         "width": 6,
-                                        "identifier": {
-=======
                                         "propertyName": {
->>>>>>> 85e84683
                                             "kind": "IdentifierName",
                                             "fullStart": 738,
                                             "fullEnd": 740,
@@ -406,12 +402,8 @@
                                         "start": 753,
                                         "end": 794,
                                         "fullWidth": 41,
-<<<<<<< HEAD
                                         "width": 41,
-                                        "identifier": {
-=======
                                         "propertyName": {
->>>>>>> 85e84683
                                             "kind": "IdentifierName",
                                             "fullStart": 753,
                                             "fullEnd": 758,
@@ -942,12 +934,8 @@
                                         "start": 970,
                                         "end": 986,
                                         "fullWidth": 16,
-<<<<<<< HEAD
                                         "width": 16,
-                                        "identifier": {
-=======
                                         "propertyName": {
->>>>>>> 85e84683
                                             "kind": "IdentifierName",
                                             "fullStart": 970,
                                             "fullEnd": 972,
