{
    "isDeclaration": false,
    "languageVersion": "EcmaScript5",
    "parseOptions": {
        "allowAutomaticSemicolonInsertion": true
    },
    "sourceUnit": {
        "kind": "SourceUnit",
        "fullStart": 0,
        "fullEnd": 418,
        "start": 303,
        "end": 418,
        "fullWidth": 418,
        "width": 115,
        "moduleElements": [
            {
                "kind": "VariableStatement",
                "fullStart": 0,
                "fullEnd": 325,
                "start": 303,
                "end": 324,
                "fullWidth": 325,
                "width": 21,
                "modifiers": [],
                "variableDeclaration": {
                    "kind": "VariableDeclaration",
                    "fullStart": 0,
                    "fullEnd": 323,
                    "start": 303,
                    "end": 323,
                    "fullWidth": 323,
                    "width": 20,
                    "varKeyword": {
                        "kind": "VarKeyword",
                        "fullStart": 0,
                        "fullEnd": 307,
                        "start": 303,
                        "end": 306,
                        "fullWidth": 307,
                        "width": 3,
                        "text": "var",
                        "value": "var",
                        "valueText": "var",
                        "hasLeadingTrivia": true,
                        "hasLeadingComment": true,
                        "hasLeadingNewLine": true,
                        "hasTrailingTrivia": true,
                        "leadingTrivia": [
                            {
                                "kind": "SingleLineCommentTrivia",
                                "text": "// Copyright 2009 the Sputnik authors.  All rights reserved."
                            },
                            {
                                "kind": "NewLineTrivia",
                                "text": "\n"
                            },
                            {
                                "kind": "SingleLineCommentTrivia",
                                "text": "// This code is governed by the BSD license found in the LICENSE file."
                            },
                            {
                                "kind": "NewLineTrivia",
                                "text": "\n"
                            },
                            {
                                "kind": "NewLineTrivia",
                                "text": "\n"
                            },
                            {
                                "kind": "MultiLineCommentTrivia",
                                "text": "/**\n * Operator x ? y : z uses GetValue\n *\n * @path ch11/11.12/S11.12_A2.1_T6.js\n * @description If ToBoolean(x) is false and GetBase(y) is null, return z\n */"
                            },
                            {
                                "kind": "NewLineTrivia",
                                "text": "\n"
                            },
                            {
                                "kind": "NewLineTrivia",
                                "text": "\n"
                            },
                            {
                                "kind": "SingleLineCommentTrivia",
                                "text": "//CHECK#1"
                            },
                            {
                                "kind": "NewLineTrivia",
                                "text": "\n"
                            }
                        ],
                        "trailingTrivia": [
                            {
                                "kind": "WhitespaceTrivia",
                                "text": " "
                            }
                        ]
                    },
                    "variableDeclarators": [
                        {
                            "kind": "VariableDeclarator",
                            "fullStart": 307,
                            "fullEnd": 323,
                            "start": 307,
                            "end": 323,
                            "fullWidth": 16,
<<<<<<< HEAD
                            "width": 16,
                            "identifier": {
=======
                            "propertyName": {
>>>>>>> 85e84683
                                "kind": "IdentifierName",
                                "fullStart": 307,
                                "fullEnd": 309,
                                "start": 307,
                                "end": 308,
                                "fullWidth": 2,
                                "width": 1,
                                "text": "z",
                                "value": "z",
                                "valueText": "z",
                                "hasTrailingTrivia": true,
                                "trailingTrivia": [
                                    {
                                        "kind": "WhitespaceTrivia",
                                        "text": " "
                                    }
                                ]
                            },
                            "equalsValueClause": {
                                "kind": "EqualsValueClause",
                                "fullStart": 309,
                                "fullEnd": 323,
                                "start": 309,
                                "end": 323,
                                "fullWidth": 14,
                                "width": 14,
                                "equalsToken": {
                                    "kind": "EqualsToken",
                                    "fullStart": 309,
                                    "fullEnd": 311,
                                    "start": 309,
                                    "end": 310,
                                    "fullWidth": 2,
                                    "width": 1,
                                    "text": "=",
                                    "value": "=",
                                    "valueText": "=",
                                    "hasTrailingTrivia": true,
                                    "trailingTrivia": [
                                        {
                                            "kind": "WhitespaceTrivia",
                                            "text": " "
                                        }
                                    ]
                                },
                                "value": {
                                    "kind": "ObjectCreationExpression",
                                    "fullStart": 311,
                                    "fullEnd": 323,
                                    "start": 311,
                                    "end": 323,
                                    "fullWidth": 12,
                                    "width": 12,
                                    "newKeyword": {
                                        "kind": "NewKeyword",
                                        "fullStart": 311,
                                        "fullEnd": 315,
                                        "start": 311,
                                        "end": 314,
                                        "fullWidth": 4,
                                        "width": 3,
                                        "text": "new",
                                        "value": "new",
                                        "valueText": "new",
                                        "hasTrailingTrivia": true,
                                        "trailingTrivia": [
                                            {
                                                "kind": "WhitespaceTrivia",
                                                "text": " "
                                            }
                                        ]
                                    },
                                    "expression": {
                                        "kind": "IdentifierName",
                                        "fullStart": 315,
                                        "fullEnd": 321,
                                        "start": 315,
                                        "end": 321,
                                        "fullWidth": 6,
                                        "width": 6,
                                        "text": "Object",
                                        "value": "Object",
                                        "valueText": "Object"
                                    },
                                    "argumentList": {
                                        "kind": "ArgumentList",
                                        "fullStart": 321,
                                        "fullEnd": 323,
                                        "start": 321,
                                        "end": 323,
                                        "fullWidth": 2,
                                        "width": 2,
                                        "openParenToken": {
                                            "kind": "OpenParenToken",
                                            "fullStart": 321,
                                            "fullEnd": 322,
                                            "start": 321,
                                            "end": 322,
                                            "fullWidth": 1,
                                            "width": 1,
                                            "text": "(",
                                            "value": "(",
                                            "valueText": "("
                                        },
                                        "arguments": [],
                                        "closeParenToken": {
                                            "kind": "CloseParenToken",
                                            "fullStart": 322,
                                            "fullEnd": 323,
                                            "start": 322,
                                            "end": 323,
                                            "fullWidth": 1,
                                            "width": 1,
                                            "text": ")",
                                            "value": ")",
                                            "valueText": ")"
                                        }
                                    }
                                }
                            }
                        }
                    ]
                },
                "semicolonToken": {
                    "kind": "SemicolonToken",
                    "fullStart": 323,
                    "fullEnd": 325,
                    "start": 323,
                    "end": 324,
                    "fullWidth": 2,
                    "width": 1,
                    "text": ";",
                    "value": ";",
                    "valueText": ";",
                    "hasTrailingTrivia": true,
                    "hasTrailingNewLine": true,
                    "trailingTrivia": [
                        {
                            "kind": "NewLineTrivia",
                            "text": "\n"
                        }
                    ]
                }
            },
            {
                "kind": "IfStatement",
                "fullStart": 325,
                "fullEnd": 417,
                "start": 325,
                "end": 416,
                "fullWidth": 92,
                "width": 91,
                "ifKeyword": {
                    "kind": "IfKeyword",
                    "fullStart": 325,
                    "fullEnd": 328,
                    "start": 325,
                    "end": 327,
                    "fullWidth": 3,
                    "width": 2,
                    "text": "if",
                    "value": "if",
                    "valueText": "if",
                    "hasTrailingTrivia": true,
                    "trailingTrivia": [
                        {
                            "kind": "WhitespaceTrivia",
                            "text": " "
                        }
                    ]
                },
                "openParenToken": {
                    "kind": "OpenParenToken",
                    "fullStart": 328,
                    "fullEnd": 329,
                    "start": 328,
                    "end": 329,
                    "fullWidth": 1,
                    "width": 1,
                    "text": "(",
                    "value": "(",
                    "valueText": "("
                },
                "condition": {
                    "kind": "NotEqualsExpression",
                    "fullStart": 329,
                    "fullEnd": 350,
                    "start": 329,
                    "end": 350,
                    "fullWidth": 21,
                    "width": 21,
                    "left": {
                        "kind": "ParenthesizedExpression",
                        "fullStart": 329,
                        "fullEnd": 345,
                        "start": 329,
                        "end": 344,
                        "fullWidth": 16,
                        "width": 15,
                        "openParenToken": {
                            "kind": "OpenParenToken",
                            "fullStart": 329,
                            "fullEnd": 330,
                            "start": 329,
                            "end": 330,
                            "fullWidth": 1,
                            "width": 1,
                            "text": "(",
                            "value": "(",
                            "valueText": "("
                        },
                        "expression": {
                            "kind": "ConditionalExpression",
                            "fullStart": 330,
                            "fullEnd": 343,
                            "start": 330,
                            "end": 343,
                            "fullWidth": 13,
                            "width": 13,
                            "condition": {
                                "kind": "FalseKeyword",
                                "fullStart": 330,
                                "fullEnd": 336,
                                "start": 330,
                                "end": 335,
                                "fullWidth": 6,
                                "width": 5,
                                "text": "false",
                                "value": false,
                                "valueText": "false",
                                "hasTrailingTrivia": true,
                                "trailingTrivia": [
                                    {
                                        "kind": "WhitespaceTrivia",
                                        "text": " "
                                    }
                                ]
                            },
                            "questionToken": {
                                "kind": "QuestionToken",
                                "fullStart": 336,
                                "fullEnd": 338,
                                "start": 336,
                                "end": 337,
                                "fullWidth": 2,
                                "width": 1,
                                "text": "?",
                                "value": "?",
                                "valueText": "?",
                                "hasTrailingTrivia": true,
                                "trailingTrivia": [
                                    {
                                        "kind": "WhitespaceTrivia",
                                        "text": " "
                                    }
                                ]
                            },
                            "whenTrue": {
                                "kind": "IdentifierName",
                                "fullStart": 338,
                                "fullEnd": 340,
                                "start": 338,
                                "end": 339,
                                "fullWidth": 2,
                                "width": 1,
                                "text": "y",
                                "value": "y",
                                "valueText": "y",
                                "hasTrailingTrivia": true,
                                "trailingTrivia": [
                                    {
                                        "kind": "WhitespaceTrivia",
                                        "text": " "
                                    }
                                ]
                            },
                            "colonToken": {
                                "kind": "ColonToken",
                                "fullStart": 340,
                                "fullEnd": 342,
                                "start": 340,
                                "end": 341,
                                "fullWidth": 2,
                                "width": 1,
                                "text": ":",
                                "value": ":",
                                "valueText": ":",
                                "hasTrailingTrivia": true,
                                "trailingTrivia": [
                                    {
                                        "kind": "WhitespaceTrivia",
                                        "text": " "
                                    }
                                ]
                            },
                            "whenFalse": {
                                "kind": "IdentifierName",
                                "fullStart": 342,
                                "fullEnd": 343,
                                "start": 342,
                                "end": 343,
                                "fullWidth": 1,
                                "width": 1,
                                "text": "z",
                                "value": "z",
                                "valueText": "z"
                            }
                        },
                        "closeParenToken": {
                            "kind": "CloseParenToken",
                            "fullStart": 343,
                            "fullEnd": 345,
                            "start": 343,
                            "end": 344,
                            "fullWidth": 2,
                            "width": 1,
                            "text": ")",
                            "value": ")",
                            "valueText": ")",
                            "hasTrailingTrivia": true,
                            "trailingTrivia": [
                                {
                                    "kind": "WhitespaceTrivia",
                                    "text": " "
                                }
                            ]
                        }
                    },
                    "operatorToken": {
                        "kind": "ExclamationEqualsEqualsToken",
                        "fullStart": 345,
                        "fullEnd": 349,
                        "start": 345,
                        "end": 348,
                        "fullWidth": 4,
                        "width": 3,
                        "text": "!==",
                        "value": "!==",
                        "valueText": "!==",
                        "hasTrailingTrivia": true,
                        "trailingTrivia": [
                            {
                                "kind": "WhitespaceTrivia",
                                "text": " "
                            }
                        ]
                    },
                    "right": {
                        "kind": "IdentifierName",
                        "fullStart": 349,
                        "fullEnd": 350,
                        "start": 349,
                        "end": 350,
                        "fullWidth": 1,
                        "width": 1,
                        "text": "z",
                        "value": "z",
                        "valueText": "z"
                    }
                },
                "closeParenToken": {
                    "kind": "CloseParenToken",
                    "fullStart": 350,
                    "fullEnd": 352,
                    "start": 350,
                    "end": 351,
                    "fullWidth": 2,
                    "width": 1,
                    "text": ")",
                    "value": ")",
                    "valueText": ")",
                    "hasTrailingTrivia": true,
                    "trailingTrivia": [
                        {
                            "kind": "WhitespaceTrivia",
                            "text": " "
                        }
                    ]
                },
                "statement": {
                    "kind": "Block",
                    "fullStart": 352,
                    "fullEnd": 417,
                    "start": 352,
                    "end": 416,
                    "fullWidth": 65,
                    "width": 64,
                    "openBraceToken": {
                        "kind": "OpenBraceToken",
                        "fullStart": 352,
                        "fullEnd": 354,
                        "start": 352,
                        "end": 353,
                        "fullWidth": 2,
                        "width": 1,
                        "text": "{",
                        "value": "{",
                        "valueText": "{",
                        "hasTrailingTrivia": true,
                        "hasTrailingNewLine": true,
                        "trailingTrivia": [
                            {
                                "kind": "NewLineTrivia",
                                "text": "\n"
                            }
                        ]
                    },
                    "statements": [
                        {
                            "kind": "ExpressionStatement",
                            "fullStart": 354,
                            "fullEnd": 415,
                            "start": 356,
                            "end": 414,
                            "fullWidth": 61,
                            "width": 58,
                            "expression": {
                                "kind": "InvocationExpression",
                                "fullStart": 354,
                                "fullEnd": 413,
                                "start": 356,
                                "end": 413,
                                "fullWidth": 59,
                                "width": 57,
                                "expression": {
                                    "kind": "IdentifierName",
                                    "fullStart": 354,
                                    "fullEnd": 362,
                                    "start": 356,
                                    "end": 362,
                                    "fullWidth": 8,
                                    "width": 6,
                                    "text": "$ERROR",
                                    "value": "$ERROR",
                                    "valueText": "$ERROR",
                                    "hasLeadingTrivia": true,
                                    "leadingTrivia": [
                                        {
                                            "kind": "WhitespaceTrivia",
                                            "text": "  "
                                        }
                                    ]
                                },
                                "argumentList": {
                                    "kind": "ArgumentList",
                                    "fullStart": 362,
                                    "fullEnd": 413,
                                    "start": 362,
                                    "end": 413,
                                    "fullWidth": 51,
                                    "width": 51,
                                    "openParenToken": {
                                        "kind": "OpenParenToken",
                                        "fullStart": 362,
                                        "fullEnd": 363,
                                        "start": 362,
                                        "end": 363,
                                        "fullWidth": 1,
                                        "width": 1,
                                        "text": "(",
                                        "value": "(",
                                        "valueText": "("
                                    },
                                    "arguments": [
                                        {
                                            "kind": "StringLiteral",
                                            "fullStart": 363,
                                            "fullEnd": 412,
                                            "start": 363,
                                            "end": 412,
                                            "fullWidth": 49,
                                            "width": 49,
                                            "text": "'#1: var z = new Object(); (false ? y : z) === z'",
                                            "value": "#1: var z = new Object(); (false ? y : z) === z",
                                            "valueText": "#1: var z = new Object(); (false ? y : z) === z"
                                        }
                                    ],
                                    "closeParenToken": {
                                        "kind": "CloseParenToken",
                                        "fullStart": 412,
                                        "fullEnd": 413,
                                        "start": 412,
                                        "end": 413,
                                        "fullWidth": 1,
                                        "width": 1,
                                        "text": ")",
                                        "value": ")",
                                        "valueText": ")"
                                    }
                                }
                            },
                            "semicolonToken": {
                                "kind": "SemicolonToken",
                                "fullStart": 413,
                                "fullEnd": 415,
                                "start": 413,
                                "end": 414,
                                "fullWidth": 2,
                                "width": 1,
                                "text": ";",
                                "value": ";",
                                "valueText": ";",
                                "hasTrailingTrivia": true,
                                "hasTrailingNewLine": true,
                                "trailingTrivia": [
                                    {
                                        "kind": "NewLineTrivia",
                                        "text": "\n"
                                    }
                                ]
                            }
                        }
                    ],
                    "closeBraceToken": {
                        "kind": "CloseBraceToken",
                        "fullStart": 415,
                        "fullEnd": 417,
                        "start": 415,
                        "end": 416,
                        "fullWidth": 2,
                        "width": 1,
                        "text": "}",
                        "value": "}",
                        "valueText": "}",
                        "hasTrailingTrivia": true,
                        "hasTrailingNewLine": true,
                        "trailingTrivia": [
                            {
                                "kind": "NewLineTrivia",
                                "text": "\n"
                            }
                        ]
                    }
                }
            }
        ],
        "endOfFileToken": {
            "kind": "EndOfFileToken",
            "fullStart": 417,
            "fullEnd": 418,
            "start": 418,
            "end": 418,
            "fullWidth": 1,
            "width": 0,
            "text": "",
            "hasLeadingTrivia": true,
            "hasLeadingNewLine": true,
            "leadingTrivia": [
                {
                    "kind": "NewLineTrivia",
                    "text": "\n"
                }
            ]
        }
    },
    "lineMap": {
        "lineStarts": [
            0,
            61,
            132,
            133,
            137,
            173,
            176,
            214,
            288,
            292,
            293,
            303,
            325,
            354,
            415,
            417,
            418
        ],
        "length": 418
    }
}<|MERGE_RESOLUTION|>--- conflicted
+++ resolved
@@ -102,12 +102,8 @@
                             "start": 307,
                             "end": 323,
                             "fullWidth": 16,
-<<<<<<< HEAD
                             "width": 16,
-                            "identifier": {
-=======
                             "propertyName": {
->>>>>>> 85e84683
                                 "kind": "IdentifierName",
                                 "fullStart": 307,
                                 "fullEnd": 309,
