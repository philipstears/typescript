{
    "isDeclaration": false,
    "languageVersion": "EcmaScript5",
    "parseOptions": {
        "allowAutomaticSemicolonInsertion": true
    },
    "sourceUnit": {
        "kind": "SourceUnit",
        "fullStart": 0,
        "fullEnd": 619,
        "start": 286,
        "end": 619,
        "fullWidth": 619,
        "width": 333,
        "moduleElements": [
            {
                "kind": "IfStatement",
                "fullStart": 0,
                "fullEnd": 360,
                "start": 286,
                "end": 359,
                "fullWidth": 360,
                "width": 73,
                "ifKeyword": {
                    "kind": "IfKeyword",
                    "fullStart": 0,
                    "fullEnd": 289,
                    "start": 286,
                    "end": 288,
                    "fullWidth": 289,
                    "width": 2,
                    "text": "if",
                    "value": "if",
                    "valueText": "if",
                    "hasLeadingTrivia": true,
                    "hasLeadingComment": true,
                    "hasLeadingNewLine": true,
                    "hasTrailingTrivia": true,
                    "leadingTrivia": [
                        {
                            "kind": "SingleLineCommentTrivia",
                            "text": "// Copyright 2009 the Sputnik authors.  All rights reserved."
                        },
                        {
                            "kind": "NewLineTrivia",
                            "text": "\n"
                        },
                        {
                            "kind": "SingleLineCommentTrivia",
                            "text": "// This code is governed by the BSD license found in the LICENSE file."
                        },
                        {
                            "kind": "NewLineTrivia",
                            "text": "\n"
                        },
                        {
                            "kind": "NewLineTrivia",
                            "text": "\n"
                        },
                        {
                            "kind": "MultiLineCommentTrivia",
                            "text": "/**\n * If ToBoolean(x) is true, return y\n *\n * @path ch11/11.12/S11.12_A4_T3.js\n * @description Type(y) and Type(z) are string primitives\n */"
                        },
                        {
                            "kind": "NewLineTrivia",
                            "text": "\n"
                        },
                        {
                            "kind": "NewLineTrivia",
                            "text": "\n"
                        },
                        {
                            "kind": "SingleLineCommentTrivia",
                            "text": "//CHECK#1"
                        },
                        {
                            "kind": "NewLineTrivia",
                            "text": "\n"
                        }
                    ],
                    "trailingTrivia": [
                        {
                            "kind": "WhitespaceTrivia",
                            "text": " "
                        }
                    ]
                },
                "openParenToken": {
                    "kind": "OpenParenToken",
                    "fullStart": 289,
                    "fullEnd": 290,
                    "start": 289,
                    "end": 290,
                    "fullWidth": 1,
                    "width": 1,
                    "text": "(",
                    "value": "(",
                    "valueText": "("
                },
                "condition": {
                    "kind": "NotEqualsExpression",
                    "fullStart": 290,
                    "fullEnd": 313,
                    "start": 290,
                    "end": 313,
                    "fullWidth": 23,
                    "width": 23,
                    "left": {
                        "kind": "ParenthesizedExpression",
                        "fullStart": 290,
                        "fullEnd": 307,
                        "start": 290,
                        "end": 306,
                        "fullWidth": 17,
                        "width": 16,
                        "openParenToken": {
                            "kind": "OpenParenToken",
                            "fullStart": 290,
                            "fullEnd": 291,
                            "start": 290,
                            "end": 291,
                            "fullWidth": 1,
                            "width": 1,
                            "text": "(",
                            "value": "(",
                            "valueText": "("
                        },
                        "expression": {
                            "kind": "ConditionalExpression",
                            "fullStart": 291,
                            "fullEnd": 305,
                            "start": 291,
                            "end": 305,
                            "fullWidth": 14,
                            "width": 14,
                            "condition": {
                                "kind": "StringLiteral",
                                "fullStart": 291,
                                "fullEnd": 295,
                                "start": 291,
                                "end": 294,
                                "fullWidth": 4,
                                "width": 3,
                                "text": "\"1\"",
                                "value": "1",
                                "valueText": "1",
                                "hasTrailingTrivia": true,
                                "trailingTrivia": [
                                    {
                                        "kind": "WhitespaceTrivia",
                                        "text": " "
                                    }
                                ]
                            },
                            "questionToken": {
                                "kind": "QuestionToken",
                                "fullStart": 295,
                                "fullEnd": 297,
                                "start": 295,
                                "end": 296,
                                "fullWidth": 2,
                                "width": 1,
                                "text": "?",
                                "value": "?",
                                "valueText": "?",
                                "hasTrailingTrivia": true,
                                "trailingTrivia": [
                                    {
                                        "kind": "WhitespaceTrivia",
                                        "text": " "
                                    }
                                ]
                            },
                            "whenTrue": {
                                "kind": "StringLiteral",
                                "fullStart": 297,
                                "fullEnd": 300,
                                "start": 297,
                                "end": 299,
                                "fullWidth": 3,
                                "width": 2,
                                "text": "\"\"",
                                "value": "",
                                "valueText": "",
                                "hasTrailingTrivia": true,
                                "trailingTrivia": [
                                    {
                                        "kind": "WhitespaceTrivia",
                                        "text": " "
                                    }
                                ]
                            },
                            "colonToken": {
                                "kind": "ColonToken",
                                "fullStart": 300,
                                "fullEnd": 302,
                                "start": 300,
                                "end": 301,
                                "fullWidth": 2,
                                "width": 1,
                                "text": ":",
                                "value": ":",
                                "valueText": ":",
                                "hasTrailingTrivia": true,
                                "trailingTrivia": [
                                    {
                                        "kind": "WhitespaceTrivia",
                                        "text": " "
                                    }
                                ]
                            },
                            "whenFalse": {
                                "kind": "StringLiteral",
                                "fullStart": 302,
                                "fullEnd": 305,
                                "start": 302,
                                "end": 305,
                                "fullWidth": 3,
                                "width": 3,
                                "text": "\"1\"",
                                "value": "1",
                                "valueText": "1"
                            }
                        },
                        "closeParenToken": {
                            "kind": "CloseParenToken",
                            "fullStart": 305,
                            "fullEnd": 307,
                            "start": 305,
                            "end": 306,
                            "fullWidth": 2,
                            "width": 1,
                            "text": ")",
                            "value": ")",
                            "valueText": ")",
                            "hasTrailingTrivia": true,
                            "trailingTrivia": [
                                {
                                    "kind": "WhitespaceTrivia",
                                    "text": " "
                                }
                            ]
                        }
                    },
                    "operatorToken": {
                        "kind": "ExclamationEqualsEqualsToken",
                        "fullStart": 307,
                        "fullEnd": 311,
                        "start": 307,
                        "end": 310,
                        "fullWidth": 4,
                        "width": 3,
                        "text": "!==",
                        "value": "!==",
                        "valueText": "!==",
                        "hasTrailingTrivia": true,
                        "trailingTrivia": [
                            {
                                "kind": "WhitespaceTrivia",
                                "text": " "
                            }
                        ]
                    },
                    "right": {
                        "kind": "StringLiteral",
                        "fullStart": 311,
                        "fullEnd": 313,
                        "start": 311,
                        "end": 313,
                        "fullWidth": 2,
                        "width": 2,
                        "text": "\"\"",
                        "value": "",
                        "valueText": ""
                    }
                },
                "closeParenToken": {
                    "kind": "CloseParenToken",
                    "fullStart": 313,
                    "fullEnd": 315,
                    "start": 313,
                    "end": 314,
                    "fullWidth": 2,
                    "width": 1,
                    "text": ")",
                    "value": ")",
                    "valueText": ")",
                    "hasTrailingTrivia": true,
                    "trailingTrivia": [
                        {
                            "kind": "WhitespaceTrivia",
                            "text": " "
                        }
                    ]
                },
                "statement": {
                    "kind": "Block",
                    "fullStart": 315,
                    "fullEnd": 360,
                    "start": 315,
                    "end": 359,
                    "fullWidth": 45,
                    "width": 44,
                    "openBraceToken": {
                        "kind": "OpenBraceToken",
                        "fullStart": 315,
                        "fullEnd": 317,
                        "start": 315,
                        "end": 316,
                        "fullWidth": 2,
                        "width": 1,
                        "text": "{",
                        "value": "{",
                        "valueText": "{",
                        "hasTrailingTrivia": true,
                        "hasTrailingNewLine": true,
                        "trailingTrivia": [
                            {
                                "kind": "NewLineTrivia",
                                "text": "\n"
                            }
                        ]
                    },
                    "statements": [
                        {
                            "kind": "ExpressionStatement",
                            "fullStart": 317,
                            "fullEnd": 358,
                            "start": 319,
                            "end": 357,
                            "fullWidth": 41,
                            "width": 38,
                            "expression": {
                                "kind": "InvocationExpression",
                                "fullStart": 317,
                                "fullEnd": 356,
                                "start": 319,
                                "end": 356,
                                "fullWidth": 39,
                                "width": 37,
                                "expression": {
                                    "kind": "IdentifierName",
                                    "fullStart": 317,
                                    "fullEnd": 325,
                                    "start": 319,
                                    "end": 325,
                                    "fullWidth": 8,
                                    "width": 6,
                                    "text": "$ERROR",
                                    "value": "$ERROR",
                                    "valueText": "$ERROR",
                                    "hasLeadingTrivia": true,
                                    "leadingTrivia": [
                                        {
                                            "kind": "WhitespaceTrivia",
                                            "text": "  "
                                        }
                                    ]
                                },
                                "argumentList": {
                                    "kind": "ArgumentList",
                                    "fullStart": 325,
                                    "fullEnd": 356,
                                    "start": 325,
                                    "end": 356,
                                    "fullWidth": 31,
                                    "width": 31,
                                    "openParenToken": {
                                        "kind": "OpenParenToken",
                                        "fullStart": 325,
                                        "fullEnd": 326,
                                        "start": 325,
                                        "end": 326,
                                        "fullWidth": 1,
                                        "width": 1,
                                        "text": "(",
                                        "value": "(",
                                        "valueText": "("
                                    },
                                    "arguments": [
                                        {
                                            "kind": "StringLiteral",
                                            "fullStart": 326,
                                            "fullEnd": 355,
                                            "start": 326,
                                            "end": 355,
                                            "fullWidth": 29,
                                            "width": 29,
                                            "text": "'#1: (\"1\" ? \"\" : \"1\") === \"\"'",
                                            "value": "#1: (\"1\" ? \"\" : \"1\") === \"\"",
                                            "valueText": "#1: (\"1\" ? \"\" : \"1\") === \"\""
                                        }
                                    ],
                                    "closeParenToken": {
                                        "kind": "CloseParenToken",
                                        "fullStart": 355,
                                        "fullEnd": 356,
                                        "start": 355,
                                        "end": 356,
                                        "fullWidth": 1,
                                        "width": 1,
                                        "text": ")",
                                        "value": ")",
                                        "valueText": ")"
                                    }
                                }
                            },
                            "semicolonToken": {
                                "kind": "SemicolonToken",
                                "fullStart": 356,
                                "fullEnd": 358,
                                "start": 356,
                                "end": 357,
                                "fullWidth": 2,
                                "width": 1,
                                "text": ";",
                                "value": ";",
                                "valueText": ";",
                                "hasTrailingTrivia": true,
                                "hasTrailingNewLine": true,
                                "trailingTrivia": [
                                    {
                                        "kind": "NewLineTrivia",
                                        "text": "\n"
                                    }
                                ]
                            }
                        }
                    ],
                    "closeBraceToken": {
                        "kind": "CloseBraceToken",
                        "fullStart": 358,
                        "fullEnd": 360,
                        "start": 358,
                        "end": 359,
                        "fullWidth": 2,
                        "width": 1,
                        "text": "}",
                        "value": "}",
                        "valueText": "}",
                        "hasTrailingTrivia": true,
                        "hasTrailingNewLine": true,
                        "trailingTrivia": [
                            {
                                "kind": "NewLineTrivia",
                                "text": "\n"
                            }
                        ]
                    }
                }
            },
            {
                "kind": "VariableStatement",
                "fullStart": 360,
                "fullEnd": 396,
                "start": 371,
                "end": 395,
                "fullWidth": 36,
                "width": 24,
                "modifiers": [],
                "variableDeclaration": {
                    "kind": "VariableDeclaration",
                    "fullStart": 360,
                    "fullEnd": 394,
                    "start": 371,
                    "end": 394,
                    "fullWidth": 34,
                    "width": 23,
                    "varKeyword": {
                        "kind": "VarKeyword",
                        "fullStart": 360,
                        "fullEnd": 375,
                        "start": 371,
                        "end": 374,
                        "fullWidth": 15,
                        "width": 3,
                        "text": "var",
                        "value": "var",
                        "valueText": "var",
                        "hasLeadingTrivia": true,
                        "hasLeadingComment": true,
                        "hasLeadingNewLine": true,
                        "hasTrailingTrivia": true,
                        "leadingTrivia": [
                            {
                                "kind": "NewLineTrivia",
                                "text": "\n"
                            },
                            {
                                "kind": "SingleLineCommentTrivia",
                                "text": "//CHECK#2"
                            },
                            {
                                "kind": "NewLineTrivia",
                                "text": "\n"
                            }
                        ],
                        "trailingTrivia": [
                            {
                                "kind": "WhitespaceTrivia",
                                "text": " "
                            }
                        ]
                    },
                    "variableDeclarators": [
                        {
                            "kind": "VariableDeclarator",
                            "fullStart": 375,
                            "fullEnd": 394,
                            "start": 375,
                            "end": 394,
                            "fullWidth": 19,
<<<<<<< HEAD
                            "width": 19,
                            "identifier": {
=======
                            "propertyName": {
>>>>>>> 85e84683
                                "kind": "IdentifierName",
                                "fullStart": 375,
                                "fullEnd": 377,
                                "start": 375,
                                "end": 376,
                                "fullWidth": 2,
                                "width": 1,
                                "text": "y",
                                "value": "y",
                                "valueText": "y",
                                "hasTrailingTrivia": true,
                                "trailingTrivia": [
                                    {
                                        "kind": "WhitespaceTrivia",
                                        "text": " "
                                    }
                                ]
                            },
                            "equalsValueClause": {
                                "kind": "EqualsValueClause",
                                "fullStart": 377,
                                "fullEnd": 394,
                                "start": 377,
                                "end": 394,
                                "fullWidth": 17,
                                "width": 17,
                                "equalsToken": {
                                    "kind": "EqualsToken",
                                    "fullStart": 377,
                                    "fullEnd": 379,
                                    "start": 377,
                                    "end": 378,
                                    "fullWidth": 2,
                                    "width": 1,
                                    "text": "=",
                                    "value": "=",
                                    "valueText": "=",
                                    "hasTrailingTrivia": true,
                                    "trailingTrivia": [
                                        {
                                            "kind": "WhitespaceTrivia",
                                            "text": " "
                                        }
                                    ]
                                },
                                "value": {
                                    "kind": "ObjectCreationExpression",
                                    "fullStart": 379,
                                    "fullEnd": 394,
                                    "start": 379,
                                    "end": 394,
                                    "fullWidth": 15,
                                    "width": 15,
                                    "newKeyword": {
                                        "kind": "NewKeyword",
                                        "fullStart": 379,
                                        "fullEnd": 383,
                                        "start": 379,
                                        "end": 382,
                                        "fullWidth": 4,
                                        "width": 3,
                                        "text": "new",
                                        "value": "new",
                                        "valueText": "new",
                                        "hasTrailingTrivia": true,
                                        "trailingTrivia": [
                                            {
                                                "kind": "WhitespaceTrivia",
                                                "text": " "
                                            }
                                        ]
                                    },
                                    "expression": {
                                        "kind": "IdentifierName",
                                        "fullStart": 383,
                                        "fullEnd": 389,
                                        "start": 383,
                                        "end": 389,
                                        "fullWidth": 6,
                                        "width": 6,
                                        "text": "String",
                                        "value": "String",
                                        "valueText": "String"
                                    },
                                    "argumentList": {
                                        "kind": "ArgumentList",
                                        "fullStart": 389,
                                        "fullEnd": 394,
                                        "start": 389,
                                        "end": 394,
                                        "fullWidth": 5,
                                        "width": 5,
                                        "openParenToken": {
                                            "kind": "OpenParenToken",
                                            "fullStart": 389,
                                            "fullEnd": 390,
                                            "start": 389,
                                            "end": 390,
                                            "fullWidth": 1,
                                            "width": 1,
                                            "text": "(",
                                            "value": "(",
                                            "valueText": "("
                                        },
                                        "arguments": [
                                            {
                                                "kind": "StringLiteral",
                                                "fullStart": 390,
                                                "fullEnd": 393,
                                                "start": 390,
                                                "end": 393,
                                                "fullWidth": 3,
                                                "width": 3,
                                                "text": "\"1\"",
                                                "value": "1",
                                                "valueText": "1"
                                            }
                                        ],
                                        "closeParenToken": {
                                            "kind": "CloseParenToken",
                                            "fullStart": 393,
                                            "fullEnd": 394,
                                            "start": 393,
                                            "end": 394,
                                            "fullWidth": 1,
                                            "width": 1,
                                            "text": ")",
                                            "value": ")",
                                            "valueText": ")"
                                        }
                                    }
                                }
                            }
                        }
                    ]
                },
                "semicolonToken": {
                    "kind": "SemicolonToken",
                    "fullStart": 394,
                    "fullEnd": 396,
                    "start": 394,
                    "end": 395,
                    "fullWidth": 2,
                    "width": 1,
                    "text": ";",
                    "value": ";",
                    "valueText": ";",
                    "hasTrailingTrivia": true,
                    "hasTrailingNewLine": true,
                    "trailingTrivia": [
                        {
                            "kind": "NewLineTrivia",
                            "text": "\n"
                        }
                    ]
                }
            },
            {
                "kind": "IfStatement",
                "fullStart": 396,
                "fullEnd": 490,
                "start": 396,
                "end": 489,
                "fullWidth": 94,
                "width": 93,
                "ifKeyword": {
                    "kind": "IfKeyword",
                    "fullStart": 396,
                    "fullEnd": 399,
                    "start": 396,
                    "end": 398,
                    "fullWidth": 3,
                    "width": 2,
                    "text": "if",
                    "value": "if",
                    "valueText": "if",
                    "hasTrailingTrivia": true,
                    "trailingTrivia": [
                        {
                            "kind": "WhitespaceTrivia",
                            "text": " "
                        }
                    ]
                },
                "openParenToken": {
                    "kind": "OpenParenToken",
                    "fullStart": 399,
                    "fullEnd": 400,
                    "start": 399,
                    "end": 400,
                    "fullWidth": 1,
                    "width": 1,
                    "text": "(",
                    "value": "(",
                    "valueText": "("
                },
                "condition": {
                    "kind": "NotEqualsExpression",
                    "fullStart": 400,
                    "fullEnd": 420,
                    "start": 400,
                    "end": 420,
                    "fullWidth": 20,
                    "width": 20,
                    "left": {
                        "kind": "ParenthesizedExpression",
                        "fullStart": 400,
                        "fullEnd": 415,
                        "start": 400,
                        "end": 414,
                        "fullWidth": 15,
                        "width": 14,
                        "openParenToken": {
                            "kind": "OpenParenToken",
                            "fullStart": 400,
                            "fullEnd": 401,
                            "start": 400,
                            "end": 401,
                            "fullWidth": 1,
                            "width": 1,
                            "text": "(",
                            "value": "(",
                            "valueText": "("
                        },
                        "expression": {
                            "kind": "ConditionalExpression",
                            "fullStart": 401,
                            "fullEnd": 413,
                            "start": 401,
                            "end": 413,
                            "fullWidth": 12,
                            "width": 12,
                            "condition": {
                                "kind": "StringLiteral",
                                "fullStart": 401,
                                "fullEnd": 405,
                                "start": 401,
                                "end": 404,
                                "fullWidth": 4,
                                "width": 3,
                                "text": "\"1\"",
                                "value": "1",
                                "valueText": "1",
                                "hasTrailingTrivia": true,
                                "trailingTrivia": [
                                    {
                                        "kind": "WhitespaceTrivia",
                                        "text": " "
                                    }
                                ]
                            },
                            "questionToken": {
                                "kind": "QuestionToken",
                                "fullStart": 405,
                                "fullEnd": 407,
                                "start": 405,
                                "end": 406,
                                "fullWidth": 2,
                                "width": 1,
                                "text": "?",
                                "value": "?",
                                "valueText": "?",
                                "hasTrailingTrivia": true,
                                "trailingTrivia": [
                                    {
                                        "kind": "WhitespaceTrivia",
                                        "text": " "
                                    }
                                ]
                            },
                            "whenTrue": {
                                "kind": "IdentifierName",
                                "fullStart": 407,
                                "fullEnd": 409,
                                "start": 407,
                                "end": 408,
                                "fullWidth": 2,
                                "width": 1,
                                "text": "y",
                                "value": "y",
                                "valueText": "y",
                                "hasTrailingTrivia": true,
                                "trailingTrivia": [
                                    {
                                        "kind": "WhitespaceTrivia",
                                        "text": " "
                                    }
                                ]
                            },
                            "colonToken": {
                                "kind": "ColonToken",
                                "fullStart": 409,
                                "fullEnd": 411,
                                "start": 409,
                                "end": 410,
                                "fullWidth": 2,
                                "width": 1,
                                "text": ":",
                                "value": ":",
                                "valueText": ":",
                                "hasTrailingTrivia": true,
                                "trailingTrivia": [
                                    {
                                        "kind": "WhitespaceTrivia",
                                        "text": " "
                                    }
                                ]
                            },
                            "whenFalse": {
                                "kind": "StringLiteral",
                                "fullStart": 411,
                                "fullEnd": 413,
                                "start": 411,
                                "end": 413,
                                "fullWidth": 2,
                                "width": 2,
                                "text": "\"\"",
                                "value": "",
                                "valueText": ""
                            }
                        },
                        "closeParenToken": {
                            "kind": "CloseParenToken",
                            "fullStart": 413,
                            "fullEnd": 415,
                            "start": 413,
                            "end": 414,
                            "fullWidth": 2,
                            "width": 1,
                            "text": ")",
                            "value": ")",
                            "valueText": ")",
                            "hasTrailingTrivia": true,
                            "trailingTrivia": [
                                {
                                    "kind": "WhitespaceTrivia",
                                    "text": " "
                                }
                            ]
                        }
                    },
                    "operatorToken": {
                        "kind": "ExclamationEqualsEqualsToken",
                        "fullStart": 415,
                        "fullEnd": 419,
                        "start": 415,
                        "end": 418,
                        "fullWidth": 4,
                        "width": 3,
                        "text": "!==",
                        "value": "!==",
                        "valueText": "!==",
                        "hasTrailingTrivia": true,
                        "trailingTrivia": [
                            {
                                "kind": "WhitespaceTrivia",
                                "text": " "
                            }
                        ]
                    },
                    "right": {
                        "kind": "IdentifierName",
                        "fullStart": 419,
                        "fullEnd": 420,
                        "start": 419,
                        "end": 420,
                        "fullWidth": 1,
                        "width": 1,
                        "text": "y",
                        "value": "y",
                        "valueText": "y"
                    }
                },
                "closeParenToken": {
                    "kind": "CloseParenToken",
                    "fullStart": 420,
                    "fullEnd": 422,
                    "start": 420,
                    "end": 421,
                    "fullWidth": 2,
                    "width": 1,
                    "text": ")",
                    "value": ")",
                    "valueText": ")",
                    "hasTrailingTrivia": true,
                    "trailingTrivia": [
                        {
                            "kind": "WhitespaceTrivia",
                            "text": " "
                        }
                    ]
                },
                "statement": {
                    "kind": "Block",
                    "fullStart": 422,
                    "fullEnd": 490,
                    "start": 422,
                    "end": 489,
                    "fullWidth": 68,
                    "width": 67,
                    "openBraceToken": {
                        "kind": "OpenBraceToken",
                        "fullStart": 422,
                        "fullEnd": 424,
                        "start": 422,
                        "end": 423,
                        "fullWidth": 2,
                        "width": 1,
                        "text": "{",
                        "value": "{",
                        "valueText": "{",
                        "hasTrailingTrivia": true,
                        "hasTrailingNewLine": true,
                        "trailingTrivia": [
                            {
                                "kind": "NewLineTrivia",
                                "text": "\n"
                            }
                        ]
                    },
                    "statements": [
                        {
                            "kind": "ExpressionStatement",
                            "fullStart": 424,
                            "fullEnd": 488,
                            "start": 426,
                            "end": 487,
                            "fullWidth": 64,
                            "width": 61,
                            "expression": {
                                "kind": "InvocationExpression",
                                "fullStart": 424,
                                "fullEnd": 486,
                                "start": 426,
                                "end": 486,
                                "fullWidth": 62,
                                "width": 60,
                                "expression": {
                                    "kind": "IdentifierName",
                                    "fullStart": 424,
                                    "fullEnd": 432,
                                    "start": 426,
                                    "end": 432,
                                    "fullWidth": 8,
                                    "width": 6,
                                    "text": "$ERROR",
                                    "value": "$ERROR",
                                    "valueText": "$ERROR",
                                    "hasLeadingTrivia": true,
                                    "leadingTrivia": [
                                        {
                                            "kind": "WhitespaceTrivia",
                                            "text": "  "
                                        }
                                    ]
                                },
                                "argumentList": {
                                    "kind": "ArgumentList",
                                    "fullStart": 432,
                                    "fullEnd": 486,
                                    "start": 432,
                                    "end": 486,
                                    "fullWidth": 54,
                                    "width": 54,
                                    "openParenToken": {
                                        "kind": "OpenParenToken",
                                        "fullStart": 432,
                                        "fullEnd": 433,
                                        "start": 432,
                                        "end": 433,
                                        "fullWidth": 1,
                                        "width": 1,
                                        "text": "(",
                                        "value": "(",
                                        "valueText": "("
                                    },
                                    "arguments": [
                                        {
                                            "kind": "StringLiteral",
                                            "fullStart": 433,
                                            "fullEnd": 485,
                                            "start": 433,
                                            "end": 485,
                                            "fullWidth": 52,
                                            "width": 52,
                                            "text": "'#2: (var y = new String(\"1\"); (\"1\" ? y : \"\") === y'",
                                            "value": "#2: (var y = new String(\"1\"); (\"1\" ? y : \"\") === y",
                                            "valueText": "#2: (var y = new String(\"1\"); (\"1\" ? y : \"\") === y"
                                        }
                                    ],
                                    "closeParenToken": {
                                        "kind": "CloseParenToken",
                                        "fullStart": 485,
                                        "fullEnd": 486,
                                        "start": 485,
                                        "end": 486,
                                        "fullWidth": 1,
                                        "width": 1,
                                        "text": ")",
                                        "value": ")",
                                        "valueText": ")"
                                    }
                                }
                            },
                            "semicolonToken": {
                                "kind": "SemicolonToken",
                                "fullStart": 486,
                                "fullEnd": 488,
                                "start": 486,
                                "end": 487,
                                "fullWidth": 2,
                                "width": 1,
                                "text": ";",
                                "value": ";",
                                "valueText": ";",
                                "hasTrailingTrivia": true,
                                "hasTrailingNewLine": true,
                                "trailingTrivia": [
                                    {
                                        "kind": "NewLineTrivia",
                                        "text": "\n"
                                    }
                                ]
                            }
                        }
                    ],
                    "closeBraceToken": {
                        "kind": "CloseBraceToken",
                        "fullStart": 488,
                        "fullEnd": 490,
                        "start": 488,
                        "end": 489,
                        "fullWidth": 2,
                        "width": 1,
                        "text": "}",
                        "value": "}",
                        "valueText": "}",
                        "hasTrailingTrivia": true,
                        "hasTrailingNewLine": true,
                        "trailingTrivia": [
                            {
                                "kind": "NewLineTrivia",
                                "text": "\n"
                            }
                        ]
                    }
                }
            },
            {
                "kind": "VariableStatement",
                "fullStart": 490,
                "fullEnd": 526,
                "start": 501,
                "end": 525,
                "fullWidth": 36,
                "width": 24,
                "modifiers": [],
                "variableDeclaration": {
                    "kind": "VariableDeclaration",
                    "fullStart": 490,
                    "fullEnd": 524,
                    "start": 501,
                    "end": 524,
                    "fullWidth": 34,
                    "width": 23,
                    "varKeyword": {
                        "kind": "VarKeyword",
                        "fullStart": 490,
                        "fullEnd": 505,
                        "start": 501,
                        "end": 504,
                        "fullWidth": 15,
                        "width": 3,
                        "text": "var",
                        "value": "var",
                        "valueText": "var",
                        "hasLeadingTrivia": true,
                        "hasLeadingComment": true,
                        "hasLeadingNewLine": true,
                        "hasTrailingTrivia": true,
                        "leadingTrivia": [
                            {
                                "kind": "NewLineTrivia",
                                "text": "\n"
                            },
                            {
                                "kind": "SingleLineCommentTrivia",
                                "text": "//CHECK#3"
                            },
                            {
                                "kind": "NewLineTrivia",
                                "text": "\n"
                            }
                        ],
                        "trailingTrivia": [
                            {
                                "kind": "WhitespaceTrivia",
                                "text": " "
                            }
                        ]
                    },
                    "variableDeclarators": [
                        {
                            "kind": "VariableDeclarator",
                            "fullStart": 505,
                            "fullEnd": 524,
                            "start": 505,
                            "end": 524,
                            "fullWidth": 19,
<<<<<<< HEAD
                            "width": 19,
                            "identifier": {
=======
                            "propertyName": {
>>>>>>> 85e84683
                                "kind": "IdentifierName",
                                "fullStart": 505,
                                "fullEnd": 507,
                                "start": 505,
                                "end": 506,
                                "fullWidth": 2,
                                "width": 1,
                                "text": "y",
                                "value": "y",
                                "valueText": "y",
                                "hasTrailingTrivia": true,
                                "trailingTrivia": [
                                    {
                                        "kind": "WhitespaceTrivia",
                                        "text": " "
                                    }
                                ]
                            },
                            "equalsValueClause": {
                                "kind": "EqualsValueClause",
                                "fullStart": 507,
                                "fullEnd": 524,
                                "start": 507,
                                "end": 524,
                                "fullWidth": 17,
                                "width": 17,
                                "equalsToken": {
                                    "kind": "EqualsToken",
                                    "fullStart": 507,
                                    "fullEnd": 509,
                                    "start": 507,
                                    "end": 508,
                                    "fullWidth": 2,
                                    "width": 1,
                                    "text": "=",
                                    "value": "=",
                                    "valueText": "=",
                                    "hasTrailingTrivia": true,
                                    "trailingTrivia": [
                                        {
                                            "kind": "WhitespaceTrivia",
                                            "text": " "
                                        }
                                    ]
                                },
                                "value": {
                                    "kind": "ObjectCreationExpression",
                                    "fullStart": 509,
                                    "fullEnd": 524,
                                    "start": 509,
                                    "end": 524,
                                    "fullWidth": 15,
                                    "width": 15,
                                    "newKeyword": {
                                        "kind": "NewKeyword",
                                        "fullStart": 509,
                                        "fullEnd": 513,
                                        "start": 509,
                                        "end": 512,
                                        "fullWidth": 4,
                                        "width": 3,
                                        "text": "new",
                                        "value": "new",
                                        "valueText": "new",
                                        "hasTrailingTrivia": true,
                                        "trailingTrivia": [
                                            {
                                                "kind": "WhitespaceTrivia",
                                                "text": " "
                                            }
                                        ]
                                    },
                                    "expression": {
                                        "kind": "IdentifierName",
                                        "fullStart": 513,
                                        "fullEnd": 519,
                                        "start": 513,
                                        "end": 519,
                                        "fullWidth": 6,
                                        "width": 6,
                                        "text": "String",
                                        "value": "String",
                                        "valueText": "String"
                                    },
                                    "argumentList": {
                                        "kind": "ArgumentList",
                                        "fullStart": 519,
                                        "fullEnd": 524,
                                        "start": 519,
                                        "end": 524,
                                        "fullWidth": 5,
                                        "width": 5,
                                        "openParenToken": {
                                            "kind": "OpenParenToken",
                                            "fullStart": 519,
                                            "fullEnd": 520,
                                            "start": 519,
                                            "end": 520,
                                            "fullWidth": 1,
                                            "width": 1,
                                            "text": "(",
                                            "value": "(",
                                            "valueText": "("
                                        },
                                        "arguments": [
                                            {
                                                "kind": "StringLiteral",
                                                "fullStart": 520,
                                                "fullEnd": 523,
                                                "start": 520,
                                                "end": 523,
                                                "fullWidth": 3,
                                                "width": 3,
                                                "text": "\"y\"",
                                                "value": "y",
                                                "valueText": "y"
                                            }
                                        ],
                                        "closeParenToken": {
                                            "kind": "CloseParenToken",
                                            "fullStart": 523,
                                            "fullEnd": 524,
                                            "start": 523,
                                            "end": 524,
                                            "fullWidth": 1,
                                            "width": 1,
                                            "text": ")",
                                            "value": ")",
                                            "valueText": ")"
                                        }
                                    }
                                }
                            }
                        }
                    ]
                },
                "semicolonToken": {
                    "kind": "SemicolonToken",
                    "fullStart": 524,
                    "fullEnd": 526,
                    "start": 524,
                    "end": 525,
                    "fullWidth": 2,
                    "width": 1,
                    "text": ";",
                    "value": ";",
                    "valueText": ";",
                    "hasTrailingTrivia": true,
                    "hasTrailingNewLine": true,
                    "trailingTrivia": [
                        {
                            "kind": "NewLineTrivia",
                            "text": "\n"
                        }
                    ]
                }
            },
            {
                "kind": "IfStatement",
                "fullStart": 526,
                "fullEnd": 618,
                "start": 526,
                "end": 617,
                "fullWidth": 92,
                "width": 91,
                "ifKeyword": {
                    "kind": "IfKeyword",
                    "fullStart": 526,
                    "fullEnd": 529,
                    "start": 526,
                    "end": 528,
                    "fullWidth": 3,
                    "width": 2,
                    "text": "if",
                    "value": "if",
                    "valueText": "if",
                    "hasTrailingTrivia": true,
                    "trailingTrivia": [
                        {
                            "kind": "WhitespaceTrivia",
                            "text": " "
                        }
                    ]
                },
                "openParenToken": {
                    "kind": "OpenParenToken",
                    "fullStart": 529,
                    "fullEnd": 530,
                    "start": 529,
                    "end": 530,
                    "fullWidth": 1,
                    "width": 1,
                    "text": "(",
                    "value": "(",
                    "valueText": "("
                },
                "condition": {
                    "kind": "NotEqualsExpression",
                    "fullStart": 530,
                    "fullEnd": 549,
                    "start": 530,
                    "end": 549,
                    "fullWidth": 19,
                    "width": 19,
                    "left": {
                        "kind": "ParenthesizedExpression",
                        "fullStart": 530,
                        "fullEnd": 544,
                        "start": 530,
                        "end": 543,
                        "fullWidth": 14,
                        "width": 13,
                        "openParenToken": {
                            "kind": "OpenParenToken",
                            "fullStart": 530,
                            "fullEnd": 531,
                            "start": 530,
                            "end": 531,
                            "fullWidth": 1,
                            "width": 1,
                            "text": "(",
                            "value": "(",
                            "valueText": "("
                        },
                        "expression": {
                            "kind": "ConditionalExpression",
                            "fullStart": 531,
                            "fullEnd": 542,
                            "start": 531,
                            "end": 542,
                            "fullWidth": 11,
                            "width": 11,
                            "condition": {
                                "kind": "IdentifierName",
                                "fullStart": 531,
                                "fullEnd": 533,
                                "start": 531,
                                "end": 532,
                                "fullWidth": 2,
                                "width": 1,
                                "text": "y",
                                "value": "y",
                                "valueText": "y",
                                "hasTrailingTrivia": true,
                                "trailingTrivia": [
                                    {
                                        "kind": "WhitespaceTrivia",
                                        "text": " "
                                    }
                                ]
                            },
                            "questionToken": {
                                "kind": "QuestionToken",
                                "fullStart": 533,
                                "fullEnd": 535,
                                "start": 533,
                                "end": 534,
                                "fullWidth": 2,
                                "width": 1,
                                "text": "?",
                                "value": "?",
                                "valueText": "?",
                                "hasTrailingTrivia": true,
                                "trailingTrivia": [
                                    {
                                        "kind": "WhitespaceTrivia",
                                        "text": " "
                                    }
                                ]
                            },
                            "whenTrue": {
                                "kind": "IdentifierName",
                                "fullStart": 535,
                                "fullEnd": 537,
                                "start": 535,
                                "end": 536,
                                "fullWidth": 2,
                                "width": 1,
                                "text": "y",
                                "value": "y",
                                "valueText": "y",
                                "hasTrailingTrivia": true,
                                "trailingTrivia": [
                                    {
                                        "kind": "WhitespaceTrivia",
                                        "text": " "
                                    }
                                ]
                            },
                            "colonToken": {
                                "kind": "ColonToken",
                                "fullStart": 537,
                                "fullEnd": 539,
                                "start": 537,
                                "end": 538,
                                "fullWidth": 2,
                                "width": 1,
                                "text": ":",
                                "value": ":",
                                "valueText": ":",
                                "hasTrailingTrivia": true,
                                "trailingTrivia": [
                                    {
                                        "kind": "WhitespaceTrivia",
                                        "text": " "
                                    }
                                ]
                            },
                            "whenFalse": {
                                "kind": "StringLiteral",
                                "fullStart": 539,
                                "fullEnd": 542,
                                "start": 539,
                                "end": 542,
                                "fullWidth": 3,
                                "width": 3,
                                "text": "\"1\"",
                                "value": "1",
                                "valueText": "1"
                            }
                        },
                        "closeParenToken": {
                            "kind": "CloseParenToken",
                            "fullStart": 542,
                            "fullEnd": 544,
                            "start": 542,
                            "end": 543,
                            "fullWidth": 2,
                            "width": 1,
                            "text": ")",
                            "value": ")",
                            "valueText": ")",
                            "hasTrailingTrivia": true,
                            "trailingTrivia": [
                                {
                                    "kind": "WhitespaceTrivia",
                                    "text": " "
                                }
                            ]
                        }
                    },
                    "operatorToken": {
                        "kind": "ExclamationEqualsEqualsToken",
                        "fullStart": 544,
                        "fullEnd": 548,
                        "start": 544,
                        "end": 547,
                        "fullWidth": 4,
                        "width": 3,
                        "text": "!==",
                        "value": "!==",
                        "valueText": "!==",
                        "hasTrailingTrivia": true,
                        "trailingTrivia": [
                            {
                                "kind": "WhitespaceTrivia",
                                "text": " "
                            }
                        ]
                    },
                    "right": {
                        "kind": "IdentifierName",
                        "fullStart": 548,
                        "fullEnd": 549,
                        "start": 548,
                        "end": 549,
                        "fullWidth": 1,
                        "width": 1,
                        "text": "y",
                        "value": "y",
                        "valueText": "y"
                    }
                },
                "closeParenToken": {
                    "kind": "CloseParenToken",
                    "fullStart": 549,
                    "fullEnd": 551,
                    "start": 549,
                    "end": 550,
                    "fullWidth": 2,
                    "width": 1,
                    "text": ")",
                    "value": ")",
                    "valueText": ")",
                    "hasTrailingTrivia": true,
                    "trailingTrivia": [
                        {
                            "kind": "WhitespaceTrivia",
                            "text": " "
                        }
                    ]
                },
                "statement": {
                    "kind": "Block",
                    "fullStart": 551,
                    "fullEnd": 618,
                    "start": 551,
                    "end": 617,
                    "fullWidth": 67,
                    "width": 66,
                    "openBraceToken": {
                        "kind": "OpenBraceToken",
                        "fullStart": 551,
                        "fullEnd": 553,
                        "start": 551,
                        "end": 552,
                        "fullWidth": 2,
                        "width": 1,
                        "text": "{",
                        "value": "{",
                        "valueText": "{",
                        "hasTrailingTrivia": true,
                        "hasTrailingNewLine": true,
                        "trailingTrivia": [
                            {
                                "kind": "NewLineTrivia",
                                "text": "\n"
                            }
                        ]
                    },
                    "statements": [
                        {
                            "kind": "ExpressionStatement",
                            "fullStart": 553,
                            "fullEnd": 616,
                            "start": 555,
                            "end": 615,
                            "fullWidth": 63,
                            "width": 60,
                            "expression": {
                                "kind": "InvocationExpression",
                                "fullStart": 553,
                                "fullEnd": 614,
                                "start": 555,
                                "end": 614,
                                "fullWidth": 61,
                                "width": 59,
                                "expression": {
                                    "kind": "IdentifierName",
                                    "fullStart": 553,
                                    "fullEnd": 561,
                                    "start": 555,
                                    "end": 561,
                                    "fullWidth": 8,
                                    "width": 6,
                                    "text": "$ERROR",
                                    "value": "$ERROR",
                                    "valueText": "$ERROR",
                                    "hasLeadingTrivia": true,
                                    "leadingTrivia": [
                                        {
                                            "kind": "WhitespaceTrivia",
                                            "text": "  "
                                        }
                                    ]
                                },
                                "argumentList": {
                                    "kind": "ArgumentList",
                                    "fullStart": 561,
                                    "fullEnd": 614,
                                    "start": 561,
                                    "end": 614,
                                    "fullWidth": 53,
                                    "width": 53,
                                    "openParenToken": {
                                        "kind": "OpenParenToken",
                                        "fullStart": 561,
                                        "fullEnd": 562,
                                        "start": 561,
                                        "end": 562,
                                        "fullWidth": 1,
                                        "width": 1,
                                        "text": "(",
                                        "value": "(",
                                        "valueText": "("
                                    },
                                    "arguments": [
                                        {
                                            "kind": "StringLiteral",
                                            "fullStart": 562,
                                            "fullEnd": 613,
                                            "start": 562,
                                            "end": 613,
                                            "fullWidth": 51,
                                            "width": 51,
                                            "text": "'#3: (var y = new String(\"y\"); (y ? y : \"1\") === y'",
                                            "value": "#3: (var y = new String(\"y\"); (y ? y : \"1\") === y",
                                            "valueText": "#3: (var y = new String(\"y\"); (y ? y : \"1\") === y"
                                        }
                                    ],
                                    "closeParenToken": {
                                        "kind": "CloseParenToken",
                                        "fullStart": 613,
                                        "fullEnd": 614,
                                        "start": 613,
                                        "end": 614,
                                        "fullWidth": 1,
                                        "width": 1,
                                        "text": ")",
                                        "value": ")",
                                        "valueText": ")"
                                    }
                                }
                            },
                            "semicolonToken": {
                                "kind": "SemicolonToken",
                                "fullStart": 614,
                                "fullEnd": 616,
                                "start": 614,
                                "end": 615,
                                "fullWidth": 2,
                                "width": 1,
                                "text": ";",
                                "value": ";",
                                "valueText": ";",
                                "hasTrailingTrivia": true,
                                "hasTrailingNewLine": true,
                                "trailingTrivia": [
                                    {
                                        "kind": "NewLineTrivia",
                                        "text": "\n"
                                    }
                                ]
                            }
                        }
                    ],
                    "closeBraceToken": {
                        "kind": "CloseBraceToken",
                        "fullStart": 616,
                        "fullEnd": 618,
                        "start": 616,
                        "end": 617,
                        "fullWidth": 2,
                        "width": 1,
                        "text": "}",
                        "value": "}",
                        "valueText": "}",
                        "hasTrailingTrivia": true,
                        "hasTrailingNewLine": true,
                        "trailingTrivia": [
                            {
                                "kind": "NewLineTrivia",
                                "text": "\n"
                            }
                        ]
                    }
                }
            }
        ],
        "endOfFileToken": {
            "kind": "EndOfFileToken",
            "fullStart": 618,
            "fullEnd": 619,
            "start": 619,
            "end": 619,
            "fullWidth": 1,
            "width": 0,
            "text": "",
            "hasLeadingTrivia": true,
            "hasLeadingNewLine": true,
            "leadingTrivia": [
                {
                    "kind": "NewLineTrivia",
                    "text": "\n"
                }
            ]
        }
    },
    "lineMap": {
        "lineStarts": [
            0,
            61,
            132,
            133,
            137,
            174,
            177,
            213,
            271,
            275,
            276,
            286,
            317,
            358,
            360,
            361,
            371,
            396,
            424,
            488,
            490,
            491,
            501,
            526,
            553,
            616,
            618,
            619
        ],
        "length": 619
    }
}<|MERGE_RESOLUTION|>--- conflicted
+++ resolved
@@ -510,12 +510,8 @@
                             "start": 375,
                             "end": 394,
                             "fullWidth": 19,
-<<<<<<< HEAD
                             "width": 19,
-                            "identifier": {
-=======
                             "propertyName": {
->>>>>>> 85e84683
                                 "kind": "IdentifierName",
                                 "fullStart": 375,
                                 "fullEnd": 377,
@@ -1125,12 +1121,8 @@
                             "start": 505,
                             "end": 524,
                             "fullWidth": 19,
-<<<<<<< HEAD
                             "width": 19,
-                            "identifier": {
-=======
                             "propertyName": {
->>>>>>> 85e84683
                                 "kind": "IdentifierName",
                                 "fullStart": 505,
                                 "fullEnd": 507,
