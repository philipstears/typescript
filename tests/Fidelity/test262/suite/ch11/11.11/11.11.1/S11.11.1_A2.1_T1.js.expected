{
    "isDeclaration": false,
    "languageVersion": "EcmaScript5",
    "parseOptions": {
        "allowAutomaticSemicolonInsertion": true
    },
    "sourceUnit": {
        "kind": "SourceUnit",
        "fullStart": 0,
        "fullEnd": 1644,
        "start": 304,
        "end": 1644,
        "fullWidth": 1644,
        "width": 1340,
        "moduleElements": [
            {
                "kind": "IfStatement",
                "fullStart": 0,
                "fullEnd": 382,
                "start": 304,
                "end": 381,
                "fullWidth": 382,
                "width": 77,
                "ifKeyword": {
                    "kind": "IfKeyword",
                    "fullStart": 0,
                    "fullEnd": 307,
                    "start": 304,
                    "end": 306,
                    "fullWidth": 307,
                    "width": 2,
                    "text": "if",
                    "value": "if",
                    "valueText": "if",
                    "hasLeadingTrivia": true,
                    "hasLeadingComment": true,
                    "hasLeadingNewLine": true,
                    "hasTrailingTrivia": true,
                    "leadingTrivia": [
                        {
                            "kind": "SingleLineCommentTrivia",
                            "text": "// Copyright 2009 the Sputnik authors.  All rights reserved."
                        },
                        {
                            "kind": "NewLineTrivia",
                            "text": "\n"
                        },
                        {
                            "kind": "SingleLineCommentTrivia",
                            "text": "// This code is governed by the BSD license found in the LICENSE file."
                        },
                        {
                            "kind": "NewLineTrivia",
                            "text": "\n"
                        },
                        {
                            "kind": "NewLineTrivia",
                            "text": "\n"
                        },
                        {
                            "kind": "MultiLineCommentTrivia",
                            "text": "/**\n * Operator x && y uses GetValue\n *\n * @path ch11/11.11/11.11.1/S11.11.1_A2.1_T1.js\n * @description Either Type is not Reference or GetBase is not null\n */"
                        },
                        {
                            "kind": "NewLineTrivia",
                            "text": "\n"
                        },
                        {
                            "kind": "NewLineTrivia",
                            "text": "\n"
                        },
                        {
                            "kind": "SingleLineCommentTrivia",
                            "text": "//CHECK#1"
                        },
                        {
                            "kind": "NewLineTrivia",
                            "text": "\n"
                        }
                    ],
                    "trailingTrivia": [
                        {
                            "kind": "WhitespaceTrivia",
                            "text": " "
                        }
                    ]
                },
                "openParenToken": {
                    "kind": "OpenParenToken",
                    "fullStart": 307,
                    "fullEnd": 308,
                    "start": 307,
                    "end": 308,
                    "fullWidth": 1,
                    "width": 1,
                    "text": "(",
                    "value": "(",
                    "valueText": "("
                },
                "condition": {
                    "kind": "NotEqualsExpression",
                    "fullStart": 308,
                    "fullEnd": 333,
                    "start": 308,
                    "end": 333,
                    "fullWidth": 25,
                    "width": 25,
                    "left": {
                        "kind": "ParenthesizedExpression",
                        "fullStart": 308,
                        "fullEnd": 324,
                        "start": 308,
                        "end": 323,
                        "fullWidth": 16,
                        "width": 15,
                        "openParenToken": {
                            "kind": "OpenParenToken",
                            "fullStart": 308,
                            "fullEnd": 309,
                            "start": 308,
                            "end": 309,
                            "fullWidth": 1,
                            "width": 1,
                            "text": "(",
                            "value": "(",
                            "valueText": "("
                        },
                        "expression": {
                            "kind": "LogicalAndExpression",
                            "fullStart": 309,
                            "fullEnd": 322,
                            "start": 309,
                            "end": 322,
                            "fullWidth": 13,
                            "width": 13,
                            "left": {
                                "kind": "FalseKeyword",
                                "fullStart": 309,
                                "fullEnd": 315,
                                "start": 309,
                                "end": 314,
                                "fullWidth": 6,
                                "width": 5,
                                "text": "false",
                                "value": false,
                                "valueText": "false",
                                "hasTrailingTrivia": true,
                                "trailingTrivia": [
                                    {
                                        "kind": "WhitespaceTrivia",
                                        "text": " "
                                    }
                                ]
                            },
                            "operatorToken": {
                                "kind": "AmpersandAmpersandToken",
                                "fullStart": 315,
                                "fullEnd": 318,
                                "start": 315,
                                "end": 317,
                                "fullWidth": 3,
                                "width": 2,
                                "text": "&&",
                                "value": "&&",
                                "valueText": "&&",
                                "hasTrailingTrivia": true,
                                "trailingTrivia": [
                                    {
                                        "kind": "WhitespaceTrivia",
                                        "text": " "
                                    }
                                ]
                            },
                            "right": {
                                "kind": "TrueKeyword",
                                "fullStart": 318,
                                "fullEnd": 322,
                                "start": 318,
                                "end": 322,
                                "fullWidth": 4,
                                "width": 4,
                                "text": "true",
                                "value": true,
                                "valueText": "true"
                            }
                        },
                        "closeParenToken": {
                            "kind": "CloseParenToken",
                            "fullStart": 322,
                            "fullEnd": 324,
                            "start": 322,
                            "end": 323,
                            "fullWidth": 2,
                            "width": 1,
                            "text": ")",
                            "value": ")",
                            "valueText": ")",
                            "hasTrailingTrivia": true,
                            "trailingTrivia": [
                                {
                                    "kind": "WhitespaceTrivia",
                                    "text": " "
                                }
                            ]
                        }
                    },
                    "operatorToken": {
                        "kind": "ExclamationEqualsEqualsToken",
                        "fullStart": 324,
                        "fullEnd": 328,
                        "start": 324,
                        "end": 327,
                        "fullWidth": 4,
                        "width": 3,
                        "text": "!==",
                        "value": "!==",
                        "valueText": "!==",
                        "hasTrailingTrivia": true,
                        "trailingTrivia": [
                            {
                                "kind": "WhitespaceTrivia",
                                "text": " "
                            }
                        ]
                    },
                    "right": {
                        "kind": "FalseKeyword",
                        "fullStart": 328,
                        "fullEnd": 333,
                        "start": 328,
                        "end": 333,
                        "fullWidth": 5,
                        "width": 5,
                        "text": "false",
                        "value": false,
                        "valueText": "false"
                    }
                },
                "closeParenToken": {
                    "kind": "CloseParenToken",
                    "fullStart": 333,
                    "fullEnd": 335,
                    "start": 333,
                    "end": 334,
                    "fullWidth": 2,
                    "width": 1,
                    "text": ")",
                    "value": ")",
                    "valueText": ")",
                    "hasTrailingTrivia": true,
                    "trailingTrivia": [
                        {
                            "kind": "WhitespaceTrivia",
                            "text": " "
                        }
                    ]
                },
                "statement": {
                    "kind": "Block",
                    "fullStart": 335,
                    "fullEnd": 382,
                    "start": 335,
                    "end": 381,
                    "fullWidth": 47,
                    "width": 46,
                    "openBraceToken": {
                        "kind": "OpenBraceToken",
                        "fullStart": 335,
                        "fullEnd": 337,
                        "start": 335,
                        "end": 336,
                        "fullWidth": 2,
                        "width": 1,
                        "text": "{",
                        "value": "{",
                        "valueText": "{",
                        "hasTrailingTrivia": true,
                        "hasTrailingNewLine": true,
                        "trailingTrivia": [
                            {
                                "kind": "NewLineTrivia",
                                "text": "\n"
                            }
                        ]
                    },
                    "statements": [
                        {
                            "kind": "ExpressionStatement",
                            "fullStart": 337,
                            "fullEnd": 380,
                            "start": 339,
                            "end": 379,
                            "fullWidth": 43,
                            "width": 40,
                            "expression": {
                                "kind": "InvocationExpression",
                                "fullStart": 337,
                                "fullEnd": 378,
                                "start": 339,
                                "end": 378,
                                "fullWidth": 41,
                                "width": 39,
                                "expression": {
                                    "kind": "IdentifierName",
                                    "fullStart": 337,
                                    "fullEnd": 345,
                                    "start": 339,
                                    "end": 345,
                                    "fullWidth": 8,
                                    "width": 6,
                                    "text": "$ERROR",
                                    "value": "$ERROR",
                                    "valueText": "$ERROR",
                                    "hasLeadingTrivia": true,
                                    "leadingTrivia": [
                                        {
                                            "kind": "WhitespaceTrivia",
                                            "text": "  "
                                        }
                                    ]
                                },
                                "argumentList": {
                                    "kind": "ArgumentList",
                                    "fullStart": 345,
                                    "fullEnd": 378,
                                    "start": 345,
                                    "end": 378,
                                    "fullWidth": 33,
                                    "width": 33,
                                    "openParenToken": {
                                        "kind": "OpenParenToken",
                                        "fullStart": 345,
                                        "fullEnd": 346,
                                        "start": 345,
                                        "end": 346,
                                        "fullWidth": 1,
                                        "width": 1,
                                        "text": "(",
                                        "value": "(",
                                        "valueText": "("
                                    },
                                    "arguments": [
                                        {
                                            "kind": "StringLiteral",
                                            "fullStart": 346,
                                            "fullEnd": 377,
                                            "start": 346,
                                            "end": 377,
                                            "fullWidth": 31,
                                            "width": 31,
                                            "text": "'#1: (false && true) === false'",
                                            "value": "#1: (false && true) === false",
                                            "valueText": "#1: (false && true) === false"
                                        }
                                    ],
                                    "closeParenToken": {
                                        "kind": "CloseParenToken",
                                        "fullStart": 377,
                                        "fullEnd": 378,
                                        "start": 377,
                                        "end": 378,
                                        "fullWidth": 1,
                                        "width": 1,
                                        "text": ")",
                                        "value": ")",
                                        "valueText": ")"
                                    }
                                }
                            },
                            "semicolonToken": {
                                "kind": "SemicolonToken",
                                "fullStart": 378,
                                "fullEnd": 380,
                                "start": 378,
                                "end": 379,
                                "fullWidth": 2,
                                "width": 1,
                                "text": ";",
                                "value": ";",
                                "valueText": ";",
                                "hasTrailingTrivia": true,
                                "hasTrailingNewLine": true,
                                "trailingTrivia": [
                                    {
                                        "kind": "NewLineTrivia",
                                        "text": "\n"
                                    }
                                ]
                            }
                        }
                    ],
                    "closeBraceToken": {
                        "kind": "CloseBraceToken",
                        "fullStart": 380,
                        "fullEnd": 382,
                        "start": 380,
                        "end": 381,
                        "fullWidth": 2,
                        "width": 1,
                        "text": "}",
                        "value": "}",
                        "valueText": "}",
                        "hasTrailingTrivia": true,
                        "hasTrailingNewLine": true,
                        "trailingTrivia": [
                            {
                                "kind": "NewLineTrivia",
                                "text": "\n"
                            }
                        ]
                    }
                }
            },
            {
                "kind": "IfStatement",
                "fullStart": 382,
                "fullEnd": 471,
                "start": 393,
                "end": 470,
                "fullWidth": 89,
                "width": 77,
                "ifKeyword": {
                    "kind": "IfKeyword",
                    "fullStart": 382,
                    "fullEnd": 396,
                    "start": 393,
                    "end": 395,
                    "fullWidth": 14,
                    "width": 2,
                    "text": "if",
                    "value": "if",
                    "valueText": "if",
                    "hasLeadingTrivia": true,
                    "hasLeadingComment": true,
                    "hasLeadingNewLine": true,
                    "hasTrailingTrivia": true,
                    "leadingTrivia": [
                        {
                            "kind": "NewLineTrivia",
                            "text": "\n"
                        },
                        {
                            "kind": "SingleLineCommentTrivia",
                            "text": "//CHECK#2"
                        },
                        {
                            "kind": "NewLineTrivia",
                            "text": "\n"
                        }
                    ],
                    "trailingTrivia": [
                        {
                            "kind": "WhitespaceTrivia",
                            "text": " "
                        }
                    ]
                },
                "openParenToken": {
                    "kind": "OpenParenToken",
                    "fullStart": 396,
                    "fullEnd": 397,
                    "start": 396,
                    "end": 397,
                    "fullWidth": 1,
                    "width": 1,
                    "text": "(",
                    "value": "(",
                    "valueText": "("
                },
                "condition": {
                    "kind": "NotEqualsExpression",
                    "fullStart": 397,
                    "fullEnd": 422,
                    "start": 397,
                    "end": 422,
                    "fullWidth": 25,
                    "width": 25,
                    "left": {
                        "kind": "ParenthesizedExpression",
                        "fullStart": 397,
                        "fullEnd": 413,
                        "start": 397,
                        "end": 412,
                        "fullWidth": 16,
                        "width": 15,
                        "openParenToken": {
                            "kind": "OpenParenToken",
                            "fullStart": 397,
                            "fullEnd": 398,
                            "start": 397,
                            "end": 398,
                            "fullWidth": 1,
                            "width": 1,
                            "text": "(",
                            "value": "(",
                            "valueText": "("
                        },
                        "expression": {
                            "kind": "LogicalAndExpression",
                            "fullStart": 398,
                            "fullEnd": 411,
                            "start": 398,
                            "end": 411,
                            "fullWidth": 13,
                            "width": 13,
                            "left": {
                                "kind": "TrueKeyword",
                                "fullStart": 398,
                                "fullEnd": 403,
                                "start": 398,
                                "end": 402,
                                "fullWidth": 5,
                                "width": 4,
                                "text": "true",
                                "value": true,
                                "valueText": "true",
                                "hasTrailingTrivia": true,
                                "trailingTrivia": [
                                    {
                                        "kind": "WhitespaceTrivia",
                                        "text": " "
                                    }
                                ]
                            },
                            "operatorToken": {
                                "kind": "AmpersandAmpersandToken",
                                "fullStart": 403,
                                "fullEnd": 406,
                                "start": 403,
                                "end": 405,
                                "fullWidth": 3,
                                "width": 2,
                                "text": "&&",
                                "value": "&&",
                                "valueText": "&&",
                                "hasTrailingTrivia": true,
                                "trailingTrivia": [
                                    {
                                        "kind": "WhitespaceTrivia",
                                        "text": " "
                                    }
                                ]
                            },
                            "right": {
                                "kind": "FalseKeyword",
                                "fullStart": 406,
                                "fullEnd": 411,
                                "start": 406,
                                "end": 411,
                                "fullWidth": 5,
                                "width": 5,
                                "text": "false",
                                "value": false,
                                "valueText": "false"
                            }
                        },
                        "closeParenToken": {
                            "kind": "CloseParenToken",
                            "fullStart": 411,
                            "fullEnd": 413,
                            "start": 411,
                            "end": 412,
                            "fullWidth": 2,
                            "width": 1,
                            "text": ")",
                            "value": ")",
                            "valueText": ")",
                            "hasTrailingTrivia": true,
                            "trailingTrivia": [
                                {
                                    "kind": "WhitespaceTrivia",
                                    "text": " "
                                }
                            ]
                        }
                    },
                    "operatorToken": {
                        "kind": "ExclamationEqualsEqualsToken",
                        "fullStart": 413,
                        "fullEnd": 417,
                        "start": 413,
                        "end": 416,
                        "fullWidth": 4,
                        "width": 3,
                        "text": "!==",
                        "value": "!==",
                        "valueText": "!==",
                        "hasTrailingTrivia": true,
                        "trailingTrivia": [
                            {
                                "kind": "WhitespaceTrivia",
                                "text": " "
                            }
                        ]
                    },
                    "right": {
                        "kind": "FalseKeyword",
                        "fullStart": 417,
                        "fullEnd": 422,
                        "start": 417,
                        "end": 422,
                        "fullWidth": 5,
                        "width": 5,
                        "text": "false",
                        "value": false,
                        "valueText": "false"
                    }
                },
                "closeParenToken": {
                    "kind": "CloseParenToken",
                    "fullStart": 422,
                    "fullEnd": 424,
                    "start": 422,
                    "end": 423,
                    "fullWidth": 2,
                    "width": 1,
                    "text": ")",
                    "value": ")",
                    "valueText": ")",
                    "hasTrailingTrivia": true,
                    "trailingTrivia": [
                        {
                            "kind": "WhitespaceTrivia",
                            "text": " "
                        }
                    ]
                },
                "statement": {
                    "kind": "Block",
                    "fullStart": 424,
                    "fullEnd": 471,
                    "start": 424,
                    "end": 470,
                    "fullWidth": 47,
                    "width": 46,
                    "openBraceToken": {
                        "kind": "OpenBraceToken",
                        "fullStart": 424,
                        "fullEnd": 426,
                        "start": 424,
                        "end": 425,
                        "fullWidth": 2,
                        "width": 1,
                        "text": "{",
                        "value": "{",
                        "valueText": "{",
                        "hasTrailingTrivia": true,
                        "hasTrailingNewLine": true,
                        "trailingTrivia": [
                            {
                                "kind": "NewLineTrivia",
                                "text": "\n"
                            }
                        ]
                    },
                    "statements": [
                        {
                            "kind": "ExpressionStatement",
                            "fullStart": 426,
                            "fullEnd": 469,
                            "start": 428,
                            "end": 468,
                            "fullWidth": 43,
                            "width": 40,
                            "expression": {
                                "kind": "InvocationExpression",
                                "fullStart": 426,
                                "fullEnd": 467,
                                "start": 428,
                                "end": 467,
                                "fullWidth": 41,
                                "width": 39,
                                "expression": {
                                    "kind": "IdentifierName",
                                    "fullStart": 426,
                                    "fullEnd": 434,
                                    "start": 428,
                                    "end": 434,
                                    "fullWidth": 8,
                                    "width": 6,
                                    "text": "$ERROR",
                                    "value": "$ERROR",
                                    "valueText": "$ERROR",
                                    "hasLeadingTrivia": true,
                                    "leadingTrivia": [
                                        {
                                            "kind": "WhitespaceTrivia",
                                            "text": "  "
                                        }
                                    ]
                                },
                                "argumentList": {
                                    "kind": "ArgumentList",
                                    "fullStart": 434,
                                    "fullEnd": 467,
                                    "start": 434,
                                    "end": 467,
                                    "fullWidth": 33,
                                    "width": 33,
                                    "openParenToken": {
                                        "kind": "OpenParenToken",
                                        "fullStart": 434,
                                        "fullEnd": 435,
                                        "start": 434,
                                        "end": 435,
                                        "fullWidth": 1,
                                        "width": 1,
                                        "text": "(",
                                        "value": "(",
                                        "valueText": "("
                                    },
                                    "arguments": [
                                        {
                                            "kind": "StringLiteral",
                                            "fullStart": 435,
                                            "fullEnd": 466,
                                            "start": 435,
                                            "end": 466,
                                            "fullWidth": 31,
                                            "width": 31,
                                            "text": "'#2: (true && false) === false'",
                                            "value": "#2: (true && false) === false",
                                            "valueText": "#2: (true && false) === false"
                                        }
                                    ],
                                    "closeParenToken": {
                                        "kind": "CloseParenToken",
                                        "fullStart": 466,
                                        "fullEnd": 467,
                                        "start": 466,
                                        "end": 467,
                                        "fullWidth": 1,
                                        "width": 1,
                                        "text": ")",
                                        "value": ")",
                                        "valueText": ")"
                                    }
                                }
                            },
                            "semicolonToken": {
                                "kind": "SemicolonToken",
                                "fullStart": 467,
                                "fullEnd": 469,
                                "start": 467,
                                "end": 468,
                                "fullWidth": 2,
                                "width": 1,
                                "text": ";",
                                "value": ";",
                                "valueText": ";",
                                "hasTrailingTrivia": true,
                                "hasTrailingNewLine": true,
                                "trailingTrivia": [
                                    {
                                        "kind": "NewLineTrivia",
                                        "text": "\n"
                                    }
                                ]
                            }
                        }
                    ],
                    "closeBraceToken": {
                        "kind": "CloseBraceToken",
                        "fullStart": 469,
                        "fullEnd": 471,
                        "start": 469,
                        "end": 470,
                        "fullWidth": 2,
                        "width": 1,
                        "text": "}",
                        "value": "}",
                        "valueText": "}",
                        "hasTrailingTrivia": true,
                        "hasTrailingNewLine": true,
                        "trailingTrivia": [
                            {
                                "kind": "NewLineTrivia",
                                "text": "\n"
                            }
                        ]
                    }
                }
            },
            {
                "kind": "VariableStatement",
                "fullStart": 471,
                "fullEnd": 497,
                "start": 482,
                "end": 496,
                "fullWidth": 26,
                "width": 14,
                "modifiers": [],
                "variableDeclaration": {
                    "kind": "VariableDeclaration",
                    "fullStart": 471,
                    "fullEnd": 495,
                    "start": 482,
                    "end": 495,
                    "fullWidth": 24,
                    "width": 13,
                    "varKeyword": {
                        "kind": "VarKeyword",
                        "fullStart": 471,
                        "fullEnd": 486,
                        "start": 482,
                        "end": 485,
                        "fullWidth": 15,
                        "width": 3,
                        "text": "var",
                        "value": "var",
                        "valueText": "var",
                        "hasLeadingTrivia": true,
                        "hasLeadingComment": true,
                        "hasLeadingNewLine": true,
                        "hasTrailingTrivia": true,
                        "leadingTrivia": [
                            {
                                "kind": "NewLineTrivia",
                                "text": "\n"
                            },
                            {
                                "kind": "SingleLineCommentTrivia",
                                "text": "//CHECK#3"
                            },
                            {
                                "kind": "NewLineTrivia",
                                "text": "\n"
                            }
                        ],
                        "trailingTrivia": [
                            {
                                "kind": "WhitespaceTrivia",
                                "text": " "
                            }
                        ]
                    },
                    "variableDeclarators": [
                        {
                            "kind": "VariableDeclarator",
                            "fullStart": 486,
                            "fullEnd": 495,
                            "start": 486,
                            "end": 495,
                            "fullWidth": 9,
<<<<<<< HEAD
                            "width": 9,
                            "identifier": {
=======
                            "propertyName": {
>>>>>>> 85e84683
                                "kind": "IdentifierName",
                                "fullStart": 486,
                                "fullEnd": 488,
                                "start": 486,
                                "end": 487,
                                "fullWidth": 2,
                                "width": 1,
                                "text": "x",
                                "value": "x",
                                "valueText": "x",
                                "hasTrailingTrivia": true,
                                "trailingTrivia": [
                                    {
                                        "kind": "WhitespaceTrivia",
                                        "text": " "
                                    }
                                ]
                            },
                            "equalsValueClause": {
                                "kind": "EqualsValueClause",
                                "fullStart": 488,
                                "fullEnd": 495,
                                "start": 488,
                                "end": 495,
                                "fullWidth": 7,
                                "width": 7,
                                "equalsToken": {
                                    "kind": "EqualsToken",
                                    "fullStart": 488,
                                    "fullEnd": 490,
                                    "start": 488,
                                    "end": 489,
                                    "fullWidth": 2,
                                    "width": 1,
                                    "text": "=",
                                    "value": "=",
                                    "valueText": "=",
                                    "hasTrailingTrivia": true,
                                    "trailingTrivia": [
                                        {
                                            "kind": "WhitespaceTrivia",
                                            "text": " "
                                        }
                                    ]
                                },
                                "value": {
                                    "kind": "FalseKeyword",
                                    "fullStart": 490,
                                    "fullEnd": 495,
                                    "start": 490,
                                    "end": 495,
                                    "fullWidth": 5,
                                    "width": 5,
                                    "text": "false",
                                    "value": false,
                                    "valueText": "false"
                                }
                            }
                        }
                    ]
                },
                "semicolonToken": {
                    "kind": "SemicolonToken",
                    "fullStart": 495,
                    "fullEnd": 497,
                    "start": 495,
                    "end": 496,
                    "fullWidth": 2,
                    "width": 1,
                    "text": ";",
                    "value": ";",
                    "valueText": ";",
                    "hasTrailingTrivia": true,
                    "hasTrailingNewLine": true,
                    "trailingTrivia": [
                        {
                            "kind": "NewLineTrivia",
                            "text": "\n"
                        }
                    ]
                }
            },
            {
                "kind": "IfStatement",
                "fullStart": 497,
                "fullEnd": 582,
                "start": 497,
                "end": 581,
                "fullWidth": 85,
                "width": 84,
                "ifKeyword": {
                    "kind": "IfKeyword",
                    "fullStart": 497,
                    "fullEnd": 500,
                    "start": 497,
                    "end": 499,
                    "fullWidth": 3,
                    "width": 2,
                    "text": "if",
                    "value": "if",
                    "valueText": "if",
                    "hasTrailingTrivia": true,
                    "trailingTrivia": [
                        {
                            "kind": "WhitespaceTrivia",
                            "text": " "
                        }
                    ]
                },
                "openParenToken": {
                    "kind": "OpenParenToken",
                    "fullStart": 500,
                    "fullEnd": 501,
                    "start": 500,
                    "end": 501,
                    "fullWidth": 1,
                    "width": 1,
                    "text": "(",
                    "value": "(",
                    "valueText": "("
                },
                "condition": {
                    "kind": "NotEqualsExpression",
                    "fullStart": 501,
                    "fullEnd": 522,
                    "start": 501,
                    "end": 522,
                    "fullWidth": 21,
                    "width": 21,
                    "left": {
                        "kind": "ParenthesizedExpression",
                        "fullStart": 501,
                        "fullEnd": 513,
                        "start": 501,
                        "end": 512,
                        "fullWidth": 12,
                        "width": 11,
                        "openParenToken": {
                            "kind": "OpenParenToken",
                            "fullStart": 501,
                            "fullEnd": 502,
                            "start": 501,
                            "end": 502,
                            "fullWidth": 1,
                            "width": 1,
                            "text": "(",
                            "value": "(",
                            "valueText": "("
                        },
                        "expression": {
                            "kind": "LogicalAndExpression",
                            "fullStart": 502,
                            "fullEnd": 511,
                            "start": 502,
                            "end": 511,
                            "fullWidth": 9,
                            "width": 9,
                            "left": {
                                "kind": "IdentifierName",
                                "fullStart": 502,
                                "fullEnd": 504,
                                "start": 502,
                                "end": 503,
                                "fullWidth": 2,
                                "width": 1,
                                "text": "x",
                                "value": "x",
                                "valueText": "x",
                                "hasTrailingTrivia": true,
                                "trailingTrivia": [
                                    {
                                        "kind": "WhitespaceTrivia",
                                        "text": " "
                                    }
                                ]
                            },
                            "operatorToken": {
                                "kind": "AmpersandAmpersandToken",
                                "fullStart": 504,
                                "fullEnd": 507,
                                "start": 504,
                                "end": 506,
                                "fullWidth": 3,
                                "width": 2,
                                "text": "&&",
                                "value": "&&",
                                "valueText": "&&",
                                "hasTrailingTrivia": true,
                                "trailingTrivia": [
                                    {
                                        "kind": "WhitespaceTrivia",
                                        "text": " "
                                    }
                                ]
                            },
                            "right": {
                                "kind": "TrueKeyword",
                                "fullStart": 507,
                                "fullEnd": 511,
                                "start": 507,
                                "end": 511,
                                "fullWidth": 4,
                                "width": 4,
                                "text": "true",
                                "value": true,
                                "valueText": "true"
                            }
                        },
                        "closeParenToken": {
                            "kind": "CloseParenToken",
                            "fullStart": 511,
                            "fullEnd": 513,
                            "start": 511,
                            "end": 512,
                            "fullWidth": 2,
                            "width": 1,
                            "text": ")",
                            "value": ")",
                            "valueText": ")",
                            "hasTrailingTrivia": true,
                            "trailingTrivia": [
                                {
                                    "kind": "WhitespaceTrivia",
                                    "text": " "
                                }
                            ]
                        }
                    },
                    "operatorToken": {
                        "kind": "ExclamationEqualsEqualsToken",
                        "fullStart": 513,
                        "fullEnd": 517,
                        "start": 513,
                        "end": 516,
                        "fullWidth": 4,
                        "width": 3,
                        "text": "!==",
                        "value": "!==",
                        "valueText": "!==",
                        "hasTrailingTrivia": true,
                        "trailingTrivia": [
                            {
                                "kind": "WhitespaceTrivia",
                                "text": " "
                            }
                        ]
                    },
                    "right": {
                        "kind": "FalseKeyword",
                        "fullStart": 517,
                        "fullEnd": 522,
                        "start": 517,
                        "end": 522,
                        "fullWidth": 5,
                        "width": 5,
                        "text": "false",
                        "value": false,
                        "valueText": "false"
                    }
                },
                "closeParenToken": {
                    "kind": "CloseParenToken",
                    "fullStart": 522,
                    "fullEnd": 524,
                    "start": 522,
                    "end": 523,
                    "fullWidth": 2,
                    "width": 1,
                    "text": ")",
                    "value": ")",
                    "valueText": ")",
                    "hasTrailingTrivia": true,
                    "trailingTrivia": [
                        {
                            "kind": "WhitespaceTrivia",
                            "text": " "
                        }
                    ]
                },
                "statement": {
                    "kind": "Block",
                    "fullStart": 524,
                    "fullEnd": 582,
                    "start": 524,
                    "end": 581,
                    "fullWidth": 58,
                    "width": 57,
                    "openBraceToken": {
                        "kind": "OpenBraceToken",
                        "fullStart": 524,
                        "fullEnd": 526,
                        "start": 524,
                        "end": 525,
                        "fullWidth": 2,
                        "width": 1,
                        "text": "{",
                        "value": "{",
                        "valueText": "{",
                        "hasTrailingTrivia": true,
                        "hasTrailingNewLine": true,
                        "trailingTrivia": [
                            {
                                "kind": "NewLineTrivia",
                                "text": "\n"
                            }
                        ]
                    },
                    "statements": [
                        {
                            "kind": "ExpressionStatement",
                            "fullStart": 526,
                            "fullEnd": 580,
                            "start": 528,
                            "end": 579,
                            "fullWidth": 54,
                            "width": 51,
                            "expression": {
                                "kind": "InvocationExpression",
                                "fullStart": 526,
                                "fullEnd": 578,
                                "start": 528,
                                "end": 578,
                                "fullWidth": 52,
                                "width": 50,
                                "expression": {
                                    "kind": "IdentifierName",
                                    "fullStart": 526,
                                    "fullEnd": 534,
                                    "start": 528,
                                    "end": 534,
                                    "fullWidth": 8,
                                    "width": 6,
                                    "text": "$ERROR",
                                    "value": "$ERROR",
                                    "valueText": "$ERROR",
                                    "hasLeadingTrivia": true,
                                    "leadingTrivia": [
                                        {
                                            "kind": "WhitespaceTrivia",
                                            "text": "  "
                                        }
                                    ]
                                },
                                "argumentList": {
                                    "kind": "ArgumentList",
                                    "fullStart": 534,
                                    "fullEnd": 578,
                                    "start": 534,
                                    "end": 578,
                                    "fullWidth": 44,
                                    "width": 44,
                                    "openParenToken": {
                                        "kind": "OpenParenToken",
                                        "fullStart": 534,
                                        "fullEnd": 535,
                                        "start": 534,
                                        "end": 535,
                                        "fullWidth": 1,
                                        "width": 1,
                                        "text": "(",
                                        "value": "(",
                                        "valueText": "("
                                    },
                                    "arguments": [
                                        {
                                            "kind": "StringLiteral",
                                            "fullStart": 535,
                                            "fullEnd": 577,
                                            "start": 535,
                                            "end": 577,
                                            "fullWidth": 42,
                                            "width": 42,
                                            "text": "'#3: var x = false; (x && true) === false'",
                                            "value": "#3: var x = false; (x && true) === false",
                                            "valueText": "#3: var x = false; (x && true) === false"
                                        }
                                    ],
                                    "closeParenToken": {
                                        "kind": "CloseParenToken",
                                        "fullStart": 577,
                                        "fullEnd": 578,
                                        "start": 577,
                                        "end": 578,
                                        "fullWidth": 1,
                                        "width": 1,
                                        "text": ")",
                                        "value": ")",
                                        "valueText": ")"
                                    }
                                }
                            },
                            "semicolonToken": {
                                "kind": "SemicolonToken",
                                "fullStart": 578,
                                "fullEnd": 580,
                                "start": 578,
                                "end": 579,
                                "fullWidth": 2,
                                "width": 1,
                                "text": ";",
                                "value": ";",
                                "valueText": ";",
                                "hasTrailingTrivia": true,
                                "hasTrailingNewLine": true,
                                "trailingTrivia": [
                                    {
                                        "kind": "NewLineTrivia",
                                        "text": "\n"
                                    }
                                ]
                            }
                        }
                    ],
                    "closeBraceToken": {
                        "kind": "CloseBraceToken",
                        "fullStart": 580,
                        "fullEnd": 582,
                        "start": 580,
                        "end": 581,
                        "fullWidth": 2,
                        "width": 1,
                        "text": "}",
                        "value": "}",
                        "valueText": "}",
                        "hasTrailingTrivia": true,
                        "hasTrailingNewLine": true,
                        "trailingTrivia": [
                            {
                                "kind": "NewLineTrivia",
                                "text": "\n"
                            }
                        ]
                    }
                }
            },
            {
                "kind": "VariableStatement",
                "fullStart": 582,
                "fullEnd": 621,
                "start": 593,
                "end": 620,
                "fullWidth": 39,
                "width": 27,
                "modifiers": [],
                "variableDeclaration": {
                    "kind": "VariableDeclaration",
                    "fullStart": 582,
                    "fullEnd": 619,
                    "start": 593,
                    "end": 619,
                    "fullWidth": 37,
                    "width": 26,
                    "varKeyword": {
                        "kind": "VarKeyword",
                        "fullStart": 582,
                        "fullEnd": 597,
                        "start": 593,
                        "end": 596,
                        "fullWidth": 15,
                        "width": 3,
                        "text": "var",
                        "value": "var",
                        "valueText": "var",
                        "hasLeadingTrivia": true,
                        "hasLeadingComment": true,
                        "hasLeadingNewLine": true,
                        "hasTrailingTrivia": true,
                        "leadingTrivia": [
                            {
                                "kind": "NewLineTrivia",
                                "text": "\n"
                            },
                            {
                                "kind": "SingleLineCommentTrivia",
                                "text": "//CHECK#4"
                            },
                            {
                                "kind": "NewLineTrivia",
                                "text": "\n"
                            }
                        ],
                        "trailingTrivia": [
                            {
                                "kind": "WhitespaceTrivia",
                                "text": " "
                            }
                        ]
                    },
                    "variableDeclarators": [
                        {
                            "kind": "VariableDeclarator",
                            "fullStart": 597,
                            "fullEnd": 619,
                            "start": 597,
                            "end": 619,
                            "fullWidth": 22,
<<<<<<< HEAD
                            "width": 22,
                            "identifier": {
=======
                            "propertyName": {
>>>>>>> 85e84683
                                "kind": "IdentifierName",
                                "fullStart": 597,
                                "fullEnd": 599,
                                "start": 597,
                                "end": 598,
                                "fullWidth": 2,
                                "width": 1,
                                "text": "y",
                                "value": "y",
                                "valueText": "y",
                                "hasTrailingTrivia": true,
                                "trailingTrivia": [
                                    {
                                        "kind": "WhitespaceTrivia",
                                        "text": " "
                                    }
                                ]
                            },
                            "equalsValueClause": {
                                "kind": "EqualsValueClause",
                                "fullStart": 599,
                                "fullEnd": 619,
                                "start": 599,
                                "end": 619,
                                "fullWidth": 20,
                                "width": 20,
                                "equalsToken": {
                                    "kind": "EqualsToken",
                                    "fullStart": 599,
                                    "fullEnd": 601,
                                    "start": 599,
                                    "end": 600,
                                    "fullWidth": 2,
                                    "width": 1,
                                    "text": "=",
                                    "value": "=",
                                    "valueText": "=",
                                    "hasTrailingTrivia": true,
                                    "trailingTrivia": [
                                        {
                                            "kind": "WhitespaceTrivia",
                                            "text": " "
                                        }
                                    ]
                                },
                                "value": {
                                    "kind": "ObjectCreationExpression",
                                    "fullStart": 601,
                                    "fullEnd": 619,
                                    "start": 601,
                                    "end": 619,
                                    "fullWidth": 18,
                                    "width": 18,
                                    "newKeyword": {
                                        "kind": "NewKeyword",
                                        "fullStart": 601,
                                        "fullEnd": 605,
                                        "start": 601,
                                        "end": 604,
                                        "fullWidth": 4,
                                        "width": 3,
                                        "text": "new",
                                        "value": "new",
                                        "valueText": "new",
                                        "hasTrailingTrivia": true,
                                        "trailingTrivia": [
                                            {
                                                "kind": "WhitespaceTrivia",
                                                "text": " "
                                            }
                                        ]
                                    },
                                    "expression": {
                                        "kind": "IdentifierName",
                                        "fullStart": 605,
                                        "fullEnd": 612,
                                        "start": 605,
                                        "end": 612,
                                        "fullWidth": 7,
                                        "width": 7,
                                        "text": "Boolean",
                                        "value": "Boolean",
                                        "valueText": "Boolean"
                                    },
                                    "argumentList": {
                                        "kind": "ArgumentList",
                                        "fullStart": 612,
                                        "fullEnd": 619,
                                        "start": 612,
                                        "end": 619,
                                        "fullWidth": 7,
                                        "width": 7,
                                        "openParenToken": {
                                            "kind": "OpenParenToken",
                                            "fullStart": 612,
                                            "fullEnd": 613,
                                            "start": 612,
                                            "end": 613,
                                            "fullWidth": 1,
                                            "width": 1,
                                            "text": "(",
                                            "value": "(",
                                            "valueText": "("
                                        },
                                        "arguments": [
                                            {
                                                "kind": "FalseKeyword",
                                                "fullStart": 613,
                                                "fullEnd": 618,
                                                "start": 613,
                                                "end": 618,
                                                "fullWidth": 5,
                                                "width": 5,
                                                "text": "false",
                                                "value": false,
                                                "valueText": "false"
                                            }
                                        ],
                                        "closeParenToken": {
                                            "kind": "CloseParenToken",
                                            "fullStart": 618,
                                            "fullEnd": 619,
                                            "start": 618,
                                            "end": 619,
                                            "fullWidth": 1,
                                            "width": 1,
                                            "text": ")",
                                            "value": ")",
                                            "valueText": ")"
                                        }
                                    }
                                }
                            }
                        }
                    ]
                },
                "semicolonToken": {
                    "kind": "SemicolonToken",
                    "fullStart": 619,
                    "fullEnd": 621,
                    "start": 619,
                    "end": 620,
                    "fullWidth": 2,
                    "width": 1,
                    "text": ";",
                    "value": ";",
                    "valueText": ";",
                    "hasTrailingTrivia": true,
                    "hasTrailingNewLine": true,
                    "trailingTrivia": [
                        {
                            "kind": "NewLineTrivia",
                            "text": "\n"
                        }
                    ]
                }
            },
            {
                "kind": "IfStatement",
                "fullStart": 621,
                "fullEnd": 711,
                "start": 621,
                "end": 710,
                "fullWidth": 90,
                "width": 89,
                "ifKeyword": {
                    "kind": "IfKeyword",
                    "fullStart": 621,
                    "fullEnd": 624,
                    "start": 621,
                    "end": 623,
                    "fullWidth": 3,
                    "width": 2,
                    "text": "if",
                    "value": "if",
                    "valueText": "if",
                    "hasTrailingTrivia": true,
                    "trailingTrivia": [
                        {
                            "kind": "WhitespaceTrivia",
                            "text": " "
                        }
                    ]
                },
                "openParenToken": {
                    "kind": "OpenParenToken",
                    "fullStart": 624,
                    "fullEnd": 625,
                    "start": 624,
                    "end": 625,
                    "fullWidth": 1,
                    "width": 1,
                    "text": "(",
                    "value": "(",
                    "valueText": "("
                },
                "condition": {
                    "kind": "NotEqualsExpression",
                    "fullStart": 625,
                    "fullEnd": 642,
                    "start": 625,
                    "end": 642,
                    "fullWidth": 17,
                    "width": 17,
                    "left": {
                        "kind": "ParenthesizedExpression",
                        "fullStart": 625,
                        "fullEnd": 637,
                        "start": 625,
                        "end": 636,
                        "fullWidth": 12,
                        "width": 11,
                        "openParenToken": {
                            "kind": "OpenParenToken",
                            "fullStart": 625,
                            "fullEnd": 626,
                            "start": 625,
                            "end": 626,
                            "fullWidth": 1,
                            "width": 1,
                            "text": "(",
                            "value": "(",
                            "valueText": "("
                        },
                        "expression": {
                            "kind": "LogicalAndExpression",
                            "fullStart": 626,
                            "fullEnd": 635,
                            "start": 626,
                            "end": 635,
                            "fullWidth": 9,
                            "width": 9,
                            "left": {
                                "kind": "TrueKeyword",
                                "fullStart": 626,
                                "fullEnd": 631,
                                "start": 626,
                                "end": 630,
                                "fullWidth": 5,
                                "width": 4,
                                "text": "true",
                                "value": true,
                                "valueText": "true",
                                "hasTrailingTrivia": true,
                                "trailingTrivia": [
                                    {
                                        "kind": "WhitespaceTrivia",
                                        "text": " "
                                    }
                                ]
                            },
                            "operatorToken": {
                                "kind": "AmpersandAmpersandToken",
                                "fullStart": 631,
                                "fullEnd": 634,
                                "start": 631,
                                "end": 633,
                                "fullWidth": 3,
                                "width": 2,
                                "text": "&&",
                                "value": "&&",
                                "valueText": "&&",
                                "hasTrailingTrivia": true,
                                "trailingTrivia": [
                                    {
                                        "kind": "WhitespaceTrivia",
                                        "text": " "
                                    }
                                ]
                            },
                            "right": {
                                "kind": "IdentifierName",
                                "fullStart": 634,
                                "fullEnd": 635,
                                "start": 634,
                                "end": 635,
                                "fullWidth": 1,
                                "width": 1,
                                "text": "y",
                                "value": "y",
                                "valueText": "y"
                            }
                        },
                        "closeParenToken": {
                            "kind": "CloseParenToken",
                            "fullStart": 635,
                            "fullEnd": 637,
                            "start": 635,
                            "end": 636,
                            "fullWidth": 2,
                            "width": 1,
                            "text": ")",
                            "value": ")",
                            "valueText": ")",
                            "hasTrailingTrivia": true,
                            "trailingTrivia": [
                                {
                                    "kind": "WhitespaceTrivia",
                                    "text": " "
                                }
                            ]
                        }
                    },
                    "operatorToken": {
                        "kind": "ExclamationEqualsEqualsToken",
                        "fullStart": 637,
                        "fullEnd": 641,
                        "start": 637,
                        "end": 640,
                        "fullWidth": 4,
                        "width": 3,
                        "text": "!==",
                        "value": "!==",
                        "valueText": "!==",
                        "hasTrailingTrivia": true,
                        "trailingTrivia": [
                            {
                                "kind": "WhitespaceTrivia",
                                "text": " "
                            }
                        ]
                    },
                    "right": {
                        "kind": "IdentifierName",
                        "fullStart": 641,
                        "fullEnd": 642,
                        "start": 641,
                        "end": 642,
                        "fullWidth": 1,
                        "width": 1,
                        "text": "y",
                        "value": "y",
                        "valueText": "y"
                    }
                },
                "closeParenToken": {
                    "kind": "CloseParenToken",
                    "fullStart": 642,
                    "fullEnd": 644,
                    "start": 642,
                    "end": 643,
                    "fullWidth": 2,
                    "width": 1,
                    "text": ")",
                    "value": ")",
                    "valueText": ")",
                    "hasTrailingTrivia": true,
                    "trailingTrivia": [
                        {
                            "kind": "WhitespaceTrivia",
                            "text": " "
                        }
                    ]
                },
                "statement": {
                    "kind": "Block",
                    "fullStart": 644,
                    "fullEnd": 711,
                    "start": 644,
                    "end": 710,
                    "fullWidth": 67,
                    "width": 66,
                    "openBraceToken": {
                        "kind": "OpenBraceToken",
                        "fullStart": 644,
                        "fullEnd": 646,
                        "start": 644,
                        "end": 645,
                        "fullWidth": 2,
                        "width": 1,
                        "text": "{",
                        "value": "{",
                        "valueText": "{",
                        "hasTrailingTrivia": true,
                        "hasTrailingNewLine": true,
                        "trailingTrivia": [
                            {
                                "kind": "NewLineTrivia",
                                "text": "\n"
                            }
                        ]
                    },
                    "statements": [
                        {
                            "kind": "ExpressionStatement",
                            "fullStart": 646,
                            "fullEnd": 709,
                            "start": 648,
                            "end": 708,
                            "fullWidth": 63,
                            "width": 60,
                            "expression": {
                                "kind": "InvocationExpression",
                                "fullStart": 646,
                                "fullEnd": 707,
                                "start": 648,
                                "end": 707,
                                "fullWidth": 61,
                                "width": 59,
                                "expression": {
                                    "kind": "IdentifierName",
                                    "fullStart": 646,
                                    "fullEnd": 654,
                                    "start": 648,
                                    "end": 654,
                                    "fullWidth": 8,
                                    "width": 6,
                                    "text": "$ERROR",
                                    "value": "$ERROR",
                                    "valueText": "$ERROR",
                                    "hasLeadingTrivia": true,
                                    "leadingTrivia": [
                                        {
                                            "kind": "WhitespaceTrivia",
                                            "text": "  "
                                        }
                                    ]
                                },
                                "argumentList": {
                                    "kind": "ArgumentList",
                                    "fullStart": 654,
                                    "fullEnd": 707,
                                    "start": 654,
                                    "end": 707,
                                    "fullWidth": 53,
                                    "width": 53,
                                    "openParenToken": {
                                        "kind": "OpenParenToken",
                                        "fullStart": 654,
                                        "fullEnd": 655,
                                        "start": 654,
                                        "end": 655,
                                        "fullWidth": 1,
                                        "width": 1,
                                        "text": "(",
                                        "value": "(",
                                        "valueText": "("
                                    },
                                    "arguments": [
                                        {
                                            "kind": "StringLiteral",
                                            "fullStart": 655,
                                            "fullEnd": 706,
                                            "start": 655,
                                            "end": 706,
                                            "fullWidth": 51,
                                            "width": 51,
                                            "text": "'#4: var y = new Boolean(false); (true && y) === y'",
                                            "value": "#4: var y = new Boolean(false); (true && y) === y",
                                            "valueText": "#4: var y = new Boolean(false); (true && y) === y"
                                        }
                                    ],
                                    "closeParenToken": {
                                        "kind": "CloseParenToken",
                                        "fullStart": 706,
                                        "fullEnd": 707,
                                        "start": 706,
                                        "end": 707,
                                        "fullWidth": 1,
                                        "width": 1,
                                        "text": ")",
                                        "value": ")",
                                        "valueText": ")"
                                    }
                                }
                            },
                            "semicolonToken": {
                                "kind": "SemicolonToken",
                                "fullStart": 707,
                                "fullEnd": 709,
                                "start": 707,
                                "end": 708,
                                "fullWidth": 2,
                                "width": 1,
                                "text": ";",
                                "value": ";",
                                "valueText": ";",
                                "hasTrailingTrivia": true,
                                "hasTrailingNewLine": true,
                                "trailingTrivia": [
                                    {
                                        "kind": "NewLineTrivia",
                                        "text": "\n"
                                    }
                                ]
                            }
                        }
                    ],
                    "closeBraceToken": {
                        "kind": "CloseBraceToken",
                        "fullStart": 709,
                        "fullEnd": 711,
                        "start": 709,
                        "end": 710,
                        "fullWidth": 2,
                        "width": 1,
                        "text": "}",
                        "value": "}",
                        "valueText": "}",
                        "hasTrailingTrivia": true,
                        "hasTrailingNewLine": true,
                        "trailingTrivia": [
                            {
                                "kind": "NewLineTrivia",
                                "text": "\n"
                            }
                        ]
                    }
                }
            },
            {
                "kind": "VariableStatement",
                "fullStart": 711,
                "fullEnd": 737,
                "start": 722,
                "end": 736,
                "fullWidth": 26,
                "width": 14,
                "modifiers": [],
                "variableDeclaration": {
                    "kind": "VariableDeclaration",
                    "fullStart": 711,
                    "fullEnd": 735,
                    "start": 722,
                    "end": 735,
                    "fullWidth": 24,
                    "width": 13,
                    "varKeyword": {
                        "kind": "VarKeyword",
                        "fullStart": 711,
                        "fullEnd": 726,
                        "start": 722,
                        "end": 725,
                        "fullWidth": 15,
                        "width": 3,
                        "text": "var",
                        "value": "var",
                        "valueText": "var",
                        "hasLeadingTrivia": true,
                        "hasLeadingComment": true,
                        "hasLeadingNewLine": true,
                        "hasTrailingTrivia": true,
                        "leadingTrivia": [
                            {
                                "kind": "NewLineTrivia",
                                "text": "\n"
                            },
                            {
                                "kind": "SingleLineCommentTrivia",
                                "text": "//CHECK#5"
                            },
                            {
                                "kind": "NewLineTrivia",
                                "text": "\n"
                            }
                        ],
                        "trailingTrivia": [
                            {
                                "kind": "WhitespaceTrivia",
                                "text": " "
                            }
                        ]
                    },
                    "variableDeclarators": [
                        {
                            "kind": "VariableDeclarator",
                            "fullStart": 726,
                            "fullEnd": 735,
                            "start": 726,
                            "end": 735,
                            "fullWidth": 9,
<<<<<<< HEAD
                            "width": 9,
                            "identifier": {
=======
                            "propertyName": {
>>>>>>> 85e84683
                                "kind": "IdentifierName",
                                "fullStart": 726,
                                "fullEnd": 728,
                                "start": 726,
                                "end": 727,
                                "fullWidth": 2,
                                "width": 1,
                                "text": "x",
                                "value": "x",
                                "valueText": "x",
                                "hasTrailingTrivia": true,
                                "trailingTrivia": [
                                    {
                                        "kind": "WhitespaceTrivia",
                                        "text": " "
                                    }
                                ]
                            },
                            "equalsValueClause": {
                                "kind": "EqualsValueClause",
                                "fullStart": 728,
                                "fullEnd": 735,
                                "start": 728,
                                "end": 735,
                                "fullWidth": 7,
                                "width": 7,
                                "equalsToken": {
                                    "kind": "EqualsToken",
                                    "fullStart": 728,
                                    "fullEnd": 730,
                                    "start": 728,
                                    "end": 729,
                                    "fullWidth": 2,
                                    "width": 1,
                                    "text": "=",
                                    "value": "=",
                                    "valueText": "=",
                                    "hasTrailingTrivia": true,
                                    "trailingTrivia": [
                                        {
                                            "kind": "WhitespaceTrivia",
                                            "text": " "
                                        }
                                    ]
                                },
                                "value": {
                                    "kind": "FalseKeyword",
                                    "fullStart": 730,
                                    "fullEnd": 735,
                                    "start": 730,
                                    "end": 735,
                                    "fullWidth": 5,
                                    "width": 5,
                                    "text": "false",
                                    "value": false,
                                    "valueText": "false"
                                }
                            }
                        }
                    ]
                },
                "semicolonToken": {
                    "kind": "SemicolonToken",
                    "fullStart": 735,
                    "fullEnd": 737,
                    "start": 735,
                    "end": 736,
                    "fullWidth": 2,
                    "width": 1,
                    "text": ";",
                    "value": ";",
                    "valueText": ";",
                    "hasTrailingTrivia": true,
                    "hasTrailingNewLine": true,
                    "trailingTrivia": [
                        {
                            "kind": "NewLineTrivia",
                            "text": "\n"
                        }
                    ]
                }
            },
            {
                "kind": "VariableStatement",
                "fullStart": 737,
                "fullEnd": 751,
                "start": 737,
                "end": 750,
                "fullWidth": 14,
                "width": 13,
                "modifiers": [],
                "variableDeclaration": {
                    "kind": "VariableDeclaration",
                    "fullStart": 737,
                    "fullEnd": 749,
                    "start": 737,
                    "end": 749,
                    "fullWidth": 12,
                    "width": 12,
                    "varKeyword": {
                        "kind": "VarKeyword",
                        "fullStart": 737,
                        "fullEnd": 741,
                        "start": 737,
                        "end": 740,
                        "fullWidth": 4,
                        "width": 3,
                        "text": "var",
                        "value": "var",
                        "valueText": "var",
                        "hasTrailingTrivia": true,
                        "trailingTrivia": [
                            {
                                "kind": "WhitespaceTrivia",
                                "text": " "
                            }
                        ]
                    },
                    "variableDeclarators": [
                        {
                            "kind": "VariableDeclarator",
                            "fullStart": 741,
                            "fullEnd": 749,
                            "start": 741,
                            "end": 749,
                            "fullWidth": 8,
<<<<<<< HEAD
                            "width": 8,
                            "identifier": {
=======
                            "propertyName": {
>>>>>>> 85e84683
                                "kind": "IdentifierName",
                                "fullStart": 741,
                                "fullEnd": 743,
                                "start": 741,
                                "end": 742,
                                "fullWidth": 2,
                                "width": 1,
                                "text": "y",
                                "value": "y",
                                "valueText": "y",
                                "hasTrailingTrivia": true,
                                "trailingTrivia": [
                                    {
                                        "kind": "WhitespaceTrivia",
                                        "text": " "
                                    }
                                ]
                            },
                            "equalsValueClause": {
                                "kind": "EqualsValueClause",
                                "fullStart": 743,
                                "fullEnd": 749,
                                "start": 743,
                                "end": 749,
                                "fullWidth": 6,
                                "width": 6,
                                "equalsToken": {
                                    "kind": "EqualsToken",
                                    "fullStart": 743,
                                    "fullEnd": 745,
                                    "start": 743,
                                    "end": 744,
                                    "fullWidth": 2,
                                    "width": 1,
                                    "text": "=",
                                    "value": "=",
                                    "valueText": "=",
                                    "hasTrailingTrivia": true,
                                    "trailingTrivia": [
                                        {
                                            "kind": "WhitespaceTrivia",
                                            "text": " "
                                        }
                                    ]
                                },
                                "value": {
                                    "kind": "TrueKeyword",
                                    "fullStart": 745,
                                    "fullEnd": 749,
                                    "start": 745,
                                    "end": 749,
                                    "fullWidth": 4,
                                    "width": 4,
                                    "text": "true",
                                    "value": true,
                                    "valueText": "true"
                                }
                            }
                        }
                    ]
                },
                "semicolonToken": {
                    "kind": "SemicolonToken",
                    "fullStart": 749,
                    "fullEnd": 751,
                    "start": 749,
                    "end": 750,
                    "fullWidth": 2,
                    "width": 1,
                    "text": ";",
                    "value": ";",
                    "valueText": ";",
                    "hasTrailingTrivia": true,
                    "hasTrailingNewLine": true,
                    "trailingTrivia": [
                        {
                            "kind": "NewLineTrivia",
                            "text": "\n"
                        }
                    ]
                }
            },
            {
                "kind": "IfStatement",
                "fullStart": 751,
                "fullEnd": 844,
                "start": 751,
                "end": 843,
                "fullWidth": 93,
                "width": 92,
                "ifKeyword": {
                    "kind": "IfKeyword",
                    "fullStart": 751,
                    "fullEnd": 754,
                    "start": 751,
                    "end": 753,
                    "fullWidth": 3,
                    "width": 2,
                    "text": "if",
                    "value": "if",
                    "valueText": "if",
                    "hasTrailingTrivia": true,
                    "trailingTrivia": [
                        {
                            "kind": "WhitespaceTrivia",
                            "text": " "
                        }
                    ]
                },
                "openParenToken": {
                    "kind": "OpenParenToken",
                    "fullStart": 754,
                    "fullEnd": 755,
                    "start": 754,
                    "end": 755,
                    "fullWidth": 1,
                    "width": 1,
                    "text": "(",
                    "value": "(",
                    "valueText": "("
                },
                "condition": {
                    "kind": "NotEqualsExpression",
                    "fullStart": 755,
                    "fullEnd": 773,
                    "start": 755,
                    "end": 773,
                    "fullWidth": 18,
                    "width": 18,
                    "left": {
                        "kind": "ParenthesizedExpression",
                        "fullStart": 755,
                        "fullEnd": 764,
                        "start": 755,
                        "end": 763,
                        "fullWidth": 9,
                        "width": 8,
                        "openParenToken": {
                            "kind": "OpenParenToken",
                            "fullStart": 755,
                            "fullEnd": 756,
                            "start": 755,
                            "end": 756,
                            "fullWidth": 1,
                            "width": 1,
                            "text": "(",
                            "value": "(",
                            "valueText": "("
                        },
                        "expression": {
                            "kind": "LogicalAndExpression",
                            "fullStart": 756,
                            "fullEnd": 762,
                            "start": 756,
                            "end": 762,
                            "fullWidth": 6,
                            "width": 6,
                            "left": {
                                "kind": "IdentifierName",
                                "fullStart": 756,
                                "fullEnd": 758,
                                "start": 756,
                                "end": 757,
                                "fullWidth": 2,
                                "width": 1,
                                "text": "x",
                                "value": "x",
                                "valueText": "x",
                                "hasTrailingTrivia": true,
                                "trailingTrivia": [
                                    {
                                        "kind": "WhitespaceTrivia",
                                        "text": " "
                                    }
                                ]
                            },
                            "operatorToken": {
                                "kind": "AmpersandAmpersandToken",
                                "fullStart": 758,
                                "fullEnd": 761,
                                "start": 758,
                                "end": 760,
                                "fullWidth": 3,
                                "width": 2,
                                "text": "&&",
                                "value": "&&",
                                "valueText": "&&",
                                "hasTrailingTrivia": true,
                                "trailingTrivia": [
                                    {
                                        "kind": "WhitespaceTrivia",
                                        "text": " "
                                    }
                                ]
                            },
                            "right": {
                                "kind": "IdentifierName",
                                "fullStart": 761,
                                "fullEnd": 762,
                                "start": 761,
                                "end": 762,
                                "fullWidth": 1,
                                "width": 1,
                                "text": "y",
                                "value": "y",
                                "valueText": "y"
                            }
                        },
                        "closeParenToken": {
                            "kind": "CloseParenToken",
                            "fullStart": 762,
                            "fullEnd": 764,
                            "start": 762,
                            "end": 763,
                            "fullWidth": 2,
                            "width": 1,
                            "text": ")",
                            "value": ")",
                            "valueText": ")",
                            "hasTrailingTrivia": true,
                            "trailingTrivia": [
                                {
                                    "kind": "WhitespaceTrivia",
                                    "text": " "
                                }
                            ]
                        }
                    },
                    "operatorToken": {
                        "kind": "ExclamationEqualsEqualsToken",
                        "fullStart": 764,
                        "fullEnd": 768,
                        "start": 764,
                        "end": 767,
                        "fullWidth": 4,
                        "width": 3,
                        "text": "!==",
                        "value": "!==",
                        "valueText": "!==",
                        "hasTrailingTrivia": true,
                        "trailingTrivia": [
                            {
                                "kind": "WhitespaceTrivia",
                                "text": " "
                            }
                        ]
                    },
                    "right": {
                        "kind": "FalseKeyword",
                        "fullStart": 768,
                        "fullEnd": 773,
                        "start": 768,
                        "end": 773,
                        "fullWidth": 5,
                        "width": 5,
                        "text": "false",
                        "value": false,
                        "valueText": "false"
                    }
                },
                "closeParenToken": {
                    "kind": "CloseParenToken",
                    "fullStart": 773,
                    "fullEnd": 775,
                    "start": 773,
                    "end": 774,
                    "fullWidth": 2,
                    "width": 1,
                    "text": ")",
                    "value": ")",
                    "valueText": ")",
                    "hasTrailingTrivia": true,
                    "trailingTrivia": [
                        {
                            "kind": "WhitespaceTrivia",
                            "text": " "
                        }
                    ]
                },
                "statement": {
                    "kind": "Block",
                    "fullStart": 775,
                    "fullEnd": 844,
                    "start": 775,
                    "end": 843,
                    "fullWidth": 69,
                    "width": 68,
                    "openBraceToken": {
                        "kind": "OpenBraceToken",
                        "fullStart": 775,
                        "fullEnd": 777,
                        "start": 775,
                        "end": 776,
                        "fullWidth": 2,
                        "width": 1,
                        "text": "{",
                        "value": "{",
                        "valueText": "{",
                        "hasTrailingTrivia": true,
                        "hasTrailingNewLine": true,
                        "trailingTrivia": [
                            {
                                "kind": "NewLineTrivia",
                                "text": "\n"
                            }
                        ]
                    },
                    "statements": [
                        {
                            "kind": "ExpressionStatement",
                            "fullStart": 777,
                            "fullEnd": 842,
                            "start": 779,
                            "end": 841,
                            "fullWidth": 65,
                            "width": 62,
                            "expression": {
                                "kind": "InvocationExpression",
                                "fullStart": 777,
                                "fullEnd": 840,
                                "start": 779,
                                "end": 840,
                                "fullWidth": 63,
                                "width": 61,
                                "expression": {
                                    "kind": "IdentifierName",
                                    "fullStart": 777,
                                    "fullEnd": 785,
                                    "start": 779,
                                    "end": 785,
                                    "fullWidth": 8,
                                    "width": 6,
                                    "text": "$ERROR",
                                    "value": "$ERROR",
                                    "valueText": "$ERROR",
                                    "hasLeadingTrivia": true,
                                    "leadingTrivia": [
                                        {
                                            "kind": "WhitespaceTrivia",
                                            "text": "  "
                                        }
                                    ]
                                },
                                "argumentList": {
                                    "kind": "ArgumentList",
                                    "fullStart": 785,
                                    "fullEnd": 840,
                                    "start": 785,
                                    "end": 840,
                                    "fullWidth": 55,
                                    "width": 55,
                                    "openParenToken": {
                                        "kind": "OpenParenToken",
                                        "fullStart": 785,
                                        "fullEnd": 786,
                                        "start": 785,
                                        "end": 786,
                                        "fullWidth": 1,
                                        "width": 1,
                                        "text": "(",
                                        "value": "(",
                                        "valueText": "("
                                    },
                                    "arguments": [
                                        {
                                            "kind": "StringLiteral",
                                            "fullStart": 786,
                                            "fullEnd": 839,
                                            "start": 786,
                                            "end": 839,
                                            "fullWidth": 53,
                                            "width": 53,
                                            "text": "'#5: var x = false; var y = true; (x && y) === false'",
                                            "value": "#5: var x = false; var y = true; (x && y) === false",
                                            "valueText": "#5: var x = false; var y = true; (x && y) === false"
                                        }
                                    ],
                                    "closeParenToken": {
                                        "kind": "CloseParenToken",
                                        "fullStart": 839,
                                        "fullEnd": 840,
                                        "start": 839,
                                        "end": 840,
                                        "fullWidth": 1,
                                        "width": 1,
                                        "text": ")",
                                        "value": ")",
                                        "valueText": ")"
                                    }
                                }
                            },
                            "semicolonToken": {
                                "kind": "SemicolonToken",
                                "fullStart": 840,
                                "fullEnd": 842,
                                "start": 840,
                                "end": 841,
                                "fullWidth": 2,
                                "width": 1,
                                "text": ";",
                                "value": ";",
                                "valueText": ";",
                                "hasTrailingTrivia": true,
                                "hasTrailingNewLine": true,
                                "trailingTrivia": [
                                    {
                                        "kind": "NewLineTrivia",
                                        "text": "\n"
                                    }
                                ]
                            }
                        }
                    ],
                    "closeBraceToken": {
                        "kind": "CloseBraceToken",
                        "fullStart": 842,
                        "fullEnd": 844,
                        "start": 842,
                        "end": 843,
                        "fullWidth": 2,
                        "width": 1,
                        "text": "}",
                        "value": "}",
                        "valueText": "}",
                        "hasTrailingTrivia": true,
                        "hasTrailingNewLine": true,
                        "trailingTrivia": [
                            {
                                "kind": "NewLineTrivia",
                                "text": "\n"
                            }
                        ]
                    }
                }
            },
            {
                "kind": "VariableStatement",
                "fullStart": 844,
                "fullEnd": 869,
                "start": 855,
                "end": 868,
                "fullWidth": 25,
                "width": 13,
                "modifiers": [],
                "variableDeclaration": {
                    "kind": "VariableDeclaration",
                    "fullStart": 844,
                    "fullEnd": 867,
                    "start": 855,
                    "end": 867,
                    "fullWidth": 23,
                    "width": 12,
                    "varKeyword": {
                        "kind": "VarKeyword",
                        "fullStart": 844,
                        "fullEnd": 859,
                        "start": 855,
                        "end": 858,
                        "fullWidth": 15,
                        "width": 3,
                        "text": "var",
                        "value": "var",
                        "valueText": "var",
                        "hasLeadingTrivia": true,
                        "hasLeadingComment": true,
                        "hasLeadingNewLine": true,
                        "hasTrailingTrivia": true,
                        "leadingTrivia": [
                            {
                                "kind": "NewLineTrivia",
                                "text": "\n"
                            },
                            {
                                "kind": "SingleLineCommentTrivia",
                                "text": "//CHECK#6"
                            },
                            {
                                "kind": "NewLineTrivia",
                                "text": "\n"
                            }
                        ],
                        "trailingTrivia": [
                            {
                                "kind": "WhitespaceTrivia",
                                "text": " "
                            }
                        ]
                    },
                    "variableDeclarators": [
                        {
                            "kind": "VariableDeclarator",
                            "fullStart": 859,
                            "fullEnd": 867,
                            "start": 859,
                            "end": 867,
                            "fullWidth": 8,
<<<<<<< HEAD
                            "width": 8,
                            "identifier": {
=======
                            "propertyName": {
>>>>>>> 85e84683
                                "kind": "IdentifierName",
                                "fullStart": 859,
                                "fullEnd": 861,
                                "start": 859,
                                "end": 860,
                                "fullWidth": 2,
                                "width": 1,
                                "text": "x",
                                "value": "x",
                                "valueText": "x",
                                "hasTrailingTrivia": true,
                                "trailingTrivia": [
                                    {
                                        "kind": "WhitespaceTrivia",
                                        "text": " "
                                    }
                                ]
                            },
                            "equalsValueClause": {
                                "kind": "EqualsValueClause",
                                "fullStart": 861,
                                "fullEnd": 867,
                                "start": 861,
                                "end": 867,
                                "fullWidth": 6,
                                "width": 6,
                                "equalsToken": {
                                    "kind": "EqualsToken",
                                    "fullStart": 861,
                                    "fullEnd": 863,
                                    "start": 861,
                                    "end": 862,
                                    "fullWidth": 2,
                                    "width": 1,
                                    "text": "=",
                                    "value": "=",
                                    "valueText": "=",
                                    "hasTrailingTrivia": true,
                                    "trailingTrivia": [
                                        {
                                            "kind": "WhitespaceTrivia",
                                            "text": " "
                                        }
                                    ]
                                },
                                "value": {
                                    "kind": "TrueKeyword",
                                    "fullStart": 863,
                                    "fullEnd": 867,
                                    "start": 863,
                                    "end": 867,
                                    "fullWidth": 4,
                                    "width": 4,
                                    "text": "true",
                                    "value": true,
                                    "valueText": "true"
                                }
                            }
                        }
                    ]
                },
                "semicolonToken": {
                    "kind": "SemicolonToken",
                    "fullStart": 867,
                    "fullEnd": 869,
                    "start": 867,
                    "end": 868,
                    "fullWidth": 2,
                    "width": 1,
                    "text": ";",
                    "value": ";",
                    "valueText": ";",
                    "hasTrailingTrivia": true,
                    "hasTrailingNewLine": true,
                    "trailingTrivia": [
                        {
                            "kind": "NewLineTrivia",
                            "text": "\n"
                        }
                    ]
                }
            },
            {
                "kind": "VariableStatement",
                "fullStart": 869,
                "fullEnd": 897,
                "start": 869,
                "end": 896,
                "fullWidth": 28,
                "width": 27,
                "modifiers": [],
                "variableDeclaration": {
                    "kind": "VariableDeclaration",
                    "fullStart": 869,
                    "fullEnd": 895,
                    "start": 869,
                    "end": 895,
                    "fullWidth": 26,
                    "width": 26,
                    "varKeyword": {
                        "kind": "VarKeyword",
                        "fullStart": 869,
                        "fullEnd": 873,
                        "start": 869,
                        "end": 872,
                        "fullWidth": 4,
                        "width": 3,
                        "text": "var",
                        "value": "var",
                        "valueText": "var",
                        "hasTrailingTrivia": true,
                        "trailingTrivia": [
                            {
                                "kind": "WhitespaceTrivia",
                                "text": " "
                            }
                        ]
                    },
                    "variableDeclarators": [
                        {
                            "kind": "VariableDeclarator",
                            "fullStart": 873,
                            "fullEnd": 895,
                            "start": 873,
                            "end": 895,
                            "fullWidth": 22,
<<<<<<< HEAD
                            "width": 22,
                            "identifier": {
=======
                            "propertyName": {
>>>>>>> 85e84683
                                "kind": "IdentifierName",
                                "fullStart": 873,
                                "fullEnd": 875,
                                "start": 873,
                                "end": 874,
                                "fullWidth": 2,
                                "width": 1,
                                "text": "y",
                                "value": "y",
                                "valueText": "y",
                                "hasTrailingTrivia": true,
                                "trailingTrivia": [
                                    {
                                        "kind": "WhitespaceTrivia",
                                        "text": " "
                                    }
                                ]
                            },
                            "equalsValueClause": {
                                "kind": "EqualsValueClause",
                                "fullStart": 875,
                                "fullEnd": 895,
                                "start": 875,
                                "end": 895,
                                "fullWidth": 20,
                                "width": 20,
                                "equalsToken": {
                                    "kind": "EqualsToken",
                                    "fullStart": 875,
                                    "fullEnd": 877,
                                    "start": 875,
                                    "end": 876,
                                    "fullWidth": 2,
                                    "width": 1,
                                    "text": "=",
                                    "value": "=",
                                    "valueText": "=",
                                    "hasTrailingTrivia": true,
                                    "trailingTrivia": [
                                        {
                                            "kind": "WhitespaceTrivia",
                                            "text": " "
                                        }
                                    ]
                                },
                                "value": {
                                    "kind": "ObjectCreationExpression",
                                    "fullStart": 877,
                                    "fullEnd": 895,
                                    "start": 877,
                                    "end": 895,
                                    "fullWidth": 18,
                                    "width": 18,
                                    "newKeyword": {
                                        "kind": "NewKeyword",
                                        "fullStart": 877,
                                        "fullEnd": 881,
                                        "start": 877,
                                        "end": 880,
                                        "fullWidth": 4,
                                        "width": 3,
                                        "text": "new",
                                        "value": "new",
                                        "valueText": "new",
                                        "hasTrailingTrivia": true,
                                        "trailingTrivia": [
                                            {
                                                "kind": "WhitespaceTrivia",
                                                "text": " "
                                            }
                                        ]
                                    },
                                    "expression": {
                                        "kind": "IdentifierName",
                                        "fullStart": 881,
                                        "fullEnd": 888,
                                        "start": 881,
                                        "end": 888,
                                        "fullWidth": 7,
                                        "width": 7,
                                        "text": "Boolean",
                                        "value": "Boolean",
                                        "valueText": "Boolean"
                                    },
                                    "argumentList": {
                                        "kind": "ArgumentList",
                                        "fullStart": 888,
                                        "fullEnd": 895,
                                        "start": 888,
                                        "end": 895,
                                        "fullWidth": 7,
                                        "width": 7,
                                        "openParenToken": {
                                            "kind": "OpenParenToken",
                                            "fullStart": 888,
                                            "fullEnd": 889,
                                            "start": 888,
                                            "end": 889,
                                            "fullWidth": 1,
                                            "width": 1,
                                            "text": "(",
                                            "value": "(",
                                            "valueText": "("
                                        },
                                        "arguments": [
                                            {
                                                "kind": "FalseKeyword",
                                                "fullStart": 889,
                                                "fullEnd": 894,
                                                "start": 889,
                                                "end": 894,
                                                "fullWidth": 5,
                                                "width": 5,
                                                "text": "false",
                                                "value": false,
                                                "valueText": "false"
                                            }
                                        ],
                                        "closeParenToken": {
                                            "kind": "CloseParenToken",
                                            "fullStart": 894,
                                            "fullEnd": 895,
                                            "start": 894,
                                            "end": 895,
                                            "fullWidth": 1,
                                            "width": 1,
                                            "text": ")",
                                            "value": ")",
                                            "valueText": ")"
                                        }
                                    }
                                }
                            }
                        }
                    ]
                },
                "semicolonToken": {
                    "kind": "SemicolonToken",
                    "fullStart": 895,
                    "fullEnd": 897,
                    "start": 895,
                    "end": 896,
                    "fullWidth": 2,
                    "width": 1,
                    "text": ";",
                    "value": ";",
                    "valueText": ";",
                    "hasTrailingTrivia": true,
                    "hasTrailingNewLine": true,
                    "trailingTrivia": [
                        {
                            "kind": "NewLineTrivia",
                            "text": "\n"
                        }
                    ]
                }
            },
            {
                "kind": "IfStatement",
                "fullStart": 897,
                "fullEnd": 995,
                "start": 897,
                "end": 994,
                "fullWidth": 98,
                "width": 97,
                "ifKeyword": {
                    "kind": "IfKeyword",
                    "fullStart": 897,
                    "fullEnd": 900,
                    "start": 897,
                    "end": 899,
                    "fullWidth": 3,
                    "width": 2,
                    "text": "if",
                    "value": "if",
                    "valueText": "if",
                    "hasTrailingTrivia": true,
                    "trailingTrivia": [
                        {
                            "kind": "WhitespaceTrivia",
                            "text": " "
                        }
                    ]
                },
                "openParenToken": {
                    "kind": "OpenParenToken",
                    "fullStart": 900,
                    "fullEnd": 901,
                    "start": 900,
                    "end": 901,
                    "fullWidth": 1,
                    "width": 1,
                    "text": "(",
                    "value": "(",
                    "valueText": "("
                },
                "condition": {
                    "kind": "NotEqualsExpression",
                    "fullStart": 901,
                    "fullEnd": 915,
                    "start": 901,
                    "end": 915,
                    "fullWidth": 14,
                    "width": 14,
                    "left": {
                        "kind": "ParenthesizedExpression",
                        "fullStart": 901,
                        "fullEnd": 910,
                        "start": 901,
                        "end": 909,
                        "fullWidth": 9,
                        "width": 8,
                        "openParenToken": {
                            "kind": "OpenParenToken",
                            "fullStart": 901,
                            "fullEnd": 902,
                            "start": 901,
                            "end": 902,
                            "fullWidth": 1,
                            "width": 1,
                            "text": "(",
                            "value": "(",
                            "valueText": "("
                        },
                        "expression": {
                            "kind": "LogicalAndExpression",
                            "fullStart": 902,
                            "fullEnd": 908,
                            "start": 902,
                            "end": 908,
                            "fullWidth": 6,
                            "width": 6,
                            "left": {
                                "kind": "IdentifierName",
                                "fullStart": 902,
                                "fullEnd": 904,
                                "start": 902,
                                "end": 903,
                                "fullWidth": 2,
                                "width": 1,
                                "text": "x",
                                "value": "x",
                                "valueText": "x",
                                "hasTrailingTrivia": true,
                                "trailingTrivia": [
                                    {
                                        "kind": "WhitespaceTrivia",
                                        "text": " "
                                    }
                                ]
                            },
                            "operatorToken": {
                                "kind": "AmpersandAmpersandToken",
                                "fullStart": 904,
                                "fullEnd": 907,
                                "start": 904,
                                "end": 906,
                                "fullWidth": 3,
                                "width": 2,
                                "text": "&&",
                                "value": "&&",
                                "valueText": "&&",
                                "hasTrailingTrivia": true,
                                "trailingTrivia": [
                                    {
                                        "kind": "WhitespaceTrivia",
                                        "text": " "
                                    }
                                ]
                            },
                            "right": {
                                "kind": "IdentifierName",
                                "fullStart": 907,
                                "fullEnd": 908,
                                "start": 907,
                                "end": 908,
                                "fullWidth": 1,
                                "width": 1,
                                "text": "y",
                                "value": "y",
                                "valueText": "y"
                            }
                        },
                        "closeParenToken": {
                            "kind": "CloseParenToken",
                            "fullStart": 908,
                            "fullEnd": 910,
                            "start": 908,
                            "end": 909,
                            "fullWidth": 2,
                            "width": 1,
                            "text": ")",
                            "value": ")",
                            "valueText": ")",
                            "hasTrailingTrivia": true,
                            "trailingTrivia": [
                                {
                                    "kind": "WhitespaceTrivia",
                                    "text": " "
                                }
                            ]
                        }
                    },
                    "operatorToken": {
                        "kind": "ExclamationEqualsEqualsToken",
                        "fullStart": 910,
                        "fullEnd": 914,
                        "start": 910,
                        "end": 913,
                        "fullWidth": 4,
                        "width": 3,
                        "text": "!==",
                        "value": "!==",
                        "valueText": "!==",
                        "hasTrailingTrivia": true,
                        "trailingTrivia": [
                            {
                                "kind": "WhitespaceTrivia",
                                "text": " "
                            }
                        ]
                    },
                    "right": {
                        "kind": "IdentifierName",
                        "fullStart": 914,
                        "fullEnd": 915,
                        "start": 914,
                        "end": 915,
                        "fullWidth": 1,
                        "width": 1,
                        "text": "y",
                        "value": "y",
                        "valueText": "y"
                    }
                },
                "closeParenToken": {
                    "kind": "CloseParenToken",
                    "fullStart": 915,
                    "fullEnd": 917,
                    "start": 915,
                    "end": 916,
                    "fullWidth": 2,
                    "width": 1,
                    "text": ")",
                    "value": ")",
                    "valueText": ")",
                    "hasTrailingTrivia": true,
                    "trailingTrivia": [
                        {
                            "kind": "WhitespaceTrivia",
                            "text": " "
                        }
                    ]
                },
                "statement": {
                    "kind": "Block",
                    "fullStart": 917,
                    "fullEnd": 995,
                    "start": 917,
                    "end": 994,
                    "fullWidth": 78,
                    "width": 77,
                    "openBraceToken": {
                        "kind": "OpenBraceToken",
                        "fullStart": 917,
                        "fullEnd": 919,
                        "start": 917,
                        "end": 918,
                        "fullWidth": 2,
                        "width": 1,
                        "text": "{",
                        "value": "{",
                        "valueText": "{",
                        "hasTrailingTrivia": true,
                        "hasTrailingNewLine": true,
                        "trailingTrivia": [
                            {
                                "kind": "NewLineTrivia",
                                "text": "\n"
                            }
                        ]
                    },
                    "statements": [
                        {
                            "kind": "ExpressionStatement",
                            "fullStart": 919,
                            "fullEnd": 993,
                            "start": 921,
                            "end": 992,
                            "fullWidth": 74,
                            "width": 71,
                            "expression": {
                                "kind": "InvocationExpression",
                                "fullStart": 919,
                                "fullEnd": 991,
                                "start": 921,
                                "end": 991,
                                "fullWidth": 72,
                                "width": 70,
                                "expression": {
                                    "kind": "IdentifierName",
                                    "fullStart": 919,
                                    "fullEnd": 927,
                                    "start": 921,
                                    "end": 927,
                                    "fullWidth": 8,
                                    "width": 6,
                                    "text": "$ERROR",
                                    "value": "$ERROR",
                                    "valueText": "$ERROR",
                                    "hasLeadingTrivia": true,
                                    "leadingTrivia": [
                                        {
                                            "kind": "WhitespaceTrivia",
                                            "text": "  "
                                        }
                                    ]
                                },
                                "argumentList": {
                                    "kind": "ArgumentList",
                                    "fullStart": 927,
                                    "fullEnd": 991,
                                    "start": 927,
                                    "end": 991,
                                    "fullWidth": 64,
                                    "width": 64,
                                    "openParenToken": {
                                        "kind": "OpenParenToken",
                                        "fullStart": 927,
                                        "fullEnd": 928,
                                        "start": 927,
                                        "end": 928,
                                        "fullWidth": 1,
                                        "width": 1,
                                        "text": "(",
                                        "value": "(",
                                        "valueText": "("
                                    },
                                    "arguments": [
                                        {
                                            "kind": "StringLiteral",
                                            "fullStart": 928,
                                            "fullEnd": 990,
                                            "start": 928,
                                            "end": 990,
                                            "fullWidth": 62,
                                            "width": 62,
                                            "text": "'#6: var x = true; var y = new Boolean(false); (x && y) === y'",
                                            "value": "#6: var x = true; var y = new Boolean(false); (x && y) === y",
                                            "valueText": "#6: var x = true; var y = new Boolean(false); (x && y) === y"
                                        }
                                    ],
                                    "closeParenToken": {
                                        "kind": "CloseParenToken",
                                        "fullStart": 990,
                                        "fullEnd": 991,
                                        "start": 990,
                                        "end": 991,
                                        "fullWidth": 1,
                                        "width": 1,
                                        "text": ")",
                                        "value": ")",
                                        "valueText": ")"
                                    }
                                }
                            },
                            "semicolonToken": {
                                "kind": "SemicolonToken",
                                "fullStart": 991,
                                "fullEnd": 993,
                                "start": 991,
                                "end": 992,
                                "fullWidth": 2,
                                "width": 1,
                                "text": ";",
                                "value": ";",
                                "valueText": ";",
                                "hasTrailingTrivia": true,
                                "hasTrailingNewLine": true,
                                "trailingTrivia": [
                                    {
                                        "kind": "NewLineTrivia",
                                        "text": "\n"
                                    }
                                ]
                            }
                        }
                    ],
                    "closeBraceToken": {
                        "kind": "CloseBraceToken",
                        "fullStart": 993,
                        "fullEnd": 995,
                        "start": 993,
                        "end": 994,
                        "fullWidth": 2,
                        "width": 1,
                        "text": "}",
                        "value": "}",
                        "valueText": "}",
                        "hasTrailingTrivia": true,
                        "hasTrailingNewLine": true,
                        "trailingTrivia": [
                            {
                                "kind": "NewLineTrivia",
                                "text": "\n"
                            }
                        ]
                    }
                }
            },
            {
                "kind": "VariableStatement",
                "fullStart": 995,
                "fullEnd": 1034,
                "start": 1006,
                "end": 1033,
                "fullWidth": 39,
                "width": 27,
                "modifiers": [],
                "variableDeclaration": {
                    "kind": "VariableDeclaration",
                    "fullStart": 995,
                    "fullEnd": 1032,
                    "start": 1006,
                    "end": 1032,
                    "fullWidth": 37,
                    "width": 26,
                    "varKeyword": {
                        "kind": "VarKeyword",
                        "fullStart": 995,
                        "fullEnd": 1010,
                        "start": 1006,
                        "end": 1009,
                        "fullWidth": 15,
                        "width": 3,
                        "text": "var",
                        "value": "var",
                        "valueText": "var",
                        "hasLeadingTrivia": true,
                        "hasLeadingComment": true,
                        "hasLeadingNewLine": true,
                        "hasTrailingTrivia": true,
                        "leadingTrivia": [
                            {
                                "kind": "NewLineTrivia",
                                "text": "\n"
                            },
                            {
                                "kind": "SingleLineCommentTrivia",
                                "text": "//CHECK#7"
                            },
                            {
                                "kind": "NewLineTrivia",
                                "text": "\n"
                            }
                        ],
                        "trailingTrivia": [
                            {
                                "kind": "WhitespaceTrivia",
                                "text": " "
                            }
                        ]
                    },
                    "variableDeclarators": [
                        {
                            "kind": "VariableDeclarator",
                            "fullStart": 1010,
                            "fullEnd": 1032,
                            "start": 1010,
                            "end": 1032,
                            "fullWidth": 22,
<<<<<<< HEAD
                            "width": 22,
                            "identifier": {
=======
                            "propertyName": {
>>>>>>> 85e84683
                                "kind": "IdentifierName",
                                "fullStart": 1010,
                                "fullEnd": 1018,
                                "start": 1010,
                                "end": 1017,
                                "fullWidth": 8,
                                "width": 7,
                                "text": "objectx",
                                "value": "objectx",
                                "valueText": "objectx",
                                "hasTrailingTrivia": true,
                                "trailingTrivia": [
                                    {
                                        "kind": "WhitespaceTrivia",
                                        "text": " "
                                    }
                                ]
                            },
                            "equalsValueClause": {
                                "kind": "EqualsValueClause",
                                "fullStart": 1018,
                                "fullEnd": 1032,
                                "start": 1018,
                                "end": 1032,
                                "fullWidth": 14,
                                "width": 14,
                                "equalsToken": {
                                    "kind": "EqualsToken",
                                    "fullStart": 1018,
                                    "fullEnd": 1020,
                                    "start": 1018,
                                    "end": 1019,
                                    "fullWidth": 2,
                                    "width": 1,
                                    "text": "=",
                                    "value": "=",
                                    "valueText": "=",
                                    "hasTrailingTrivia": true,
                                    "trailingTrivia": [
                                        {
                                            "kind": "WhitespaceTrivia",
                                            "text": " "
                                        }
                                    ]
                                },
                                "value": {
                                    "kind": "ObjectCreationExpression",
                                    "fullStart": 1020,
                                    "fullEnd": 1032,
                                    "start": 1020,
                                    "end": 1032,
                                    "fullWidth": 12,
                                    "width": 12,
                                    "newKeyword": {
                                        "kind": "NewKeyword",
                                        "fullStart": 1020,
                                        "fullEnd": 1024,
                                        "start": 1020,
                                        "end": 1023,
                                        "fullWidth": 4,
                                        "width": 3,
                                        "text": "new",
                                        "value": "new",
                                        "valueText": "new",
                                        "hasTrailingTrivia": true,
                                        "trailingTrivia": [
                                            {
                                                "kind": "WhitespaceTrivia",
                                                "text": " "
                                            }
                                        ]
                                    },
                                    "expression": {
                                        "kind": "IdentifierName",
                                        "fullStart": 1024,
                                        "fullEnd": 1030,
                                        "start": 1024,
                                        "end": 1030,
                                        "fullWidth": 6,
                                        "width": 6,
                                        "text": "Object",
                                        "value": "Object",
                                        "valueText": "Object"
                                    },
                                    "argumentList": {
                                        "kind": "ArgumentList",
                                        "fullStart": 1030,
                                        "fullEnd": 1032,
                                        "start": 1030,
                                        "end": 1032,
                                        "fullWidth": 2,
                                        "width": 2,
                                        "openParenToken": {
                                            "kind": "OpenParenToken",
                                            "fullStart": 1030,
                                            "fullEnd": 1031,
                                            "start": 1030,
                                            "end": 1031,
                                            "fullWidth": 1,
                                            "width": 1,
                                            "text": "(",
                                            "value": "(",
                                            "valueText": "("
                                        },
                                        "arguments": [],
                                        "closeParenToken": {
                                            "kind": "CloseParenToken",
                                            "fullStart": 1031,
                                            "fullEnd": 1032,
                                            "start": 1031,
                                            "end": 1032,
                                            "fullWidth": 1,
                                            "width": 1,
                                            "text": ")",
                                            "value": ")",
                                            "valueText": ")"
                                        }
                                    }
                                }
                            }
                        }
                    ]
                },
                "semicolonToken": {
                    "kind": "SemicolonToken",
                    "fullStart": 1032,
                    "fullEnd": 1034,
                    "start": 1032,
                    "end": 1033,
                    "fullWidth": 2,
                    "width": 1,
                    "text": ";",
                    "value": ";",
                    "valueText": ";",
                    "hasTrailingTrivia": true,
                    "hasTrailingNewLine": true,
                    "trailingTrivia": [
                        {
                            "kind": "NewLineTrivia",
                            "text": "\n"
                        }
                    ]
                }
            },
            {
                "kind": "VariableStatement",
                "fullStart": 1034,
                "fullEnd": 1062,
                "start": 1034,
                "end": 1061,
                "fullWidth": 28,
                "width": 27,
                "modifiers": [],
                "variableDeclaration": {
                    "kind": "VariableDeclaration",
                    "fullStart": 1034,
                    "fullEnd": 1060,
                    "start": 1034,
                    "end": 1060,
                    "fullWidth": 26,
                    "width": 26,
                    "varKeyword": {
                        "kind": "VarKeyword",
                        "fullStart": 1034,
                        "fullEnd": 1038,
                        "start": 1034,
                        "end": 1037,
                        "fullWidth": 4,
                        "width": 3,
                        "text": "var",
                        "value": "var",
                        "valueText": "var",
                        "hasTrailingTrivia": true,
                        "trailingTrivia": [
                            {
                                "kind": "WhitespaceTrivia",
                                "text": " "
                            }
                        ]
                    },
                    "variableDeclarators": [
                        {
                            "kind": "VariableDeclarator",
                            "fullStart": 1038,
                            "fullEnd": 1060,
                            "start": 1038,
                            "end": 1060,
                            "fullWidth": 22,
<<<<<<< HEAD
                            "width": 22,
                            "identifier": {
=======
                            "propertyName": {
>>>>>>> 85e84683
                                "kind": "IdentifierName",
                                "fullStart": 1038,
                                "fullEnd": 1046,
                                "start": 1038,
                                "end": 1045,
                                "fullWidth": 8,
                                "width": 7,
                                "text": "objecty",
                                "value": "objecty",
                                "valueText": "objecty",
                                "hasTrailingTrivia": true,
                                "trailingTrivia": [
                                    {
                                        "kind": "WhitespaceTrivia",
                                        "text": " "
                                    }
                                ]
                            },
                            "equalsValueClause": {
                                "kind": "EqualsValueClause",
                                "fullStart": 1046,
                                "fullEnd": 1060,
                                "start": 1046,
                                "end": 1060,
                                "fullWidth": 14,
                                "width": 14,
                                "equalsToken": {
                                    "kind": "EqualsToken",
                                    "fullStart": 1046,
                                    "fullEnd": 1048,
                                    "start": 1046,
                                    "end": 1047,
                                    "fullWidth": 2,
                                    "width": 1,
                                    "text": "=",
                                    "value": "=",
                                    "valueText": "=",
                                    "hasTrailingTrivia": true,
                                    "trailingTrivia": [
                                        {
                                            "kind": "WhitespaceTrivia",
                                            "text": " "
                                        }
                                    ]
                                },
                                "value": {
                                    "kind": "ObjectCreationExpression",
                                    "fullStart": 1048,
                                    "fullEnd": 1060,
                                    "start": 1048,
                                    "end": 1060,
                                    "fullWidth": 12,
                                    "width": 12,
                                    "newKeyword": {
                                        "kind": "NewKeyword",
                                        "fullStart": 1048,
                                        "fullEnd": 1052,
                                        "start": 1048,
                                        "end": 1051,
                                        "fullWidth": 4,
                                        "width": 3,
                                        "text": "new",
                                        "value": "new",
                                        "valueText": "new",
                                        "hasTrailingTrivia": true,
                                        "trailingTrivia": [
                                            {
                                                "kind": "WhitespaceTrivia",
                                                "text": " "
                                            }
                                        ]
                                    },
                                    "expression": {
                                        "kind": "IdentifierName",
                                        "fullStart": 1052,
                                        "fullEnd": 1058,
                                        "start": 1052,
                                        "end": 1058,
                                        "fullWidth": 6,
                                        "width": 6,
                                        "text": "Object",
                                        "value": "Object",
                                        "valueText": "Object"
                                    },
                                    "argumentList": {
                                        "kind": "ArgumentList",
                                        "fullStart": 1058,
                                        "fullEnd": 1060,
                                        "start": 1058,
                                        "end": 1060,
                                        "fullWidth": 2,
                                        "width": 2,
                                        "openParenToken": {
                                            "kind": "OpenParenToken",
                                            "fullStart": 1058,
                                            "fullEnd": 1059,
                                            "start": 1058,
                                            "end": 1059,
                                            "fullWidth": 1,
                                            "width": 1,
                                            "text": "(",
                                            "value": "(",
                                            "valueText": "("
                                        },
                                        "arguments": [],
                                        "closeParenToken": {
                                            "kind": "CloseParenToken",
                                            "fullStart": 1059,
                                            "fullEnd": 1060,
                                            "start": 1059,
                                            "end": 1060,
                                            "fullWidth": 1,
                                            "width": 1,
                                            "text": ")",
                                            "value": ")",
                                            "valueText": ")"
                                        }
                                    }
                                }
                            }
                        }
                    ]
                },
                "semicolonToken": {
                    "kind": "SemicolonToken",
                    "fullStart": 1060,
                    "fullEnd": 1062,
                    "start": 1060,
                    "end": 1061,
                    "fullWidth": 2,
                    "width": 1,
                    "text": ";",
                    "value": ";",
                    "valueText": ";",
                    "hasTrailingTrivia": true,
                    "hasTrailingNewLine": true,
                    "trailingTrivia": [
                        {
                            "kind": "NewLineTrivia",
                            "text": "\n"
                        }
                    ]
                }
            },
            {
                "kind": "ExpressionStatement",
                "fullStart": 1062,
                "fullEnd": 1083,
                "start": 1062,
                "end": 1082,
                "fullWidth": 21,
                "width": 20,
                "expression": {
                    "kind": "AssignmentExpression",
                    "fullStart": 1062,
                    "fullEnd": 1081,
                    "start": 1062,
                    "end": 1081,
                    "fullWidth": 19,
                    "width": 19,
                    "left": {
                        "kind": "MemberAccessExpression",
                        "fullStart": 1062,
                        "fullEnd": 1075,
                        "start": 1062,
                        "end": 1074,
                        "fullWidth": 13,
                        "width": 12,
                        "expression": {
                            "kind": "IdentifierName",
                            "fullStart": 1062,
                            "fullEnd": 1069,
                            "start": 1062,
                            "end": 1069,
                            "fullWidth": 7,
                            "width": 7,
                            "text": "objectx",
                            "value": "objectx",
                            "valueText": "objectx"
                        },
                        "dotToken": {
                            "kind": "DotToken",
                            "fullStart": 1069,
                            "fullEnd": 1070,
                            "start": 1069,
                            "end": 1070,
                            "fullWidth": 1,
                            "width": 1,
                            "text": ".",
                            "value": ".",
                            "valueText": "."
                        },
                        "name": {
                            "kind": "IdentifierName",
                            "fullStart": 1070,
                            "fullEnd": 1075,
                            "start": 1070,
                            "end": 1074,
                            "fullWidth": 5,
                            "width": 4,
                            "text": "prop",
                            "value": "prop",
                            "valueText": "prop",
                            "hasTrailingTrivia": true,
                            "trailingTrivia": [
                                {
                                    "kind": "WhitespaceTrivia",
                                    "text": " "
                                }
                            ]
                        }
                    },
                    "operatorToken": {
                        "kind": "EqualsToken",
                        "fullStart": 1075,
                        "fullEnd": 1077,
                        "start": 1075,
                        "end": 1076,
                        "fullWidth": 2,
                        "width": 1,
                        "text": "=",
                        "value": "=",
                        "valueText": "=",
                        "hasTrailingTrivia": true,
                        "trailingTrivia": [
                            {
                                "kind": "WhitespaceTrivia",
                                "text": " "
                            }
                        ]
                    },
                    "right": {
                        "kind": "TrueKeyword",
                        "fullStart": 1077,
                        "fullEnd": 1081,
                        "start": 1077,
                        "end": 1081,
                        "fullWidth": 4,
                        "width": 4,
                        "text": "true",
                        "value": true,
                        "valueText": "true"
                    }
                },
                "semicolonToken": {
                    "kind": "SemicolonToken",
                    "fullStart": 1081,
                    "fullEnd": 1083,
                    "start": 1081,
                    "end": 1082,
                    "fullWidth": 2,
                    "width": 1,
                    "text": ";",
                    "value": ";",
                    "valueText": ";",
                    "hasTrailingTrivia": true,
                    "hasTrailingNewLine": true,
                    "trailingTrivia": [
                        {
                            "kind": "NewLineTrivia",
                            "text": "\n"
                        }
                    ]
                }
            },
            {
                "kind": "ExpressionStatement",
                "fullStart": 1083,
                "fullEnd": 1103,
                "start": 1083,
                "end": 1102,
                "fullWidth": 20,
                "width": 19,
                "expression": {
                    "kind": "AssignmentExpression",
                    "fullStart": 1083,
                    "fullEnd": 1101,
                    "start": 1083,
                    "end": 1101,
                    "fullWidth": 18,
                    "width": 18,
                    "left": {
                        "kind": "MemberAccessExpression",
                        "fullStart": 1083,
                        "fullEnd": 1096,
                        "start": 1083,
                        "end": 1095,
                        "fullWidth": 13,
                        "width": 12,
                        "expression": {
                            "kind": "IdentifierName",
                            "fullStart": 1083,
                            "fullEnd": 1090,
                            "start": 1083,
                            "end": 1090,
                            "fullWidth": 7,
                            "width": 7,
                            "text": "objecty",
                            "value": "objecty",
                            "valueText": "objecty"
                        },
                        "dotToken": {
                            "kind": "DotToken",
                            "fullStart": 1090,
                            "fullEnd": 1091,
                            "start": 1090,
                            "end": 1091,
                            "fullWidth": 1,
                            "width": 1,
                            "text": ".",
                            "value": ".",
                            "valueText": "."
                        },
                        "name": {
                            "kind": "IdentifierName",
                            "fullStart": 1091,
                            "fullEnd": 1096,
                            "start": 1091,
                            "end": 1095,
                            "fullWidth": 5,
                            "width": 4,
                            "text": "prop",
                            "value": "prop",
                            "valueText": "prop",
                            "hasTrailingTrivia": true,
                            "trailingTrivia": [
                                {
                                    "kind": "WhitespaceTrivia",
                                    "text": " "
                                }
                            ]
                        }
                    },
                    "operatorToken": {
                        "kind": "EqualsToken",
                        "fullStart": 1096,
                        "fullEnd": 1098,
                        "start": 1096,
                        "end": 1097,
                        "fullWidth": 2,
                        "width": 1,
                        "text": "=",
                        "value": "=",
                        "valueText": "=",
                        "hasTrailingTrivia": true,
                        "trailingTrivia": [
                            {
                                "kind": "WhitespaceTrivia",
                                "text": " "
                            }
                        ]
                    },
                    "right": {
                        "kind": "NumericLiteral",
                        "fullStart": 1098,
                        "fullEnd": 1101,
                        "start": 1098,
                        "end": 1101,
                        "fullWidth": 3,
                        "width": 3,
                        "text": "1.1",
                        "value": 1.1,
                        "valueText": "1.1"
                    }
                },
                "semicolonToken": {
                    "kind": "SemicolonToken",
                    "fullStart": 1101,
                    "fullEnd": 1103,
                    "start": 1101,
                    "end": 1102,
                    "fullWidth": 2,
                    "width": 1,
                    "text": ";",
                    "value": ";",
                    "valueText": ";",
                    "hasTrailingTrivia": true,
                    "hasTrailingNewLine": true,
                    "trailingTrivia": [
                        {
                            "kind": "NewLineTrivia",
                            "text": "\n"
                        }
                    ]
                }
            },
            {
                "kind": "IfStatement",
                "fullStart": 1103,
                "fullEnd": 1320,
                "start": 1103,
                "end": 1319,
                "fullWidth": 217,
                "width": 216,
                "ifKeyword": {
                    "kind": "IfKeyword",
                    "fullStart": 1103,
                    "fullEnd": 1106,
                    "start": 1103,
                    "end": 1105,
                    "fullWidth": 3,
                    "width": 2,
                    "text": "if",
                    "value": "if",
                    "valueText": "if",
                    "hasTrailingTrivia": true,
                    "trailingTrivia": [
                        {
                            "kind": "WhitespaceTrivia",
                            "text": " "
                        }
                    ]
                },
                "openParenToken": {
                    "kind": "OpenParenToken",
                    "fullStart": 1106,
                    "fullEnd": 1107,
                    "start": 1106,
                    "end": 1107,
                    "fullWidth": 1,
                    "width": 1,
                    "text": "(",
                    "value": "(",
                    "valueText": "("
                },
                "condition": {
                    "kind": "NotEqualsExpression",
                    "fullStart": 1107,
                    "fullEnd": 1154,
                    "start": 1107,
                    "end": 1154,
                    "fullWidth": 47,
                    "width": 47,
                    "left": {
                        "kind": "ParenthesizedExpression",
                        "fullStart": 1107,
                        "fullEnd": 1138,
                        "start": 1107,
                        "end": 1137,
                        "fullWidth": 31,
                        "width": 30,
                        "openParenToken": {
                            "kind": "OpenParenToken",
                            "fullStart": 1107,
                            "fullEnd": 1108,
                            "start": 1107,
                            "end": 1108,
                            "fullWidth": 1,
                            "width": 1,
                            "text": "(",
                            "value": "(",
                            "valueText": "("
                        },
                        "expression": {
                            "kind": "LogicalAndExpression",
                            "fullStart": 1108,
                            "fullEnd": 1136,
                            "start": 1108,
                            "end": 1136,
                            "fullWidth": 28,
                            "width": 28,
                            "left": {
                                "kind": "MemberAccessExpression",
                                "fullStart": 1108,
                                "fullEnd": 1121,
                                "start": 1108,
                                "end": 1120,
                                "fullWidth": 13,
                                "width": 12,
                                "expression": {
                                    "kind": "IdentifierName",
                                    "fullStart": 1108,
                                    "fullEnd": 1115,
                                    "start": 1108,
                                    "end": 1115,
                                    "fullWidth": 7,
                                    "width": 7,
                                    "text": "objectx",
                                    "value": "objectx",
                                    "valueText": "objectx"
                                },
                                "dotToken": {
                                    "kind": "DotToken",
                                    "fullStart": 1115,
                                    "fullEnd": 1116,
                                    "start": 1115,
                                    "end": 1116,
                                    "fullWidth": 1,
                                    "width": 1,
                                    "text": ".",
                                    "value": ".",
                                    "valueText": "."
                                },
                                "name": {
                                    "kind": "IdentifierName",
                                    "fullStart": 1116,
                                    "fullEnd": 1121,
                                    "start": 1116,
                                    "end": 1120,
                                    "fullWidth": 5,
                                    "width": 4,
                                    "text": "prop",
                                    "value": "prop",
                                    "valueText": "prop",
                                    "hasTrailingTrivia": true,
                                    "trailingTrivia": [
                                        {
                                            "kind": "WhitespaceTrivia",
                                            "text": " "
                                        }
                                    ]
                                }
                            },
                            "operatorToken": {
                                "kind": "AmpersandAmpersandToken",
                                "fullStart": 1121,
                                "fullEnd": 1124,
                                "start": 1121,
                                "end": 1123,
                                "fullWidth": 3,
                                "width": 2,
                                "text": "&&",
                                "value": "&&",
                                "valueText": "&&",
                                "hasTrailingTrivia": true,
                                "trailingTrivia": [
                                    {
                                        "kind": "WhitespaceTrivia",
                                        "text": " "
                                    }
                                ]
                            },
                            "right": {
                                "kind": "MemberAccessExpression",
                                "fullStart": 1124,
                                "fullEnd": 1136,
                                "start": 1124,
                                "end": 1136,
                                "fullWidth": 12,
                                "width": 12,
                                "expression": {
                                    "kind": "IdentifierName",
                                    "fullStart": 1124,
                                    "fullEnd": 1131,
                                    "start": 1124,
                                    "end": 1131,
                                    "fullWidth": 7,
                                    "width": 7,
                                    "text": "objecty",
                                    "value": "objecty",
                                    "valueText": "objecty"
                                },
                                "dotToken": {
                                    "kind": "DotToken",
                                    "fullStart": 1131,
                                    "fullEnd": 1132,
                                    "start": 1131,
                                    "end": 1132,
                                    "fullWidth": 1,
                                    "width": 1,
                                    "text": ".",
                                    "value": ".",
                                    "valueText": "."
                                },
                                "name": {
                                    "kind": "IdentifierName",
                                    "fullStart": 1132,
                                    "fullEnd": 1136,
                                    "start": 1132,
                                    "end": 1136,
                                    "fullWidth": 4,
                                    "width": 4,
                                    "text": "prop",
                                    "value": "prop",
                                    "valueText": "prop"
                                }
                            }
                        },
                        "closeParenToken": {
                            "kind": "CloseParenToken",
                            "fullStart": 1136,
                            "fullEnd": 1138,
                            "start": 1136,
                            "end": 1137,
                            "fullWidth": 2,
                            "width": 1,
                            "text": ")",
                            "value": ")",
                            "valueText": ")",
                            "hasTrailingTrivia": true,
                            "trailingTrivia": [
                                {
                                    "kind": "WhitespaceTrivia",
                                    "text": " "
                                }
                            ]
                        }
                    },
                    "operatorToken": {
                        "kind": "ExclamationEqualsEqualsToken",
                        "fullStart": 1138,
                        "fullEnd": 1142,
                        "start": 1138,
                        "end": 1141,
                        "fullWidth": 4,
                        "width": 3,
                        "text": "!==",
                        "value": "!==",
                        "valueText": "!==",
                        "hasTrailingTrivia": true,
                        "trailingTrivia": [
                            {
                                "kind": "WhitespaceTrivia",
                                "text": " "
                            }
                        ]
                    },
                    "right": {
                        "kind": "MemberAccessExpression",
                        "fullStart": 1142,
                        "fullEnd": 1154,
                        "start": 1142,
                        "end": 1154,
                        "fullWidth": 12,
                        "width": 12,
                        "expression": {
                            "kind": "IdentifierName",
                            "fullStart": 1142,
                            "fullEnd": 1149,
                            "start": 1142,
                            "end": 1149,
                            "fullWidth": 7,
                            "width": 7,
                            "text": "objecty",
                            "value": "objecty",
                            "valueText": "objecty"
                        },
                        "dotToken": {
                            "kind": "DotToken",
                            "fullStart": 1149,
                            "fullEnd": 1150,
                            "start": 1149,
                            "end": 1150,
                            "fullWidth": 1,
                            "width": 1,
                            "text": ".",
                            "value": ".",
                            "valueText": "."
                        },
                        "name": {
                            "kind": "IdentifierName",
                            "fullStart": 1150,
                            "fullEnd": 1154,
                            "start": 1150,
                            "end": 1154,
                            "fullWidth": 4,
                            "width": 4,
                            "text": "prop",
                            "value": "prop",
                            "valueText": "prop"
                        }
                    }
                },
                "closeParenToken": {
                    "kind": "CloseParenToken",
                    "fullStart": 1154,
                    "fullEnd": 1156,
                    "start": 1154,
                    "end": 1155,
                    "fullWidth": 2,
                    "width": 1,
                    "text": ")",
                    "value": ")",
                    "valueText": ")",
                    "hasTrailingTrivia": true,
                    "trailingTrivia": [
                        {
                            "kind": "WhitespaceTrivia",
                            "text": " "
                        }
                    ]
                },
                "statement": {
                    "kind": "Block",
                    "fullStart": 1156,
                    "fullEnd": 1320,
                    "start": 1156,
                    "end": 1319,
                    "fullWidth": 164,
                    "width": 163,
                    "openBraceToken": {
                        "kind": "OpenBraceToken",
                        "fullStart": 1156,
                        "fullEnd": 1158,
                        "start": 1156,
                        "end": 1157,
                        "fullWidth": 2,
                        "width": 1,
                        "text": "{",
                        "value": "{",
                        "valueText": "{",
                        "hasTrailingTrivia": true,
                        "hasTrailingNewLine": true,
                        "trailingTrivia": [
                            {
                                "kind": "NewLineTrivia",
                                "text": "\n"
                            }
                        ]
                    },
                    "statements": [
                        {
                            "kind": "ExpressionStatement",
                            "fullStart": 1158,
                            "fullEnd": 1318,
                            "start": 1160,
                            "end": 1317,
                            "fullWidth": 160,
                            "width": 157,
                            "expression": {
                                "kind": "InvocationExpression",
                                "fullStart": 1158,
                                "fullEnd": 1316,
                                "start": 1160,
                                "end": 1316,
                                "fullWidth": 158,
                                "width": 156,
                                "expression": {
                                    "kind": "IdentifierName",
                                    "fullStart": 1158,
                                    "fullEnd": 1166,
                                    "start": 1160,
                                    "end": 1166,
                                    "fullWidth": 8,
                                    "width": 6,
                                    "text": "$ERROR",
                                    "value": "$ERROR",
                                    "valueText": "$ERROR",
                                    "hasLeadingTrivia": true,
                                    "leadingTrivia": [
                                        {
                                            "kind": "WhitespaceTrivia",
                                            "text": "  "
                                        }
                                    ]
                                },
                                "argumentList": {
                                    "kind": "ArgumentList",
                                    "fullStart": 1166,
                                    "fullEnd": 1316,
                                    "start": 1166,
                                    "end": 1316,
                                    "fullWidth": 150,
                                    "width": 150,
                                    "openParenToken": {
                                        "kind": "OpenParenToken",
                                        "fullStart": 1166,
                                        "fullEnd": 1167,
                                        "start": 1166,
                                        "end": 1167,
                                        "fullWidth": 1,
                                        "width": 1,
                                        "text": "(",
                                        "value": "(",
                                        "valueText": "("
                                    },
                                    "arguments": [
                                        {
                                            "kind": "StringLiteral",
                                            "fullStart": 1167,
                                            "fullEnd": 1315,
                                            "start": 1167,
                                            "end": 1315,
                                            "fullWidth": 148,
                                            "width": 148,
                                            "text": "'#7: var objectx = new Object(); var objecty = new Object(); objectx.prop = true; objecty.prop = 1; (objectx.prop && objecty.prop) === objecty.prop'",
                                            "value": "#7: var objectx = new Object(); var objecty = new Object(); objectx.prop = true; objecty.prop = 1; (objectx.prop && objecty.prop) === objecty.prop",
                                            "valueText": "#7: var objectx = new Object(); var objecty = new Object(); objectx.prop = true; objecty.prop = 1; (objectx.prop && objecty.prop) === objecty.prop"
                                        }
                                    ],
                                    "closeParenToken": {
                                        "kind": "CloseParenToken",
                                        "fullStart": 1315,
                                        "fullEnd": 1316,
                                        "start": 1315,
                                        "end": 1316,
                                        "fullWidth": 1,
                                        "width": 1,
                                        "text": ")",
                                        "value": ")",
                                        "valueText": ")"
                                    }
                                }
                            },
                            "semicolonToken": {
                                "kind": "SemicolonToken",
                                "fullStart": 1316,
                                "fullEnd": 1318,
                                "start": 1316,
                                "end": 1317,
                                "fullWidth": 2,
                                "width": 1,
                                "text": ";",
                                "value": ";",
                                "valueText": ";",
                                "hasTrailingTrivia": true,
                                "hasTrailingNewLine": true,
                                "trailingTrivia": [
                                    {
                                        "kind": "NewLineTrivia",
                                        "text": "\n"
                                    }
                                ]
                            }
                        }
                    ],
                    "closeBraceToken": {
                        "kind": "CloseBraceToken",
                        "fullStart": 1318,
                        "fullEnd": 1320,
                        "start": 1318,
                        "end": 1319,
                        "fullWidth": 2,
                        "width": 1,
                        "text": "}",
                        "value": "}",
                        "valueText": "}",
                        "hasTrailingTrivia": true,
                        "hasTrailingNewLine": true,
                        "trailingTrivia": [
                            {
                                "kind": "NewLineTrivia",
                                "text": "\n"
                            }
                        ]
                    }
                }
            },
            {
                "kind": "VariableStatement",
                "fullStart": 1320,
                "fullEnd": 1359,
                "start": 1331,
                "end": 1358,
                "fullWidth": 39,
                "width": 27,
                "modifiers": [],
                "variableDeclaration": {
                    "kind": "VariableDeclaration",
                    "fullStart": 1320,
                    "fullEnd": 1357,
                    "start": 1331,
                    "end": 1357,
                    "fullWidth": 37,
                    "width": 26,
                    "varKeyword": {
                        "kind": "VarKeyword",
                        "fullStart": 1320,
                        "fullEnd": 1335,
                        "start": 1331,
                        "end": 1334,
                        "fullWidth": 15,
                        "width": 3,
                        "text": "var",
                        "value": "var",
                        "valueText": "var",
                        "hasLeadingTrivia": true,
                        "hasLeadingComment": true,
                        "hasLeadingNewLine": true,
                        "hasTrailingTrivia": true,
                        "leadingTrivia": [
                            {
                                "kind": "NewLineTrivia",
                                "text": "\n"
                            },
                            {
                                "kind": "SingleLineCommentTrivia",
                                "text": "//CHECK#8"
                            },
                            {
                                "kind": "NewLineTrivia",
                                "text": "\n"
                            }
                        ],
                        "trailingTrivia": [
                            {
                                "kind": "WhitespaceTrivia",
                                "text": " "
                            }
                        ]
                    },
                    "variableDeclarators": [
                        {
                            "kind": "VariableDeclarator",
                            "fullStart": 1335,
                            "fullEnd": 1357,
                            "start": 1335,
                            "end": 1357,
                            "fullWidth": 22,
<<<<<<< HEAD
                            "width": 22,
                            "identifier": {
=======
                            "propertyName": {
>>>>>>> 85e84683
                                "kind": "IdentifierName",
                                "fullStart": 1335,
                                "fullEnd": 1343,
                                "start": 1335,
                                "end": 1342,
                                "fullWidth": 8,
                                "width": 7,
                                "text": "objectx",
                                "value": "objectx",
                                "valueText": "objectx",
                                "hasTrailingTrivia": true,
                                "trailingTrivia": [
                                    {
                                        "kind": "WhitespaceTrivia",
                                        "text": " "
                                    }
                                ]
                            },
                            "equalsValueClause": {
                                "kind": "EqualsValueClause",
                                "fullStart": 1343,
                                "fullEnd": 1357,
                                "start": 1343,
                                "end": 1357,
                                "fullWidth": 14,
                                "width": 14,
                                "equalsToken": {
                                    "kind": "EqualsToken",
                                    "fullStart": 1343,
                                    "fullEnd": 1345,
                                    "start": 1343,
                                    "end": 1344,
                                    "fullWidth": 2,
                                    "width": 1,
                                    "text": "=",
                                    "value": "=",
                                    "valueText": "=",
                                    "hasTrailingTrivia": true,
                                    "trailingTrivia": [
                                        {
                                            "kind": "WhitespaceTrivia",
                                            "text": " "
                                        }
                                    ]
                                },
                                "value": {
                                    "kind": "ObjectCreationExpression",
                                    "fullStart": 1345,
                                    "fullEnd": 1357,
                                    "start": 1345,
                                    "end": 1357,
                                    "fullWidth": 12,
                                    "width": 12,
                                    "newKeyword": {
                                        "kind": "NewKeyword",
                                        "fullStart": 1345,
                                        "fullEnd": 1349,
                                        "start": 1345,
                                        "end": 1348,
                                        "fullWidth": 4,
                                        "width": 3,
                                        "text": "new",
                                        "value": "new",
                                        "valueText": "new",
                                        "hasTrailingTrivia": true,
                                        "trailingTrivia": [
                                            {
                                                "kind": "WhitespaceTrivia",
                                                "text": " "
                                            }
                                        ]
                                    },
                                    "expression": {
                                        "kind": "IdentifierName",
                                        "fullStart": 1349,
                                        "fullEnd": 1355,
                                        "start": 1349,
                                        "end": 1355,
                                        "fullWidth": 6,
                                        "width": 6,
                                        "text": "Object",
                                        "value": "Object",
                                        "valueText": "Object"
                                    },
                                    "argumentList": {
                                        "kind": "ArgumentList",
                                        "fullStart": 1355,
                                        "fullEnd": 1357,
                                        "start": 1355,
                                        "end": 1357,
                                        "fullWidth": 2,
                                        "width": 2,
                                        "openParenToken": {
                                            "kind": "OpenParenToken",
                                            "fullStart": 1355,
                                            "fullEnd": 1356,
                                            "start": 1355,
                                            "end": 1356,
                                            "fullWidth": 1,
                                            "width": 1,
                                            "text": "(",
                                            "value": "(",
                                            "valueText": "("
                                        },
                                        "arguments": [],
                                        "closeParenToken": {
                                            "kind": "CloseParenToken",
                                            "fullStart": 1356,
                                            "fullEnd": 1357,
                                            "start": 1356,
                                            "end": 1357,
                                            "fullWidth": 1,
                                            "width": 1,
                                            "text": ")",
                                            "value": ")",
                                            "valueText": ")"
                                        }
                                    }
                                }
                            }
                        }
                    ]
                },
                "semicolonToken": {
                    "kind": "SemicolonToken",
                    "fullStart": 1357,
                    "fullEnd": 1359,
                    "start": 1357,
                    "end": 1358,
                    "fullWidth": 2,
                    "width": 1,
                    "text": ";",
                    "value": ";",
                    "valueText": ";",
                    "hasTrailingTrivia": true,
                    "hasTrailingNewLine": true,
                    "trailingTrivia": [
                        {
                            "kind": "NewLineTrivia",
                            "text": "\n"
                        }
                    ]
                }
            },
            {
                "kind": "VariableStatement",
                "fullStart": 1359,
                "fullEnd": 1387,
                "start": 1359,
                "end": 1386,
                "fullWidth": 28,
                "width": 27,
                "modifiers": [],
                "variableDeclaration": {
                    "kind": "VariableDeclaration",
                    "fullStart": 1359,
                    "fullEnd": 1385,
                    "start": 1359,
                    "end": 1385,
                    "fullWidth": 26,
                    "width": 26,
                    "varKeyword": {
                        "kind": "VarKeyword",
                        "fullStart": 1359,
                        "fullEnd": 1363,
                        "start": 1359,
                        "end": 1362,
                        "fullWidth": 4,
                        "width": 3,
                        "text": "var",
                        "value": "var",
                        "valueText": "var",
                        "hasTrailingTrivia": true,
                        "trailingTrivia": [
                            {
                                "kind": "WhitespaceTrivia",
                                "text": " "
                            }
                        ]
                    },
                    "variableDeclarators": [
                        {
                            "kind": "VariableDeclarator",
                            "fullStart": 1363,
                            "fullEnd": 1385,
                            "start": 1363,
                            "end": 1385,
                            "fullWidth": 22,
<<<<<<< HEAD
                            "width": 22,
                            "identifier": {
=======
                            "propertyName": {
>>>>>>> 85e84683
                                "kind": "IdentifierName",
                                "fullStart": 1363,
                                "fullEnd": 1371,
                                "start": 1363,
                                "end": 1370,
                                "fullWidth": 8,
                                "width": 7,
                                "text": "objecty",
                                "value": "objecty",
                                "valueText": "objecty",
                                "hasTrailingTrivia": true,
                                "trailingTrivia": [
                                    {
                                        "kind": "WhitespaceTrivia",
                                        "text": " "
                                    }
                                ]
                            },
                            "equalsValueClause": {
                                "kind": "EqualsValueClause",
                                "fullStart": 1371,
                                "fullEnd": 1385,
                                "start": 1371,
                                "end": 1385,
                                "fullWidth": 14,
                                "width": 14,
                                "equalsToken": {
                                    "kind": "EqualsToken",
                                    "fullStart": 1371,
                                    "fullEnd": 1373,
                                    "start": 1371,
                                    "end": 1372,
                                    "fullWidth": 2,
                                    "width": 1,
                                    "text": "=",
                                    "value": "=",
                                    "valueText": "=",
                                    "hasTrailingTrivia": true,
                                    "trailingTrivia": [
                                        {
                                            "kind": "WhitespaceTrivia",
                                            "text": " "
                                        }
                                    ]
                                },
                                "value": {
                                    "kind": "ObjectCreationExpression",
                                    "fullStart": 1373,
                                    "fullEnd": 1385,
                                    "start": 1373,
                                    "end": 1385,
                                    "fullWidth": 12,
                                    "width": 12,
                                    "newKeyword": {
                                        "kind": "NewKeyword",
                                        "fullStart": 1373,
                                        "fullEnd": 1377,
                                        "start": 1373,
                                        "end": 1376,
                                        "fullWidth": 4,
                                        "width": 3,
                                        "text": "new",
                                        "value": "new",
                                        "valueText": "new",
                                        "hasTrailingTrivia": true,
                                        "trailingTrivia": [
                                            {
                                                "kind": "WhitespaceTrivia",
                                                "text": " "
                                            }
                                        ]
                                    },
                                    "expression": {
                                        "kind": "IdentifierName",
                                        "fullStart": 1377,
                                        "fullEnd": 1383,
                                        "start": 1377,
                                        "end": 1383,
                                        "fullWidth": 6,
                                        "width": 6,
                                        "text": "Object",
                                        "value": "Object",
                                        "valueText": "Object"
                                    },
                                    "argumentList": {
                                        "kind": "ArgumentList",
                                        "fullStart": 1383,
                                        "fullEnd": 1385,
                                        "start": 1383,
                                        "end": 1385,
                                        "fullWidth": 2,
                                        "width": 2,
                                        "openParenToken": {
                                            "kind": "OpenParenToken",
                                            "fullStart": 1383,
                                            "fullEnd": 1384,
                                            "start": 1383,
                                            "end": 1384,
                                            "fullWidth": 1,
                                            "width": 1,
                                            "text": "(",
                                            "value": "(",
                                            "valueText": "("
                                        },
                                        "arguments": [],
                                        "closeParenToken": {
                                            "kind": "CloseParenToken",
                                            "fullStart": 1384,
                                            "fullEnd": 1385,
                                            "start": 1384,
                                            "end": 1385,
                                            "fullWidth": 1,
                                            "width": 1,
                                            "text": ")",
                                            "value": ")",
                                            "valueText": ")"
                                        }
                                    }
                                }
                            }
                        }
                    ]
                },
                "semicolonToken": {
                    "kind": "SemicolonToken",
                    "fullStart": 1385,
                    "fullEnd": 1387,
                    "start": 1385,
                    "end": 1386,
                    "fullWidth": 2,
                    "width": 1,
                    "text": ";",
                    "value": ";",
                    "valueText": ";",
                    "hasTrailingTrivia": true,
                    "hasTrailingNewLine": true,
                    "trailingTrivia": [
                        {
                            "kind": "NewLineTrivia",
                            "text": "\n"
                        }
                    ]
                }
            },
            {
                "kind": "ExpressionStatement",
                "fullStart": 1387,
                "fullEnd": 1405,
                "start": 1387,
                "end": 1404,
                "fullWidth": 18,
                "width": 17,
                "expression": {
                    "kind": "AssignmentExpression",
                    "fullStart": 1387,
                    "fullEnd": 1403,
                    "start": 1387,
                    "end": 1403,
                    "fullWidth": 16,
                    "width": 16,
                    "left": {
                        "kind": "MemberAccessExpression",
                        "fullStart": 1387,
                        "fullEnd": 1400,
                        "start": 1387,
                        "end": 1399,
                        "fullWidth": 13,
                        "width": 12,
                        "expression": {
                            "kind": "IdentifierName",
                            "fullStart": 1387,
                            "fullEnd": 1394,
                            "start": 1387,
                            "end": 1394,
                            "fullWidth": 7,
                            "width": 7,
                            "text": "objectx",
                            "value": "objectx",
                            "valueText": "objectx"
                        },
                        "dotToken": {
                            "kind": "DotToken",
                            "fullStart": 1394,
                            "fullEnd": 1395,
                            "start": 1394,
                            "end": 1395,
                            "fullWidth": 1,
                            "width": 1,
                            "text": ".",
                            "value": ".",
                            "valueText": "."
                        },
                        "name": {
                            "kind": "IdentifierName",
                            "fullStart": 1395,
                            "fullEnd": 1400,
                            "start": 1395,
                            "end": 1399,
                            "fullWidth": 5,
                            "width": 4,
                            "text": "prop",
                            "value": "prop",
                            "valueText": "prop",
                            "hasTrailingTrivia": true,
                            "trailingTrivia": [
                                {
                                    "kind": "WhitespaceTrivia",
                                    "text": " "
                                }
                            ]
                        }
                    },
                    "operatorToken": {
                        "kind": "EqualsToken",
                        "fullStart": 1400,
                        "fullEnd": 1402,
                        "start": 1400,
                        "end": 1401,
                        "fullWidth": 2,
                        "width": 1,
                        "text": "=",
                        "value": "=",
                        "valueText": "=",
                        "hasTrailingTrivia": true,
                        "trailingTrivia": [
                            {
                                "kind": "WhitespaceTrivia",
                                "text": " "
                            }
                        ]
                    },
                    "right": {
                        "kind": "NumericLiteral",
                        "fullStart": 1402,
                        "fullEnd": 1403,
                        "start": 1402,
                        "end": 1403,
                        "fullWidth": 1,
                        "width": 1,
                        "text": "0",
                        "value": 0,
                        "valueText": "0"
                    }
                },
                "semicolonToken": {
                    "kind": "SemicolonToken",
                    "fullStart": 1403,
                    "fullEnd": 1405,
                    "start": 1403,
                    "end": 1404,
                    "fullWidth": 2,
                    "width": 1,
                    "text": ";",
                    "value": ";",
                    "valueText": ";",
                    "hasTrailingTrivia": true,
                    "hasTrailingNewLine": true,
                    "trailingTrivia": [
                        {
                            "kind": "NewLineTrivia",
                            "text": "\n"
                        }
                    ]
                }
            },
            {
                "kind": "ExpressionStatement",
                "fullStart": 1405,
                "fullEnd": 1426,
                "start": 1405,
                "end": 1425,
                "fullWidth": 21,
                "width": 20,
                "expression": {
                    "kind": "AssignmentExpression",
                    "fullStart": 1405,
                    "fullEnd": 1424,
                    "start": 1405,
                    "end": 1424,
                    "fullWidth": 19,
                    "width": 19,
                    "left": {
                        "kind": "MemberAccessExpression",
                        "fullStart": 1405,
                        "fullEnd": 1418,
                        "start": 1405,
                        "end": 1417,
                        "fullWidth": 13,
                        "width": 12,
                        "expression": {
                            "kind": "IdentifierName",
                            "fullStart": 1405,
                            "fullEnd": 1412,
                            "start": 1405,
                            "end": 1412,
                            "fullWidth": 7,
                            "width": 7,
                            "text": "objecty",
                            "value": "objecty",
                            "valueText": "objecty"
                        },
                        "dotToken": {
                            "kind": "DotToken",
                            "fullStart": 1412,
                            "fullEnd": 1413,
                            "start": 1412,
                            "end": 1413,
                            "fullWidth": 1,
                            "width": 1,
                            "text": ".",
                            "value": ".",
                            "valueText": "."
                        },
                        "name": {
                            "kind": "IdentifierName",
                            "fullStart": 1413,
                            "fullEnd": 1418,
                            "start": 1413,
                            "end": 1417,
                            "fullWidth": 5,
                            "width": 4,
                            "text": "prop",
                            "value": "prop",
                            "valueText": "prop",
                            "hasTrailingTrivia": true,
                            "trailingTrivia": [
                                {
                                    "kind": "WhitespaceTrivia",
                                    "text": " "
                                }
                            ]
                        }
                    },
                    "operatorToken": {
                        "kind": "EqualsToken",
                        "fullStart": 1418,
                        "fullEnd": 1420,
                        "start": 1418,
                        "end": 1419,
                        "fullWidth": 2,
                        "width": 1,
                        "text": "=",
                        "value": "=",
                        "valueText": "=",
                        "hasTrailingTrivia": true,
                        "trailingTrivia": [
                            {
                                "kind": "WhitespaceTrivia",
                                "text": " "
                            }
                        ]
                    },
                    "right": {
                        "kind": "TrueKeyword",
                        "fullStart": 1420,
                        "fullEnd": 1424,
                        "start": 1420,
                        "end": 1424,
                        "fullWidth": 4,
                        "width": 4,
                        "text": "true",
                        "value": true,
                        "valueText": "true"
                    }
                },
                "semicolonToken": {
                    "kind": "SemicolonToken",
                    "fullStart": 1424,
                    "fullEnd": 1426,
                    "start": 1424,
                    "end": 1425,
                    "fullWidth": 2,
                    "width": 1,
                    "text": ";",
                    "value": ";",
                    "valueText": ";",
                    "hasTrailingTrivia": true,
                    "hasTrailingNewLine": true,
                    "trailingTrivia": [
                        {
                            "kind": "NewLineTrivia",
                            "text": "\n"
                        }
                    ]
                }
            },
            {
                "kind": "IfStatement",
                "fullStart": 1426,
                "fullEnd": 1643,
                "start": 1426,
                "end": 1642,
                "fullWidth": 217,
                "width": 216,
                "ifKeyword": {
                    "kind": "IfKeyword",
                    "fullStart": 1426,
                    "fullEnd": 1429,
                    "start": 1426,
                    "end": 1428,
                    "fullWidth": 3,
                    "width": 2,
                    "text": "if",
                    "value": "if",
                    "valueText": "if",
                    "hasTrailingTrivia": true,
                    "trailingTrivia": [
                        {
                            "kind": "WhitespaceTrivia",
                            "text": " "
                        }
                    ]
                },
                "openParenToken": {
                    "kind": "OpenParenToken",
                    "fullStart": 1429,
                    "fullEnd": 1430,
                    "start": 1429,
                    "end": 1430,
                    "fullWidth": 1,
                    "width": 1,
                    "text": "(",
                    "value": "(",
                    "valueText": "("
                },
                "condition": {
                    "kind": "NotEqualsExpression",
                    "fullStart": 1430,
                    "fullEnd": 1477,
                    "start": 1430,
                    "end": 1477,
                    "fullWidth": 47,
                    "width": 47,
                    "left": {
                        "kind": "ParenthesizedExpression",
                        "fullStart": 1430,
                        "fullEnd": 1461,
                        "start": 1430,
                        "end": 1460,
                        "fullWidth": 31,
                        "width": 30,
                        "openParenToken": {
                            "kind": "OpenParenToken",
                            "fullStart": 1430,
                            "fullEnd": 1431,
                            "start": 1430,
                            "end": 1431,
                            "fullWidth": 1,
                            "width": 1,
                            "text": "(",
                            "value": "(",
                            "valueText": "("
                        },
                        "expression": {
                            "kind": "LogicalAndExpression",
                            "fullStart": 1431,
                            "fullEnd": 1459,
                            "start": 1431,
                            "end": 1459,
                            "fullWidth": 28,
                            "width": 28,
                            "left": {
                                "kind": "MemberAccessExpression",
                                "fullStart": 1431,
                                "fullEnd": 1444,
                                "start": 1431,
                                "end": 1443,
                                "fullWidth": 13,
                                "width": 12,
                                "expression": {
                                    "kind": "IdentifierName",
                                    "fullStart": 1431,
                                    "fullEnd": 1438,
                                    "start": 1431,
                                    "end": 1438,
                                    "fullWidth": 7,
                                    "width": 7,
                                    "text": "objectx",
                                    "value": "objectx",
                                    "valueText": "objectx"
                                },
                                "dotToken": {
                                    "kind": "DotToken",
                                    "fullStart": 1438,
                                    "fullEnd": 1439,
                                    "start": 1438,
                                    "end": 1439,
                                    "fullWidth": 1,
                                    "width": 1,
                                    "text": ".",
                                    "value": ".",
                                    "valueText": "."
                                },
                                "name": {
                                    "kind": "IdentifierName",
                                    "fullStart": 1439,
                                    "fullEnd": 1444,
                                    "start": 1439,
                                    "end": 1443,
                                    "fullWidth": 5,
                                    "width": 4,
                                    "text": "prop",
                                    "value": "prop",
                                    "valueText": "prop",
                                    "hasTrailingTrivia": true,
                                    "trailingTrivia": [
                                        {
                                            "kind": "WhitespaceTrivia",
                                            "text": " "
                                        }
                                    ]
                                }
                            },
                            "operatorToken": {
                                "kind": "AmpersandAmpersandToken",
                                "fullStart": 1444,
                                "fullEnd": 1447,
                                "start": 1444,
                                "end": 1446,
                                "fullWidth": 3,
                                "width": 2,
                                "text": "&&",
                                "value": "&&",
                                "valueText": "&&",
                                "hasTrailingTrivia": true,
                                "trailingTrivia": [
                                    {
                                        "kind": "WhitespaceTrivia",
                                        "text": " "
                                    }
                                ]
                            },
                            "right": {
                                "kind": "MemberAccessExpression",
                                "fullStart": 1447,
                                "fullEnd": 1459,
                                "start": 1447,
                                "end": 1459,
                                "fullWidth": 12,
                                "width": 12,
                                "expression": {
                                    "kind": "IdentifierName",
                                    "fullStart": 1447,
                                    "fullEnd": 1454,
                                    "start": 1447,
                                    "end": 1454,
                                    "fullWidth": 7,
                                    "width": 7,
                                    "text": "objecty",
                                    "value": "objecty",
                                    "valueText": "objecty"
                                },
                                "dotToken": {
                                    "kind": "DotToken",
                                    "fullStart": 1454,
                                    "fullEnd": 1455,
                                    "start": 1454,
                                    "end": 1455,
                                    "fullWidth": 1,
                                    "width": 1,
                                    "text": ".",
                                    "value": ".",
                                    "valueText": "."
                                },
                                "name": {
                                    "kind": "IdentifierName",
                                    "fullStart": 1455,
                                    "fullEnd": 1459,
                                    "start": 1455,
                                    "end": 1459,
                                    "fullWidth": 4,
                                    "width": 4,
                                    "text": "prop",
                                    "value": "prop",
                                    "valueText": "prop"
                                }
                            }
                        },
                        "closeParenToken": {
                            "kind": "CloseParenToken",
                            "fullStart": 1459,
                            "fullEnd": 1461,
                            "start": 1459,
                            "end": 1460,
                            "fullWidth": 2,
                            "width": 1,
                            "text": ")",
                            "value": ")",
                            "valueText": ")",
                            "hasTrailingTrivia": true,
                            "trailingTrivia": [
                                {
                                    "kind": "WhitespaceTrivia",
                                    "text": " "
                                }
                            ]
                        }
                    },
                    "operatorToken": {
                        "kind": "ExclamationEqualsEqualsToken",
                        "fullStart": 1461,
                        "fullEnd": 1465,
                        "start": 1461,
                        "end": 1464,
                        "fullWidth": 4,
                        "width": 3,
                        "text": "!==",
                        "value": "!==",
                        "valueText": "!==",
                        "hasTrailingTrivia": true,
                        "trailingTrivia": [
                            {
                                "kind": "WhitespaceTrivia",
                                "text": " "
                            }
                        ]
                    },
                    "right": {
                        "kind": "MemberAccessExpression",
                        "fullStart": 1465,
                        "fullEnd": 1477,
                        "start": 1465,
                        "end": 1477,
                        "fullWidth": 12,
                        "width": 12,
                        "expression": {
                            "kind": "IdentifierName",
                            "fullStart": 1465,
                            "fullEnd": 1472,
                            "start": 1465,
                            "end": 1472,
                            "fullWidth": 7,
                            "width": 7,
                            "text": "objectx",
                            "value": "objectx",
                            "valueText": "objectx"
                        },
                        "dotToken": {
                            "kind": "DotToken",
                            "fullStart": 1472,
                            "fullEnd": 1473,
                            "start": 1472,
                            "end": 1473,
                            "fullWidth": 1,
                            "width": 1,
                            "text": ".",
                            "value": ".",
                            "valueText": "."
                        },
                        "name": {
                            "kind": "IdentifierName",
                            "fullStart": 1473,
                            "fullEnd": 1477,
                            "start": 1473,
                            "end": 1477,
                            "fullWidth": 4,
                            "width": 4,
                            "text": "prop",
                            "value": "prop",
                            "valueText": "prop"
                        }
                    }
                },
                "closeParenToken": {
                    "kind": "CloseParenToken",
                    "fullStart": 1477,
                    "fullEnd": 1479,
                    "start": 1477,
                    "end": 1478,
                    "fullWidth": 2,
                    "width": 1,
                    "text": ")",
                    "value": ")",
                    "valueText": ")",
                    "hasTrailingTrivia": true,
                    "trailingTrivia": [
                        {
                            "kind": "WhitespaceTrivia",
                            "text": " "
                        }
                    ]
                },
                "statement": {
                    "kind": "Block",
                    "fullStart": 1479,
                    "fullEnd": 1643,
                    "start": 1479,
                    "end": 1642,
                    "fullWidth": 164,
                    "width": 163,
                    "openBraceToken": {
                        "kind": "OpenBraceToken",
                        "fullStart": 1479,
                        "fullEnd": 1481,
                        "start": 1479,
                        "end": 1480,
                        "fullWidth": 2,
                        "width": 1,
                        "text": "{",
                        "value": "{",
                        "valueText": "{",
                        "hasTrailingTrivia": true,
                        "hasTrailingNewLine": true,
                        "trailingTrivia": [
                            {
                                "kind": "NewLineTrivia",
                                "text": "\n"
                            }
                        ]
                    },
                    "statements": [
                        {
                            "kind": "ExpressionStatement",
                            "fullStart": 1481,
                            "fullEnd": 1641,
                            "start": 1483,
                            "end": 1640,
                            "fullWidth": 160,
                            "width": 157,
                            "expression": {
                                "kind": "InvocationExpression",
                                "fullStart": 1481,
                                "fullEnd": 1639,
                                "start": 1483,
                                "end": 1639,
                                "fullWidth": 158,
                                "width": 156,
                                "expression": {
                                    "kind": "IdentifierName",
                                    "fullStart": 1481,
                                    "fullEnd": 1489,
                                    "start": 1483,
                                    "end": 1489,
                                    "fullWidth": 8,
                                    "width": 6,
                                    "text": "$ERROR",
                                    "value": "$ERROR",
                                    "valueText": "$ERROR",
                                    "hasLeadingTrivia": true,
                                    "leadingTrivia": [
                                        {
                                            "kind": "WhitespaceTrivia",
                                            "text": "  "
                                        }
                                    ]
                                },
                                "argumentList": {
                                    "kind": "ArgumentList",
                                    "fullStart": 1489,
                                    "fullEnd": 1639,
                                    "start": 1489,
                                    "end": 1639,
                                    "fullWidth": 150,
                                    "width": 150,
                                    "openParenToken": {
                                        "kind": "OpenParenToken",
                                        "fullStart": 1489,
                                        "fullEnd": 1490,
                                        "start": 1489,
                                        "end": 1490,
                                        "fullWidth": 1,
                                        "width": 1,
                                        "text": "(",
                                        "value": "(",
                                        "valueText": "("
                                    },
                                    "arguments": [
                                        {
                                            "kind": "StringLiteral",
                                            "fullStart": 1490,
                                            "fullEnd": 1638,
                                            "start": 1490,
                                            "end": 1638,
                                            "fullWidth": 148,
                                            "width": 148,
                                            "text": "'#8: var objectx = new Object(); var objecty = new Object(); objectx.prop = 0; objecty.prop = true; (objectx.prop && objecty.prop) === objectx.prop'",
                                            "value": "#8: var objectx = new Object(); var objecty = new Object(); objectx.prop = 0; objecty.prop = true; (objectx.prop && objecty.prop) === objectx.prop",
                                            "valueText": "#8: var objectx = new Object(); var objecty = new Object(); objectx.prop = 0; objecty.prop = true; (objectx.prop && objecty.prop) === objectx.prop"
                                        }
                                    ],
                                    "closeParenToken": {
                                        "kind": "CloseParenToken",
                                        "fullStart": 1638,
                                        "fullEnd": 1639,
                                        "start": 1638,
                                        "end": 1639,
                                        "fullWidth": 1,
                                        "width": 1,
                                        "text": ")",
                                        "value": ")",
                                        "valueText": ")"
                                    }
                                }
                            },
                            "semicolonToken": {
                                "kind": "SemicolonToken",
                                "fullStart": 1639,
                                "fullEnd": 1641,
                                "start": 1639,
                                "end": 1640,
                                "fullWidth": 2,
                                "width": 1,
                                "text": ";",
                                "value": ";",
                                "valueText": ";",
                                "hasTrailingTrivia": true,
                                "hasTrailingNewLine": true,
                                "trailingTrivia": [
                                    {
                                        "kind": "NewLineTrivia",
                                        "text": "\n"
                                    }
                                ]
                            }
                        }
                    ],
                    "closeBraceToken": {
                        "kind": "CloseBraceToken",
                        "fullStart": 1641,
                        "fullEnd": 1643,
                        "start": 1641,
                        "end": 1642,
                        "fullWidth": 2,
                        "width": 1,
                        "text": "}",
                        "value": "}",
                        "valueText": "}",
                        "hasTrailingTrivia": true,
                        "hasTrailingNewLine": true,
                        "trailingTrivia": [
                            {
                                "kind": "NewLineTrivia",
                                "text": "\n"
                            }
                        ]
                    }
                }
            }
        ],
        "endOfFileToken": {
            "kind": "EndOfFileToken",
            "fullStart": 1643,
            "fullEnd": 1644,
            "start": 1644,
            "end": 1644,
            "fullWidth": 1,
            "width": 0,
            "text": "",
            "hasLeadingTrivia": true,
            "hasLeadingNewLine": true,
            "leadingTrivia": [
                {
                    "kind": "NewLineTrivia",
                    "text": "\n"
                }
            ]
        }
    },
    "lineMap": {
        "lineStarts": [
            0,
            61,
            132,
            133,
            137,
            170,
            173,
            221,
            289,
            293,
            294,
            304,
            337,
            380,
            382,
            383,
            393,
            426,
            469,
            471,
            472,
            482,
            497,
            526,
            580,
            582,
            583,
            593,
            621,
            646,
            709,
            711,
            712,
            722,
            737,
            751,
            777,
            842,
            844,
            845,
            855,
            869,
            897,
            919,
            993,
            995,
            996,
            1006,
            1034,
            1062,
            1083,
            1103,
            1158,
            1318,
            1320,
            1321,
            1331,
            1359,
            1387,
            1405,
            1426,
            1481,
            1641,
            1643,
            1644
        ],
        "length": 1644
    }
}<|MERGE_RESOLUTION|>--- conflicted
+++ resolved
@@ -842,12 +842,8 @@
                             "start": 486,
                             "end": 495,
                             "fullWidth": 9,
-<<<<<<< HEAD
                             "width": 9,
-                            "identifier": {
-=======
                             "propertyName": {
->>>>>>> 85e84683
                                 "kind": "IdentifierName",
                                 "fullStart": 486,
                                 "fullEnd": 488,
@@ -1344,12 +1340,8 @@
                             "start": 597,
                             "end": 619,
                             "fullWidth": 22,
-<<<<<<< HEAD
                             "width": 22,
-                            "identifier": {
-=======
                             "propertyName": {
->>>>>>> 85e84683
                                 "kind": "IdentifierName",
                                 "fullStart": 597,
                                 "fullEnd": 599,
@@ -1921,12 +1913,8 @@
                             "start": 726,
                             "end": 735,
                             "fullWidth": 9,
-<<<<<<< HEAD
                             "width": 9,
-                            "identifier": {
-=======
                             "propertyName": {
->>>>>>> 85e84683
                                 "kind": "IdentifierName",
                                 "fullStart": 726,
                                 "fullEnd": 728,
@@ -2053,12 +2041,8 @@
                             "start": 741,
                             "end": 749,
                             "fullWidth": 8,
-<<<<<<< HEAD
                             "width": 8,
-                            "identifier": {
-=======
                             "propertyName": {
->>>>>>> 85e84683
                                 "kind": "IdentifierName",
                                 "fullStart": 741,
                                 "fullEnd": 743,
@@ -2555,12 +2539,8 @@
                             "start": 859,
                             "end": 867,
                             "fullWidth": 8,
-<<<<<<< HEAD
                             "width": 8,
-                            "identifier": {
-=======
                             "propertyName": {
->>>>>>> 85e84683
                                 "kind": "IdentifierName",
                                 "fullStart": 859,
                                 "fullEnd": 861,
@@ -2687,12 +2667,8 @@
                             "start": 873,
                             "end": 895,
                             "fullWidth": 22,
-<<<<<<< HEAD
                             "width": 22,
-                            "identifier": {
-=======
                             "propertyName": {
->>>>>>> 85e84683
                                 "kind": "IdentifierName",
                                 "fullStart": 873,
                                 "fullEnd": 875,
@@ -3264,12 +3240,8 @@
                             "start": 1010,
                             "end": 1032,
                             "fullWidth": 22,
-<<<<<<< HEAD
                             "width": 22,
-                            "identifier": {
-=======
                             "propertyName": {
->>>>>>> 85e84683
                                 "kind": "IdentifierName",
                                 "fullStart": 1010,
                                 "fullEnd": 1018,
@@ -3458,12 +3430,8 @@
                             "start": 1038,
                             "end": 1060,
                             "fullWidth": 22,
-<<<<<<< HEAD
                             "width": 22,
-                            "identifier": {
-=======
                             "propertyName": {
->>>>>>> 85e84683
                                 "kind": "IdentifierName",
                                 "fullStart": 1038,
                                 "fullEnd": 1046,
@@ -4363,12 +4331,8 @@
                             "start": 1335,
                             "end": 1357,
                             "fullWidth": 22,
-<<<<<<< HEAD
                             "width": 22,
-                            "identifier": {
-=======
                             "propertyName": {
->>>>>>> 85e84683
                                 "kind": "IdentifierName",
                                 "fullStart": 1335,
                                 "fullEnd": 1343,
@@ -4557,12 +4521,8 @@
                             "start": 1363,
                             "end": 1385,
                             "fullWidth": 22,
-<<<<<<< HEAD
                             "width": 22,
-                            "identifier": {
-=======
                             "propertyName": {
->>>>>>> 85e84683
                                 "kind": "IdentifierName",
                                 "fullStart": 1363,
                                 "fullEnd": 1371,
