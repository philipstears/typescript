--- conflicted
+++ resolved
@@ -2525,12 +2525,8 @@
                             "start": 778,
                             "end": 795,
                             "fullWidth": 17,
-<<<<<<< HEAD
                             "width": 17,
-                            "identifier": {
-=======
                             "propertyName": {
->>>>>>> 85e84683
                                 "kind": "IdentifierName",
                                 "fullStart": 778,
                                 "fullEnd": 780,
@@ -3198,12 +3194,8 @@
                             "start": 918,
                             "end": 937,
                             "fullWidth": 19,
-<<<<<<< HEAD
                             "width": 19,
-                            "identifier": {
-=======
                             "propertyName": {
->>>>>>> 85e84683
                                 "kind": "IdentifierName",
                                 "fullStart": 918,
                                 "fullEnd": 920,
@@ -3850,12 +3842,8 @@
                             "start": 1060,
                             "end": 1078,
                             "fullWidth": 18,
-<<<<<<< HEAD
                             "width": 18,
-                            "identifier": {
-=======
                             "propertyName": {
->>>>>>> 85e84683
                                 "kind": "IdentifierName",
                                 "fullStart": 1060,
                                 "fullEnd": 1062,
