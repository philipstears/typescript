--- conflicted
+++ resolved
@@ -102,12 +102,8 @@
                             "start": 308,
                             "end": 317,
                             "fullWidth": 9,
-<<<<<<< HEAD
                             "width": 9,
-                            "identifier": {
-=======
                             "propertyName": {
->>>>>>> 85e84683
                                 "kind": "IdentifierName",
                                 "fullStart": 308,
                                 "fullEnd": 310,
@@ -688,12 +684,8 @@
                             "start": 430,
                             "end": 439,
                             "fullWidth": 9,
-<<<<<<< HEAD
                             "width": 9,
-                            "identifier": {
-=======
                             "propertyName": {
->>>>>>> 85e84683
                                 "kind": "IdentifierName",
                                 "fullStart": 430,
                                 "fullEnd": 432,
