--- conflicted
+++ resolved
@@ -102,12 +102,8 @@
                             "start": 299,
                             "end": 304,
                             "fullWidth": 5,
-<<<<<<< HEAD
                             "width": 5,
-                            "identifier": {
-=======
                             "propertyName": {
->>>>>>> 85e84683
                                 "kind": "IdentifierName",
                                 "fullStart": 299,
                                 "fullEnd": 301,
@@ -234,12 +230,8 @@
                             "start": 310,
                             "end": 315,
                             "fullWidth": 5,
-<<<<<<< HEAD
                             "width": 5,
-                            "identifier": {
-=======
                             "propertyName": {
->>>>>>> 85e84683
                                 "kind": "IdentifierName",
                                 "fullStart": 310,
                                 "fullEnd": 312,
@@ -366,12 +358,8 @@
                             "start": 321,
                             "end": 326,
                             "fullWidth": 5,
-<<<<<<< HEAD
                             "width": 5,
-                            "identifier": {
-=======
                             "propertyName": {
->>>>>>> 85e84683
                                 "kind": "IdentifierName",
                                 "fullStart": 321,
                                 "fullEnd": 323,
@@ -1367,12 +1355,8 @@
                             "start": 484,
                             "end": 489,
                             "fullWidth": 5,
-<<<<<<< HEAD
                             "width": 5,
-                            "identifier": {
-=======
                             "propertyName": {
->>>>>>> 85e84683
                                 "kind": "IdentifierName",
                                 "fullStart": 484,
                                 "fullEnd": 486,
@@ -1499,12 +1483,8 @@
                             "start": 495,
                             "end": 500,
                             "fullWidth": 5,
-<<<<<<< HEAD
                             "width": 5,
-                            "identifier": {
-=======
                             "propertyName": {
->>>>>>> 85e84683
                                 "kind": "IdentifierName",
                                 "fullStart": 495,
                                 "fullEnd": 497,
@@ -1631,12 +1611,8 @@
                             "start": 506,
                             "end": 511,
                             "fullWidth": 5,
-<<<<<<< HEAD
                             "width": 5,
-                            "identifier": {
-=======
                             "propertyName": {
->>>>>>> 85e84683
                                 "kind": "IdentifierName",
                                 "fullStart": 506,
                                 "fullEnd": 508,
