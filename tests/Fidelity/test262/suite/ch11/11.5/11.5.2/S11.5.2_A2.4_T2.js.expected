--- conflicted
+++ resolved
@@ -103,12 +103,8 @@
                             "start": 309,
                             "end": 339,
                             "fullWidth": 30,
-<<<<<<< HEAD
                             "width": 30,
-                            "identifier": {
-=======
                             "propertyName": {
->>>>>>> 85e84683
                                 "kind": "IdentifierName",
                                 "fullStart": 309,
                                 "fullEnd": 311,
@@ -402,12 +398,8 @@
                             "start": 345,
                             "end": 375,
                             "fullWidth": 30,
-<<<<<<< HEAD
                             "width": 30,
-                            "identifier": {
-=======
                             "propertyName": {
->>>>>>> 85e84683
                                 "kind": "IdentifierName",
                                 "fullStart": 345,
                                 "fullEnd": 347,
