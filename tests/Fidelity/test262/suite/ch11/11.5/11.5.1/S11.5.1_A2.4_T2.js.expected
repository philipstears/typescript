--- conflicted
+++ resolved
@@ -102,12 +102,8 @@
                             "start": 309,
                             "end": 339,
                             "fullWidth": 30,
-<<<<<<< HEAD
                             "width": 30,
-                            "identifier": {
-=======
                             "propertyName": {
->>>>>>> 85e84683
                                 "kind": "IdentifierName",
                                 "fullStart": 309,
                                 "fullEnd": 311,
@@ -401,12 +397,8 @@
                             "start": 345,
                             "end": 375,
                             "fullWidth": 30,
-<<<<<<< HEAD
                             "width": 30,
-                            "identifier": {
-=======
                             "propertyName": {
->>>>>>> 85e84683
                                 "kind": "IdentifierName",
                                 "fullStart": 345,
                                 "fullEnd": 347,
