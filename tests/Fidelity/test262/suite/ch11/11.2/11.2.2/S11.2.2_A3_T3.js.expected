--- conflicted
+++ resolved
@@ -938,12 +938,8 @@
                                         "start": 517,
                                         "end": 524,
                                         "fullWidth": 7,
-<<<<<<< HEAD
                                         "width": 7,
-                                        "identifier": {
-=======
                                         "propertyName": {
->>>>>>> 85e84683
                                             "kind": "IdentifierName",
                                             "fullStart": 517,
                                             "fullEnd": 519,
@@ -1850,12 +1846,8 @@
                                         "start": 729,
                                         "end": 736,
                                         "fullWidth": 7,
-<<<<<<< HEAD
                                         "width": 7,
-                                        "identifier": {
-=======
                                         "propertyName": {
->>>>>>> 85e84683
                                             "kind": "IdentifierName",
                                             "fullStart": 729,
                                             "fullEnd": 731,
