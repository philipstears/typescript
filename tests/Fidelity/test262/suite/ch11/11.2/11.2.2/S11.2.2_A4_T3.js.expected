--- conflicted
+++ resolved
@@ -1013,12 +1013,8 @@
                                         "start": 573,
                                         "end": 592,
                                         "fullWidth": 19,
-<<<<<<< HEAD
                                         "width": 19,
-                                        "identifier": {
-=======
                                         "propertyName": {
->>>>>>> 85e84683
                                             "kind": "IdentifierName",
                                             "fullStart": 573,
                                             "fullEnd": 575,
@@ -2000,12 +1996,8 @@
                                         "start": 821,
                                         "end": 840,
                                         "fullWidth": 19,
-<<<<<<< HEAD
                                         "width": 19,
-                                        "identifier": {
-=======
                                         "propertyName": {
->>>>>>> 85e84683
                                             "kind": "IdentifierName",
                                             "fullStart": 821,
                                             "fullEnd": 823,
