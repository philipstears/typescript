--- conflicted
+++ resolved
@@ -938,12 +938,8 @@
                                         "start": 521,
                                         "end": 529,
                                         "fullWidth": 8,
-<<<<<<< HEAD
                                         "width": 8,
-                                        "identifier": {
-=======
                                         "propertyName": {
->>>>>>> 85e84683
                                             "kind": "IdentifierName",
                                             "fullStart": 521,
                                             "fullEnd": 523,
@@ -1850,12 +1846,8 @@
                                         "start": 736,
                                         "end": 744,
                                         "fullWidth": 8,
-<<<<<<< HEAD
                                         "width": 8,
-                                        "identifier": {
-=======
                                         "propertyName": {
->>>>>>> 85e84683
                                             "kind": "IdentifierName",
                                             "fullStart": 736,
                                             "fullEnd": 738,
