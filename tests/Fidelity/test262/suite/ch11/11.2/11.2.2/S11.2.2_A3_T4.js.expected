--- conflicted
+++ resolved
@@ -938,12 +938,8 @@
                                         "start": 530,
                                         "end": 543,
                                         "fullWidth": 13,
-<<<<<<< HEAD
                                         "width": 13,
-                                        "identifier": {
-=======
                                         "propertyName": {
->>>>>>> 85e84683
                                             "kind": "IdentifierName",
                                             "fullStart": 530,
                                             "fullEnd": 532,
@@ -1850,12 +1846,8 @@
                                         "start": 760,
                                         "end": 773,
                                         "fullWidth": 13,
-<<<<<<< HEAD
                                         "width": 13,
-                                        "identifier": {
-=======
                                         "propertyName": {
->>>>>>> 85e84683
                                             "kind": "IdentifierName",
                                             "fullStart": 760,
                                             "fullEnd": 762,
