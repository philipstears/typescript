{
    "isDeclaration": false,
    "languageVersion": "EcmaScript5",
    "parseOptions": {
        "allowAutomaticSemicolonInsertion": true
    },
    "sourceUnit": {
        "kind": "SourceUnit",
        "fullStart": 0,
        "fullEnd": 1248,
        "start": 282,
        "end": 1248,
        "fullWidth": 1248,
        "width": 966,
        "isIncrementallyUnusable": true,
        "moduleElements": [
            {
                "kind": "ExpressionStatement",
                "fullStart": 0,
                "fullEnd": 328,
                "start": 282,
                "end": 327,
                "fullWidth": 328,
                "width": 45,
                "isIncrementallyUnusable": true,
                "expression": {
                    "kind": "AssignmentExpression",
                    "fullStart": 0,
                    "fullEnd": 328,
                    "start": 282,
                    "end": 327,
                    "fullWidth": 328,
                    "width": 45,
                    "left": {
                        "kind": "IdentifierName",
                        "fullStart": 0,
                        "fullEnd": 288,
                        "start": 282,
                        "end": 287,
                        "fullWidth": 288,
                        "width": 5,
                        "text": "f_arg",
                        "value": "f_arg",
                        "valueText": "f_arg",
                        "hasLeadingTrivia": true,
                        "hasLeadingComment": true,
                        "hasLeadingNewLine": true,
                        "hasTrailingTrivia": true,
                        "leadingTrivia": [
                            {
                                "kind": "SingleLineCommentTrivia",
                                "text": "// Copyright 2009 the Sputnik authors.  All rights reserved."
                            },
                            {
                                "kind": "NewLineTrivia",
                                "text": "\n"
                            },
                            {
                                "kind": "SingleLineCommentTrivia",
                                "text": "// This code is governed by the BSD license found in the LICENSE file."
                            },
                            {
                                "kind": "NewLineTrivia",
                                "text": "\n"
                            },
                            {
                                "kind": "NewLineTrivia",
                                "text": "\n"
                            },
                            {
                                "kind": "MultiLineCommentTrivia",
                                "text": "/**\n * Arguments : (ArgumentList)\n *\n * @path ch11/11.2/11.2.4/S11.2.4_A1.2_T2.js\n * @description Function is declared with FormalParameterList\n */"
                            },
                            {
                                "kind": "NewLineTrivia",
                                "text": "\n"
                            },
                            {
                                "kind": "NewLineTrivia",
                                "text": "\n"
                            }
                        ],
                        "trailingTrivia": [
                            {
                                "kind": "WhitespaceTrivia",
                                "text": " "
                            }
                        ]
                    },
                    "operatorToken": {
                        "kind": "EqualsToken",
                        "fullStart": 288,
                        "fullEnd": 290,
                        "start": 288,
                        "end": 289,
                        "fullWidth": 2,
                        "width": 1,
                        "text": "=",
                        "value": "=",
                        "valueText": "=",
                        "hasTrailingTrivia": true,
                        "trailingTrivia": [
                            {
                                "kind": "WhitespaceTrivia",
                                "text": " "
                            }
                        ]
                    },
                    "right": {
                        "kind": "FunctionExpression",
                        "fullStart": 290,
                        "fullEnd": 328,
                        "start": 290,
                        "end": 327,
                        "fullWidth": 38,
                        "width": 37,
                        "functionKeyword": {
                            "kind": "FunctionKeyword",
                            "fullStart": 290,
                            "fullEnd": 298,
                            "start": 290,
                            "end": 298,
                            "fullWidth": 8,
                            "width": 8,
                            "text": "function",
                            "value": "function",
                            "valueText": "function"
                        },
                        "callSignature": {
                            "kind": "CallSignature",
                            "fullStart": 298,
                            "fullEnd": 304,
                            "start": 298,
                            "end": 303,
                            "fullWidth": 6,
                            "width": 5,
                            "parameterList": {
                                "kind": "ParameterList",
                                "fullStart": 298,
                                "fullEnd": 304,
                                "start": 298,
                                "end": 303,
                                "fullWidth": 6,
                                "width": 5,
                                "openParenToken": {
                                    "kind": "OpenParenToken",
                                    "fullStart": 298,
                                    "fullEnd": 299,
                                    "start": 298,
                                    "end": 299,
                                    "fullWidth": 1,
                                    "width": 1,
                                    "text": "(",
                                    "value": "(",
                                    "valueText": "("
                                },
                                "parameters": [
                                    {
                                        "kind": "Parameter",
                                        "fullStart": 299,
                                        "fullEnd": 300,
                                        "start": 299,
                                        "end": 300,
                                        "fullWidth": 1,
<<<<<<< HEAD
                                        "width": 1,
=======
                                        "modifiers": [],
>>>>>>> e3c38734
                                        "identifier": {
                                            "kind": "IdentifierName",
                                            "fullStart": 299,
                                            "fullEnd": 300,
                                            "start": 299,
                                            "end": 300,
                                            "fullWidth": 1,
                                            "width": 1,
                                            "text": "x",
                                            "value": "x",
                                            "valueText": "x"
                                        }
                                    },
                                    {
                                        "kind": "CommaToken",
                                        "fullStart": 300,
                                        "fullEnd": 301,
                                        "start": 300,
                                        "end": 301,
                                        "fullWidth": 1,
                                        "width": 1,
                                        "text": ",",
                                        "value": ",",
                                        "valueText": ","
                                    },
                                    {
                                        "kind": "Parameter",
                                        "fullStart": 301,
                                        "fullEnd": 302,
                                        "start": 301,
                                        "end": 302,
                                        "fullWidth": 1,
<<<<<<< HEAD
                                        "width": 1,
=======
                                        "modifiers": [],
>>>>>>> e3c38734
                                        "identifier": {
                                            "kind": "IdentifierName",
                                            "fullStart": 301,
                                            "fullEnd": 302,
                                            "start": 301,
                                            "end": 302,
                                            "fullWidth": 1,
                                            "width": 1,
                                            "text": "y",
                                            "value": "y",
                                            "valueText": "y"
                                        }
                                    }
                                ],
                                "closeParenToken": {
                                    "kind": "CloseParenToken",
                                    "fullStart": 302,
                                    "fullEnd": 304,
                                    "start": 302,
                                    "end": 303,
                                    "fullWidth": 2,
                                    "width": 1,
                                    "text": ")",
                                    "value": ")",
                                    "valueText": ")",
                                    "hasTrailingTrivia": true,
                                    "trailingTrivia": [
                                        {
                                            "kind": "WhitespaceTrivia",
                                            "text": " "
                                        }
                                    ]
                                }
                            }
                        },
                        "block": {
                            "kind": "Block",
                            "fullStart": 304,
                            "fullEnd": 328,
                            "start": 304,
                            "end": 327,
                            "fullWidth": 24,
                            "width": 23,
                            "openBraceToken": {
                                "kind": "OpenBraceToken",
                                "fullStart": 304,
                                "fullEnd": 306,
                                "start": 304,
                                "end": 305,
                                "fullWidth": 2,
                                "width": 1,
                                "text": "{",
                                "value": "{",
                                "valueText": "{",
                                "hasTrailingTrivia": true,
                                "hasTrailingNewLine": true,
                                "trailingTrivia": [
                                    {
                                        "kind": "NewLineTrivia",
                                        "text": "\n"
                                    }
                                ]
                            },
                            "statements": [
                                {
                                    "kind": "ReturnStatement",
                                    "fullStart": 306,
                                    "fullEnd": 326,
                                    "start": 308,
                                    "end": 325,
                                    "fullWidth": 20,
                                    "width": 17,
                                    "returnKeyword": {
                                        "kind": "ReturnKeyword",
                                        "fullStart": 306,
                                        "fullEnd": 315,
                                        "start": 308,
                                        "end": 314,
                                        "fullWidth": 9,
                                        "width": 6,
                                        "text": "return",
                                        "value": "return",
                                        "valueText": "return",
                                        "hasLeadingTrivia": true,
                                        "hasTrailingTrivia": true,
                                        "leadingTrivia": [
                                            {
                                                "kind": "WhitespaceTrivia",
                                                "text": "  "
                                            }
                                        ],
                                        "trailingTrivia": [
                                            {
                                                "kind": "WhitespaceTrivia",
                                                "text": " "
                                            }
                                        ]
                                    },
                                    "expression": {
                                        "kind": "IdentifierName",
                                        "fullStart": 315,
                                        "fullEnd": 324,
                                        "start": 315,
                                        "end": 324,
                                        "fullWidth": 9,
                                        "width": 9,
                                        "text": "arguments",
                                        "value": "arguments",
                                        "valueText": "arguments"
                                    },
                                    "semicolonToken": {
                                        "kind": "SemicolonToken",
                                        "fullStart": 324,
                                        "fullEnd": 326,
                                        "start": 324,
                                        "end": 325,
                                        "fullWidth": 2,
                                        "width": 1,
                                        "text": ";",
                                        "value": ";",
                                        "valueText": ";",
                                        "hasTrailingTrivia": true,
                                        "hasTrailingNewLine": true,
                                        "trailingTrivia": [
                                            {
                                                "kind": "NewLineTrivia",
                                                "text": "\n"
                                            }
                                        ]
                                    }
                                }
                            ],
                            "closeBraceToken": {
                                "kind": "CloseBraceToken",
                                "fullStart": 326,
                                "fullEnd": 328,
                                "start": 326,
                                "end": 327,
                                "fullWidth": 2,
                                "width": 1,
                                "text": "}",
                                "value": "}",
                                "valueText": "}",
                                "hasTrailingTrivia": true,
                                "hasTrailingNewLine": true,
                                "trailingTrivia": [
                                    {
                                        "kind": "NewLineTrivia",
                                        "text": "\n"
                                    }
                                ]
                            }
                        }
                    }
                },
                "semicolonToken": {
                    "kind": "SemicolonToken",
                    "fullStart": -1,
                    "fullEnd": -1,
                    "start": -1,
                    "end": -1,
                    "fullWidth": 0,
                    "width": 0,
                    "text": ""
                }
            },
            {
                "kind": "IfStatement",
                "fullStart": 328,
                "fullEnd": 493,
                "start": 339,
                "end": 492,
                "fullWidth": 165,
                "width": 153,
                "ifKeyword": {
                    "kind": "IfKeyword",
                    "fullStart": 328,
                    "fullEnd": 342,
                    "start": 339,
                    "end": 341,
                    "fullWidth": 14,
                    "width": 2,
                    "text": "if",
                    "value": "if",
                    "valueText": "if",
                    "hasLeadingTrivia": true,
                    "hasLeadingComment": true,
                    "hasLeadingNewLine": true,
                    "hasTrailingTrivia": true,
                    "leadingTrivia": [
                        {
                            "kind": "NewLineTrivia",
                            "text": "\n"
                        },
                        {
                            "kind": "SingleLineCommentTrivia",
                            "text": "//CHECK#1"
                        },
                        {
                            "kind": "NewLineTrivia",
                            "text": "\n"
                        }
                    ],
                    "trailingTrivia": [
                        {
                            "kind": "WhitespaceTrivia",
                            "text": " "
                        }
                    ]
                },
                "openParenToken": {
                    "kind": "OpenParenToken",
                    "fullStart": 342,
                    "fullEnd": 343,
                    "start": 342,
                    "end": 343,
                    "fullWidth": 1,
                    "width": 1,
                    "text": "(",
                    "value": "(",
                    "valueText": "("
                },
                "condition": {
                    "kind": "NotEqualsExpression",
                    "fullStart": 343,
                    "fullEnd": 368,
                    "start": 343,
                    "end": 368,
                    "fullWidth": 25,
                    "width": 25,
                    "left": {
                        "kind": "MemberAccessExpression",
                        "fullStart": 343,
                        "fullEnd": 363,
                        "start": 343,
                        "end": 362,
                        "fullWidth": 20,
                        "width": 19,
                        "expression": {
                            "kind": "InvocationExpression",
                            "fullStart": 343,
                            "fullEnd": 355,
                            "start": 343,
                            "end": 355,
                            "fullWidth": 12,
                            "width": 12,
                            "expression": {
                                "kind": "IdentifierName",
                                "fullStart": 343,
                                "fullEnd": 348,
                                "start": 343,
                                "end": 348,
                                "fullWidth": 5,
                                "width": 5,
                                "text": "f_arg",
                                "value": "f_arg",
                                "valueText": "f_arg"
                            },
                            "argumentList": {
                                "kind": "ArgumentList",
                                "fullStart": 348,
                                "fullEnd": 355,
                                "start": 348,
                                "end": 355,
                                "fullWidth": 7,
                                "width": 7,
                                "openParenToken": {
                                    "kind": "OpenParenToken",
                                    "fullStart": 348,
                                    "fullEnd": 349,
                                    "start": 348,
                                    "end": 349,
                                    "fullWidth": 1,
                                    "width": 1,
                                    "text": "(",
                                    "value": "(",
                                    "valueText": "("
                                },
                                "arguments": [
                                    {
                                        "kind": "NumericLiteral",
                                        "fullStart": 349,
                                        "fullEnd": 350,
                                        "start": 349,
                                        "end": 350,
                                        "fullWidth": 1,
                                        "width": 1,
                                        "text": "1",
                                        "value": 1,
                                        "valueText": "1"
                                    },
                                    {
                                        "kind": "CommaToken",
                                        "fullStart": 350,
                                        "fullEnd": 351,
                                        "start": 350,
                                        "end": 351,
                                        "fullWidth": 1,
                                        "width": 1,
                                        "text": ",",
                                        "value": ",",
                                        "valueText": ","
                                    },
                                    {
                                        "kind": "NumericLiteral",
                                        "fullStart": 351,
                                        "fullEnd": 352,
                                        "start": 351,
                                        "end": 352,
                                        "fullWidth": 1,
                                        "width": 1,
                                        "text": "2",
                                        "value": 2,
                                        "valueText": "2"
                                    },
                                    {
                                        "kind": "CommaToken",
                                        "fullStart": 352,
                                        "fullEnd": 353,
                                        "start": 352,
                                        "end": 353,
                                        "fullWidth": 1,
                                        "width": 1,
                                        "text": ",",
                                        "value": ",",
                                        "valueText": ","
                                    },
                                    {
                                        "kind": "NumericLiteral",
                                        "fullStart": 353,
                                        "fullEnd": 354,
                                        "start": 353,
                                        "end": 354,
                                        "fullWidth": 1,
                                        "width": 1,
                                        "text": "3",
                                        "value": 3,
                                        "valueText": "3"
                                    }
                                ],
                                "closeParenToken": {
                                    "kind": "CloseParenToken",
                                    "fullStart": 354,
                                    "fullEnd": 355,
                                    "start": 354,
                                    "end": 355,
                                    "fullWidth": 1,
                                    "width": 1,
                                    "text": ")",
                                    "value": ")",
                                    "valueText": ")"
                                }
                            }
                        },
                        "dotToken": {
                            "kind": "DotToken",
                            "fullStart": 355,
                            "fullEnd": 356,
                            "start": 355,
                            "end": 356,
                            "fullWidth": 1,
                            "width": 1,
                            "text": ".",
                            "value": ".",
                            "valueText": "."
                        },
                        "name": {
                            "kind": "IdentifierName",
                            "fullStart": 356,
                            "fullEnd": 363,
                            "start": 356,
                            "end": 362,
                            "fullWidth": 7,
                            "width": 6,
                            "text": "length",
                            "value": "length",
                            "valueText": "length",
                            "hasTrailingTrivia": true,
                            "trailingTrivia": [
                                {
                                    "kind": "WhitespaceTrivia",
                                    "text": " "
                                }
                            ]
                        }
                    },
                    "operatorToken": {
                        "kind": "ExclamationEqualsEqualsToken",
                        "fullStart": 363,
                        "fullEnd": 367,
                        "start": 363,
                        "end": 366,
                        "fullWidth": 4,
                        "width": 3,
                        "text": "!==",
                        "value": "!==",
                        "valueText": "!==",
                        "hasTrailingTrivia": true,
                        "trailingTrivia": [
                            {
                                "kind": "WhitespaceTrivia",
                                "text": " "
                            }
                        ]
                    },
                    "right": {
                        "kind": "NumericLiteral",
                        "fullStart": 367,
                        "fullEnd": 368,
                        "start": 367,
                        "end": 368,
                        "fullWidth": 1,
                        "width": 1,
                        "text": "3",
                        "value": 3,
                        "valueText": "3"
                    }
                },
                "closeParenToken": {
                    "kind": "CloseParenToken",
                    "fullStart": 368,
                    "fullEnd": 370,
                    "start": 368,
                    "end": 369,
                    "fullWidth": 2,
                    "width": 1,
                    "text": ")",
                    "value": ")",
                    "valueText": ")",
                    "hasTrailingTrivia": true,
                    "trailingTrivia": [
                        {
                            "kind": "WhitespaceTrivia",
                            "text": " "
                        }
                    ]
                },
                "statement": {
                    "kind": "Block",
                    "fullStart": 370,
                    "fullEnd": 493,
                    "start": 370,
                    "end": 492,
                    "fullWidth": 123,
                    "width": 122,
                    "openBraceToken": {
                        "kind": "OpenBraceToken",
                        "fullStart": 370,
                        "fullEnd": 372,
                        "start": 370,
                        "end": 371,
                        "fullWidth": 2,
                        "width": 1,
                        "text": "{",
                        "value": "{",
                        "valueText": "{",
                        "hasTrailingTrivia": true,
                        "hasTrailingNewLine": true,
                        "trailingTrivia": [
                            {
                                "kind": "NewLineTrivia",
                                "text": "\n"
                            }
                        ]
                    },
                    "statements": [
                        {
                            "kind": "ExpressionStatement",
                            "fullStart": 372,
                            "fullEnd": 491,
                            "start": 374,
                            "end": 490,
                            "fullWidth": 119,
                            "width": 116,
                            "expression": {
                                "kind": "InvocationExpression",
                                "fullStart": 372,
                                "fullEnd": 489,
                                "start": 374,
                                "end": 489,
                                "fullWidth": 117,
                                "width": 115,
                                "expression": {
                                    "kind": "IdentifierName",
                                    "fullStart": 372,
                                    "fullEnd": 380,
                                    "start": 374,
                                    "end": 380,
                                    "fullWidth": 8,
                                    "width": 6,
                                    "text": "$ERROR",
                                    "value": "$ERROR",
                                    "valueText": "$ERROR",
                                    "hasLeadingTrivia": true,
                                    "leadingTrivia": [
                                        {
                                            "kind": "WhitespaceTrivia",
                                            "text": "  "
                                        }
                                    ]
                                },
                                "argumentList": {
                                    "kind": "ArgumentList",
                                    "fullStart": 380,
                                    "fullEnd": 489,
                                    "start": 380,
                                    "end": 489,
                                    "fullWidth": 109,
                                    "width": 109,
                                    "openParenToken": {
                                        "kind": "OpenParenToken",
                                        "fullStart": 380,
                                        "fullEnd": 381,
                                        "start": 380,
                                        "end": 381,
                                        "fullWidth": 1,
                                        "width": 1,
                                        "text": "(",
                                        "value": "(",
                                        "valueText": "("
                                    },
                                    "arguments": [
                                        {
                                            "kind": "AddExpression",
                                            "fullStart": 381,
                                            "fullEnd": 488,
                                            "start": 381,
                                            "end": 488,
                                            "fullWidth": 107,
                                            "width": 107,
                                            "left": {
                                                "kind": "StringLiteral",
                                                "fullStart": 381,
                                                "fullEnd": 465,
                                                "start": 381,
                                                "end": 464,
                                                "fullWidth": 84,
                                                "width": 83,
                                                "text": "'#1: f_arg = function(x,y) {return arguments;} f_arg(1,2,3).length === 3. Actual: '",
                                                "value": "#1: f_arg = function(x,y) {return arguments;} f_arg(1,2,3).length === 3. Actual: ",
                                                "valueText": "#1: f_arg = function(x,y) {return arguments;} f_arg(1,2,3).length === 3. Actual: ",
                                                "hasTrailingTrivia": true,
                                                "trailingTrivia": [
                                                    {
                                                        "kind": "WhitespaceTrivia",
                                                        "text": " "
                                                    }
                                                ]
                                            },
                                            "operatorToken": {
                                                "kind": "PlusToken",
                                                "fullStart": 465,
                                                "fullEnd": 467,
                                                "start": 465,
                                                "end": 466,
                                                "fullWidth": 2,
                                                "width": 1,
                                                "text": "+",
                                                "value": "+",
                                                "valueText": "+",
                                                "hasTrailingTrivia": true,
                                                "trailingTrivia": [
                                                    {
                                                        "kind": "WhitespaceTrivia",
                                                        "text": " "
                                                    }
                                                ]
                                            },
                                            "right": {
                                                "kind": "ParenthesizedExpression",
                                                "fullStart": 467,
                                                "fullEnd": 488,
                                                "start": 467,
                                                "end": 488,
                                                "fullWidth": 21,
                                                "width": 21,
                                                "openParenToken": {
                                                    "kind": "OpenParenToken",
                                                    "fullStart": 467,
                                                    "fullEnd": 468,
                                                    "start": 467,
                                                    "end": 468,
                                                    "fullWidth": 1,
                                                    "width": 1,
                                                    "text": "(",
                                                    "value": "(",
                                                    "valueText": "("
                                                },
                                                "expression": {
                                                    "kind": "MemberAccessExpression",
                                                    "fullStart": 468,
                                                    "fullEnd": 487,
                                                    "start": 468,
                                                    "end": 487,
                                                    "fullWidth": 19,
                                                    "width": 19,
                                                    "expression": {
                                                        "kind": "InvocationExpression",
                                                        "fullStart": 468,
                                                        "fullEnd": 480,
                                                        "start": 468,
                                                        "end": 480,
                                                        "fullWidth": 12,
                                                        "width": 12,
                                                        "expression": {
                                                            "kind": "IdentifierName",
                                                            "fullStart": 468,
                                                            "fullEnd": 473,
                                                            "start": 468,
                                                            "end": 473,
                                                            "fullWidth": 5,
                                                            "width": 5,
                                                            "text": "f_arg",
                                                            "value": "f_arg",
                                                            "valueText": "f_arg"
                                                        },
                                                        "argumentList": {
                                                            "kind": "ArgumentList",
                                                            "fullStart": 473,
                                                            "fullEnd": 480,
                                                            "start": 473,
                                                            "end": 480,
                                                            "fullWidth": 7,
                                                            "width": 7,
                                                            "openParenToken": {
                                                                "kind": "OpenParenToken",
                                                                "fullStart": 473,
                                                                "fullEnd": 474,
                                                                "start": 473,
                                                                "end": 474,
                                                                "fullWidth": 1,
                                                                "width": 1,
                                                                "text": "(",
                                                                "value": "(",
                                                                "valueText": "("
                                                            },
                                                            "arguments": [
                                                                {
                                                                    "kind": "NumericLiteral",
                                                                    "fullStart": 474,
                                                                    "fullEnd": 475,
                                                                    "start": 474,
                                                                    "end": 475,
                                                                    "fullWidth": 1,
                                                                    "width": 1,
                                                                    "text": "1",
                                                                    "value": 1,
                                                                    "valueText": "1"
                                                                },
                                                                {
                                                                    "kind": "CommaToken",
                                                                    "fullStart": 475,
                                                                    "fullEnd": 476,
                                                                    "start": 475,
                                                                    "end": 476,
                                                                    "fullWidth": 1,
                                                                    "width": 1,
                                                                    "text": ",",
                                                                    "value": ",",
                                                                    "valueText": ","
                                                                },
                                                                {
                                                                    "kind": "NumericLiteral",
                                                                    "fullStart": 476,
                                                                    "fullEnd": 477,
                                                                    "start": 476,
                                                                    "end": 477,
                                                                    "fullWidth": 1,
                                                                    "width": 1,
                                                                    "text": "2",
                                                                    "value": 2,
                                                                    "valueText": "2"
                                                                },
                                                                {
                                                                    "kind": "CommaToken",
                                                                    "fullStart": 477,
                                                                    "fullEnd": 478,
                                                                    "start": 477,
                                                                    "end": 478,
                                                                    "fullWidth": 1,
                                                                    "width": 1,
                                                                    "text": ",",
                                                                    "value": ",",
                                                                    "valueText": ","
                                                                },
                                                                {
                                                                    "kind": "NumericLiteral",
                                                                    "fullStart": 478,
                                                                    "fullEnd": 479,
                                                                    "start": 478,
                                                                    "end": 479,
                                                                    "fullWidth": 1,
                                                                    "width": 1,
                                                                    "text": "3",
                                                                    "value": 3,
                                                                    "valueText": "3"
                                                                }
                                                            ],
                                                            "closeParenToken": {
                                                                "kind": "CloseParenToken",
                                                                "fullStart": 479,
                                                                "fullEnd": 480,
                                                                "start": 479,
                                                                "end": 480,
                                                                "fullWidth": 1,
                                                                "width": 1,
                                                                "text": ")",
                                                                "value": ")",
                                                                "valueText": ")"
                                                            }
                                                        }
                                                    },
                                                    "dotToken": {
                                                        "kind": "DotToken",
                                                        "fullStart": 480,
                                                        "fullEnd": 481,
                                                        "start": 480,
                                                        "end": 481,
                                                        "fullWidth": 1,
                                                        "width": 1,
                                                        "text": ".",
                                                        "value": ".",
                                                        "valueText": "."
                                                    },
                                                    "name": {
                                                        "kind": "IdentifierName",
                                                        "fullStart": 481,
                                                        "fullEnd": 487,
                                                        "start": 481,
                                                        "end": 487,
                                                        "fullWidth": 6,
                                                        "width": 6,
                                                        "text": "length",
                                                        "value": "length",
                                                        "valueText": "length"
                                                    }
                                                },
                                                "closeParenToken": {
                                                    "kind": "CloseParenToken",
                                                    "fullStart": 487,
                                                    "fullEnd": 488,
                                                    "start": 487,
                                                    "end": 488,
                                                    "fullWidth": 1,
                                                    "width": 1,
                                                    "text": ")",
                                                    "value": ")",
                                                    "valueText": ")"
                                                }
                                            }
                                        }
                                    ],
                                    "closeParenToken": {
                                        "kind": "CloseParenToken",
                                        "fullStart": 488,
                                        "fullEnd": 489,
                                        "start": 488,
                                        "end": 489,
                                        "fullWidth": 1,
                                        "width": 1,
                                        "text": ")",
                                        "value": ")",
                                        "valueText": ")"
                                    }
                                }
                            },
                            "semicolonToken": {
                                "kind": "SemicolonToken",
                                "fullStart": 489,
                                "fullEnd": 491,
                                "start": 489,
                                "end": 490,
                                "fullWidth": 2,
                                "width": 1,
                                "text": ";",
                                "value": ";",
                                "valueText": ";",
                                "hasTrailingTrivia": true,
                                "hasTrailingNewLine": true,
                                "trailingTrivia": [
                                    {
                                        "kind": "NewLineTrivia",
                                        "text": "\n"
                                    }
                                ]
                            }
                        }
                    ],
                    "closeBraceToken": {
                        "kind": "CloseBraceToken",
                        "fullStart": 491,
                        "fullEnd": 493,
                        "start": 491,
                        "end": 492,
                        "fullWidth": 2,
                        "width": 1,
                        "text": "}",
                        "value": "}",
                        "valueText": "}",
                        "hasTrailingTrivia": true,
                        "hasTrailingNewLine": true,
                        "trailingTrivia": [
                            {
                                "kind": "NewLineTrivia",
                                "text": "\n"
                            }
                        ]
                    }
                }
            },
            {
                "kind": "IfStatement",
                "fullStart": 493,
                "fullEnd": 634,
                "start": 504,
                "end": 633,
                "fullWidth": 141,
                "width": 129,
                "ifKeyword": {
                    "kind": "IfKeyword",
                    "fullStart": 493,
                    "fullEnd": 507,
                    "start": 504,
                    "end": 506,
                    "fullWidth": 14,
                    "width": 2,
                    "text": "if",
                    "value": "if",
                    "valueText": "if",
                    "hasLeadingTrivia": true,
                    "hasLeadingComment": true,
                    "hasLeadingNewLine": true,
                    "hasTrailingTrivia": true,
                    "leadingTrivia": [
                        {
                            "kind": "NewLineTrivia",
                            "text": "\n"
                        },
                        {
                            "kind": "SingleLineCommentTrivia",
                            "text": "//CHECK#2"
                        },
                        {
                            "kind": "NewLineTrivia",
                            "text": "\n"
                        }
                    ],
                    "trailingTrivia": [
                        {
                            "kind": "WhitespaceTrivia",
                            "text": " "
                        }
                    ]
                },
                "openParenToken": {
                    "kind": "OpenParenToken",
                    "fullStart": 507,
                    "fullEnd": 508,
                    "start": 507,
                    "end": 508,
                    "fullWidth": 1,
                    "width": 1,
                    "text": "(",
                    "value": "(",
                    "valueText": "("
                },
                "condition": {
                    "kind": "NotEqualsExpression",
                    "fullStart": 508,
                    "fullEnd": 525,
                    "start": 508,
                    "end": 525,
                    "fullWidth": 17,
                    "width": 17,
                    "left": {
                        "kind": "ElementAccessExpression",
                        "fullStart": 508,
                        "fullEnd": 520,
                        "start": 508,
                        "end": 519,
                        "fullWidth": 12,
                        "width": 11,
                        "expression": {
                            "kind": "InvocationExpression",
                            "fullStart": 508,
                            "fullEnd": 516,
                            "start": 508,
                            "end": 516,
                            "fullWidth": 8,
                            "width": 8,
                            "expression": {
                                "kind": "IdentifierName",
                                "fullStart": 508,
                                "fullEnd": 513,
                                "start": 508,
                                "end": 513,
                                "fullWidth": 5,
                                "width": 5,
                                "text": "f_arg",
                                "value": "f_arg",
                                "valueText": "f_arg"
                            },
                            "argumentList": {
                                "kind": "ArgumentList",
                                "fullStart": 513,
                                "fullEnd": 516,
                                "start": 513,
                                "end": 516,
                                "fullWidth": 3,
                                "width": 3,
                                "openParenToken": {
                                    "kind": "OpenParenToken",
                                    "fullStart": 513,
                                    "fullEnd": 514,
                                    "start": 513,
                                    "end": 514,
                                    "fullWidth": 1,
                                    "width": 1,
                                    "text": "(",
                                    "value": "(",
                                    "valueText": "("
                                },
                                "arguments": [
                                    {
                                        "kind": "NumericLiteral",
                                        "fullStart": 514,
                                        "fullEnd": 515,
                                        "start": 514,
                                        "end": 515,
                                        "fullWidth": 1,
                                        "width": 1,
                                        "text": "1",
                                        "value": 1,
                                        "valueText": "1"
                                    }
                                ],
                                "closeParenToken": {
                                    "kind": "CloseParenToken",
                                    "fullStart": 515,
                                    "fullEnd": 516,
                                    "start": 515,
                                    "end": 516,
                                    "fullWidth": 1,
                                    "width": 1,
                                    "text": ")",
                                    "value": ")",
                                    "valueText": ")"
                                }
                            }
                        },
                        "openBracketToken": {
                            "kind": "OpenBracketToken",
                            "fullStart": 516,
                            "fullEnd": 517,
                            "start": 516,
                            "end": 517,
                            "fullWidth": 1,
                            "width": 1,
                            "text": "[",
                            "value": "[",
                            "valueText": "["
                        },
                        "argumentExpression": {
                            "kind": "NumericLiteral",
                            "fullStart": 517,
                            "fullEnd": 518,
                            "start": 517,
                            "end": 518,
                            "fullWidth": 1,
                            "width": 1,
                            "text": "0",
                            "value": 0,
                            "valueText": "0"
                        },
                        "closeBracketToken": {
                            "kind": "CloseBracketToken",
                            "fullStart": 518,
                            "fullEnd": 520,
                            "start": 518,
                            "end": 519,
                            "fullWidth": 2,
                            "width": 1,
                            "text": "]",
                            "value": "]",
                            "valueText": "]",
                            "hasTrailingTrivia": true,
                            "trailingTrivia": [
                                {
                                    "kind": "WhitespaceTrivia",
                                    "text": " "
                                }
                            ]
                        }
                    },
                    "operatorToken": {
                        "kind": "ExclamationEqualsEqualsToken",
                        "fullStart": 520,
                        "fullEnd": 524,
                        "start": 520,
                        "end": 523,
                        "fullWidth": 4,
                        "width": 3,
                        "text": "!==",
                        "value": "!==",
                        "valueText": "!==",
                        "hasTrailingTrivia": true,
                        "trailingTrivia": [
                            {
                                "kind": "WhitespaceTrivia",
                                "text": " "
                            }
                        ]
                    },
                    "right": {
                        "kind": "NumericLiteral",
                        "fullStart": 524,
                        "fullEnd": 525,
                        "start": 524,
                        "end": 525,
                        "fullWidth": 1,
                        "width": 1,
                        "text": "1",
                        "value": 1,
                        "valueText": "1"
                    }
                },
                "closeParenToken": {
                    "kind": "CloseParenToken",
                    "fullStart": 525,
                    "fullEnd": 527,
                    "start": 525,
                    "end": 526,
                    "fullWidth": 2,
                    "width": 1,
                    "text": ")",
                    "value": ")",
                    "valueText": ")",
                    "hasTrailingTrivia": true,
                    "trailingTrivia": [
                        {
                            "kind": "WhitespaceTrivia",
                            "text": " "
                        }
                    ]
                },
                "statement": {
                    "kind": "Block",
                    "fullStart": 527,
                    "fullEnd": 634,
                    "start": 527,
                    "end": 633,
                    "fullWidth": 107,
                    "width": 106,
                    "openBraceToken": {
                        "kind": "OpenBraceToken",
                        "fullStart": 527,
                        "fullEnd": 529,
                        "start": 527,
                        "end": 528,
                        "fullWidth": 2,
                        "width": 1,
                        "text": "{",
                        "value": "{",
                        "valueText": "{",
                        "hasTrailingTrivia": true,
                        "hasTrailingNewLine": true,
                        "trailingTrivia": [
                            {
                                "kind": "NewLineTrivia",
                                "text": "\n"
                            }
                        ]
                    },
                    "statements": [
                        {
                            "kind": "ExpressionStatement",
                            "fullStart": 529,
                            "fullEnd": 632,
                            "start": 531,
                            "end": 631,
                            "fullWidth": 103,
                            "width": 100,
                            "expression": {
                                "kind": "InvocationExpression",
                                "fullStart": 529,
                                "fullEnd": 630,
                                "start": 531,
                                "end": 630,
                                "fullWidth": 101,
                                "width": 99,
                                "expression": {
                                    "kind": "IdentifierName",
                                    "fullStart": 529,
                                    "fullEnd": 537,
                                    "start": 531,
                                    "end": 537,
                                    "fullWidth": 8,
                                    "width": 6,
                                    "text": "$ERROR",
                                    "value": "$ERROR",
                                    "valueText": "$ERROR",
                                    "hasLeadingTrivia": true,
                                    "leadingTrivia": [
                                        {
                                            "kind": "WhitespaceTrivia",
                                            "text": "  "
                                        }
                                    ]
                                },
                                "argumentList": {
                                    "kind": "ArgumentList",
                                    "fullStart": 537,
                                    "fullEnd": 630,
                                    "start": 537,
                                    "end": 630,
                                    "fullWidth": 93,
                                    "width": 93,
                                    "openParenToken": {
                                        "kind": "OpenParenToken",
                                        "fullStart": 537,
                                        "fullEnd": 538,
                                        "start": 537,
                                        "end": 538,
                                        "fullWidth": 1,
                                        "width": 1,
                                        "text": "(",
                                        "value": "(",
                                        "valueText": "("
                                    },
                                    "arguments": [
                                        {
                                            "kind": "AddExpression",
                                            "fullStart": 538,
                                            "fullEnd": 629,
                                            "start": 538,
                                            "end": 629,
                                            "fullWidth": 91,
                                            "width": 91,
                                            "left": {
                                                "kind": "StringLiteral",
                                                "fullStart": 538,
                                                "fullEnd": 614,
                                                "start": 538,
                                                "end": 613,
                                                "fullWidth": 76,
                                                "width": 75,
                                                "text": "'#1: f_arg = function(x,y) {return arguments;} f_arg(1)[0] === 1. Actual: '",
                                                "value": "#1: f_arg = function(x,y) {return arguments;} f_arg(1)[0] === 1. Actual: ",
                                                "valueText": "#1: f_arg = function(x,y) {return arguments;} f_arg(1)[0] === 1. Actual: ",
                                                "hasTrailingTrivia": true,
                                                "trailingTrivia": [
                                                    {
                                                        "kind": "WhitespaceTrivia",
                                                        "text": " "
                                                    }
                                                ]
                                            },
                                            "operatorToken": {
                                                "kind": "PlusToken",
                                                "fullStart": 614,
                                                "fullEnd": 616,
                                                "start": 614,
                                                "end": 615,
                                                "fullWidth": 2,
                                                "width": 1,
                                                "text": "+",
                                                "value": "+",
                                                "valueText": "+",
                                                "hasTrailingTrivia": true,
                                                "trailingTrivia": [
                                                    {
                                                        "kind": "WhitespaceTrivia",
                                                        "text": " "
                                                    }
                                                ]
                                            },
                                            "right": {
                                                "kind": "ParenthesizedExpression",
                                                "fullStart": 616,
                                                "fullEnd": 629,
                                                "start": 616,
                                                "end": 629,
                                                "fullWidth": 13,
                                                "width": 13,
                                                "openParenToken": {
                                                    "kind": "OpenParenToken",
                                                    "fullStart": 616,
                                                    "fullEnd": 617,
                                                    "start": 616,
                                                    "end": 617,
                                                    "fullWidth": 1,
                                                    "width": 1,
                                                    "text": "(",
                                                    "value": "(",
                                                    "valueText": "("
                                                },
                                                "expression": {
                                                    "kind": "ElementAccessExpression",
                                                    "fullStart": 617,
                                                    "fullEnd": 628,
                                                    "start": 617,
                                                    "end": 628,
                                                    "fullWidth": 11,
                                                    "width": 11,
                                                    "expression": {
                                                        "kind": "InvocationExpression",
                                                        "fullStart": 617,
                                                        "fullEnd": 625,
                                                        "start": 617,
                                                        "end": 625,
                                                        "fullWidth": 8,
                                                        "width": 8,
                                                        "expression": {
                                                            "kind": "IdentifierName",
                                                            "fullStart": 617,
                                                            "fullEnd": 622,
                                                            "start": 617,
                                                            "end": 622,
                                                            "fullWidth": 5,
                                                            "width": 5,
                                                            "text": "f_arg",
                                                            "value": "f_arg",
                                                            "valueText": "f_arg"
                                                        },
                                                        "argumentList": {
                                                            "kind": "ArgumentList",
                                                            "fullStart": 622,
                                                            "fullEnd": 625,
                                                            "start": 622,
                                                            "end": 625,
                                                            "fullWidth": 3,
                                                            "width": 3,
                                                            "openParenToken": {
                                                                "kind": "OpenParenToken",
                                                                "fullStart": 622,
                                                                "fullEnd": 623,
                                                                "start": 622,
                                                                "end": 623,
                                                                "fullWidth": 1,
                                                                "width": 1,
                                                                "text": "(",
                                                                "value": "(",
                                                                "valueText": "("
                                                            },
                                                            "arguments": [
                                                                {
                                                                    "kind": "NumericLiteral",
                                                                    "fullStart": 623,
                                                                    "fullEnd": 624,
                                                                    "start": 623,
                                                                    "end": 624,
                                                                    "fullWidth": 1,
                                                                    "width": 1,
                                                                    "text": "1",
                                                                    "value": 1,
                                                                    "valueText": "1"
                                                                }
                                                            ],
                                                            "closeParenToken": {
                                                                "kind": "CloseParenToken",
                                                                "fullStart": 624,
                                                                "fullEnd": 625,
                                                                "start": 624,
                                                                "end": 625,
                                                                "fullWidth": 1,
                                                                "width": 1,
                                                                "text": ")",
                                                                "value": ")",
                                                                "valueText": ")"
                                                            }
                                                        }
                                                    },
                                                    "openBracketToken": {
                                                        "kind": "OpenBracketToken",
                                                        "fullStart": 625,
                                                        "fullEnd": 626,
                                                        "start": 625,
                                                        "end": 626,
                                                        "fullWidth": 1,
                                                        "width": 1,
                                                        "text": "[",
                                                        "value": "[",
                                                        "valueText": "["
                                                    },
                                                    "argumentExpression": {
                                                        "kind": "NumericLiteral",
                                                        "fullStart": 626,
                                                        "fullEnd": 627,
                                                        "start": 626,
                                                        "end": 627,
                                                        "fullWidth": 1,
                                                        "width": 1,
                                                        "text": "0",
                                                        "value": 0,
                                                        "valueText": "0"
                                                    },
                                                    "closeBracketToken": {
                                                        "kind": "CloseBracketToken",
                                                        "fullStart": 627,
                                                        "fullEnd": 628,
                                                        "start": 627,
                                                        "end": 628,
                                                        "fullWidth": 1,
                                                        "width": 1,
                                                        "text": "]",
                                                        "value": "]",
                                                        "valueText": "]"
                                                    }
                                                },
                                                "closeParenToken": {
                                                    "kind": "CloseParenToken",
                                                    "fullStart": 628,
                                                    "fullEnd": 629,
                                                    "start": 628,
                                                    "end": 629,
                                                    "fullWidth": 1,
                                                    "width": 1,
                                                    "text": ")",
                                                    "value": ")",
                                                    "valueText": ")"
                                                }
                                            }
                                        }
                                    ],
                                    "closeParenToken": {
                                        "kind": "CloseParenToken",
                                        "fullStart": 629,
                                        "fullEnd": 630,
                                        "start": 629,
                                        "end": 630,
                                        "fullWidth": 1,
                                        "width": 1,
                                        "text": ")",
                                        "value": ")",
                                        "valueText": ")"
                                    }
                                }
                            },
                            "semicolonToken": {
                                "kind": "SemicolonToken",
                                "fullStart": 630,
                                "fullEnd": 632,
                                "start": 630,
                                "end": 631,
                                "fullWidth": 2,
                                "width": 1,
                                "text": ";",
                                "value": ";",
                                "valueText": ";",
                                "hasTrailingTrivia": true,
                                "hasTrailingNewLine": true,
                                "trailingTrivia": [
                                    {
                                        "kind": "NewLineTrivia",
                                        "text": "\n"
                                    }
                                ]
                            }
                        }
                    ],
                    "closeBraceToken": {
                        "kind": "CloseBraceToken",
                        "fullStart": 632,
                        "fullEnd": 634,
                        "start": 632,
                        "end": 633,
                        "fullWidth": 2,
                        "width": 1,
                        "text": "}",
                        "value": "}",
                        "valueText": "}",
                        "hasTrailingTrivia": true,
                        "hasTrailingNewLine": true,
                        "trailingTrivia": [
                            {
                                "kind": "NewLineTrivia",
                                "text": "\n"
                            }
                        ]
                    }
                }
            },
            {
                "kind": "IfStatement",
                "fullStart": 634,
                "fullEnd": 781,
                "start": 645,
                "end": 780,
                "fullWidth": 147,
                "width": 135,
                "ifKeyword": {
                    "kind": "IfKeyword",
                    "fullStart": 634,
                    "fullEnd": 648,
                    "start": 645,
                    "end": 647,
                    "fullWidth": 14,
                    "width": 2,
                    "text": "if",
                    "value": "if",
                    "valueText": "if",
                    "hasLeadingTrivia": true,
                    "hasLeadingComment": true,
                    "hasLeadingNewLine": true,
                    "hasTrailingTrivia": true,
                    "leadingTrivia": [
                        {
                            "kind": "NewLineTrivia",
                            "text": "\n"
                        },
                        {
                            "kind": "SingleLineCommentTrivia",
                            "text": "//CHECK#3"
                        },
                        {
                            "kind": "NewLineTrivia",
                            "text": "\n"
                        }
                    ],
                    "trailingTrivia": [
                        {
                            "kind": "WhitespaceTrivia",
                            "text": " "
                        }
                    ]
                },
                "openParenToken": {
                    "kind": "OpenParenToken",
                    "fullStart": 648,
                    "fullEnd": 649,
                    "start": 648,
                    "end": 649,
                    "fullWidth": 1,
                    "width": 1,
                    "text": "(",
                    "value": "(",
                    "valueText": "("
                },
                "condition": {
                    "kind": "NotEqualsExpression",
                    "fullStart": 649,
                    "fullEnd": 668,
                    "start": 649,
                    "end": 668,
                    "fullWidth": 19,
                    "width": 19,
                    "left": {
                        "kind": "ElementAccessExpression",
                        "fullStart": 649,
                        "fullEnd": 663,
                        "start": 649,
                        "end": 662,
                        "fullWidth": 14,
                        "width": 13,
                        "expression": {
                            "kind": "InvocationExpression",
                            "fullStart": 649,
                            "fullEnd": 659,
                            "start": 649,
                            "end": 659,
                            "fullWidth": 10,
                            "width": 10,
                            "expression": {
                                "kind": "IdentifierName",
                                "fullStart": 649,
                                "fullEnd": 654,
                                "start": 649,
                                "end": 654,
                                "fullWidth": 5,
                                "width": 5,
                                "text": "f_arg",
                                "value": "f_arg",
                                "valueText": "f_arg"
                            },
                            "argumentList": {
                                "kind": "ArgumentList",
                                "fullStart": 654,
                                "fullEnd": 659,
                                "start": 654,
                                "end": 659,
                                "fullWidth": 5,
                                "width": 5,
                                "openParenToken": {
                                    "kind": "OpenParenToken",
                                    "fullStart": 654,
                                    "fullEnd": 655,
                                    "start": 654,
                                    "end": 655,
                                    "fullWidth": 1,
                                    "width": 1,
                                    "text": "(",
                                    "value": "(",
                                    "valueText": "("
                                },
                                "arguments": [
                                    {
                                        "kind": "NumericLiteral",
                                        "fullStart": 655,
                                        "fullEnd": 656,
                                        "start": 655,
                                        "end": 656,
                                        "fullWidth": 1,
                                        "width": 1,
                                        "text": "1",
                                        "value": 1,
                                        "valueText": "1"
                                    },
                                    {
                                        "kind": "CommaToken",
                                        "fullStart": 656,
                                        "fullEnd": 657,
                                        "start": 656,
                                        "end": 657,
                                        "fullWidth": 1,
                                        "width": 1,
                                        "text": ",",
                                        "value": ",",
                                        "valueText": ","
                                    },
                                    {
                                        "kind": "NumericLiteral",
                                        "fullStart": 657,
                                        "fullEnd": 658,
                                        "start": 657,
                                        "end": 658,
                                        "fullWidth": 1,
                                        "width": 1,
                                        "text": "2",
                                        "value": 2,
                                        "valueText": "2"
                                    }
                                ],
                                "closeParenToken": {
                                    "kind": "CloseParenToken",
                                    "fullStart": 658,
                                    "fullEnd": 659,
                                    "start": 658,
                                    "end": 659,
                                    "fullWidth": 1,
                                    "width": 1,
                                    "text": ")",
                                    "value": ")",
                                    "valueText": ")"
                                }
                            }
                        },
                        "openBracketToken": {
                            "kind": "OpenBracketToken",
                            "fullStart": 659,
                            "fullEnd": 660,
                            "start": 659,
                            "end": 660,
                            "fullWidth": 1,
                            "width": 1,
                            "text": "[",
                            "value": "[",
                            "valueText": "["
                        },
                        "argumentExpression": {
                            "kind": "NumericLiteral",
                            "fullStart": 660,
                            "fullEnd": 661,
                            "start": 660,
                            "end": 661,
                            "fullWidth": 1,
                            "width": 1,
                            "text": "1",
                            "value": 1,
                            "valueText": "1"
                        },
                        "closeBracketToken": {
                            "kind": "CloseBracketToken",
                            "fullStart": 661,
                            "fullEnd": 663,
                            "start": 661,
                            "end": 662,
                            "fullWidth": 2,
                            "width": 1,
                            "text": "]",
                            "value": "]",
                            "valueText": "]",
                            "hasTrailingTrivia": true,
                            "trailingTrivia": [
                                {
                                    "kind": "WhitespaceTrivia",
                                    "text": " "
                                }
                            ]
                        }
                    },
                    "operatorToken": {
                        "kind": "ExclamationEqualsEqualsToken",
                        "fullStart": 663,
                        "fullEnd": 667,
                        "start": 663,
                        "end": 666,
                        "fullWidth": 4,
                        "width": 3,
                        "text": "!==",
                        "value": "!==",
                        "valueText": "!==",
                        "hasTrailingTrivia": true,
                        "trailingTrivia": [
                            {
                                "kind": "WhitespaceTrivia",
                                "text": " "
                            }
                        ]
                    },
                    "right": {
                        "kind": "NumericLiteral",
                        "fullStart": 667,
                        "fullEnd": 668,
                        "start": 667,
                        "end": 668,
                        "fullWidth": 1,
                        "width": 1,
                        "text": "2",
                        "value": 2,
                        "valueText": "2"
                    }
                },
                "closeParenToken": {
                    "kind": "CloseParenToken",
                    "fullStart": 668,
                    "fullEnd": 670,
                    "start": 668,
                    "end": 669,
                    "fullWidth": 2,
                    "width": 1,
                    "text": ")",
                    "value": ")",
                    "valueText": ")",
                    "hasTrailingTrivia": true,
                    "trailingTrivia": [
                        {
                            "kind": "WhitespaceTrivia",
                            "text": " "
                        }
                    ]
                },
                "statement": {
                    "kind": "Block",
                    "fullStart": 670,
                    "fullEnd": 781,
                    "start": 670,
                    "end": 780,
                    "fullWidth": 111,
                    "width": 110,
                    "openBraceToken": {
                        "kind": "OpenBraceToken",
                        "fullStart": 670,
                        "fullEnd": 672,
                        "start": 670,
                        "end": 671,
                        "fullWidth": 2,
                        "width": 1,
                        "text": "{",
                        "value": "{",
                        "valueText": "{",
                        "hasTrailingTrivia": true,
                        "hasTrailingNewLine": true,
                        "trailingTrivia": [
                            {
                                "kind": "NewLineTrivia",
                                "text": "\n"
                            }
                        ]
                    },
                    "statements": [
                        {
                            "kind": "ExpressionStatement",
                            "fullStart": 672,
                            "fullEnd": 779,
                            "start": 674,
                            "end": 778,
                            "fullWidth": 107,
                            "width": 104,
                            "expression": {
                                "kind": "InvocationExpression",
                                "fullStart": 672,
                                "fullEnd": 777,
                                "start": 674,
                                "end": 777,
                                "fullWidth": 105,
                                "width": 103,
                                "expression": {
                                    "kind": "IdentifierName",
                                    "fullStart": 672,
                                    "fullEnd": 680,
                                    "start": 674,
                                    "end": 680,
                                    "fullWidth": 8,
                                    "width": 6,
                                    "text": "$ERROR",
                                    "value": "$ERROR",
                                    "valueText": "$ERROR",
                                    "hasLeadingTrivia": true,
                                    "leadingTrivia": [
                                        {
                                            "kind": "WhitespaceTrivia",
                                            "text": "  "
                                        }
                                    ]
                                },
                                "argumentList": {
                                    "kind": "ArgumentList",
                                    "fullStart": 680,
                                    "fullEnd": 777,
                                    "start": 680,
                                    "end": 777,
                                    "fullWidth": 97,
                                    "width": 97,
                                    "openParenToken": {
                                        "kind": "OpenParenToken",
                                        "fullStart": 680,
                                        "fullEnd": 681,
                                        "start": 680,
                                        "end": 681,
                                        "fullWidth": 1,
                                        "width": 1,
                                        "text": "(",
                                        "value": "(",
                                        "valueText": "("
                                    },
                                    "arguments": [
                                        {
                                            "kind": "AddExpression",
                                            "fullStart": 681,
                                            "fullEnd": 776,
                                            "start": 681,
                                            "end": 776,
                                            "fullWidth": 95,
                                            "width": 95,
                                            "left": {
                                                "kind": "StringLiteral",
                                                "fullStart": 681,
                                                "fullEnd": 759,
                                                "start": 681,
                                                "end": 758,
                                                "fullWidth": 78,
                                                "width": 77,
                                                "text": "'#3: f_arg = function(x,y) {return arguments;} f_arg(1,2)[1] === 2. Actual: '",
                                                "value": "#3: f_arg = function(x,y) {return arguments;} f_arg(1,2)[1] === 2. Actual: ",
                                                "valueText": "#3: f_arg = function(x,y) {return arguments;} f_arg(1,2)[1] === 2. Actual: ",
                                                "hasTrailingTrivia": true,
                                                "trailingTrivia": [
                                                    {
                                                        "kind": "WhitespaceTrivia",
                                                        "text": " "
                                                    }
                                                ]
                                            },
                                            "operatorToken": {
                                                "kind": "PlusToken",
                                                "fullStart": 759,
                                                "fullEnd": 761,
                                                "start": 759,
                                                "end": 760,
                                                "fullWidth": 2,
                                                "width": 1,
                                                "text": "+",
                                                "value": "+",
                                                "valueText": "+",
                                                "hasTrailingTrivia": true,
                                                "trailingTrivia": [
                                                    {
                                                        "kind": "WhitespaceTrivia",
                                                        "text": " "
                                                    }
                                                ]
                                            },
                                            "right": {
                                                "kind": "ParenthesizedExpression",
                                                "fullStart": 761,
                                                "fullEnd": 776,
                                                "start": 761,
                                                "end": 776,
                                                "fullWidth": 15,
                                                "width": 15,
                                                "openParenToken": {
                                                    "kind": "OpenParenToken",
                                                    "fullStart": 761,
                                                    "fullEnd": 762,
                                                    "start": 761,
                                                    "end": 762,
                                                    "fullWidth": 1,
                                                    "width": 1,
                                                    "text": "(",
                                                    "value": "(",
                                                    "valueText": "("
                                                },
                                                "expression": {
                                                    "kind": "ElementAccessExpression",
                                                    "fullStart": 762,
                                                    "fullEnd": 775,
                                                    "start": 762,
                                                    "end": 775,
                                                    "fullWidth": 13,
                                                    "width": 13,
                                                    "expression": {
                                                        "kind": "InvocationExpression",
                                                        "fullStart": 762,
                                                        "fullEnd": 772,
                                                        "start": 762,
                                                        "end": 772,
                                                        "fullWidth": 10,
                                                        "width": 10,
                                                        "expression": {
                                                            "kind": "IdentifierName",
                                                            "fullStart": 762,
                                                            "fullEnd": 767,
                                                            "start": 762,
                                                            "end": 767,
                                                            "fullWidth": 5,
                                                            "width": 5,
                                                            "text": "f_arg",
                                                            "value": "f_arg",
                                                            "valueText": "f_arg"
                                                        },
                                                        "argumentList": {
                                                            "kind": "ArgumentList",
                                                            "fullStart": 767,
                                                            "fullEnd": 772,
                                                            "start": 767,
                                                            "end": 772,
                                                            "fullWidth": 5,
                                                            "width": 5,
                                                            "openParenToken": {
                                                                "kind": "OpenParenToken",
                                                                "fullStart": 767,
                                                                "fullEnd": 768,
                                                                "start": 767,
                                                                "end": 768,
                                                                "fullWidth": 1,
                                                                "width": 1,
                                                                "text": "(",
                                                                "value": "(",
                                                                "valueText": "("
                                                            },
                                                            "arguments": [
                                                                {
                                                                    "kind": "NumericLiteral",
                                                                    "fullStart": 768,
                                                                    "fullEnd": 769,
                                                                    "start": 768,
                                                                    "end": 769,
                                                                    "fullWidth": 1,
                                                                    "width": 1,
                                                                    "text": "1",
                                                                    "value": 1,
                                                                    "valueText": "1"
                                                                },
                                                                {
                                                                    "kind": "CommaToken",
                                                                    "fullStart": 769,
                                                                    "fullEnd": 770,
                                                                    "start": 769,
                                                                    "end": 770,
                                                                    "fullWidth": 1,
                                                                    "width": 1,
                                                                    "text": ",",
                                                                    "value": ",",
                                                                    "valueText": ","
                                                                },
                                                                {
                                                                    "kind": "NumericLiteral",
                                                                    "fullStart": 770,
                                                                    "fullEnd": 771,
                                                                    "start": 770,
                                                                    "end": 771,
                                                                    "fullWidth": 1,
                                                                    "width": 1,
                                                                    "text": "2",
                                                                    "value": 2,
                                                                    "valueText": "2"
                                                                }
                                                            ],
                                                            "closeParenToken": {
                                                                "kind": "CloseParenToken",
                                                                "fullStart": 771,
                                                                "fullEnd": 772,
                                                                "start": 771,
                                                                "end": 772,
                                                                "fullWidth": 1,
                                                                "width": 1,
                                                                "text": ")",
                                                                "value": ")",
                                                                "valueText": ")"
                                                            }
                                                        }
                                                    },
                                                    "openBracketToken": {
                                                        "kind": "OpenBracketToken",
                                                        "fullStart": 772,
                                                        "fullEnd": 773,
                                                        "start": 772,
                                                        "end": 773,
                                                        "fullWidth": 1,
                                                        "width": 1,
                                                        "text": "[",
                                                        "value": "[",
                                                        "valueText": "["
                                                    },
                                                    "argumentExpression": {
                                                        "kind": "NumericLiteral",
                                                        "fullStart": 773,
                                                        "fullEnd": 774,
                                                        "start": 773,
                                                        "end": 774,
                                                        "fullWidth": 1,
                                                        "width": 1,
                                                        "text": "1",
                                                        "value": 1,
                                                        "valueText": "1"
                                                    },
                                                    "closeBracketToken": {
                                                        "kind": "CloseBracketToken",
                                                        "fullStart": 774,
                                                        "fullEnd": 775,
                                                        "start": 774,
                                                        "end": 775,
                                                        "fullWidth": 1,
                                                        "width": 1,
                                                        "text": "]",
                                                        "value": "]",
                                                        "valueText": "]"
                                                    }
                                                },
                                                "closeParenToken": {
                                                    "kind": "CloseParenToken",
                                                    "fullStart": 775,
                                                    "fullEnd": 776,
                                                    "start": 775,
                                                    "end": 776,
                                                    "fullWidth": 1,
                                                    "width": 1,
                                                    "text": ")",
                                                    "value": ")",
                                                    "valueText": ")"
                                                }
                                            }
                                        }
                                    ],
                                    "closeParenToken": {
                                        "kind": "CloseParenToken",
                                        "fullStart": 776,
                                        "fullEnd": 777,
                                        "start": 776,
                                        "end": 777,
                                        "fullWidth": 1,
                                        "width": 1,
                                        "text": ")",
                                        "value": ")",
                                        "valueText": ")"
                                    }
                                }
                            },
                            "semicolonToken": {
                                "kind": "SemicolonToken",
                                "fullStart": 777,
                                "fullEnd": 779,
                                "start": 777,
                                "end": 778,
                                "fullWidth": 2,
                                "width": 1,
                                "text": ";",
                                "value": ";",
                                "valueText": ";",
                                "hasTrailingTrivia": true,
                                "hasTrailingNewLine": true,
                                "trailingTrivia": [
                                    {
                                        "kind": "NewLineTrivia",
                                        "text": "\n"
                                    }
                                ]
                            }
                        }
                    ],
                    "closeBraceToken": {
                        "kind": "CloseBraceToken",
                        "fullStart": 779,
                        "fullEnd": 781,
                        "start": 779,
                        "end": 780,
                        "fullWidth": 2,
                        "width": 1,
                        "text": "}",
                        "value": "}",
                        "valueText": "}",
                        "hasTrailingTrivia": true,
                        "hasTrailingNewLine": true,
                        "trailingTrivia": [
                            {
                                "kind": "NewLineTrivia",
                                "text": "\n"
                            }
                        ]
                    }
                }
            },
            {
                "kind": "IfStatement",
                "fullStart": 781,
                "fullEnd": 934,
                "start": 792,
                "end": 933,
                "fullWidth": 153,
                "width": 141,
                "ifKeyword": {
                    "kind": "IfKeyword",
                    "fullStart": 781,
                    "fullEnd": 795,
                    "start": 792,
                    "end": 794,
                    "fullWidth": 14,
                    "width": 2,
                    "text": "if",
                    "value": "if",
                    "valueText": "if",
                    "hasLeadingTrivia": true,
                    "hasLeadingComment": true,
                    "hasLeadingNewLine": true,
                    "hasTrailingTrivia": true,
                    "leadingTrivia": [
                        {
                            "kind": "NewLineTrivia",
                            "text": "\n"
                        },
                        {
                            "kind": "SingleLineCommentTrivia",
                            "text": "//CHECK#4"
                        },
                        {
                            "kind": "NewLineTrivia",
                            "text": "\n"
                        }
                    ],
                    "trailingTrivia": [
                        {
                            "kind": "WhitespaceTrivia",
                            "text": " "
                        }
                    ]
                },
                "openParenToken": {
                    "kind": "OpenParenToken",
                    "fullStart": 795,
                    "fullEnd": 796,
                    "start": 795,
                    "end": 796,
                    "fullWidth": 1,
                    "width": 1,
                    "text": "(",
                    "value": "(",
                    "valueText": "("
                },
                "condition": {
                    "kind": "NotEqualsExpression",
                    "fullStart": 796,
                    "fullEnd": 817,
                    "start": 796,
                    "end": 817,
                    "fullWidth": 21,
                    "width": 21,
                    "left": {
                        "kind": "ElementAccessExpression",
                        "fullStart": 796,
                        "fullEnd": 812,
                        "start": 796,
                        "end": 811,
                        "fullWidth": 16,
                        "width": 15,
                        "expression": {
                            "kind": "InvocationExpression",
                            "fullStart": 796,
                            "fullEnd": 808,
                            "start": 796,
                            "end": 808,
                            "fullWidth": 12,
                            "width": 12,
                            "expression": {
                                "kind": "IdentifierName",
                                "fullStart": 796,
                                "fullEnd": 801,
                                "start": 796,
                                "end": 801,
                                "fullWidth": 5,
                                "width": 5,
                                "text": "f_arg",
                                "value": "f_arg",
                                "valueText": "f_arg"
                            },
                            "argumentList": {
                                "kind": "ArgumentList",
                                "fullStart": 801,
                                "fullEnd": 808,
                                "start": 801,
                                "end": 808,
                                "fullWidth": 7,
                                "width": 7,
                                "openParenToken": {
                                    "kind": "OpenParenToken",
                                    "fullStart": 801,
                                    "fullEnd": 802,
                                    "start": 801,
                                    "end": 802,
                                    "fullWidth": 1,
                                    "width": 1,
                                    "text": "(",
                                    "value": "(",
                                    "valueText": "("
                                },
                                "arguments": [
                                    {
                                        "kind": "NumericLiteral",
                                        "fullStart": 802,
                                        "fullEnd": 803,
                                        "start": 802,
                                        "end": 803,
                                        "fullWidth": 1,
                                        "width": 1,
                                        "text": "1",
                                        "value": 1,
                                        "valueText": "1"
                                    },
                                    {
                                        "kind": "CommaToken",
                                        "fullStart": 803,
                                        "fullEnd": 804,
                                        "start": 803,
                                        "end": 804,
                                        "fullWidth": 1,
                                        "width": 1,
                                        "text": ",",
                                        "value": ",",
                                        "valueText": ","
                                    },
                                    {
                                        "kind": "NumericLiteral",
                                        "fullStart": 804,
                                        "fullEnd": 805,
                                        "start": 804,
                                        "end": 805,
                                        "fullWidth": 1,
                                        "width": 1,
                                        "text": "2",
                                        "value": 2,
                                        "valueText": "2"
                                    },
                                    {
                                        "kind": "CommaToken",
                                        "fullStart": 805,
                                        "fullEnd": 806,
                                        "start": 805,
                                        "end": 806,
                                        "fullWidth": 1,
                                        "width": 1,
                                        "text": ",",
                                        "value": ",",
                                        "valueText": ","
                                    },
                                    {
                                        "kind": "NumericLiteral",
                                        "fullStart": 806,
                                        "fullEnd": 807,
                                        "start": 806,
                                        "end": 807,
                                        "fullWidth": 1,
                                        "width": 1,
                                        "text": "3",
                                        "value": 3,
                                        "valueText": "3"
                                    }
                                ],
                                "closeParenToken": {
                                    "kind": "CloseParenToken",
                                    "fullStart": 807,
                                    "fullEnd": 808,
                                    "start": 807,
                                    "end": 808,
                                    "fullWidth": 1,
                                    "width": 1,
                                    "text": ")",
                                    "value": ")",
                                    "valueText": ")"
                                }
                            }
                        },
                        "openBracketToken": {
                            "kind": "OpenBracketToken",
                            "fullStart": 808,
                            "fullEnd": 809,
                            "start": 808,
                            "end": 809,
                            "fullWidth": 1,
                            "width": 1,
                            "text": "[",
                            "value": "[",
                            "valueText": "["
                        },
                        "argumentExpression": {
                            "kind": "NumericLiteral",
                            "fullStart": 809,
                            "fullEnd": 810,
                            "start": 809,
                            "end": 810,
                            "fullWidth": 1,
                            "width": 1,
                            "text": "2",
                            "value": 2,
                            "valueText": "2"
                        },
                        "closeBracketToken": {
                            "kind": "CloseBracketToken",
                            "fullStart": 810,
                            "fullEnd": 812,
                            "start": 810,
                            "end": 811,
                            "fullWidth": 2,
                            "width": 1,
                            "text": "]",
                            "value": "]",
                            "valueText": "]",
                            "hasTrailingTrivia": true,
                            "trailingTrivia": [
                                {
                                    "kind": "WhitespaceTrivia",
                                    "text": " "
                                }
                            ]
                        }
                    },
                    "operatorToken": {
                        "kind": "ExclamationEqualsEqualsToken",
                        "fullStart": 812,
                        "fullEnd": 816,
                        "start": 812,
                        "end": 815,
                        "fullWidth": 4,
                        "width": 3,
                        "text": "!==",
                        "value": "!==",
                        "valueText": "!==",
                        "hasTrailingTrivia": true,
                        "trailingTrivia": [
                            {
                                "kind": "WhitespaceTrivia",
                                "text": " "
                            }
                        ]
                    },
                    "right": {
                        "kind": "NumericLiteral",
                        "fullStart": 816,
                        "fullEnd": 817,
                        "start": 816,
                        "end": 817,
                        "fullWidth": 1,
                        "width": 1,
                        "text": "3",
                        "value": 3,
                        "valueText": "3"
                    }
                },
                "closeParenToken": {
                    "kind": "CloseParenToken",
                    "fullStart": 817,
                    "fullEnd": 819,
                    "start": 817,
                    "end": 818,
                    "fullWidth": 2,
                    "width": 1,
                    "text": ")",
                    "value": ")",
                    "valueText": ")",
                    "hasTrailingTrivia": true,
                    "trailingTrivia": [
                        {
                            "kind": "WhitespaceTrivia",
                            "text": " "
                        }
                    ]
                },
                "statement": {
                    "kind": "Block",
                    "fullStart": 819,
                    "fullEnd": 934,
                    "start": 819,
                    "end": 933,
                    "fullWidth": 115,
                    "width": 114,
                    "openBraceToken": {
                        "kind": "OpenBraceToken",
                        "fullStart": 819,
                        "fullEnd": 821,
                        "start": 819,
                        "end": 820,
                        "fullWidth": 2,
                        "width": 1,
                        "text": "{",
                        "value": "{",
                        "valueText": "{",
                        "hasTrailingTrivia": true,
                        "hasTrailingNewLine": true,
                        "trailingTrivia": [
                            {
                                "kind": "NewLineTrivia",
                                "text": "\n"
                            }
                        ]
                    },
                    "statements": [
                        {
                            "kind": "ExpressionStatement",
                            "fullStart": 821,
                            "fullEnd": 932,
                            "start": 823,
                            "end": 931,
                            "fullWidth": 111,
                            "width": 108,
                            "expression": {
                                "kind": "InvocationExpression",
                                "fullStart": 821,
                                "fullEnd": 930,
                                "start": 823,
                                "end": 930,
                                "fullWidth": 109,
                                "width": 107,
                                "expression": {
                                    "kind": "IdentifierName",
                                    "fullStart": 821,
                                    "fullEnd": 829,
                                    "start": 823,
                                    "end": 829,
                                    "fullWidth": 8,
                                    "width": 6,
                                    "text": "$ERROR",
                                    "value": "$ERROR",
                                    "valueText": "$ERROR",
                                    "hasLeadingTrivia": true,
                                    "leadingTrivia": [
                                        {
                                            "kind": "WhitespaceTrivia",
                                            "text": "  "
                                        }
                                    ]
                                },
                                "argumentList": {
                                    "kind": "ArgumentList",
                                    "fullStart": 829,
                                    "fullEnd": 930,
                                    "start": 829,
                                    "end": 930,
                                    "fullWidth": 101,
                                    "width": 101,
                                    "openParenToken": {
                                        "kind": "OpenParenToken",
                                        "fullStart": 829,
                                        "fullEnd": 830,
                                        "start": 829,
                                        "end": 830,
                                        "fullWidth": 1,
                                        "width": 1,
                                        "text": "(",
                                        "value": "(",
                                        "valueText": "("
                                    },
                                    "arguments": [
                                        {
                                            "kind": "AddExpression",
                                            "fullStart": 830,
                                            "fullEnd": 929,
                                            "start": 830,
                                            "end": 929,
                                            "fullWidth": 99,
                                            "width": 99,
                                            "left": {
                                                "kind": "StringLiteral",
                                                "fullStart": 830,
                                                "fullEnd": 910,
                                                "start": 830,
                                                "end": 909,
                                                "fullWidth": 80,
                                                "width": 79,
                                                "text": "'#4: f_arg = function(x,y) {return arguments;} f_arg(1,2,3)[2] === 3. Actual: '",
                                                "value": "#4: f_arg = function(x,y) {return arguments;} f_arg(1,2,3)[2] === 3. Actual: ",
                                                "valueText": "#4: f_arg = function(x,y) {return arguments;} f_arg(1,2,3)[2] === 3. Actual: ",
                                                "hasTrailingTrivia": true,
                                                "trailingTrivia": [
                                                    {
                                                        "kind": "WhitespaceTrivia",
                                                        "text": " "
                                                    }
                                                ]
                                            },
                                            "operatorToken": {
                                                "kind": "PlusToken",
                                                "fullStart": 910,
                                                "fullEnd": 912,
                                                "start": 910,
                                                "end": 911,
                                                "fullWidth": 2,
                                                "width": 1,
                                                "text": "+",
                                                "value": "+",
                                                "valueText": "+",
                                                "hasTrailingTrivia": true,
                                                "trailingTrivia": [
                                                    {
                                                        "kind": "WhitespaceTrivia",
                                                        "text": " "
                                                    }
                                                ]
                                            },
                                            "right": {
                                                "kind": "ParenthesizedExpression",
                                                "fullStart": 912,
                                                "fullEnd": 929,
                                                "start": 912,
                                                "end": 929,
                                                "fullWidth": 17,
                                                "width": 17,
                                                "openParenToken": {
                                                    "kind": "OpenParenToken",
                                                    "fullStart": 912,
                                                    "fullEnd": 913,
                                                    "start": 912,
                                                    "end": 913,
                                                    "fullWidth": 1,
                                                    "width": 1,
                                                    "text": "(",
                                                    "value": "(",
                                                    "valueText": "("
                                                },
                                                "expression": {
                                                    "kind": "ElementAccessExpression",
                                                    "fullStart": 913,
                                                    "fullEnd": 928,
                                                    "start": 913,
                                                    "end": 928,
                                                    "fullWidth": 15,
                                                    "width": 15,
                                                    "expression": {
                                                        "kind": "InvocationExpression",
                                                        "fullStart": 913,
                                                        "fullEnd": 925,
                                                        "start": 913,
                                                        "end": 925,
                                                        "fullWidth": 12,
                                                        "width": 12,
                                                        "expression": {
                                                            "kind": "IdentifierName",
                                                            "fullStart": 913,
                                                            "fullEnd": 918,
                                                            "start": 913,
                                                            "end": 918,
                                                            "fullWidth": 5,
                                                            "width": 5,
                                                            "text": "f_arg",
                                                            "value": "f_arg",
                                                            "valueText": "f_arg"
                                                        },
                                                        "argumentList": {
                                                            "kind": "ArgumentList",
                                                            "fullStart": 918,
                                                            "fullEnd": 925,
                                                            "start": 918,
                                                            "end": 925,
                                                            "fullWidth": 7,
                                                            "width": 7,
                                                            "openParenToken": {
                                                                "kind": "OpenParenToken",
                                                                "fullStart": 918,
                                                                "fullEnd": 919,
                                                                "start": 918,
                                                                "end": 919,
                                                                "fullWidth": 1,
                                                                "width": 1,
                                                                "text": "(",
                                                                "value": "(",
                                                                "valueText": "("
                                                            },
                                                            "arguments": [
                                                                {
                                                                    "kind": "NumericLiteral",
                                                                    "fullStart": 919,
                                                                    "fullEnd": 920,
                                                                    "start": 919,
                                                                    "end": 920,
                                                                    "fullWidth": 1,
                                                                    "width": 1,
                                                                    "text": "1",
                                                                    "value": 1,
                                                                    "valueText": "1"
                                                                },
                                                                {
                                                                    "kind": "CommaToken",
                                                                    "fullStart": 920,
                                                                    "fullEnd": 921,
                                                                    "start": 920,
                                                                    "end": 921,
                                                                    "fullWidth": 1,
                                                                    "width": 1,
                                                                    "text": ",",
                                                                    "value": ",",
                                                                    "valueText": ","
                                                                },
                                                                {
                                                                    "kind": "NumericLiteral",
                                                                    "fullStart": 921,
                                                                    "fullEnd": 922,
                                                                    "start": 921,
                                                                    "end": 922,
                                                                    "fullWidth": 1,
                                                                    "width": 1,
                                                                    "text": "2",
                                                                    "value": 2,
                                                                    "valueText": "2"
                                                                },
                                                                {
                                                                    "kind": "CommaToken",
                                                                    "fullStart": 922,
                                                                    "fullEnd": 923,
                                                                    "start": 922,
                                                                    "end": 923,
                                                                    "fullWidth": 1,
                                                                    "width": 1,
                                                                    "text": ",",
                                                                    "value": ",",
                                                                    "valueText": ","
                                                                },
                                                                {
                                                                    "kind": "NumericLiteral",
                                                                    "fullStart": 923,
                                                                    "fullEnd": 924,
                                                                    "start": 923,
                                                                    "end": 924,
                                                                    "fullWidth": 1,
                                                                    "width": 1,
                                                                    "text": "3",
                                                                    "value": 3,
                                                                    "valueText": "3"
                                                                }
                                                            ],
                                                            "closeParenToken": {
                                                                "kind": "CloseParenToken",
                                                                "fullStart": 924,
                                                                "fullEnd": 925,
                                                                "start": 924,
                                                                "end": 925,
                                                                "fullWidth": 1,
                                                                "width": 1,
                                                                "text": ")",
                                                                "value": ")",
                                                                "valueText": ")"
                                                            }
                                                        }
                                                    },
                                                    "openBracketToken": {
                                                        "kind": "OpenBracketToken",
                                                        "fullStart": 925,
                                                        "fullEnd": 926,
                                                        "start": 925,
                                                        "end": 926,
                                                        "fullWidth": 1,
                                                        "width": 1,
                                                        "text": "[",
                                                        "value": "[",
                                                        "valueText": "["
                                                    },
                                                    "argumentExpression": {
                                                        "kind": "NumericLiteral",
                                                        "fullStart": 926,
                                                        "fullEnd": 927,
                                                        "start": 926,
                                                        "end": 927,
                                                        "fullWidth": 1,
                                                        "width": 1,
                                                        "text": "2",
                                                        "value": 2,
                                                        "valueText": "2"
                                                    },
                                                    "closeBracketToken": {
                                                        "kind": "CloseBracketToken",
                                                        "fullStart": 927,
                                                        "fullEnd": 928,
                                                        "start": 927,
                                                        "end": 928,
                                                        "fullWidth": 1,
                                                        "width": 1,
                                                        "text": "]",
                                                        "value": "]",
                                                        "valueText": "]"
                                                    }
                                                },
                                                "closeParenToken": {
                                                    "kind": "CloseParenToken",
                                                    "fullStart": 928,
                                                    "fullEnd": 929,
                                                    "start": 928,
                                                    "end": 929,
                                                    "fullWidth": 1,
                                                    "width": 1,
                                                    "text": ")",
                                                    "value": ")",
                                                    "valueText": ")"
                                                }
                                            }
                                        }
                                    ],
                                    "closeParenToken": {
                                        "kind": "CloseParenToken",
                                        "fullStart": 929,
                                        "fullEnd": 930,
                                        "start": 929,
                                        "end": 930,
                                        "fullWidth": 1,
                                        "width": 1,
                                        "text": ")",
                                        "value": ")",
                                        "valueText": ")"
                                    }
                                }
                            },
                            "semicolonToken": {
                                "kind": "SemicolonToken",
                                "fullStart": 930,
                                "fullEnd": 932,
                                "start": 930,
                                "end": 931,
                                "fullWidth": 2,
                                "width": 1,
                                "text": ";",
                                "value": ";",
                                "valueText": ";",
                                "hasTrailingTrivia": true,
                                "hasTrailingNewLine": true,
                                "trailingTrivia": [
                                    {
                                        "kind": "NewLineTrivia",
                                        "text": "\n"
                                    }
                                ]
                            }
                        }
                    ],
                    "closeBraceToken": {
                        "kind": "CloseBraceToken",
                        "fullStart": 932,
                        "fullEnd": 934,
                        "start": 932,
                        "end": 933,
                        "fullWidth": 2,
                        "width": 1,
                        "text": "}",
                        "value": "}",
                        "valueText": "}",
                        "hasTrailingTrivia": true,
                        "hasTrailingNewLine": true,
                        "trailingTrivia": [
                            {
                                "kind": "NewLineTrivia",
                                "text": "\n"
                            }
                        ]
                    }
                }
            },
            {
                "kind": "IfStatement",
                "fullStart": 934,
                "fullEnd": 1103,
                "start": 945,
                "end": 1102,
                "fullWidth": 169,
                "width": 157,
                "ifKeyword": {
                    "kind": "IfKeyword",
                    "fullStart": 934,
                    "fullEnd": 948,
                    "start": 945,
                    "end": 947,
                    "fullWidth": 14,
                    "width": 2,
                    "text": "if",
                    "value": "if",
                    "valueText": "if",
                    "hasLeadingTrivia": true,
                    "hasLeadingComment": true,
                    "hasLeadingNewLine": true,
                    "hasTrailingTrivia": true,
                    "leadingTrivia": [
                        {
                            "kind": "NewLineTrivia",
                            "text": "\n"
                        },
                        {
                            "kind": "SingleLineCommentTrivia",
                            "text": "//CHECK#5"
                        },
                        {
                            "kind": "NewLineTrivia",
                            "text": "\n"
                        }
                    ],
                    "trailingTrivia": [
                        {
                            "kind": "WhitespaceTrivia",
                            "text": " "
                        }
                    ]
                },
                "openParenToken": {
                    "kind": "OpenParenToken",
                    "fullStart": 948,
                    "fullEnd": 949,
                    "start": 948,
                    "end": 949,
                    "fullWidth": 1,
                    "width": 1,
                    "text": "(",
                    "value": "(",
                    "valueText": "("
                },
                "condition": {
                    "kind": "NotEqualsExpression",
                    "fullStart": 949,
                    "fullEnd": 978,
                    "start": 949,
                    "end": 978,
                    "fullWidth": 29,
                    "width": 29,
                    "left": {
                        "kind": "ElementAccessExpression",
                        "fullStart": 949,
                        "fullEnd": 965,
                        "start": 949,
                        "end": 964,
                        "fullWidth": 16,
                        "width": 15,
                        "expression": {
                            "kind": "InvocationExpression",
                            "fullStart": 949,
                            "fullEnd": 961,
                            "start": 949,
                            "end": 961,
                            "fullWidth": 12,
                            "width": 12,
                            "expression": {
                                "kind": "IdentifierName",
                                "fullStart": 949,
                                "fullEnd": 954,
                                "start": 949,
                                "end": 954,
                                "fullWidth": 5,
                                "width": 5,
                                "text": "f_arg",
                                "value": "f_arg",
                                "valueText": "f_arg"
                            },
                            "argumentList": {
                                "kind": "ArgumentList",
                                "fullStart": 954,
                                "fullEnd": 961,
                                "start": 954,
                                "end": 961,
                                "fullWidth": 7,
                                "width": 7,
                                "openParenToken": {
                                    "kind": "OpenParenToken",
                                    "fullStart": 954,
                                    "fullEnd": 955,
                                    "start": 954,
                                    "end": 955,
                                    "fullWidth": 1,
                                    "width": 1,
                                    "text": "(",
                                    "value": "(",
                                    "valueText": "("
                                },
                                "arguments": [
                                    {
                                        "kind": "NumericLiteral",
                                        "fullStart": 955,
                                        "fullEnd": 956,
                                        "start": 955,
                                        "end": 956,
                                        "fullWidth": 1,
                                        "width": 1,
                                        "text": "1",
                                        "value": 1,
                                        "valueText": "1"
                                    },
                                    {
                                        "kind": "CommaToken",
                                        "fullStart": 956,
                                        "fullEnd": 957,
                                        "start": 956,
                                        "end": 957,
                                        "fullWidth": 1,
                                        "width": 1,
                                        "text": ",",
                                        "value": ",",
                                        "valueText": ","
                                    },
                                    {
                                        "kind": "NumericLiteral",
                                        "fullStart": 957,
                                        "fullEnd": 958,
                                        "start": 957,
                                        "end": 958,
                                        "fullWidth": 1,
                                        "width": 1,
                                        "text": "2",
                                        "value": 2,
                                        "valueText": "2"
                                    },
                                    {
                                        "kind": "CommaToken",
                                        "fullStart": 958,
                                        "fullEnd": 959,
                                        "start": 958,
                                        "end": 959,
                                        "fullWidth": 1,
                                        "width": 1,
                                        "text": ",",
                                        "value": ",",
                                        "valueText": ","
                                    },
                                    {
                                        "kind": "NumericLiteral",
                                        "fullStart": 959,
                                        "fullEnd": 960,
                                        "start": 959,
                                        "end": 960,
                                        "fullWidth": 1,
                                        "width": 1,
                                        "text": "3",
                                        "value": 3,
                                        "valueText": "3"
                                    }
                                ],
                                "closeParenToken": {
                                    "kind": "CloseParenToken",
                                    "fullStart": 960,
                                    "fullEnd": 961,
                                    "start": 960,
                                    "end": 961,
                                    "fullWidth": 1,
                                    "width": 1,
                                    "text": ")",
                                    "value": ")",
                                    "valueText": ")"
                                }
                            }
                        },
                        "openBracketToken": {
                            "kind": "OpenBracketToken",
                            "fullStart": 961,
                            "fullEnd": 962,
                            "start": 961,
                            "end": 962,
                            "fullWidth": 1,
                            "width": 1,
                            "text": "[",
                            "value": "[",
                            "valueText": "["
                        },
                        "argumentExpression": {
                            "kind": "NumericLiteral",
                            "fullStart": 962,
                            "fullEnd": 963,
                            "start": 962,
                            "end": 963,
                            "fullWidth": 1,
                            "width": 1,
                            "text": "3",
                            "value": 3,
                            "valueText": "3"
                        },
                        "closeBracketToken": {
                            "kind": "CloseBracketToken",
                            "fullStart": 963,
                            "fullEnd": 965,
                            "start": 963,
                            "end": 964,
                            "fullWidth": 2,
                            "width": 1,
                            "text": "]",
                            "value": "]",
                            "valueText": "]",
                            "hasTrailingTrivia": true,
                            "trailingTrivia": [
                                {
                                    "kind": "WhitespaceTrivia",
                                    "text": " "
                                }
                            ]
                        }
                    },
                    "operatorToken": {
                        "kind": "ExclamationEqualsEqualsToken",
                        "fullStart": 965,
                        "fullEnd": 969,
                        "start": 965,
                        "end": 968,
                        "fullWidth": 4,
                        "width": 3,
                        "text": "!==",
                        "value": "!==",
                        "valueText": "!==",
                        "hasTrailingTrivia": true,
                        "trailingTrivia": [
                            {
                                "kind": "WhitespaceTrivia",
                                "text": " "
                            }
                        ]
                    },
                    "right": {
                        "kind": "IdentifierName",
                        "fullStart": 969,
                        "fullEnd": 978,
                        "start": 969,
                        "end": 978,
                        "fullWidth": 9,
                        "width": 9,
                        "text": "undefined",
                        "value": "undefined",
                        "valueText": "undefined"
                    }
                },
                "closeParenToken": {
                    "kind": "CloseParenToken",
                    "fullStart": 978,
                    "fullEnd": 980,
                    "start": 978,
                    "end": 979,
                    "fullWidth": 2,
                    "width": 1,
                    "text": ")",
                    "value": ")",
                    "valueText": ")",
                    "hasTrailingTrivia": true,
                    "trailingTrivia": [
                        {
                            "kind": "WhitespaceTrivia",
                            "text": " "
                        }
                    ]
                },
                "statement": {
                    "kind": "Block",
                    "fullStart": 980,
                    "fullEnd": 1103,
                    "start": 980,
                    "end": 1102,
                    "fullWidth": 123,
                    "width": 122,
                    "openBraceToken": {
                        "kind": "OpenBraceToken",
                        "fullStart": 980,
                        "fullEnd": 982,
                        "start": 980,
                        "end": 981,
                        "fullWidth": 2,
                        "width": 1,
                        "text": "{",
                        "value": "{",
                        "valueText": "{",
                        "hasTrailingTrivia": true,
                        "hasTrailingNewLine": true,
                        "trailingTrivia": [
                            {
                                "kind": "NewLineTrivia",
                                "text": "\n"
                            }
                        ]
                    },
                    "statements": [
                        {
                            "kind": "ExpressionStatement",
                            "fullStart": 982,
                            "fullEnd": 1101,
                            "start": 984,
                            "end": 1100,
                            "fullWidth": 119,
                            "width": 116,
                            "expression": {
                                "kind": "InvocationExpression",
                                "fullStart": 982,
                                "fullEnd": 1099,
                                "start": 984,
                                "end": 1099,
                                "fullWidth": 117,
                                "width": 115,
                                "expression": {
                                    "kind": "IdentifierName",
                                    "fullStart": 982,
                                    "fullEnd": 990,
                                    "start": 984,
                                    "end": 990,
                                    "fullWidth": 8,
                                    "width": 6,
                                    "text": "$ERROR",
                                    "value": "$ERROR",
                                    "valueText": "$ERROR",
                                    "hasLeadingTrivia": true,
                                    "leadingTrivia": [
                                        {
                                            "kind": "WhitespaceTrivia",
                                            "text": "  "
                                        }
                                    ]
                                },
                                "argumentList": {
                                    "kind": "ArgumentList",
                                    "fullStart": 990,
                                    "fullEnd": 1099,
                                    "start": 990,
                                    "end": 1099,
                                    "fullWidth": 109,
                                    "width": 109,
                                    "openParenToken": {
                                        "kind": "OpenParenToken",
                                        "fullStart": 990,
                                        "fullEnd": 991,
                                        "start": 990,
                                        "end": 991,
                                        "fullWidth": 1,
                                        "width": 1,
                                        "text": "(",
                                        "value": "(",
                                        "valueText": "("
                                    },
                                    "arguments": [
                                        {
                                            "kind": "AddExpression",
                                            "fullStart": 991,
                                            "fullEnd": 1098,
                                            "start": 991,
                                            "end": 1098,
                                            "fullWidth": 107,
                                            "width": 107,
                                            "left": {
                                                "kind": "StringLiteral",
                                                "fullStart": 991,
                                                "fullEnd": 1079,
                                                "start": 991,
                                                "end": 1078,
                                                "fullWidth": 88,
                                                "width": 87,
                                                "text": "'#5: f_arg = function(x,y) {return arguments;} f_arg(1,2,3)[3] === undefined. Actual: '",
                                                "value": "#5: f_arg = function(x,y) {return arguments;} f_arg(1,2,3)[3] === undefined. Actual: ",
                                                "valueText": "#5: f_arg = function(x,y) {return arguments;} f_arg(1,2,3)[3] === undefined. Actual: ",
                                                "hasTrailingTrivia": true,
                                                "trailingTrivia": [
                                                    {
                                                        "kind": "WhitespaceTrivia",
                                                        "text": " "
                                                    }
                                                ]
                                            },
                                            "operatorToken": {
                                                "kind": "PlusToken",
                                                "fullStart": 1079,
                                                "fullEnd": 1081,
                                                "start": 1079,
                                                "end": 1080,
                                                "fullWidth": 2,
                                                "width": 1,
                                                "text": "+",
                                                "value": "+",
                                                "valueText": "+",
                                                "hasTrailingTrivia": true,
                                                "trailingTrivia": [
                                                    {
                                                        "kind": "WhitespaceTrivia",
                                                        "text": " "
                                                    }
                                                ]
                                            },
                                            "right": {
                                                "kind": "ParenthesizedExpression",
                                                "fullStart": 1081,
                                                "fullEnd": 1098,
                                                "start": 1081,
                                                "end": 1098,
                                                "fullWidth": 17,
                                                "width": 17,
                                                "openParenToken": {
                                                    "kind": "OpenParenToken",
                                                    "fullStart": 1081,
                                                    "fullEnd": 1082,
                                                    "start": 1081,
                                                    "end": 1082,
                                                    "fullWidth": 1,
                                                    "width": 1,
                                                    "text": "(",
                                                    "value": "(",
                                                    "valueText": "("
                                                },
                                                "expression": {
                                                    "kind": "ElementAccessExpression",
                                                    "fullStart": 1082,
                                                    "fullEnd": 1097,
                                                    "start": 1082,
                                                    "end": 1097,
                                                    "fullWidth": 15,
                                                    "width": 15,
                                                    "expression": {
                                                        "kind": "InvocationExpression",
                                                        "fullStart": 1082,
                                                        "fullEnd": 1094,
                                                        "start": 1082,
                                                        "end": 1094,
                                                        "fullWidth": 12,
                                                        "width": 12,
                                                        "expression": {
                                                            "kind": "IdentifierName",
                                                            "fullStart": 1082,
                                                            "fullEnd": 1087,
                                                            "start": 1082,
                                                            "end": 1087,
                                                            "fullWidth": 5,
                                                            "width": 5,
                                                            "text": "f_arg",
                                                            "value": "f_arg",
                                                            "valueText": "f_arg"
                                                        },
                                                        "argumentList": {
                                                            "kind": "ArgumentList",
                                                            "fullStart": 1087,
                                                            "fullEnd": 1094,
                                                            "start": 1087,
                                                            "end": 1094,
                                                            "fullWidth": 7,
                                                            "width": 7,
                                                            "openParenToken": {
                                                                "kind": "OpenParenToken",
                                                                "fullStart": 1087,
                                                                "fullEnd": 1088,
                                                                "start": 1087,
                                                                "end": 1088,
                                                                "fullWidth": 1,
                                                                "width": 1,
                                                                "text": "(",
                                                                "value": "(",
                                                                "valueText": "("
                                                            },
                                                            "arguments": [
                                                                {
                                                                    "kind": "NumericLiteral",
                                                                    "fullStart": 1088,
                                                                    "fullEnd": 1089,
                                                                    "start": 1088,
                                                                    "end": 1089,
                                                                    "fullWidth": 1,
                                                                    "width": 1,
                                                                    "text": "1",
                                                                    "value": 1,
                                                                    "valueText": "1"
                                                                },
                                                                {
                                                                    "kind": "CommaToken",
                                                                    "fullStart": 1089,
                                                                    "fullEnd": 1090,
                                                                    "start": 1089,
                                                                    "end": 1090,
                                                                    "fullWidth": 1,
                                                                    "width": 1,
                                                                    "text": ",",
                                                                    "value": ",",
                                                                    "valueText": ","
                                                                },
                                                                {
                                                                    "kind": "NumericLiteral",
                                                                    "fullStart": 1090,
                                                                    "fullEnd": 1091,
                                                                    "start": 1090,
                                                                    "end": 1091,
                                                                    "fullWidth": 1,
                                                                    "width": 1,
                                                                    "text": "2",
                                                                    "value": 2,
                                                                    "valueText": "2"
                                                                },
                                                                {
                                                                    "kind": "CommaToken",
                                                                    "fullStart": 1091,
                                                                    "fullEnd": 1092,
                                                                    "start": 1091,
                                                                    "end": 1092,
                                                                    "fullWidth": 1,
                                                                    "width": 1,
                                                                    "text": ",",
                                                                    "value": ",",
                                                                    "valueText": ","
                                                                },
                                                                {
                                                                    "kind": "NumericLiteral",
                                                                    "fullStart": 1092,
                                                                    "fullEnd": 1093,
                                                                    "start": 1092,
                                                                    "end": 1093,
                                                                    "fullWidth": 1,
                                                                    "width": 1,
                                                                    "text": "3",
                                                                    "value": 3,
                                                                    "valueText": "3"
                                                                }
                                                            ],
                                                            "closeParenToken": {
                                                                "kind": "CloseParenToken",
                                                                "fullStart": 1093,
                                                                "fullEnd": 1094,
                                                                "start": 1093,
                                                                "end": 1094,
                                                                "fullWidth": 1,
                                                                "width": 1,
                                                                "text": ")",
                                                                "value": ")",
                                                                "valueText": ")"
                                                            }
                                                        }
                                                    },
                                                    "openBracketToken": {
                                                        "kind": "OpenBracketToken",
                                                        "fullStart": 1094,
                                                        "fullEnd": 1095,
                                                        "start": 1094,
                                                        "end": 1095,
                                                        "fullWidth": 1,
                                                        "width": 1,
                                                        "text": "[",
                                                        "value": "[",
                                                        "valueText": "["
                                                    },
                                                    "argumentExpression": {
                                                        "kind": "NumericLiteral",
                                                        "fullStart": 1095,
                                                        "fullEnd": 1096,
                                                        "start": 1095,
                                                        "end": 1096,
                                                        "fullWidth": 1,
                                                        "width": 1,
                                                        "text": "3",
                                                        "value": 3,
                                                        "valueText": "3"
                                                    },
                                                    "closeBracketToken": {
                                                        "kind": "CloseBracketToken",
                                                        "fullStart": 1096,
                                                        "fullEnd": 1097,
                                                        "start": 1096,
                                                        "end": 1097,
                                                        "fullWidth": 1,
                                                        "width": 1,
                                                        "text": "]",
                                                        "value": "]",
                                                        "valueText": "]"
                                                    }
                                                },
                                                "closeParenToken": {
                                                    "kind": "CloseParenToken",
                                                    "fullStart": 1097,
                                                    "fullEnd": 1098,
                                                    "start": 1097,
                                                    "end": 1098,
                                                    "fullWidth": 1,
                                                    "width": 1,
                                                    "text": ")",
                                                    "value": ")",
                                                    "valueText": ")"
                                                }
                                            }
                                        }
                                    ],
                                    "closeParenToken": {
                                        "kind": "CloseParenToken",
                                        "fullStart": 1098,
                                        "fullEnd": 1099,
                                        "start": 1098,
                                        "end": 1099,
                                        "fullWidth": 1,
                                        "width": 1,
                                        "text": ")",
                                        "value": ")",
                                        "valueText": ")"
                                    }
                                }
                            },
                            "semicolonToken": {
                                "kind": "SemicolonToken",
                                "fullStart": 1099,
                                "fullEnd": 1101,
                                "start": 1099,
                                "end": 1100,
                                "fullWidth": 2,
                                "width": 1,
                                "text": ";",
                                "value": ";",
                                "valueText": ";",
                                "hasTrailingTrivia": true,
                                "hasTrailingNewLine": true,
                                "trailingTrivia": [
                                    {
                                        "kind": "NewLineTrivia",
                                        "text": "\n"
                                    }
                                ]
                            }
                        }
                    ],
                    "closeBraceToken": {
                        "kind": "CloseBraceToken",
                        "fullStart": 1101,
                        "fullEnd": 1103,
                        "start": 1101,
                        "end": 1102,
                        "fullWidth": 2,
                        "width": 1,
                        "text": "}",
                        "value": "}",
                        "valueText": "}",
                        "hasTrailingTrivia": true,
                        "hasTrailingNewLine": true,
                        "trailingTrivia": [
                            {
                                "kind": "NewLineTrivia",
                                "text": "\n"
                            }
                        ]
                    }
                }
            },
            {
                "kind": "IfStatement",
                "fullStart": 1103,
                "fullEnd": 1247,
                "start": 1114,
                "end": 1246,
                "fullWidth": 144,
                "width": 132,
                "ifKeyword": {
                    "kind": "IfKeyword",
                    "fullStart": 1103,
                    "fullEnd": 1117,
                    "start": 1114,
                    "end": 1116,
                    "fullWidth": 14,
                    "width": 2,
                    "text": "if",
                    "value": "if",
                    "valueText": "if",
                    "hasLeadingTrivia": true,
                    "hasLeadingComment": true,
                    "hasLeadingNewLine": true,
                    "hasTrailingTrivia": true,
                    "leadingTrivia": [
                        {
                            "kind": "NewLineTrivia",
                            "text": "\n"
                        },
                        {
                            "kind": "SingleLineCommentTrivia",
                            "text": "//CHECK#6"
                        },
                        {
                            "kind": "NewLineTrivia",
                            "text": "\n"
                        }
                    ],
                    "trailingTrivia": [
                        {
                            "kind": "WhitespaceTrivia",
                            "text": " "
                        }
                    ]
                },
                "openParenToken": {
                    "kind": "OpenParenToken",
                    "fullStart": 1117,
                    "fullEnd": 1118,
                    "start": 1117,
                    "end": 1118,
                    "fullWidth": 1,
                    "width": 1,
                    "text": "(",
                    "value": "(",
                    "valueText": "("
                },
                "condition": {
                    "kind": "NotEqualsExpression",
                    "fullStart": 1118,
                    "fullEnd": 1136,
                    "start": 1118,
                    "end": 1136,
                    "fullWidth": 18,
                    "width": 18,
                    "left": {
                        "kind": "MemberAccessExpression",
                        "fullStart": 1118,
                        "fullEnd": 1131,
                        "start": 1118,
                        "end": 1130,
                        "fullWidth": 13,
                        "width": 12,
                        "expression": {
                            "kind": "IdentifierName",
                            "fullStart": 1118,
                            "fullEnd": 1123,
                            "start": 1118,
                            "end": 1123,
                            "fullWidth": 5,
                            "width": 5,
                            "text": "f_arg",
                            "value": "f_arg",
                            "valueText": "f_arg"
                        },
                        "dotToken": {
                            "kind": "DotToken",
                            "fullStart": 1123,
                            "fullEnd": 1124,
                            "start": 1123,
                            "end": 1124,
                            "fullWidth": 1,
                            "width": 1,
                            "text": ".",
                            "value": ".",
                            "valueText": "."
                        },
                        "name": {
                            "kind": "IdentifierName",
                            "fullStart": 1124,
                            "fullEnd": 1131,
                            "start": 1124,
                            "end": 1130,
                            "fullWidth": 7,
                            "width": 6,
                            "text": "length",
                            "value": "length",
                            "valueText": "length",
                            "hasTrailingTrivia": true,
                            "trailingTrivia": [
                                {
                                    "kind": "WhitespaceTrivia",
                                    "text": " "
                                }
                            ]
                        }
                    },
                    "operatorToken": {
                        "kind": "ExclamationEqualsEqualsToken",
                        "fullStart": 1131,
                        "fullEnd": 1135,
                        "start": 1131,
                        "end": 1134,
                        "fullWidth": 4,
                        "width": 3,
                        "text": "!==",
                        "value": "!==",
                        "valueText": "!==",
                        "hasTrailingTrivia": true,
                        "trailingTrivia": [
                            {
                                "kind": "WhitespaceTrivia",
                                "text": " "
                            }
                        ]
                    },
                    "right": {
                        "kind": "NumericLiteral",
                        "fullStart": 1135,
                        "fullEnd": 1136,
                        "start": 1135,
                        "end": 1136,
                        "fullWidth": 1,
                        "width": 1,
                        "text": "2",
                        "value": 2,
                        "valueText": "2"
                    }
                },
                "closeParenToken": {
                    "kind": "CloseParenToken",
                    "fullStart": 1136,
                    "fullEnd": 1138,
                    "start": 1136,
                    "end": 1137,
                    "fullWidth": 2,
                    "width": 1,
                    "text": ")",
                    "value": ")",
                    "valueText": ")",
                    "hasTrailingTrivia": true,
                    "trailingTrivia": [
                        {
                            "kind": "WhitespaceTrivia",
                            "text": " "
                        }
                    ]
                },
                "statement": {
                    "kind": "Block",
                    "fullStart": 1138,
                    "fullEnd": 1247,
                    "start": 1138,
                    "end": 1246,
                    "fullWidth": 109,
                    "width": 108,
                    "openBraceToken": {
                        "kind": "OpenBraceToken",
                        "fullStart": 1138,
                        "fullEnd": 1140,
                        "start": 1138,
                        "end": 1139,
                        "fullWidth": 2,
                        "width": 1,
                        "text": "{",
                        "value": "{",
                        "valueText": "{",
                        "hasTrailingTrivia": true,
                        "hasTrailingNewLine": true,
                        "trailingTrivia": [
                            {
                                "kind": "NewLineTrivia",
                                "text": "\n"
                            }
                        ]
                    },
                    "statements": [
                        {
                            "kind": "ExpressionStatement",
                            "fullStart": 1140,
                            "fullEnd": 1245,
                            "start": 1142,
                            "end": 1244,
                            "fullWidth": 105,
                            "width": 102,
                            "expression": {
                                "kind": "InvocationExpression",
                                "fullStart": 1140,
                                "fullEnd": 1243,
                                "start": 1142,
                                "end": 1243,
                                "fullWidth": 103,
                                "width": 101,
                                "expression": {
                                    "kind": "IdentifierName",
                                    "fullStart": 1140,
                                    "fullEnd": 1148,
                                    "start": 1142,
                                    "end": 1148,
                                    "fullWidth": 8,
                                    "width": 6,
                                    "text": "$ERROR",
                                    "value": "$ERROR",
                                    "valueText": "$ERROR",
                                    "hasLeadingTrivia": true,
                                    "leadingTrivia": [
                                        {
                                            "kind": "WhitespaceTrivia",
                                            "text": "  "
                                        }
                                    ]
                                },
                                "argumentList": {
                                    "kind": "ArgumentList",
                                    "fullStart": 1148,
                                    "fullEnd": 1243,
                                    "start": 1148,
                                    "end": 1243,
                                    "fullWidth": 95,
                                    "width": 95,
                                    "openParenToken": {
                                        "kind": "OpenParenToken",
                                        "fullStart": 1148,
                                        "fullEnd": 1149,
                                        "start": 1148,
                                        "end": 1149,
                                        "fullWidth": 1,
                                        "width": 1,
                                        "text": "(",
                                        "value": "(",
                                        "valueText": "("
                                    },
                                    "arguments": [
                                        {
                                            "kind": "AddExpression",
                                            "fullStart": 1149,
                                            "fullEnd": 1242,
                                            "start": 1149,
                                            "end": 1242,
                                            "fullWidth": 93,
                                            "width": 93,
                                            "left": {
                                                "kind": "StringLiteral",
                                                "fullStart": 1149,
                                                "fullEnd": 1226,
                                                "start": 1149,
                                                "end": 1225,
                                                "fullWidth": 77,
                                                "width": 76,
                                                "text": "'#6: f_arg = function(x,y) {return arguments;} f_arg.length === 2. Actual: '",
                                                "value": "#6: f_arg = function(x,y) {return arguments;} f_arg.length === 2. Actual: ",
                                                "valueText": "#6: f_arg = function(x,y) {return arguments;} f_arg.length === 2. Actual: ",
                                                "hasTrailingTrivia": true,
                                                "trailingTrivia": [
                                                    {
                                                        "kind": "WhitespaceTrivia",
                                                        "text": " "
                                                    }
                                                ]
                                            },
                                            "operatorToken": {
                                                "kind": "PlusToken",
                                                "fullStart": 1226,
                                                "fullEnd": 1228,
                                                "start": 1226,
                                                "end": 1227,
                                                "fullWidth": 2,
                                                "width": 1,
                                                "text": "+",
                                                "value": "+",
                                                "valueText": "+",
                                                "hasTrailingTrivia": true,
                                                "trailingTrivia": [
                                                    {
                                                        "kind": "WhitespaceTrivia",
                                                        "text": " "
                                                    }
                                                ]
                                            },
                                            "right": {
                                                "kind": "ParenthesizedExpression",
                                                "fullStart": 1228,
                                                "fullEnd": 1242,
                                                "start": 1228,
                                                "end": 1242,
                                                "fullWidth": 14,
                                                "width": 14,
                                                "openParenToken": {
                                                    "kind": "OpenParenToken",
                                                    "fullStart": 1228,
                                                    "fullEnd": 1229,
                                                    "start": 1228,
                                                    "end": 1229,
                                                    "fullWidth": 1,
                                                    "width": 1,
                                                    "text": "(",
                                                    "value": "(",
                                                    "valueText": "("
                                                },
                                                "expression": {
                                                    "kind": "MemberAccessExpression",
                                                    "fullStart": 1229,
                                                    "fullEnd": 1241,
                                                    "start": 1229,
                                                    "end": 1241,
                                                    "fullWidth": 12,
                                                    "width": 12,
                                                    "expression": {
                                                        "kind": "IdentifierName",
                                                        "fullStart": 1229,
                                                        "fullEnd": 1234,
                                                        "start": 1229,
                                                        "end": 1234,
                                                        "fullWidth": 5,
                                                        "width": 5,
                                                        "text": "f_arg",
                                                        "value": "f_arg",
                                                        "valueText": "f_arg"
                                                    },
                                                    "dotToken": {
                                                        "kind": "DotToken",
                                                        "fullStart": 1234,
                                                        "fullEnd": 1235,
                                                        "start": 1234,
                                                        "end": 1235,
                                                        "fullWidth": 1,
                                                        "width": 1,
                                                        "text": ".",
                                                        "value": ".",
                                                        "valueText": "."
                                                    },
                                                    "name": {
                                                        "kind": "IdentifierName",
                                                        "fullStart": 1235,
                                                        "fullEnd": 1241,
                                                        "start": 1235,
                                                        "end": 1241,
                                                        "fullWidth": 6,
                                                        "width": 6,
                                                        "text": "length",
                                                        "value": "length",
                                                        "valueText": "length"
                                                    }
                                                },
                                                "closeParenToken": {
                                                    "kind": "CloseParenToken",
                                                    "fullStart": 1241,
                                                    "fullEnd": 1242,
                                                    "start": 1241,
                                                    "end": 1242,
                                                    "fullWidth": 1,
                                                    "width": 1,
                                                    "text": ")",
                                                    "value": ")",
                                                    "valueText": ")"
                                                }
                                            }
                                        }
                                    ],
                                    "closeParenToken": {
                                        "kind": "CloseParenToken",
                                        "fullStart": 1242,
                                        "fullEnd": 1243,
                                        "start": 1242,
                                        "end": 1243,
                                        "fullWidth": 1,
                                        "width": 1,
                                        "text": ")",
                                        "value": ")",
                                        "valueText": ")"
                                    }
                                }
                            },
                            "semicolonToken": {
                                "kind": "SemicolonToken",
                                "fullStart": 1243,
                                "fullEnd": 1245,
                                "start": 1243,
                                "end": 1244,
                                "fullWidth": 2,
                                "width": 1,
                                "text": ";",
                                "value": ";",
                                "valueText": ";",
                                "hasTrailingTrivia": true,
                                "hasTrailingNewLine": true,
                                "trailingTrivia": [
                                    {
                                        "kind": "NewLineTrivia",
                                        "text": "\n"
                                    }
                                ]
                            }
                        }
                    ],
                    "closeBraceToken": {
                        "kind": "CloseBraceToken",
                        "fullStart": 1245,
                        "fullEnd": 1247,
                        "start": 1245,
                        "end": 1246,
                        "fullWidth": 2,
                        "width": 1,
                        "text": "}",
                        "value": "}",
                        "valueText": "}",
                        "hasTrailingTrivia": true,
                        "hasTrailingNewLine": true,
                        "trailingTrivia": [
                            {
                                "kind": "NewLineTrivia",
                                "text": "\n"
                            }
                        ]
                    }
                }
            }
        ],
        "endOfFileToken": {
            "kind": "EndOfFileToken",
            "fullStart": 1247,
            "fullEnd": 1248,
            "start": 1248,
            "end": 1248,
            "fullWidth": 1,
            "width": 0,
            "text": "",
            "hasLeadingTrivia": true,
            "hasLeadingNewLine": true,
            "leadingTrivia": [
                {
                    "kind": "NewLineTrivia",
                    "text": "\n"
                }
            ]
        }
    },
    "lineMap": {
        "lineStarts": [
            0,
            61,
            132,
            133,
            137,
            167,
            170,
            215,
            277,
            281,
            282,
            306,
            326,
            328,
            329,
            339,
            372,
            491,
            493,
            494,
            504,
            529,
            632,
            634,
            635,
            645,
            672,
            779,
            781,
            782,
            792,
            821,
            932,
            934,
            935,
            945,
            982,
            1101,
            1103,
            1104,
            1114,
            1140,
            1245,
            1247,
            1248
        ],
        "length": 1248
    }
}<|MERGE_RESOLUTION|>--- conflicted
+++ resolved
@@ -162,11 +162,8 @@
                                         "start": 299,
                                         "end": 300,
                                         "fullWidth": 1,
-<<<<<<< HEAD
                                         "width": 1,
-=======
                                         "modifiers": [],
->>>>>>> e3c38734
                                         "identifier": {
                                             "kind": "IdentifierName",
                                             "fullStart": 299,
@@ -199,11 +196,8 @@
                                         "start": 301,
                                         "end": 302,
                                         "fullWidth": 1,
-<<<<<<< HEAD
                                         "width": 1,
-=======
                                         "modifiers": [],
->>>>>>> e3c38734
                                         "identifier": {
                                             "kind": "IdentifierName",
                                             "fullStart": 301,
