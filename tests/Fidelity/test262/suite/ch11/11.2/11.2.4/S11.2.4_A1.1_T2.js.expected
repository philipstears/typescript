{
    "isDeclaration": false,
    "languageVersion": "EcmaScript5",
    "parseOptions": {
        "allowAutomaticSemicolonInsertion": true
    },
    "sourceUnit": {
        "kind": "SourceUnit",
        "fullStart": 0,
        "fullEnd": 757,
        "start": 270,
        "end": 757,
        "fullWidth": 757,
        "width": 487,
        "moduleElements": [
            {
                "kind": "FunctionDeclaration",
                "fullStart": 0,
                "fullEnd": 314,
                "start": 270,
                "end": 313,
                "fullWidth": 314,
                "width": 43,
                "modifiers": [],
                "functionKeyword": {
                    "kind": "FunctionKeyword",
                    "fullStart": 0,
                    "fullEnd": 279,
                    "start": 270,
                    "end": 278,
                    "fullWidth": 279,
                    "width": 8,
                    "text": "function",
                    "value": "function",
                    "valueText": "function",
                    "hasLeadingTrivia": true,
                    "hasLeadingComment": true,
                    "hasLeadingNewLine": true,
                    "hasTrailingTrivia": true,
                    "leadingTrivia": [
                        {
                            "kind": "SingleLineCommentTrivia",
                            "text": "// Copyright 2009 the Sputnik authors.  All rights reserved."
                        },
                        {
                            "kind": "NewLineTrivia",
                            "text": "\n"
                        },
                        {
                            "kind": "SingleLineCommentTrivia",
                            "text": "// This code is governed by the BSD license found in the LICENSE file."
                        },
                        {
                            "kind": "NewLineTrivia",
                            "text": "\n"
                        },
                        {
                            "kind": "NewLineTrivia",
                            "text": "\n"
                        },
                        {
                            "kind": "MultiLineCommentTrivia",
                            "text": "/**\n * Arguments : ()\n *\n * @path ch11/11.2/11.2.4/S11.2.4_A1.1_T2.js\n * @description Function is declared with FormalParameterList\n */"
                        },
                        {
                            "kind": "NewLineTrivia",
                            "text": "\n"
                        },
                        {
                            "kind": "NewLineTrivia",
                            "text": "\n"
                        }
                    ],
                    "trailingTrivia": [
                        {
                            "kind": "WhitespaceTrivia",
                            "text": " "
                        }
                    ]
                },
                "identifier": {
                    "kind": "IdentifierName",
                    "fullStart": 279,
                    "fullEnd": 284,
                    "start": 279,
                    "end": 284,
                    "fullWidth": 5,
                    "width": 5,
                    "text": "f_arg",
                    "value": "f_arg",
                    "valueText": "f_arg"
                },
                "callSignature": {
                    "kind": "CallSignature",
                    "fullStart": 284,
                    "fullEnd": 290,
                    "start": 284,
                    "end": 289,
                    "fullWidth": 6,
                    "width": 5,
                    "parameterList": {
                        "kind": "ParameterList",
                        "fullStart": 284,
                        "fullEnd": 290,
                        "start": 284,
                        "end": 289,
                        "fullWidth": 6,
                        "width": 5,
                        "openParenToken": {
                            "kind": "OpenParenToken",
                            "fullStart": 284,
                            "fullEnd": 285,
                            "start": 284,
                            "end": 285,
                            "fullWidth": 1,
                            "width": 1,
                            "text": "(",
                            "value": "(",
                            "valueText": "("
                        },
                        "parameters": [
                            {
                                "kind": "Parameter",
                                "fullStart": 285,
                                "fullEnd": 286,
                                "start": 285,
                                "end": 286,
                                "fullWidth": 1,
<<<<<<< HEAD
                                "width": 1,
=======
                                "modifiers": [],
>>>>>>> e3c38734
                                "identifier": {
                                    "kind": "IdentifierName",
                                    "fullStart": 285,
                                    "fullEnd": 286,
                                    "start": 285,
                                    "end": 286,
                                    "fullWidth": 1,
                                    "width": 1,
                                    "text": "x",
                                    "value": "x",
                                    "valueText": "x"
                                }
                            },
                            {
                                "kind": "CommaToken",
                                "fullStart": 286,
                                "fullEnd": 287,
                                "start": 286,
                                "end": 287,
                                "fullWidth": 1,
                                "width": 1,
                                "text": ",",
                                "value": ",",
                                "valueText": ","
                            },
                            {
                                "kind": "Parameter",
                                "fullStart": 287,
                                "fullEnd": 288,
                                "start": 287,
                                "end": 288,
                                "fullWidth": 1,
<<<<<<< HEAD
                                "width": 1,
=======
                                "modifiers": [],
>>>>>>> e3c38734
                                "identifier": {
                                    "kind": "IdentifierName",
                                    "fullStart": 287,
                                    "fullEnd": 288,
                                    "start": 287,
                                    "end": 288,
                                    "fullWidth": 1,
                                    "width": 1,
                                    "text": "y",
                                    "value": "y",
                                    "valueText": "y"
                                }
                            }
                        ],
                        "closeParenToken": {
                            "kind": "CloseParenToken",
                            "fullStart": 288,
                            "fullEnd": 290,
                            "start": 288,
                            "end": 289,
                            "fullWidth": 2,
                            "width": 1,
                            "text": ")",
                            "value": ")",
                            "valueText": ")",
                            "hasTrailingTrivia": true,
                            "trailingTrivia": [
                                {
                                    "kind": "WhitespaceTrivia",
                                    "text": " "
                                }
                            ]
                        }
                    }
                },
                "block": {
                    "kind": "Block",
                    "fullStart": 290,
                    "fullEnd": 314,
                    "start": 290,
                    "end": 313,
                    "fullWidth": 24,
                    "width": 23,
                    "openBraceToken": {
                        "kind": "OpenBraceToken",
                        "fullStart": 290,
                        "fullEnd": 292,
                        "start": 290,
                        "end": 291,
                        "fullWidth": 2,
                        "width": 1,
                        "text": "{",
                        "value": "{",
                        "valueText": "{",
                        "hasTrailingTrivia": true,
                        "hasTrailingNewLine": true,
                        "trailingTrivia": [
                            {
                                "kind": "NewLineTrivia",
                                "text": "\n"
                            }
                        ]
                    },
                    "statements": [
                        {
                            "kind": "ReturnStatement",
                            "fullStart": 292,
                            "fullEnd": 312,
                            "start": 294,
                            "end": 311,
                            "fullWidth": 20,
                            "width": 17,
                            "returnKeyword": {
                                "kind": "ReturnKeyword",
                                "fullStart": 292,
                                "fullEnd": 301,
                                "start": 294,
                                "end": 300,
                                "fullWidth": 9,
                                "width": 6,
                                "text": "return",
                                "value": "return",
                                "valueText": "return",
                                "hasLeadingTrivia": true,
                                "hasTrailingTrivia": true,
                                "leadingTrivia": [
                                    {
                                        "kind": "WhitespaceTrivia",
                                        "text": "  "
                                    }
                                ],
                                "trailingTrivia": [
                                    {
                                        "kind": "WhitespaceTrivia",
                                        "text": " "
                                    }
                                ]
                            },
                            "expression": {
                                "kind": "IdentifierName",
                                "fullStart": 301,
                                "fullEnd": 310,
                                "start": 301,
                                "end": 310,
                                "fullWidth": 9,
                                "width": 9,
                                "text": "arguments",
                                "value": "arguments",
                                "valueText": "arguments"
                            },
                            "semicolonToken": {
                                "kind": "SemicolonToken",
                                "fullStart": 310,
                                "fullEnd": 312,
                                "start": 310,
                                "end": 311,
                                "fullWidth": 2,
                                "width": 1,
                                "text": ";",
                                "value": ";",
                                "valueText": ";",
                                "hasTrailingTrivia": true,
                                "hasTrailingNewLine": true,
                                "trailingTrivia": [
                                    {
                                        "kind": "NewLineTrivia",
                                        "text": "\n"
                                    }
                                ]
                            }
                        }
                    ],
                    "closeBraceToken": {
                        "kind": "CloseBraceToken",
                        "fullStart": 312,
                        "fullEnd": 314,
                        "start": 312,
                        "end": 313,
                        "fullWidth": 2,
                        "width": 1,
                        "text": "}",
                        "value": "}",
                        "valueText": "}",
                        "hasTrailingTrivia": true,
                        "hasTrailingNewLine": true,
                        "trailingTrivia": [
                            {
                                "kind": "NewLineTrivia",
                                "text": "\n"
                            }
                        ]
                    }
                }
            },
            {
                "kind": "IfStatement",
                "fullStart": 314,
                "fullEnd": 462,
                "start": 325,
                "end": 461,
                "fullWidth": 148,
                "width": 136,
                "ifKeyword": {
                    "kind": "IfKeyword",
                    "fullStart": 314,
                    "fullEnd": 328,
                    "start": 325,
                    "end": 327,
                    "fullWidth": 14,
                    "width": 2,
                    "text": "if",
                    "value": "if",
                    "valueText": "if",
                    "hasLeadingTrivia": true,
                    "hasLeadingComment": true,
                    "hasLeadingNewLine": true,
                    "hasTrailingTrivia": true,
                    "leadingTrivia": [
                        {
                            "kind": "NewLineTrivia",
                            "text": "\n"
                        },
                        {
                            "kind": "SingleLineCommentTrivia",
                            "text": "//CHECK#1"
                        },
                        {
                            "kind": "NewLineTrivia",
                            "text": "\n"
                        }
                    ],
                    "trailingTrivia": [
                        {
                            "kind": "WhitespaceTrivia",
                            "text": " "
                        }
                    ]
                },
                "openParenToken": {
                    "kind": "OpenParenToken",
                    "fullStart": 328,
                    "fullEnd": 329,
                    "start": 328,
                    "end": 329,
                    "fullWidth": 1,
                    "width": 1,
                    "text": "(",
                    "value": "(",
                    "valueText": "("
                },
                "condition": {
                    "kind": "NotEqualsExpression",
                    "fullStart": 329,
                    "fullEnd": 349,
                    "start": 329,
                    "end": 349,
                    "fullWidth": 20,
                    "width": 20,
                    "left": {
                        "kind": "MemberAccessExpression",
                        "fullStart": 329,
                        "fullEnd": 344,
                        "start": 329,
                        "end": 343,
                        "fullWidth": 15,
                        "width": 14,
                        "expression": {
                            "kind": "InvocationExpression",
                            "fullStart": 329,
                            "fullEnd": 336,
                            "start": 329,
                            "end": 336,
                            "fullWidth": 7,
                            "width": 7,
                            "expression": {
                                "kind": "IdentifierName",
                                "fullStart": 329,
                                "fullEnd": 334,
                                "start": 329,
                                "end": 334,
                                "fullWidth": 5,
                                "width": 5,
                                "text": "f_arg",
                                "value": "f_arg",
                                "valueText": "f_arg"
                            },
                            "argumentList": {
                                "kind": "ArgumentList",
                                "fullStart": 334,
                                "fullEnd": 336,
                                "start": 334,
                                "end": 336,
                                "fullWidth": 2,
                                "width": 2,
                                "openParenToken": {
                                    "kind": "OpenParenToken",
                                    "fullStart": 334,
                                    "fullEnd": 335,
                                    "start": 334,
                                    "end": 335,
                                    "fullWidth": 1,
                                    "width": 1,
                                    "text": "(",
                                    "value": "(",
                                    "valueText": "("
                                },
                                "arguments": [],
                                "closeParenToken": {
                                    "kind": "CloseParenToken",
                                    "fullStart": 335,
                                    "fullEnd": 336,
                                    "start": 335,
                                    "end": 336,
                                    "fullWidth": 1,
                                    "width": 1,
                                    "text": ")",
                                    "value": ")",
                                    "valueText": ")"
                                }
                            }
                        },
                        "dotToken": {
                            "kind": "DotToken",
                            "fullStart": 336,
                            "fullEnd": 337,
                            "start": 336,
                            "end": 337,
                            "fullWidth": 1,
                            "width": 1,
                            "text": ".",
                            "value": ".",
                            "valueText": "."
                        },
                        "name": {
                            "kind": "IdentifierName",
                            "fullStart": 337,
                            "fullEnd": 344,
                            "start": 337,
                            "end": 343,
                            "fullWidth": 7,
                            "width": 6,
                            "text": "length",
                            "value": "length",
                            "valueText": "length",
                            "hasTrailingTrivia": true,
                            "trailingTrivia": [
                                {
                                    "kind": "WhitespaceTrivia",
                                    "text": " "
                                }
                            ]
                        }
                    },
                    "operatorToken": {
                        "kind": "ExclamationEqualsEqualsToken",
                        "fullStart": 344,
                        "fullEnd": 348,
                        "start": 344,
                        "end": 347,
                        "fullWidth": 4,
                        "width": 3,
                        "text": "!==",
                        "value": "!==",
                        "valueText": "!==",
                        "hasTrailingTrivia": true,
                        "trailingTrivia": [
                            {
                                "kind": "WhitespaceTrivia",
                                "text": " "
                            }
                        ]
                    },
                    "right": {
                        "kind": "NumericLiteral",
                        "fullStart": 348,
                        "fullEnd": 349,
                        "start": 348,
                        "end": 349,
                        "fullWidth": 1,
                        "width": 1,
                        "text": "0",
                        "value": 0,
                        "valueText": "0"
                    }
                },
                "closeParenToken": {
                    "kind": "CloseParenToken",
                    "fullStart": 349,
                    "fullEnd": 351,
                    "start": 349,
                    "end": 350,
                    "fullWidth": 2,
                    "width": 1,
                    "text": ")",
                    "value": ")",
                    "valueText": ")",
                    "hasTrailingTrivia": true,
                    "trailingTrivia": [
                        {
                            "kind": "WhitespaceTrivia",
                            "text": " "
                        }
                    ]
                },
                "statement": {
                    "kind": "Block",
                    "fullStart": 351,
                    "fullEnd": 462,
                    "start": 351,
                    "end": 461,
                    "fullWidth": 111,
                    "width": 110,
                    "openBraceToken": {
                        "kind": "OpenBraceToken",
                        "fullStart": 351,
                        "fullEnd": 353,
                        "start": 351,
                        "end": 352,
                        "fullWidth": 2,
                        "width": 1,
                        "text": "{",
                        "value": "{",
                        "valueText": "{",
                        "hasTrailingTrivia": true,
                        "hasTrailingNewLine": true,
                        "trailingTrivia": [
                            {
                                "kind": "NewLineTrivia",
                                "text": "\n"
                            }
                        ]
                    },
                    "statements": [
                        {
                            "kind": "ExpressionStatement",
                            "fullStart": 353,
                            "fullEnd": 460,
                            "start": 355,
                            "end": 459,
                            "fullWidth": 107,
                            "width": 104,
                            "expression": {
                                "kind": "InvocationExpression",
                                "fullStart": 353,
                                "fullEnd": 458,
                                "start": 355,
                                "end": 458,
                                "fullWidth": 105,
                                "width": 103,
                                "expression": {
                                    "kind": "IdentifierName",
                                    "fullStart": 353,
                                    "fullEnd": 361,
                                    "start": 355,
                                    "end": 361,
                                    "fullWidth": 8,
                                    "width": 6,
                                    "text": "$ERROR",
                                    "value": "$ERROR",
                                    "valueText": "$ERROR",
                                    "hasLeadingTrivia": true,
                                    "leadingTrivia": [
                                        {
                                            "kind": "WhitespaceTrivia",
                                            "text": "  "
                                        }
                                    ]
                                },
                                "argumentList": {
                                    "kind": "ArgumentList",
                                    "fullStart": 361,
                                    "fullEnd": 458,
                                    "start": 361,
                                    "end": 458,
                                    "fullWidth": 97,
                                    "width": 97,
                                    "openParenToken": {
                                        "kind": "OpenParenToken",
                                        "fullStart": 361,
                                        "fullEnd": 362,
                                        "start": 361,
                                        "end": 362,
                                        "fullWidth": 1,
                                        "width": 1,
                                        "text": "(",
                                        "value": "(",
                                        "valueText": "("
                                    },
                                    "arguments": [
                                        {
                                            "kind": "AddExpression",
                                            "fullStart": 362,
                                            "fullEnd": 457,
                                            "start": 362,
                                            "end": 457,
                                            "fullWidth": 95,
                                            "width": 95,
                                            "left": {
                                                "kind": "StringLiteral",
                                                "fullStart": 362,
                                                "fullEnd": 439,
                                                "start": 362,
                                                "end": 438,
                                                "fullWidth": 77,
                                                "width": 76,
                                                "text": "'#1: function f_arg(x,y) {return arguments;} f_arg().length === 0. Actual: '",
                                                "value": "#1: function f_arg(x,y) {return arguments;} f_arg().length === 0. Actual: ",
                                                "valueText": "#1: function f_arg(x,y) {return arguments;} f_arg().length === 0. Actual: ",
                                                "hasTrailingTrivia": true,
                                                "trailingTrivia": [
                                                    {
                                                        "kind": "WhitespaceTrivia",
                                                        "text": " "
                                                    }
                                                ]
                                            },
                                            "operatorToken": {
                                                "kind": "PlusToken",
                                                "fullStart": 439,
                                                "fullEnd": 441,
                                                "start": 439,
                                                "end": 440,
                                                "fullWidth": 2,
                                                "width": 1,
                                                "text": "+",
                                                "value": "+",
                                                "valueText": "+",
                                                "hasTrailingTrivia": true,
                                                "trailingTrivia": [
                                                    {
                                                        "kind": "WhitespaceTrivia",
                                                        "text": " "
                                                    }
                                                ]
                                            },
                                            "right": {
                                                "kind": "ParenthesizedExpression",
                                                "fullStart": 441,
                                                "fullEnd": 457,
                                                "start": 441,
                                                "end": 457,
                                                "fullWidth": 16,
                                                "width": 16,
                                                "openParenToken": {
                                                    "kind": "OpenParenToken",
                                                    "fullStart": 441,
                                                    "fullEnd": 442,
                                                    "start": 441,
                                                    "end": 442,
                                                    "fullWidth": 1,
                                                    "width": 1,
                                                    "text": "(",
                                                    "value": "(",
                                                    "valueText": "("
                                                },
                                                "expression": {
                                                    "kind": "MemberAccessExpression",
                                                    "fullStart": 442,
                                                    "fullEnd": 456,
                                                    "start": 442,
                                                    "end": 456,
                                                    "fullWidth": 14,
                                                    "width": 14,
                                                    "expression": {
                                                        "kind": "InvocationExpression",
                                                        "fullStart": 442,
                                                        "fullEnd": 449,
                                                        "start": 442,
                                                        "end": 449,
                                                        "fullWidth": 7,
                                                        "width": 7,
                                                        "expression": {
                                                            "kind": "IdentifierName",
                                                            "fullStart": 442,
                                                            "fullEnd": 447,
                                                            "start": 442,
                                                            "end": 447,
                                                            "fullWidth": 5,
                                                            "width": 5,
                                                            "text": "f_arg",
                                                            "value": "f_arg",
                                                            "valueText": "f_arg"
                                                        },
                                                        "argumentList": {
                                                            "kind": "ArgumentList",
                                                            "fullStart": 447,
                                                            "fullEnd": 449,
                                                            "start": 447,
                                                            "end": 449,
                                                            "fullWidth": 2,
                                                            "width": 2,
                                                            "openParenToken": {
                                                                "kind": "OpenParenToken",
                                                                "fullStart": 447,
                                                                "fullEnd": 448,
                                                                "start": 447,
                                                                "end": 448,
                                                                "fullWidth": 1,
                                                                "width": 1,
                                                                "text": "(",
                                                                "value": "(",
                                                                "valueText": "("
                                                            },
                                                            "arguments": [],
                                                            "closeParenToken": {
                                                                "kind": "CloseParenToken",
                                                                "fullStart": 448,
                                                                "fullEnd": 449,
                                                                "start": 448,
                                                                "end": 449,
                                                                "fullWidth": 1,
                                                                "width": 1,
                                                                "text": ")",
                                                                "value": ")",
                                                                "valueText": ")"
                                                            }
                                                        }
                                                    },
                                                    "dotToken": {
                                                        "kind": "DotToken",
                                                        "fullStart": 449,
                                                        "fullEnd": 450,
                                                        "start": 449,
                                                        "end": 450,
                                                        "fullWidth": 1,
                                                        "width": 1,
                                                        "text": ".",
                                                        "value": ".",
                                                        "valueText": "."
                                                    },
                                                    "name": {
                                                        "kind": "IdentifierName",
                                                        "fullStart": 450,
                                                        "fullEnd": 456,
                                                        "start": 450,
                                                        "end": 456,
                                                        "fullWidth": 6,
                                                        "width": 6,
                                                        "text": "length",
                                                        "value": "length",
                                                        "valueText": "length"
                                                    }
                                                },
                                                "closeParenToken": {
                                                    "kind": "CloseParenToken",
                                                    "fullStart": 456,
                                                    "fullEnd": 457,
                                                    "start": 456,
                                                    "end": 457,
                                                    "fullWidth": 1,
                                                    "width": 1,
                                                    "text": ")",
                                                    "value": ")",
                                                    "valueText": ")"
                                                }
                                            }
                                        }
                                    ],
                                    "closeParenToken": {
                                        "kind": "CloseParenToken",
                                        "fullStart": 457,
                                        "fullEnd": 458,
                                        "start": 457,
                                        "end": 458,
                                        "fullWidth": 1,
                                        "width": 1,
                                        "text": ")",
                                        "value": ")",
                                        "valueText": ")"
                                    }
                                }
                            },
                            "semicolonToken": {
                                "kind": "SemicolonToken",
                                "fullStart": 458,
                                "fullEnd": 460,
                                "start": 458,
                                "end": 459,
                                "fullWidth": 2,
                                "width": 1,
                                "text": ";",
                                "value": ";",
                                "valueText": ";",
                                "hasTrailingTrivia": true,
                                "hasTrailingNewLine": true,
                                "trailingTrivia": [
                                    {
                                        "kind": "NewLineTrivia",
                                        "text": "\n"
                                    }
                                ]
                            }
                        }
                    ],
                    "closeBraceToken": {
                        "kind": "CloseBraceToken",
                        "fullStart": 460,
                        "fullEnd": 462,
                        "start": 460,
                        "end": 461,
                        "fullWidth": 2,
                        "width": 1,
                        "text": "}",
                        "value": "}",
                        "valueText": "}",
                        "hasTrailingTrivia": true,
                        "hasTrailingNewLine": true,
                        "trailingTrivia": [
                            {
                                "kind": "NewLineTrivia",
                                "text": "\n"
                            }
                        ]
                    }
                }
            },
            {
                "kind": "IfStatement",
                "fullStart": 462,
                "fullEnd": 614,
                "start": 473,
                "end": 613,
                "fullWidth": 152,
                "width": 140,
                "ifKeyword": {
                    "kind": "IfKeyword",
                    "fullStart": 462,
                    "fullEnd": 476,
                    "start": 473,
                    "end": 475,
                    "fullWidth": 14,
                    "width": 2,
                    "text": "if",
                    "value": "if",
                    "valueText": "if",
                    "hasLeadingTrivia": true,
                    "hasLeadingComment": true,
                    "hasLeadingNewLine": true,
                    "hasTrailingTrivia": true,
                    "leadingTrivia": [
                        {
                            "kind": "NewLineTrivia",
                            "text": "\n"
                        },
                        {
                            "kind": "SingleLineCommentTrivia",
                            "text": "//CHECK#2"
                        },
                        {
                            "kind": "NewLineTrivia",
                            "text": "\n"
                        }
                    ],
                    "trailingTrivia": [
                        {
                            "kind": "WhitespaceTrivia",
                            "text": " "
                        }
                    ]
                },
                "openParenToken": {
                    "kind": "OpenParenToken",
                    "fullStart": 476,
                    "fullEnd": 477,
                    "start": 476,
                    "end": 477,
                    "fullWidth": 1,
                    "width": 1,
                    "text": "(",
                    "value": "(",
                    "valueText": "("
                },
                "condition": {
                    "kind": "NotEqualsExpression",
                    "fullStart": 477,
                    "fullEnd": 501,
                    "start": 477,
                    "end": 501,
                    "fullWidth": 24,
                    "width": 24,
                    "left": {
                        "kind": "ElementAccessExpression",
                        "fullStart": 477,
                        "fullEnd": 488,
                        "start": 477,
                        "end": 487,
                        "fullWidth": 11,
                        "width": 10,
                        "expression": {
                            "kind": "InvocationExpression",
                            "fullStart": 477,
                            "fullEnd": 484,
                            "start": 477,
                            "end": 484,
                            "fullWidth": 7,
                            "width": 7,
                            "expression": {
                                "kind": "IdentifierName",
                                "fullStart": 477,
                                "fullEnd": 482,
                                "start": 477,
                                "end": 482,
                                "fullWidth": 5,
                                "width": 5,
                                "text": "f_arg",
                                "value": "f_arg",
                                "valueText": "f_arg"
                            },
                            "argumentList": {
                                "kind": "ArgumentList",
                                "fullStart": 482,
                                "fullEnd": 484,
                                "start": 482,
                                "end": 484,
                                "fullWidth": 2,
                                "width": 2,
                                "openParenToken": {
                                    "kind": "OpenParenToken",
                                    "fullStart": 482,
                                    "fullEnd": 483,
                                    "start": 482,
                                    "end": 483,
                                    "fullWidth": 1,
                                    "width": 1,
                                    "text": "(",
                                    "value": "(",
                                    "valueText": "("
                                },
                                "arguments": [],
                                "closeParenToken": {
                                    "kind": "CloseParenToken",
                                    "fullStart": 483,
                                    "fullEnd": 484,
                                    "start": 483,
                                    "end": 484,
                                    "fullWidth": 1,
                                    "width": 1,
                                    "text": ")",
                                    "value": ")",
                                    "valueText": ")"
                                }
                            }
                        },
                        "openBracketToken": {
                            "kind": "OpenBracketToken",
                            "fullStart": 484,
                            "fullEnd": 485,
                            "start": 484,
                            "end": 485,
                            "fullWidth": 1,
                            "width": 1,
                            "text": "[",
                            "value": "[",
                            "valueText": "["
                        },
                        "argumentExpression": {
                            "kind": "NumericLiteral",
                            "fullStart": 485,
                            "fullEnd": 486,
                            "start": 485,
                            "end": 486,
                            "fullWidth": 1,
                            "width": 1,
                            "text": "0",
                            "value": 0,
                            "valueText": "0"
                        },
                        "closeBracketToken": {
                            "kind": "CloseBracketToken",
                            "fullStart": 486,
                            "fullEnd": 488,
                            "start": 486,
                            "end": 487,
                            "fullWidth": 2,
                            "width": 1,
                            "text": "]",
                            "value": "]",
                            "valueText": "]",
                            "hasTrailingTrivia": true,
                            "trailingTrivia": [
                                {
                                    "kind": "WhitespaceTrivia",
                                    "text": " "
                                }
                            ]
                        }
                    },
                    "operatorToken": {
                        "kind": "ExclamationEqualsEqualsToken",
                        "fullStart": 488,
                        "fullEnd": 492,
                        "start": 488,
                        "end": 491,
                        "fullWidth": 4,
                        "width": 3,
                        "text": "!==",
                        "value": "!==",
                        "valueText": "!==",
                        "hasTrailingTrivia": true,
                        "trailingTrivia": [
                            {
                                "kind": "WhitespaceTrivia",
                                "text": " "
                            }
                        ]
                    },
                    "right": {
                        "kind": "IdentifierName",
                        "fullStart": 492,
                        "fullEnd": 501,
                        "start": 492,
                        "end": 501,
                        "fullWidth": 9,
                        "width": 9,
                        "text": "undefined",
                        "value": "undefined",
                        "valueText": "undefined"
                    }
                },
                "closeParenToken": {
                    "kind": "CloseParenToken",
                    "fullStart": 501,
                    "fullEnd": 503,
                    "start": 501,
                    "end": 502,
                    "fullWidth": 2,
                    "width": 1,
                    "text": ")",
                    "value": ")",
                    "valueText": ")",
                    "hasTrailingTrivia": true,
                    "trailingTrivia": [
                        {
                            "kind": "WhitespaceTrivia",
                            "text": " "
                        }
                    ]
                },
                "statement": {
                    "kind": "Block",
                    "fullStart": 503,
                    "fullEnd": 614,
                    "start": 503,
                    "end": 613,
                    "fullWidth": 111,
                    "width": 110,
                    "openBraceToken": {
                        "kind": "OpenBraceToken",
                        "fullStart": 503,
                        "fullEnd": 505,
                        "start": 503,
                        "end": 504,
                        "fullWidth": 2,
                        "width": 1,
                        "text": "{",
                        "value": "{",
                        "valueText": "{",
                        "hasTrailingTrivia": true,
                        "hasTrailingNewLine": true,
                        "trailingTrivia": [
                            {
                                "kind": "NewLineTrivia",
                                "text": "\n"
                            }
                        ]
                    },
                    "statements": [
                        {
                            "kind": "ExpressionStatement",
                            "fullStart": 505,
                            "fullEnd": 612,
                            "start": 507,
                            "end": 611,
                            "fullWidth": 107,
                            "width": 104,
                            "expression": {
                                "kind": "InvocationExpression",
                                "fullStart": 505,
                                "fullEnd": 610,
                                "start": 507,
                                "end": 610,
                                "fullWidth": 105,
                                "width": 103,
                                "expression": {
                                    "kind": "IdentifierName",
                                    "fullStart": 505,
                                    "fullEnd": 513,
                                    "start": 507,
                                    "end": 513,
                                    "fullWidth": 8,
                                    "width": 6,
                                    "text": "$ERROR",
                                    "value": "$ERROR",
                                    "valueText": "$ERROR",
                                    "hasLeadingTrivia": true,
                                    "leadingTrivia": [
                                        {
                                            "kind": "WhitespaceTrivia",
                                            "text": "  "
                                        }
                                    ]
                                },
                                "argumentList": {
                                    "kind": "ArgumentList",
                                    "fullStart": 513,
                                    "fullEnd": 610,
                                    "start": 513,
                                    "end": 610,
                                    "fullWidth": 97,
                                    "width": 97,
                                    "openParenToken": {
                                        "kind": "OpenParenToken",
                                        "fullStart": 513,
                                        "fullEnd": 514,
                                        "start": 513,
                                        "end": 514,
                                        "fullWidth": 1,
                                        "width": 1,
                                        "text": "(",
                                        "value": "(",
                                        "valueText": "("
                                    },
                                    "arguments": [
                                        {
                                            "kind": "AddExpression",
                                            "fullStart": 514,
                                            "fullEnd": 609,
                                            "start": 514,
                                            "end": 609,
                                            "fullWidth": 95,
                                            "width": 95,
                                            "left": {
                                                "kind": "StringLiteral",
                                                "fullStart": 514,
                                                "fullEnd": 595,
                                                "start": 514,
                                                "end": 594,
                                                "fullWidth": 81,
                                                "width": 80,
                                                "text": "'#2: function f_arg(x,y) {return arguments;} f_arg()[0] === undefined. Actual: '",
                                                "value": "#2: function f_arg(x,y) {return arguments;} f_arg()[0] === undefined. Actual: ",
                                                "valueText": "#2: function f_arg(x,y) {return arguments;} f_arg()[0] === undefined. Actual: ",
                                                "hasTrailingTrivia": true,
                                                "trailingTrivia": [
                                                    {
                                                        "kind": "WhitespaceTrivia",
                                                        "text": " "
                                                    }
                                                ]
                                            },
                                            "operatorToken": {
                                                "kind": "PlusToken",
                                                "fullStart": 595,
                                                "fullEnd": 597,
                                                "start": 595,
                                                "end": 596,
                                                "fullWidth": 2,
                                                "width": 1,
                                                "text": "+",
                                                "value": "+",
                                                "valueText": "+",
                                                "hasTrailingTrivia": true,
                                                "trailingTrivia": [
                                                    {
                                                        "kind": "WhitespaceTrivia",
                                                        "text": " "
                                                    }
                                                ]
                                            },
                                            "right": {
                                                "kind": "ParenthesizedExpression",
                                                "fullStart": 597,
                                                "fullEnd": 609,
                                                "start": 597,
                                                "end": 609,
                                                "fullWidth": 12,
                                                "width": 12,
                                                "openParenToken": {
                                                    "kind": "OpenParenToken",
                                                    "fullStart": 597,
                                                    "fullEnd": 598,
                                                    "start": 597,
                                                    "end": 598,
                                                    "fullWidth": 1,
                                                    "width": 1,
                                                    "text": "(",
                                                    "value": "(",
                                                    "valueText": "("
                                                },
                                                "expression": {
                                                    "kind": "ElementAccessExpression",
                                                    "fullStart": 598,
                                                    "fullEnd": 608,
                                                    "start": 598,
                                                    "end": 608,
                                                    "fullWidth": 10,
                                                    "width": 10,
                                                    "expression": {
                                                        "kind": "InvocationExpression",
                                                        "fullStart": 598,
                                                        "fullEnd": 605,
                                                        "start": 598,
                                                        "end": 605,
                                                        "fullWidth": 7,
                                                        "width": 7,
                                                        "expression": {
                                                            "kind": "IdentifierName",
                                                            "fullStart": 598,
                                                            "fullEnd": 603,
                                                            "start": 598,
                                                            "end": 603,
                                                            "fullWidth": 5,
                                                            "width": 5,
                                                            "text": "f_arg",
                                                            "value": "f_arg",
                                                            "valueText": "f_arg"
                                                        },
                                                        "argumentList": {
                                                            "kind": "ArgumentList",
                                                            "fullStart": 603,
                                                            "fullEnd": 605,
                                                            "start": 603,
                                                            "end": 605,
                                                            "fullWidth": 2,
                                                            "width": 2,
                                                            "openParenToken": {
                                                                "kind": "OpenParenToken",
                                                                "fullStart": 603,
                                                                "fullEnd": 604,
                                                                "start": 603,
                                                                "end": 604,
                                                                "fullWidth": 1,
                                                                "width": 1,
                                                                "text": "(",
                                                                "value": "(",
                                                                "valueText": "("
                                                            },
                                                            "arguments": [],
                                                            "closeParenToken": {
                                                                "kind": "CloseParenToken",
                                                                "fullStart": 604,
                                                                "fullEnd": 605,
                                                                "start": 604,
                                                                "end": 605,
                                                                "fullWidth": 1,
                                                                "width": 1,
                                                                "text": ")",
                                                                "value": ")",
                                                                "valueText": ")"
                                                            }
                                                        }
                                                    },
                                                    "openBracketToken": {
                                                        "kind": "OpenBracketToken",
                                                        "fullStart": 605,
                                                        "fullEnd": 606,
                                                        "start": 605,
                                                        "end": 606,
                                                        "fullWidth": 1,
                                                        "width": 1,
                                                        "text": "[",
                                                        "value": "[",
                                                        "valueText": "["
                                                    },
                                                    "argumentExpression": {
                                                        "kind": "NumericLiteral",
                                                        "fullStart": 606,
                                                        "fullEnd": 607,
                                                        "start": 606,
                                                        "end": 607,
                                                        "fullWidth": 1,
                                                        "width": 1,
                                                        "text": "0",
                                                        "value": 0,
                                                        "valueText": "0"
                                                    },
                                                    "closeBracketToken": {
                                                        "kind": "CloseBracketToken",
                                                        "fullStart": 607,
                                                        "fullEnd": 608,
                                                        "start": 607,
                                                        "end": 608,
                                                        "fullWidth": 1,
                                                        "width": 1,
                                                        "text": "]",
                                                        "value": "]",
                                                        "valueText": "]"
                                                    }
                                                },
                                                "closeParenToken": {
                                                    "kind": "CloseParenToken",
                                                    "fullStart": 608,
                                                    "fullEnd": 609,
                                                    "start": 608,
                                                    "end": 609,
                                                    "fullWidth": 1,
                                                    "width": 1,
                                                    "text": ")",
                                                    "value": ")",
                                                    "valueText": ")"
                                                }
                                            }
                                        }
                                    ],
                                    "closeParenToken": {
                                        "kind": "CloseParenToken",
                                        "fullStart": 609,
                                        "fullEnd": 610,
                                        "start": 609,
                                        "end": 610,
                                        "fullWidth": 1,
                                        "width": 1,
                                        "text": ")",
                                        "value": ")",
                                        "valueText": ")"
                                    }
                                }
                            },
                            "semicolonToken": {
                                "kind": "SemicolonToken",
                                "fullStart": 610,
                                "fullEnd": 612,
                                "start": 610,
                                "end": 611,
                                "fullWidth": 2,
                                "width": 1,
                                "text": ";",
                                "value": ";",
                                "valueText": ";",
                                "hasTrailingTrivia": true,
                                "hasTrailingNewLine": true,
                                "trailingTrivia": [
                                    {
                                        "kind": "NewLineTrivia",
                                        "text": "\n"
                                    }
                                ]
                            }
                        }
                    ],
                    "closeBraceToken": {
                        "kind": "CloseBraceToken",
                        "fullStart": 612,
                        "fullEnd": 614,
                        "start": 612,
                        "end": 613,
                        "fullWidth": 2,
                        "width": 1,
                        "text": "}",
                        "value": "}",
                        "valueText": "}",
                        "hasTrailingTrivia": true,
                        "hasTrailingNewLine": true,
                        "trailingTrivia": [
                            {
                                "kind": "NewLineTrivia",
                                "text": "\n"
                            }
                        ]
                    }
                }
            },
            {
                "kind": "IfStatement",
                "fullStart": 614,
                "fullEnd": 756,
                "start": 625,
                "end": 755,
                "fullWidth": 142,
                "width": 130,
                "ifKeyword": {
                    "kind": "IfKeyword",
                    "fullStart": 614,
                    "fullEnd": 628,
                    "start": 625,
                    "end": 627,
                    "fullWidth": 14,
                    "width": 2,
                    "text": "if",
                    "value": "if",
                    "valueText": "if",
                    "hasLeadingTrivia": true,
                    "hasLeadingComment": true,
                    "hasLeadingNewLine": true,
                    "hasTrailingTrivia": true,
                    "leadingTrivia": [
                        {
                            "kind": "NewLineTrivia",
                            "text": "\n"
                        },
                        {
                            "kind": "SingleLineCommentTrivia",
                            "text": "//CHECK#3"
                        },
                        {
                            "kind": "NewLineTrivia",
                            "text": "\n"
                        }
                    ],
                    "trailingTrivia": [
                        {
                            "kind": "WhitespaceTrivia",
                            "text": " "
                        }
                    ]
                },
                "openParenToken": {
                    "kind": "OpenParenToken",
                    "fullStart": 628,
                    "fullEnd": 629,
                    "start": 628,
                    "end": 629,
                    "fullWidth": 1,
                    "width": 1,
                    "text": "(",
                    "value": "(",
                    "valueText": "("
                },
                "condition": {
                    "kind": "NotEqualsExpression",
                    "fullStart": 629,
                    "fullEnd": 647,
                    "start": 629,
                    "end": 647,
                    "fullWidth": 18,
                    "width": 18,
                    "left": {
                        "kind": "MemberAccessExpression",
                        "fullStart": 629,
                        "fullEnd": 642,
                        "start": 629,
                        "end": 641,
                        "fullWidth": 13,
                        "width": 12,
                        "expression": {
                            "kind": "IdentifierName",
                            "fullStart": 629,
                            "fullEnd": 634,
                            "start": 629,
                            "end": 634,
                            "fullWidth": 5,
                            "width": 5,
                            "text": "f_arg",
                            "value": "f_arg",
                            "valueText": "f_arg"
                        },
                        "dotToken": {
                            "kind": "DotToken",
                            "fullStart": 634,
                            "fullEnd": 635,
                            "start": 634,
                            "end": 635,
                            "fullWidth": 1,
                            "width": 1,
                            "text": ".",
                            "value": ".",
                            "valueText": "."
                        },
                        "name": {
                            "kind": "IdentifierName",
                            "fullStart": 635,
                            "fullEnd": 642,
                            "start": 635,
                            "end": 641,
                            "fullWidth": 7,
                            "width": 6,
                            "text": "length",
                            "value": "length",
                            "valueText": "length",
                            "hasTrailingTrivia": true,
                            "trailingTrivia": [
                                {
                                    "kind": "WhitespaceTrivia",
                                    "text": " "
                                }
                            ]
                        }
                    },
                    "operatorToken": {
                        "kind": "ExclamationEqualsEqualsToken",
                        "fullStart": 642,
                        "fullEnd": 646,
                        "start": 642,
                        "end": 645,
                        "fullWidth": 4,
                        "width": 3,
                        "text": "!==",
                        "value": "!==",
                        "valueText": "!==",
                        "hasTrailingTrivia": true,
                        "trailingTrivia": [
                            {
                                "kind": "WhitespaceTrivia",
                                "text": " "
                            }
                        ]
                    },
                    "right": {
                        "kind": "NumericLiteral",
                        "fullStart": 646,
                        "fullEnd": 647,
                        "start": 646,
                        "end": 647,
                        "fullWidth": 1,
                        "width": 1,
                        "text": "2",
                        "value": 2,
                        "valueText": "2"
                    }
                },
                "closeParenToken": {
                    "kind": "CloseParenToken",
                    "fullStart": 647,
                    "fullEnd": 649,
                    "start": 647,
                    "end": 648,
                    "fullWidth": 2,
                    "width": 1,
                    "text": ")",
                    "value": ")",
                    "valueText": ")",
                    "hasTrailingTrivia": true,
                    "trailingTrivia": [
                        {
                            "kind": "WhitespaceTrivia",
                            "text": " "
                        }
                    ]
                },
                "statement": {
                    "kind": "Block",
                    "fullStart": 649,
                    "fullEnd": 756,
                    "start": 649,
                    "end": 755,
                    "fullWidth": 107,
                    "width": 106,
                    "openBraceToken": {
                        "kind": "OpenBraceToken",
                        "fullStart": 649,
                        "fullEnd": 651,
                        "start": 649,
                        "end": 650,
                        "fullWidth": 2,
                        "width": 1,
                        "text": "{",
                        "value": "{",
                        "valueText": "{",
                        "hasTrailingTrivia": true,
                        "hasTrailingNewLine": true,
                        "trailingTrivia": [
                            {
                                "kind": "NewLineTrivia",
                                "text": "\n"
                            }
                        ]
                    },
                    "statements": [
                        {
                            "kind": "ExpressionStatement",
                            "fullStart": 651,
                            "fullEnd": 754,
                            "start": 653,
                            "end": 753,
                            "fullWidth": 103,
                            "width": 100,
                            "expression": {
                                "kind": "InvocationExpression",
                                "fullStart": 651,
                                "fullEnd": 752,
                                "start": 653,
                                "end": 752,
                                "fullWidth": 101,
                                "width": 99,
                                "expression": {
                                    "kind": "IdentifierName",
                                    "fullStart": 651,
                                    "fullEnd": 659,
                                    "start": 653,
                                    "end": 659,
                                    "fullWidth": 8,
                                    "width": 6,
                                    "text": "$ERROR",
                                    "value": "$ERROR",
                                    "valueText": "$ERROR",
                                    "hasLeadingTrivia": true,
                                    "leadingTrivia": [
                                        {
                                            "kind": "WhitespaceTrivia",
                                            "text": "  "
                                        }
                                    ]
                                },
                                "argumentList": {
                                    "kind": "ArgumentList",
                                    "fullStart": 659,
                                    "fullEnd": 752,
                                    "start": 659,
                                    "end": 752,
                                    "fullWidth": 93,
                                    "width": 93,
                                    "openParenToken": {
                                        "kind": "OpenParenToken",
                                        "fullStart": 659,
                                        "fullEnd": 660,
                                        "start": 659,
                                        "end": 660,
                                        "fullWidth": 1,
                                        "width": 1,
                                        "text": "(",
                                        "value": "(",
                                        "valueText": "("
                                    },
                                    "arguments": [
                                        {
                                            "kind": "AddExpression",
                                            "fullStart": 660,
                                            "fullEnd": 751,
                                            "start": 660,
                                            "end": 751,
                                            "fullWidth": 91,
                                            "width": 91,
                                            "left": {
                                                "kind": "StringLiteral",
                                                "fullStart": 660,
                                                "fullEnd": 735,
                                                "start": 660,
                                                "end": 734,
                                                "fullWidth": 75,
                                                "width": 74,
                                                "text": "'#3: function f_arg(x,y) {return arguments;} f_arg.length === 2. Actual: '",
                                                "value": "#3: function f_arg(x,y) {return arguments;} f_arg.length === 2. Actual: ",
                                                "valueText": "#3: function f_arg(x,y) {return arguments;} f_arg.length === 2. Actual: ",
                                                "hasTrailingTrivia": true,
                                                "trailingTrivia": [
                                                    {
                                                        "kind": "WhitespaceTrivia",
                                                        "text": " "
                                                    }
                                                ]
                                            },
                                            "operatorToken": {
                                                "kind": "PlusToken",
                                                "fullStart": 735,
                                                "fullEnd": 737,
                                                "start": 735,
                                                "end": 736,
                                                "fullWidth": 2,
                                                "width": 1,
                                                "text": "+",
                                                "value": "+",
                                                "valueText": "+",
                                                "hasTrailingTrivia": true,
                                                "trailingTrivia": [
                                                    {
                                                        "kind": "WhitespaceTrivia",
                                                        "text": " "
                                                    }
                                                ]
                                            },
                                            "right": {
                                                "kind": "ParenthesizedExpression",
                                                "fullStart": 737,
                                                "fullEnd": 751,
                                                "start": 737,
                                                "end": 751,
                                                "fullWidth": 14,
                                                "width": 14,
                                                "openParenToken": {
                                                    "kind": "OpenParenToken",
                                                    "fullStart": 737,
                                                    "fullEnd": 738,
                                                    "start": 737,
                                                    "end": 738,
                                                    "fullWidth": 1,
                                                    "width": 1,
                                                    "text": "(",
                                                    "value": "(",
                                                    "valueText": "("
                                                },
                                                "expression": {
                                                    "kind": "MemberAccessExpression",
                                                    "fullStart": 738,
                                                    "fullEnd": 750,
                                                    "start": 738,
                                                    "end": 750,
                                                    "fullWidth": 12,
                                                    "width": 12,
                                                    "expression": {
                                                        "kind": "IdentifierName",
                                                        "fullStart": 738,
                                                        "fullEnd": 743,
                                                        "start": 738,
                                                        "end": 743,
                                                        "fullWidth": 5,
                                                        "width": 5,
                                                        "text": "f_arg",
                                                        "value": "f_arg",
                                                        "valueText": "f_arg"
                                                    },
                                                    "dotToken": {
                                                        "kind": "DotToken",
                                                        "fullStart": 743,
                                                        "fullEnd": 744,
                                                        "start": 743,
                                                        "end": 744,
                                                        "fullWidth": 1,
                                                        "width": 1,
                                                        "text": ".",
                                                        "value": ".",
                                                        "valueText": "."
                                                    },
                                                    "name": {
                                                        "kind": "IdentifierName",
                                                        "fullStart": 744,
                                                        "fullEnd": 750,
                                                        "start": 744,
                                                        "end": 750,
                                                        "fullWidth": 6,
                                                        "width": 6,
                                                        "text": "length",
                                                        "value": "length",
                                                        "valueText": "length"
                                                    }
                                                },
                                                "closeParenToken": {
                                                    "kind": "CloseParenToken",
                                                    "fullStart": 750,
                                                    "fullEnd": 751,
                                                    "start": 750,
                                                    "end": 751,
                                                    "fullWidth": 1,
                                                    "width": 1,
                                                    "text": ")",
                                                    "value": ")",
                                                    "valueText": ")"
                                                }
                                            }
                                        }
                                    ],
                                    "closeParenToken": {
                                        "kind": "CloseParenToken",
                                        "fullStart": 751,
                                        "fullEnd": 752,
                                        "start": 751,
                                        "end": 752,
                                        "fullWidth": 1,
                                        "width": 1,
                                        "text": ")",
                                        "value": ")",
                                        "valueText": ")"
                                    }
                                }
                            },
                            "semicolonToken": {
                                "kind": "SemicolonToken",
                                "fullStart": 752,
                                "fullEnd": 754,
                                "start": 752,
                                "end": 753,
                                "fullWidth": 2,
                                "width": 1,
                                "text": ";",
                                "value": ";",
                                "valueText": ";",
                                "hasTrailingTrivia": true,
                                "hasTrailingNewLine": true,
                                "trailingTrivia": [
                                    {
                                        "kind": "NewLineTrivia",
                                        "text": "\n"
                                    }
                                ]
                            }
                        }
                    ],
                    "closeBraceToken": {
                        "kind": "CloseBraceToken",
                        "fullStart": 754,
                        "fullEnd": 756,
                        "start": 754,
                        "end": 755,
                        "fullWidth": 2,
                        "width": 1,
                        "text": "}",
                        "value": "}",
                        "valueText": "}",
                        "hasTrailingTrivia": true,
                        "hasTrailingNewLine": true,
                        "trailingTrivia": [
                            {
                                "kind": "NewLineTrivia",
                                "text": "\n"
                            }
                        ]
                    }
                }
            }
        ],
        "endOfFileToken": {
            "kind": "EndOfFileToken",
            "fullStart": 756,
            "fullEnd": 757,
            "start": 757,
            "end": 757,
            "fullWidth": 1,
            "width": 0,
            "text": "",
            "hasLeadingTrivia": true,
            "hasLeadingNewLine": true,
            "leadingTrivia": [
                {
                    "kind": "NewLineTrivia",
                    "text": "\n"
                }
            ]
        }
    },
    "lineMap": {
        "lineStarts": [
            0,
            61,
            132,
            133,
            137,
            155,
            158,
            203,
            265,
            269,
            270,
            292,
            312,
            314,
            315,
            325,
            353,
            460,
            462,
            463,
            473,
            505,
            612,
            614,
            615,
            625,
            651,
            754,
            756,
            757
        ],
        "length": 757
    }
}<|MERGE_RESOLUTION|>--- conflicted
+++ resolved
@@ -126,11 +126,8 @@
                                 "start": 285,
                                 "end": 286,
                                 "fullWidth": 1,
-<<<<<<< HEAD
                                 "width": 1,
-=======
                                 "modifiers": [],
->>>>>>> e3c38734
                                 "identifier": {
                                     "kind": "IdentifierName",
                                     "fullStart": 285,
@@ -163,11 +160,8 @@
                                 "start": 287,
                                 "end": 288,
                                 "fullWidth": 1,
-<<<<<<< HEAD
                                 "width": 1,
-=======
                                 "modifiers": [],
->>>>>>> e3c38734
                                 "identifier": {
                                     "kind": "IdentifierName",
                                     "fullStart": 287,
