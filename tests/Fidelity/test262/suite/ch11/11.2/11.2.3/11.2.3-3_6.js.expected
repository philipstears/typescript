--- conflicted
+++ resolved
@@ -247,12 +247,8 @@
                                         "start": 595,
                                         "end": 602,
                                         "fullWidth": 7,
-<<<<<<< HEAD
                                         "width": 7,
-                                        "identifier": {
-=======
                                         "propertyName": {
->>>>>>> 85e84683
                                             "kind": "IdentifierName",
                                             "fullStart": 595,
                                             "fullEnd": 597,
