{
    "isDeclaration": false,
    "languageVersion": "EcmaScript5",
    "parseOptions": {
        "allowAutomaticSemicolonInsertion": true
    },
    "sourceUnit": {
        "kind": "SourceUnit",
        "fullStart": 0,
        "fullEnd": 1223,
        "start": 331,
        "end": 1223,
        "fullWidth": 1223,
        "width": 892,
        "moduleElements": [
            {
                "kind": "ExpressionStatement",
                "fullStart": 0,
                "fullEnd": 338,
                "start": 331,
                "end": 337,
                "fullWidth": 338,
                "width": 6,
                "expression": {
                    "kind": "AssignmentExpression",
                    "fullStart": 0,
                    "fullEnd": 336,
                    "start": 331,
                    "end": 336,
                    "fullWidth": 336,
                    "width": 5,
                    "left": {
                        "kind": "IdentifierName",
                        "fullStart": 0,
                        "fullEnd": 333,
                        "start": 331,
                        "end": 332,
                        "fullWidth": 333,
                        "width": 1,
                        "text": "x",
                        "value": "x",
                        "valueText": "x",
                        "hasLeadingTrivia": true,
                        "hasLeadingComment": true,
                        "hasLeadingNewLine": true,
                        "hasTrailingTrivia": true,
                        "leadingTrivia": [
                            {
                                "kind": "SingleLineCommentTrivia",
                                "text": "// Copyright 2009 the Sputnik authors.  All rights reserved."
                            },
                            {
                                "kind": "NewLineTrivia",
                                "text": "\n"
                            },
                            {
                                "kind": "SingleLineCommentTrivia",
                                "text": "// This code is governed by the BSD license found in the LICENSE file."
                            },
                            {
                                "kind": "NewLineTrivia",
                                "text": "\n"
                            },
                            {
                                "kind": "NewLineTrivia",
                                "text": "\n"
                            },
                            {
                                "kind": "MultiLineCommentTrivia",
                                "text": "/**\n * Operator x = y uses GetValue and PutValue\n *\n * @path ch11/11.13/11.13.1/S11.13.1_A2.1_T1.js\n * @description Either AssigmentExpression is not Reference or GetBase is not null\n */"
                            },
                            {
                                "kind": "NewLineTrivia",
                                "text": "\n"
                            },
                            {
                                "kind": "NewLineTrivia",
                                "text": "\n"
                            },
                            {
                                "kind": "SingleLineCommentTrivia",
                                "text": "//CHECK#1"
                            },
                            {
                                "kind": "NewLineTrivia",
                                "text": "\n"
                            }
                        ],
                        "trailingTrivia": [
                            {
                                "kind": "WhitespaceTrivia",
                                "text": " "
                            }
                        ]
                    },
                    "operatorToken": {
                        "kind": "EqualsToken",
                        "fullStart": 333,
                        "fullEnd": 335,
                        "start": 333,
                        "end": 334,
                        "fullWidth": 2,
                        "width": 1,
                        "text": "=",
                        "value": "=",
                        "valueText": "=",
                        "hasTrailingTrivia": true,
                        "trailingTrivia": [
                            {
                                "kind": "WhitespaceTrivia",
                                "text": " "
                            }
                        ]
                    },
                    "right": {
                        "kind": "NumericLiteral",
                        "fullStart": 335,
                        "fullEnd": 336,
                        "start": 335,
                        "end": 336,
                        "fullWidth": 1,
                        "width": 1,
                        "text": "1",
                        "value": 1,
                        "valueText": "1"
                    }
                },
                "semicolonToken": {
                    "kind": "SemicolonToken",
                    "fullStart": 336,
                    "fullEnd": 338,
                    "start": 336,
                    "end": 337,
                    "fullWidth": 2,
                    "width": 1,
                    "text": ";",
                    "value": ";",
                    "valueText": ";",
                    "hasTrailingTrivia": true,
                    "hasTrailingNewLine": true,
                    "trailingTrivia": [
                        {
                            "kind": "NewLineTrivia",
                            "text": "\n"
                        }
                    ]
                }
            },
            {
                "kind": "IfStatement",
                "fullStart": 338,
                "fullEnd": 403,
                "start": 338,
                "end": 402,
                "fullWidth": 65,
                "width": 64,
                "ifKeyword": {
                    "kind": "IfKeyword",
                    "fullStart": 338,
                    "fullEnd": 341,
                    "start": 338,
                    "end": 340,
                    "fullWidth": 3,
                    "width": 2,
                    "text": "if",
                    "value": "if",
                    "valueText": "if",
                    "hasTrailingTrivia": true,
                    "trailingTrivia": [
                        {
                            "kind": "WhitespaceTrivia",
                            "text": " "
                        }
                    ]
                },
                "openParenToken": {
                    "kind": "OpenParenToken",
                    "fullStart": 341,
                    "fullEnd": 342,
                    "start": 341,
                    "end": 342,
                    "fullWidth": 1,
                    "width": 1,
                    "text": "(",
                    "value": "(",
                    "valueText": "("
                },
                "condition": {
                    "kind": "NotEqualsExpression",
                    "fullStart": 342,
                    "fullEnd": 349,
                    "start": 342,
                    "end": 349,
                    "fullWidth": 7,
                    "width": 7,
                    "left": {
                        "kind": "IdentifierName",
                        "fullStart": 342,
                        "fullEnd": 344,
                        "start": 342,
                        "end": 343,
                        "fullWidth": 2,
                        "width": 1,
                        "text": "x",
                        "value": "x",
                        "valueText": "x",
                        "hasTrailingTrivia": true,
                        "trailingTrivia": [
                            {
                                "kind": "WhitespaceTrivia",
                                "text": " "
                            }
                        ]
                    },
                    "operatorToken": {
                        "kind": "ExclamationEqualsEqualsToken",
                        "fullStart": 344,
                        "fullEnd": 348,
                        "start": 344,
                        "end": 347,
                        "fullWidth": 4,
                        "width": 3,
                        "text": "!==",
                        "value": "!==",
                        "valueText": "!==",
                        "hasTrailingTrivia": true,
                        "trailingTrivia": [
                            {
                                "kind": "WhitespaceTrivia",
                                "text": " "
                            }
                        ]
                    },
                    "right": {
                        "kind": "NumericLiteral",
                        "fullStart": 348,
                        "fullEnd": 349,
                        "start": 348,
                        "end": 349,
                        "fullWidth": 1,
                        "width": 1,
                        "text": "1",
                        "value": 1,
                        "valueText": "1"
                    }
                },
                "closeParenToken": {
                    "kind": "CloseParenToken",
                    "fullStart": 349,
                    "fullEnd": 351,
                    "start": 349,
                    "end": 350,
                    "fullWidth": 2,
                    "width": 1,
                    "text": ")",
                    "value": ")",
                    "valueText": ")",
                    "hasTrailingTrivia": true,
                    "trailingTrivia": [
                        {
                            "kind": "WhitespaceTrivia",
                            "text": " "
                        }
                    ]
                },
                "statement": {
                    "kind": "Block",
                    "fullStart": 351,
                    "fullEnd": 403,
                    "start": 351,
                    "end": 402,
                    "fullWidth": 52,
                    "width": 51,
                    "openBraceToken": {
                        "kind": "OpenBraceToken",
                        "fullStart": 351,
                        "fullEnd": 353,
                        "start": 351,
                        "end": 352,
                        "fullWidth": 2,
                        "width": 1,
                        "text": "{",
                        "value": "{",
                        "valueText": "{",
                        "hasTrailingTrivia": true,
                        "hasTrailingNewLine": true,
                        "trailingTrivia": [
                            {
                                "kind": "NewLineTrivia",
                                "text": "\n"
                            }
                        ]
                    },
                    "statements": [
                        {
                            "kind": "ExpressionStatement",
                            "fullStart": 353,
                            "fullEnd": 401,
                            "start": 355,
                            "end": 400,
                            "fullWidth": 48,
                            "width": 45,
                            "expression": {
                                "kind": "InvocationExpression",
                                "fullStart": 353,
                                "fullEnd": 399,
                                "start": 355,
                                "end": 399,
                                "fullWidth": 46,
                                "width": 44,
                                "expression": {
                                    "kind": "IdentifierName",
                                    "fullStart": 353,
                                    "fullEnd": 361,
                                    "start": 355,
                                    "end": 361,
                                    "fullWidth": 8,
                                    "width": 6,
                                    "text": "$ERROR",
                                    "value": "$ERROR",
                                    "valueText": "$ERROR",
                                    "hasLeadingTrivia": true,
                                    "leadingTrivia": [
                                        {
                                            "kind": "WhitespaceTrivia",
                                            "text": "  "
                                        }
                                    ]
                                },
                                "argumentList": {
                                    "kind": "ArgumentList",
                                    "fullStart": 361,
                                    "fullEnd": 399,
                                    "start": 361,
                                    "end": 399,
                                    "fullWidth": 38,
                                    "width": 38,
                                    "openParenToken": {
                                        "kind": "OpenParenToken",
                                        "fullStart": 361,
                                        "fullEnd": 362,
                                        "start": 361,
                                        "end": 362,
                                        "fullWidth": 1,
                                        "width": 1,
                                        "text": "(",
                                        "value": "(",
                                        "valueText": "("
                                    },
                                    "arguments": [
                                        {
                                            "kind": "AddExpression",
                                            "fullStart": 362,
                                            "fullEnd": 398,
                                            "start": 362,
                                            "end": 398,
                                            "fullWidth": 36,
                                            "width": 36,
                                            "left": {
                                                "kind": "StringLiteral",
                                                "fullStart": 362,
                                                "fullEnd": 393,
                                                "start": 362,
                                                "end": 392,
                                                "fullWidth": 31,
                                                "width": 30,
                                                "text": "'#1: x = 1; x === 1. Actual: '",
                                                "value": "#1: x = 1; x === 1. Actual: ",
                                                "valueText": "#1: x = 1; x === 1. Actual: ",
                                                "hasTrailingTrivia": true,
                                                "trailingTrivia": [
                                                    {
                                                        "kind": "WhitespaceTrivia",
                                                        "text": " "
                                                    }
                                                ]
                                            },
                                            "operatorToken": {
                                                "kind": "PlusToken",
                                                "fullStart": 393,
                                                "fullEnd": 395,
                                                "start": 393,
                                                "end": 394,
                                                "fullWidth": 2,
                                                "width": 1,
                                                "text": "+",
                                                "value": "+",
                                                "valueText": "+",
                                                "hasTrailingTrivia": true,
                                                "trailingTrivia": [
                                                    {
                                                        "kind": "WhitespaceTrivia",
                                                        "text": " "
                                                    }
                                                ]
                                            },
                                            "right": {
                                                "kind": "ParenthesizedExpression",
                                                "fullStart": 395,
                                                "fullEnd": 398,
                                                "start": 395,
                                                "end": 398,
                                                "fullWidth": 3,
                                                "width": 3,
                                                "openParenToken": {
                                                    "kind": "OpenParenToken",
                                                    "fullStart": 395,
                                                    "fullEnd": 396,
                                                    "start": 395,
                                                    "end": 396,
                                                    "fullWidth": 1,
                                                    "width": 1,
                                                    "text": "(",
                                                    "value": "(",
                                                    "valueText": "("
                                                },
                                                "expression": {
                                                    "kind": "IdentifierName",
                                                    "fullStart": 396,
                                                    "fullEnd": 397,
                                                    "start": 396,
                                                    "end": 397,
                                                    "fullWidth": 1,
                                                    "width": 1,
                                                    "text": "x",
                                                    "value": "x",
                                                    "valueText": "x"
                                                },
                                                "closeParenToken": {
                                                    "kind": "CloseParenToken",
                                                    "fullStart": 397,
                                                    "fullEnd": 398,
                                                    "start": 397,
                                                    "end": 398,
                                                    "fullWidth": 1,
                                                    "width": 1,
                                                    "text": ")",
                                                    "value": ")",
                                                    "valueText": ")"
                                                }
                                            }
                                        }
                                    ],
                                    "closeParenToken": {
                                        "kind": "CloseParenToken",
                                        "fullStart": 398,
                                        "fullEnd": 399,
                                        "start": 398,
                                        "end": 399,
                                        "fullWidth": 1,
                                        "width": 1,
                                        "text": ")",
                                        "value": ")",
                                        "valueText": ")"
                                    }
                                }
                            },
                            "semicolonToken": {
                                "kind": "SemicolonToken",
                                "fullStart": 399,
                                "fullEnd": 401,
                                "start": 399,
                                "end": 400,
                                "fullWidth": 2,
                                "width": 1,
                                "text": ";",
                                "value": ";",
                                "valueText": ";",
                                "hasTrailingTrivia": true,
                                "hasTrailingNewLine": true,
                                "trailingTrivia": [
                                    {
                                        "kind": "NewLineTrivia",
                                        "text": "\n"
                                    }
                                ]
                            }
                        }
                    ],
                    "closeBraceToken": {
                        "kind": "CloseBraceToken",
                        "fullStart": 401,
                        "fullEnd": 403,
                        "start": 401,
                        "end": 402,
                        "fullWidth": 2,
                        "width": 1,
                        "text": "}",
                        "value": "}",
                        "valueText": "}",
                        "hasTrailingTrivia": true,
                        "hasTrailingNewLine": true,
                        "trailingTrivia": [
                            {
                                "kind": "NewLineTrivia",
                                "text": "\n"
                            }
                        ]
                    }
                }
            },
            {
                "kind": "VariableStatement",
                "fullStart": 403,
                "fullEnd": 425,
                "start": 414,
                "end": 424,
                "fullWidth": 22,
                "width": 10,
                "modifiers": [],
                "variableDeclaration": {
                    "kind": "VariableDeclaration",
                    "fullStart": 403,
                    "fullEnd": 423,
                    "start": 414,
                    "end": 423,
                    "fullWidth": 20,
                    "width": 9,
                    "varKeyword": {
                        "kind": "VarKeyword",
                        "fullStart": 403,
                        "fullEnd": 418,
                        "start": 414,
                        "end": 417,
                        "fullWidth": 15,
                        "width": 3,
                        "text": "var",
                        "value": "var",
                        "valueText": "var",
                        "hasLeadingTrivia": true,
                        "hasLeadingComment": true,
                        "hasLeadingNewLine": true,
                        "hasTrailingTrivia": true,
                        "leadingTrivia": [
                            {
                                "kind": "NewLineTrivia",
                                "text": "\n"
                            },
                            {
                                "kind": "SingleLineCommentTrivia",
                                "text": "//CHECK#2"
                            },
                            {
                                "kind": "NewLineTrivia",
                                "text": "\n"
                            }
                        ],
                        "trailingTrivia": [
                            {
                                "kind": "WhitespaceTrivia",
                                "text": " "
                            }
                        ]
                    },
                    "variableDeclarators": [
                        {
                            "kind": "VariableDeclarator",
                            "fullStart": 418,
                            "fullEnd": 423,
                            "start": 418,
                            "end": 423,
                            "fullWidth": 5,
<<<<<<< HEAD
                            "width": 5,
                            "identifier": {
=======
                            "propertyName": {
>>>>>>> 85e84683
                                "kind": "IdentifierName",
                                "fullStart": 418,
                                "fullEnd": 420,
                                "start": 418,
                                "end": 419,
                                "fullWidth": 2,
                                "width": 1,
                                "text": "x",
                                "value": "x",
                                "valueText": "x",
                                "hasTrailingTrivia": true,
                                "trailingTrivia": [
                                    {
                                        "kind": "WhitespaceTrivia",
                                        "text": " "
                                    }
                                ]
                            },
                            "equalsValueClause": {
                                "kind": "EqualsValueClause",
                                "fullStart": 420,
                                "fullEnd": 423,
                                "start": 420,
                                "end": 423,
                                "fullWidth": 3,
                                "width": 3,
                                "equalsToken": {
                                    "kind": "EqualsToken",
                                    "fullStart": 420,
                                    "fullEnd": 422,
                                    "start": 420,
                                    "end": 421,
                                    "fullWidth": 2,
                                    "width": 1,
                                    "text": "=",
                                    "value": "=",
                                    "valueText": "=",
                                    "hasTrailingTrivia": true,
                                    "trailingTrivia": [
                                        {
                                            "kind": "WhitespaceTrivia",
                                            "text": " "
                                        }
                                    ]
                                },
                                "value": {
                                    "kind": "NumericLiteral",
                                    "fullStart": 422,
                                    "fullEnd": 423,
                                    "start": 422,
                                    "end": 423,
                                    "fullWidth": 1,
                                    "width": 1,
                                    "text": "1",
                                    "value": 1,
                                    "valueText": "1"
                                }
                            }
                        }
                    ]
                },
                "semicolonToken": {
                    "kind": "SemicolonToken",
                    "fullStart": 423,
                    "fullEnd": 425,
                    "start": 423,
                    "end": 424,
                    "fullWidth": 2,
                    "width": 1,
                    "text": ";",
                    "value": ";",
                    "valueText": ";",
                    "hasTrailingTrivia": true,
                    "hasTrailingNewLine": true,
                    "trailingTrivia": [
                        {
                            "kind": "NewLineTrivia",
                            "text": "\n"
                        }
                    ]
                }
            },
            {
                "kind": "IfStatement",
                "fullStart": 425,
                "fullEnd": 494,
                "start": 425,
                "end": 493,
                "fullWidth": 69,
                "width": 68,
                "ifKeyword": {
                    "kind": "IfKeyword",
                    "fullStart": 425,
                    "fullEnd": 428,
                    "start": 425,
                    "end": 427,
                    "fullWidth": 3,
                    "width": 2,
                    "text": "if",
                    "value": "if",
                    "valueText": "if",
                    "hasTrailingTrivia": true,
                    "trailingTrivia": [
                        {
                            "kind": "WhitespaceTrivia",
                            "text": " "
                        }
                    ]
                },
                "openParenToken": {
                    "kind": "OpenParenToken",
                    "fullStart": 428,
                    "fullEnd": 429,
                    "start": 428,
                    "end": 429,
                    "fullWidth": 1,
                    "width": 1,
                    "text": "(",
                    "value": "(",
                    "valueText": "("
                },
                "condition": {
                    "kind": "NotEqualsExpression",
                    "fullStart": 429,
                    "fullEnd": 436,
                    "start": 429,
                    "end": 436,
                    "fullWidth": 7,
                    "width": 7,
                    "left": {
                        "kind": "IdentifierName",
                        "fullStart": 429,
                        "fullEnd": 431,
                        "start": 429,
                        "end": 430,
                        "fullWidth": 2,
                        "width": 1,
                        "text": "x",
                        "value": "x",
                        "valueText": "x",
                        "hasTrailingTrivia": true,
                        "trailingTrivia": [
                            {
                                "kind": "WhitespaceTrivia",
                                "text": " "
                            }
                        ]
                    },
                    "operatorToken": {
                        "kind": "ExclamationEqualsEqualsToken",
                        "fullStart": 431,
                        "fullEnd": 435,
                        "start": 431,
                        "end": 434,
                        "fullWidth": 4,
                        "width": 3,
                        "text": "!==",
                        "value": "!==",
                        "valueText": "!==",
                        "hasTrailingTrivia": true,
                        "trailingTrivia": [
                            {
                                "kind": "WhitespaceTrivia",
                                "text": " "
                            }
                        ]
                    },
                    "right": {
                        "kind": "NumericLiteral",
                        "fullStart": 435,
                        "fullEnd": 436,
                        "start": 435,
                        "end": 436,
                        "fullWidth": 1,
                        "width": 1,
                        "text": "1",
                        "value": 1,
                        "valueText": "1"
                    }
                },
                "closeParenToken": {
                    "kind": "CloseParenToken",
                    "fullStart": 436,
                    "fullEnd": 438,
                    "start": 436,
                    "end": 437,
                    "fullWidth": 2,
                    "width": 1,
                    "text": ")",
                    "value": ")",
                    "valueText": ")",
                    "hasTrailingTrivia": true,
                    "trailingTrivia": [
                        {
                            "kind": "WhitespaceTrivia",
                            "text": " "
                        }
                    ]
                },
                "statement": {
                    "kind": "Block",
                    "fullStart": 438,
                    "fullEnd": 494,
                    "start": 438,
                    "end": 493,
                    "fullWidth": 56,
                    "width": 55,
                    "openBraceToken": {
                        "kind": "OpenBraceToken",
                        "fullStart": 438,
                        "fullEnd": 440,
                        "start": 438,
                        "end": 439,
                        "fullWidth": 2,
                        "width": 1,
                        "text": "{",
                        "value": "{",
                        "valueText": "{",
                        "hasTrailingTrivia": true,
                        "hasTrailingNewLine": true,
                        "trailingTrivia": [
                            {
                                "kind": "NewLineTrivia",
                                "text": "\n"
                            }
                        ]
                    },
                    "statements": [
                        {
                            "kind": "ExpressionStatement",
                            "fullStart": 440,
                            "fullEnd": 492,
                            "start": 442,
                            "end": 491,
                            "fullWidth": 52,
                            "width": 49,
                            "expression": {
                                "kind": "InvocationExpression",
                                "fullStart": 440,
                                "fullEnd": 490,
                                "start": 442,
                                "end": 490,
                                "fullWidth": 50,
                                "width": 48,
                                "expression": {
                                    "kind": "IdentifierName",
                                    "fullStart": 440,
                                    "fullEnd": 448,
                                    "start": 442,
                                    "end": 448,
                                    "fullWidth": 8,
                                    "width": 6,
                                    "text": "$ERROR",
                                    "value": "$ERROR",
                                    "valueText": "$ERROR",
                                    "hasLeadingTrivia": true,
                                    "leadingTrivia": [
                                        {
                                            "kind": "WhitespaceTrivia",
                                            "text": "  "
                                        }
                                    ]
                                },
                                "argumentList": {
                                    "kind": "ArgumentList",
                                    "fullStart": 448,
                                    "fullEnd": 490,
                                    "start": 448,
                                    "end": 490,
                                    "fullWidth": 42,
                                    "width": 42,
                                    "openParenToken": {
                                        "kind": "OpenParenToken",
                                        "fullStart": 448,
                                        "fullEnd": 449,
                                        "start": 448,
                                        "end": 449,
                                        "fullWidth": 1,
                                        "width": 1,
                                        "text": "(",
                                        "value": "(",
                                        "valueText": "("
                                    },
                                    "arguments": [
                                        {
                                            "kind": "AddExpression",
                                            "fullStart": 449,
                                            "fullEnd": 489,
                                            "start": 449,
                                            "end": 489,
                                            "fullWidth": 40,
                                            "width": 40,
                                            "left": {
                                                "kind": "StringLiteral",
                                                "fullStart": 449,
                                                "fullEnd": 484,
                                                "start": 449,
                                                "end": 483,
                                                "fullWidth": 35,
                                                "width": 34,
                                                "text": "'#2: var x = 1; x === 1. Actual: '",
                                                "value": "#2: var x = 1; x === 1. Actual: ",
                                                "valueText": "#2: var x = 1; x === 1. Actual: ",
                                                "hasTrailingTrivia": true,
                                                "trailingTrivia": [
                                                    {
                                                        "kind": "WhitespaceTrivia",
                                                        "text": " "
                                                    }
                                                ]
                                            },
                                            "operatorToken": {
                                                "kind": "PlusToken",
                                                "fullStart": 484,
                                                "fullEnd": 486,
                                                "start": 484,
                                                "end": 485,
                                                "fullWidth": 2,
                                                "width": 1,
                                                "text": "+",
                                                "value": "+",
                                                "valueText": "+",
                                                "hasTrailingTrivia": true,
                                                "trailingTrivia": [
                                                    {
                                                        "kind": "WhitespaceTrivia",
                                                        "text": " "
                                                    }
                                                ]
                                            },
                                            "right": {
                                                "kind": "ParenthesizedExpression",
                                                "fullStart": 486,
                                                "fullEnd": 489,
                                                "start": 486,
                                                "end": 489,
                                                "fullWidth": 3,
                                                "width": 3,
                                                "openParenToken": {
                                                    "kind": "OpenParenToken",
                                                    "fullStart": 486,
                                                    "fullEnd": 487,
                                                    "start": 486,
                                                    "end": 487,
                                                    "fullWidth": 1,
                                                    "width": 1,
                                                    "text": "(",
                                                    "value": "(",
                                                    "valueText": "("
                                                },
                                                "expression": {
                                                    "kind": "IdentifierName",
                                                    "fullStart": 487,
                                                    "fullEnd": 488,
                                                    "start": 487,
                                                    "end": 488,
                                                    "fullWidth": 1,
                                                    "width": 1,
                                                    "text": "x",
                                                    "value": "x",
                                                    "valueText": "x"
                                                },
                                                "closeParenToken": {
                                                    "kind": "CloseParenToken",
                                                    "fullStart": 488,
                                                    "fullEnd": 489,
                                                    "start": 488,
                                                    "end": 489,
                                                    "fullWidth": 1,
                                                    "width": 1,
                                                    "text": ")",
                                                    "value": ")",
                                                    "valueText": ")"
                                                }
                                            }
                                        }
                                    ],
                                    "closeParenToken": {
                                        "kind": "CloseParenToken",
                                        "fullStart": 489,
                                        "fullEnd": 490,
                                        "start": 489,
                                        "end": 490,
                                        "fullWidth": 1,
                                        "width": 1,
                                        "text": ")",
                                        "value": ")",
                                        "valueText": ")"
                                    }
                                }
                            },
                            "semicolonToken": {
                                "kind": "SemicolonToken",
                                "fullStart": 490,
                                "fullEnd": 492,
                                "start": 490,
                                "end": 491,
                                "fullWidth": 2,
                                "width": 1,
                                "text": ";",
                                "value": ";",
                                "valueText": ";",
                                "hasTrailingTrivia": true,
                                "hasTrailingNewLine": true,
                                "trailingTrivia": [
                                    {
                                        "kind": "NewLineTrivia",
                                        "text": "\n"
                                    }
                                ]
                            }
                        }
                    ],
                    "closeBraceToken": {
                        "kind": "CloseBraceToken",
                        "fullStart": 492,
                        "fullEnd": 494,
                        "start": 492,
                        "end": 493,
                        "fullWidth": 2,
                        "width": 1,
                        "text": "}",
                        "value": "}",
                        "valueText": "}",
                        "hasTrailingTrivia": true,
                        "hasTrailingNewLine": true,
                        "trailingTrivia": [
                            {
                                "kind": "NewLineTrivia",
                                "text": "\n"
                            }
                        ]
                    }
                }
            },
            {
                "kind": "ExpressionStatement",
                "fullStart": 494,
                "fullEnd": 512,
                "start": 505,
                "end": 511,
                "fullWidth": 18,
                "width": 6,
                "expression": {
                    "kind": "AssignmentExpression",
                    "fullStart": 494,
                    "fullEnd": 510,
                    "start": 505,
                    "end": 510,
                    "fullWidth": 16,
                    "width": 5,
                    "left": {
                        "kind": "IdentifierName",
                        "fullStart": 494,
                        "fullEnd": 507,
                        "start": 505,
                        "end": 506,
                        "fullWidth": 13,
                        "width": 1,
                        "text": "y",
                        "value": "y",
                        "valueText": "y",
                        "hasLeadingTrivia": true,
                        "hasLeadingComment": true,
                        "hasLeadingNewLine": true,
                        "hasTrailingTrivia": true,
                        "leadingTrivia": [
                            {
                                "kind": "NewLineTrivia",
                                "text": "\n"
                            },
                            {
                                "kind": "SingleLineCommentTrivia",
                                "text": "//CHECK#3"
                            },
                            {
                                "kind": "NewLineTrivia",
                                "text": "\n"
                            }
                        ],
                        "trailingTrivia": [
                            {
                                "kind": "WhitespaceTrivia",
                                "text": " "
                            }
                        ]
                    },
                    "operatorToken": {
                        "kind": "EqualsToken",
                        "fullStart": 507,
                        "fullEnd": 509,
                        "start": 507,
                        "end": 508,
                        "fullWidth": 2,
                        "width": 1,
                        "text": "=",
                        "value": "=",
                        "valueText": "=",
                        "hasTrailingTrivia": true,
                        "trailingTrivia": [
                            {
                                "kind": "WhitespaceTrivia",
                                "text": " "
                            }
                        ]
                    },
                    "right": {
                        "kind": "NumericLiteral",
                        "fullStart": 509,
                        "fullEnd": 510,
                        "start": 509,
                        "end": 510,
                        "fullWidth": 1,
                        "width": 1,
                        "text": "1",
                        "value": 1,
                        "valueText": "1"
                    }
                },
                "semicolonToken": {
                    "kind": "SemicolonToken",
                    "fullStart": 510,
                    "fullEnd": 512,
                    "start": 510,
                    "end": 511,
                    "fullWidth": 2,
                    "width": 1,
                    "text": ";",
                    "value": ";",
                    "valueText": ";",
                    "hasTrailingTrivia": true,
                    "hasTrailingNewLine": true,
                    "trailingTrivia": [
                        {
                            "kind": "NewLineTrivia",
                            "text": "\n"
                        }
                    ]
                }
            },
            {
                "kind": "ExpressionStatement",
                "fullStart": 512,
                "fullEnd": 519,
                "start": 512,
                "end": 518,
                "fullWidth": 7,
                "width": 6,
                "expression": {
                    "kind": "AssignmentExpression",
                    "fullStart": 512,
                    "fullEnd": 517,
                    "start": 512,
                    "end": 517,
                    "fullWidth": 5,
                    "width": 5,
                    "left": {
                        "kind": "IdentifierName",
                        "fullStart": 512,
                        "fullEnd": 514,
                        "start": 512,
                        "end": 513,
                        "fullWidth": 2,
                        "width": 1,
                        "text": "x",
                        "value": "x",
                        "valueText": "x",
                        "hasTrailingTrivia": true,
                        "trailingTrivia": [
                            {
                                "kind": "WhitespaceTrivia",
                                "text": " "
                            }
                        ]
                    },
                    "operatorToken": {
                        "kind": "EqualsToken",
                        "fullStart": 514,
                        "fullEnd": 516,
                        "start": 514,
                        "end": 515,
                        "fullWidth": 2,
                        "width": 1,
                        "text": "=",
                        "value": "=",
                        "valueText": "=",
                        "hasTrailingTrivia": true,
                        "trailingTrivia": [
                            {
                                "kind": "WhitespaceTrivia",
                                "text": " "
                            }
                        ]
                    },
                    "right": {
                        "kind": "IdentifierName",
                        "fullStart": 516,
                        "fullEnd": 517,
                        "start": 516,
                        "end": 517,
                        "fullWidth": 1,
                        "width": 1,
                        "text": "y",
                        "value": "y",
                        "valueText": "y"
                    }
                },
                "semicolonToken": {
                    "kind": "SemicolonToken",
                    "fullStart": 517,
                    "fullEnd": 519,
                    "start": 517,
                    "end": 518,
                    "fullWidth": 2,
                    "width": 1,
                    "text": ";",
                    "value": ";",
                    "valueText": ";",
                    "hasTrailingTrivia": true,
                    "hasTrailingNewLine": true,
                    "trailingTrivia": [
                        {
                            "kind": "NewLineTrivia",
                            "text": "\n"
                        }
                    ]
                }
            },
            {
                "kind": "IfStatement",
                "fullStart": 519,
                "fullEnd": 591,
                "start": 519,
                "end": 590,
                "fullWidth": 72,
                "width": 71,
                "ifKeyword": {
                    "kind": "IfKeyword",
                    "fullStart": 519,
                    "fullEnd": 522,
                    "start": 519,
                    "end": 521,
                    "fullWidth": 3,
                    "width": 2,
                    "text": "if",
                    "value": "if",
                    "valueText": "if",
                    "hasTrailingTrivia": true,
                    "trailingTrivia": [
                        {
                            "kind": "WhitespaceTrivia",
                            "text": " "
                        }
                    ]
                },
                "openParenToken": {
                    "kind": "OpenParenToken",
                    "fullStart": 522,
                    "fullEnd": 523,
                    "start": 522,
                    "end": 523,
                    "fullWidth": 1,
                    "width": 1,
                    "text": "(",
                    "value": "(",
                    "valueText": "("
                },
                "condition": {
                    "kind": "NotEqualsExpression",
                    "fullStart": 523,
                    "fullEnd": 530,
                    "start": 523,
                    "end": 530,
                    "fullWidth": 7,
                    "width": 7,
                    "left": {
                        "kind": "IdentifierName",
                        "fullStart": 523,
                        "fullEnd": 525,
                        "start": 523,
                        "end": 524,
                        "fullWidth": 2,
                        "width": 1,
                        "text": "x",
                        "value": "x",
                        "valueText": "x",
                        "hasTrailingTrivia": true,
                        "trailingTrivia": [
                            {
                                "kind": "WhitespaceTrivia",
                                "text": " "
                            }
                        ]
                    },
                    "operatorToken": {
                        "kind": "ExclamationEqualsEqualsToken",
                        "fullStart": 525,
                        "fullEnd": 529,
                        "start": 525,
                        "end": 528,
                        "fullWidth": 4,
                        "width": 3,
                        "text": "!==",
                        "value": "!==",
                        "valueText": "!==",
                        "hasTrailingTrivia": true,
                        "trailingTrivia": [
                            {
                                "kind": "WhitespaceTrivia",
                                "text": " "
                            }
                        ]
                    },
                    "right": {
                        "kind": "NumericLiteral",
                        "fullStart": 529,
                        "fullEnd": 530,
                        "start": 529,
                        "end": 530,
                        "fullWidth": 1,
                        "width": 1,
                        "text": "1",
                        "value": 1,
                        "valueText": "1"
                    }
                },
                "closeParenToken": {
                    "kind": "CloseParenToken",
                    "fullStart": 530,
                    "fullEnd": 532,
                    "start": 530,
                    "end": 531,
                    "fullWidth": 2,
                    "width": 1,
                    "text": ")",
                    "value": ")",
                    "valueText": ")",
                    "hasTrailingTrivia": true,
                    "trailingTrivia": [
                        {
                            "kind": "WhitespaceTrivia",
                            "text": " "
                        }
                    ]
                },
                "statement": {
                    "kind": "Block",
                    "fullStart": 532,
                    "fullEnd": 591,
                    "start": 532,
                    "end": 590,
                    "fullWidth": 59,
                    "width": 58,
                    "openBraceToken": {
                        "kind": "OpenBraceToken",
                        "fullStart": 532,
                        "fullEnd": 534,
                        "start": 532,
                        "end": 533,
                        "fullWidth": 2,
                        "width": 1,
                        "text": "{",
                        "value": "{",
                        "valueText": "{",
                        "hasTrailingTrivia": true,
                        "hasTrailingNewLine": true,
                        "trailingTrivia": [
                            {
                                "kind": "NewLineTrivia",
                                "text": "\n"
                            }
                        ]
                    },
                    "statements": [
                        {
                            "kind": "ExpressionStatement",
                            "fullStart": 534,
                            "fullEnd": 589,
                            "start": 536,
                            "end": 588,
                            "fullWidth": 55,
                            "width": 52,
                            "expression": {
                                "kind": "InvocationExpression",
                                "fullStart": 534,
                                "fullEnd": 587,
                                "start": 536,
                                "end": 587,
                                "fullWidth": 53,
                                "width": 51,
                                "expression": {
                                    "kind": "IdentifierName",
                                    "fullStart": 534,
                                    "fullEnd": 542,
                                    "start": 536,
                                    "end": 542,
                                    "fullWidth": 8,
                                    "width": 6,
                                    "text": "$ERROR",
                                    "value": "$ERROR",
                                    "valueText": "$ERROR",
                                    "hasLeadingTrivia": true,
                                    "leadingTrivia": [
                                        {
                                            "kind": "WhitespaceTrivia",
                                            "text": "  "
                                        }
                                    ]
                                },
                                "argumentList": {
                                    "kind": "ArgumentList",
                                    "fullStart": 542,
                                    "fullEnd": 587,
                                    "start": 542,
                                    "end": 587,
                                    "fullWidth": 45,
                                    "width": 45,
                                    "openParenToken": {
                                        "kind": "OpenParenToken",
                                        "fullStart": 542,
                                        "fullEnd": 543,
                                        "start": 542,
                                        "end": 543,
                                        "fullWidth": 1,
                                        "width": 1,
                                        "text": "(",
                                        "value": "(",
                                        "valueText": "("
                                    },
                                    "arguments": [
                                        {
                                            "kind": "AddExpression",
                                            "fullStart": 543,
                                            "fullEnd": 586,
                                            "start": 543,
                                            "end": 586,
                                            "fullWidth": 43,
                                            "width": 43,
                                            "left": {
                                                "kind": "StringLiteral",
                                                "fullStart": 543,
                                                "fullEnd": 581,
                                                "start": 543,
                                                "end": 580,
                                                "fullWidth": 38,
                                                "width": 37,
                                                "text": "'#3: y = 1; x = y; x === 1. Actual: '",
                                                "value": "#3: y = 1; x = y; x === 1. Actual: ",
                                                "valueText": "#3: y = 1; x = y; x === 1. Actual: ",
                                                "hasTrailingTrivia": true,
                                                "trailingTrivia": [
                                                    {
                                                        "kind": "WhitespaceTrivia",
                                                        "text": " "
                                                    }
                                                ]
                                            },
                                            "operatorToken": {
                                                "kind": "PlusToken",
                                                "fullStart": 581,
                                                "fullEnd": 583,
                                                "start": 581,
                                                "end": 582,
                                                "fullWidth": 2,
                                                "width": 1,
                                                "text": "+",
                                                "value": "+",
                                                "valueText": "+",
                                                "hasTrailingTrivia": true,
                                                "trailingTrivia": [
                                                    {
                                                        "kind": "WhitespaceTrivia",
                                                        "text": " "
                                                    }
                                                ]
                                            },
                                            "right": {
                                                "kind": "ParenthesizedExpression",
                                                "fullStart": 583,
                                                "fullEnd": 586,
                                                "start": 583,
                                                "end": 586,
                                                "fullWidth": 3,
                                                "width": 3,
                                                "openParenToken": {
                                                    "kind": "OpenParenToken",
                                                    "fullStart": 583,
                                                    "fullEnd": 584,
                                                    "start": 583,
                                                    "end": 584,
                                                    "fullWidth": 1,
                                                    "width": 1,
                                                    "text": "(",
                                                    "value": "(",
                                                    "valueText": "("
                                                },
                                                "expression": {
                                                    "kind": "IdentifierName",
                                                    "fullStart": 584,
                                                    "fullEnd": 585,
                                                    "start": 584,
                                                    "end": 585,
                                                    "fullWidth": 1,
                                                    "width": 1,
                                                    "text": "x",
                                                    "value": "x",
                                                    "valueText": "x"
                                                },
                                                "closeParenToken": {
                                                    "kind": "CloseParenToken",
                                                    "fullStart": 585,
                                                    "fullEnd": 586,
                                                    "start": 585,
                                                    "end": 586,
                                                    "fullWidth": 1,
                                                    "width": 1,
                                                    "text": ")",
                                                    "value": ")",
                                                    "valueText": ")"
                                                }
                                            }
                                        }
                                    ],
                                    "closeParenToken": {
                                        "kind": "CloseParenToken",
                                        "fullStart": 586,
                                        "fullEnd": 587,
                                        "start": 586,
                                        "end": 587,
                                        "fullWidth": 1,
                                        "width": 1,
                                        "text": ")",
                                        "value": ")",
                                        "valueText": ")"
                                    }
                                }
                            },
                            "semicolonToken": {
                                "kind": "SemicolonToken",
                                "fullStart": 587,
                                "fullEnd": 589,
                                "start": 587,
                                "end": 588,
                                "fullWidth": 2,
                                "width": 1,
                                "text": ";",
                                "value": ";",
                                "valueText": ";",
                                "hasTrailingTrivia": true,
                                "hasTrailingNewLine": true,
                                "trailingTrivia": [
                                    {
                                        "kind": "NewLineTrivia",
                                        "text": "\n"
                                    }
                                ]
                            }
                        }
                    ],
                    "closeBraceToken": {
                        "kind": "CloseBraceToken",
                        "fullStart": 589,
                        "fullEnd": 591,
                        "start": 589,
                        "end": 590,
                        "fullWidth": 2,
                        "width": 1,
                        "text": "}",
                        "value": "}",
                        "valueText": "}",
                        "hasTrailingTrivia": true,
                        "hasTrailingNewLine": true,
                        "trailingTrivia": [
                            {
                                "kind": "NewLineTrivia",
                                "text": "\n"
                            }
                        ]
                    }
                }
            },
            {
                "kind": "VariableStatement",
                "fullStart": 591,
                "fullEnd": 613,
                "start": 602,
                "end": 612,
                "fullWidth": 22,
                "width": 10,
                "modifiers": [],
                "variableDeclaration": {
                    "kind": "VariableDeclaration",
                    "fullStart": 591,
                    "fullEnd": 611,
                    "start": 602,
                    "end": 611,
                    "fullWidth": 20,
                    "width": 9,
                    "varKeyword": {
                        "kind": "VarKeyword",
                        "fullStart": 591,
                        "fullEnd": 606,
                        "start": 602,
                        "end": 605,
                        "fullWidth": 15,
                        "width": 3,
                        "text": "var",
                        "value": "var",
                        "valueText": "var",
                        "hasLeadingTrivia": true,
                        "hasLeadingComment": true,
                        "hasLeadingNewLine": true,
                        "hasTrailingTrivia": true,
                        "leadingTrivia": [
                            {
                                "kind": "NewLineTrivia",
                                "text": "\n"
                            },
                            {
                                "kind": "SingleLineCommentTrivia",
                                "text": "//CHECK#4"
                            },
                            {
                                "kind": "NewLineTrivia",
                                "text": "\n"
                            }
                        ],
                        "trailingTrivia": [
                            {
                                "kind": "WhitespaceTrivia",
                                "text": " "
                            }
                        ]
                    },
                    "variableDeclarators": [
                        {
                            "kind": "VariableDeclarator",
                            "fullStart": 606,
                            "fullEnd": 611,
                            "start": 606,
                            "end": 611,
                            "fullWidth": 5,
<<<<<<< HEAD
                            "width": 5,
                            "identifier": {
=======
                            "propertyName": {
>>>>>>> 85e84683
                                "kind": "IdentifierName",
                                "fullStart": 606,
                                "fullEnd": 608,
                                "start": 606,
                                "end": 607,
                                "fullWidth": 2,
                                "width": 1,
                                "text": "y",
                                "value": "y",
                                "valueText": "y",
                                "hasTrailingTrivia": true,
                                "trailingTrivia": [
                                    {
                                        "kind": "WhitespaceTrivia",
                                        "text": " "
                                    }
                                ]
                            },
                            "equalsValueClause": {
                                "kind": "EqualsValueClause",
                                "fullStart": 608,
                                "fullEnd": 611,
                                "start": 608,
                                "end": 611,
                                "fullWidth": 3,
                                "width": 3,
                                "equalsToken": {
                                    "kind": "EqualsToken",
                                    "fullStart": 608,
                                    "fullEnd": 610,
                                    "start": 608,
                                    "end": 609,
                                    "fullWidth": 2,
                                    "width": 1,
                                    "text": "=",
                                    "value": "=",
                                    "valueText": "=",
                                    "hasTrailingTrivia": true,
                                    "trailingTrivia": [
                                        {
                                            "kind": "WhitespaceTrivia",
                                            "text": " "
                                        }
                                    ]
                                },
                                "value": {
                                    "kind": "NumericLiteral",
                                    "fullStart": 610,
                                    "fullEnd": 611,
                                    "start": 610,
                                    "end": 611,
                                    "fullWidth": 1,
                                    "width": 1,
                                    "text": "1",
                                    "value": 1,
                                    "valueText": "1"
                                }
                            }
                        }
                    ]
                },
                "semicolonToken": {
                    "kind": "SemicolonToken",
                    "fullStart": 611,
                    "fullEnd": 613,
                    "start": 611,
                    "end": 612,
                    "fullWidth": 2,
                    "width": 1,
                    "text": ";",
                    "value": ";",
                    "valueText": ";",
                    "hasTrailingTrivia": true,
                    "hasTrailingNewLine": true,
                    "trailingTrivia": [
                        {
                            "kind": "NewLineTrivia",
                            "text": "\n"
                        }
                    ]
                }
            },
            {
                "kind": "VariableStatement",
                "fullStart": 613,
                "fullEnd": 624,
                "start": 613,
                "end": 623,
                "fullWidth": 11,
                "width": 10,
                "modifiers": [],
                "variableDeclaration": {
                    "kind": "VariableDeclaration",
                    "fullStart": 613,
                    "fullEnd": 622,
                    "start": 613,
                    "end": 622,
                    "fullWidth": 9,
                    "width": 9,
                    "varKeyword": {
                        "kind": "VarKeyword",
                        "fullStart": 613,
                        "fullEnd": 617,
                        "start": 613,
                        "end": 616,
                        "fullWidth": 4,
                        "width": 3,
                        "text": "var",
                        "value": "var",
                        "valueText": "var",
                        "hasTrailingTrivia": true,
                        "trailingTrivia": [
                            {
                                "kind": "WhitespaceTrivia",
                                "text": " "
                            }
                        ]
                    },
                    "variableDeclarators": [
                        {
                            "kind": "VariableDeclarator",
                            "fullStart": 617,
                            "fullEnd": 622,
                            "start": 617,
                            "end": 622,
                            "fullWidth": 5,
<<<<<<< HEAD
                            "width": 5,
                            "identifier": {
=======
                            "propertyName": {
>>>>>>> 85e84683
                                "kind": "IdentifierName",
                                "fullStart": 617,
                                "fullEnd": 619,
                                "start": 617,
                                "end": 618,
                                "fullWidth": 2,
                                "width": 1,
                                "text": "x",
                                "value": "x",
                                "valueText": "x",
                                "hasTrailingTrivia": true,
                                "trailingTrivia": [
                                    {
                                        "kind": "WhitespaceTrivia",
                                        "text": " "
                                    }
                                ]
                            },
                            "equalsValueClause": {
                                "kind": "EqualsValueClause",
                                "fullStart": 619,
                                "fullEnd": 622,
                                "start": 619,
                                "end": 622,
                                "fullWidth": 3,
                                "width": 3,
                                "equalsToken": {
                                    "kind": "EqualsToken",
                                    "fullStart": 619,
                                    "fullEnd": 621,
                                    "start": 619,
                                    "end": 620,
                                    "fullWidth": 2,
                                    "width": 1,
                                    "text": "=",
                                    "value": "=",
                                    "valueText": "=",
                                    "hasTrailingTrivia": true,
                                    "trailingTrivia": [
                                        {
                                            "kind": "WhitespaceTrivia",
                                            "text": " "
                                        }
                                    ]
                                },
                                "value": {
                                    "kind": "IdentifierName",
                                    "fullStart": 621,
                                    "fullEnd": 622,
                                    "start": 621,
                                    "end": 622,
                                    "fullWidth": 1,
                                    "width": 1,
                                    "text": "y",
                                    "value": "y",
                                    "valueText": "y"
                                }
                            }
                        }
                    ]
                },
                "semicolonToken": {
                    "kind": "SemicolonToken",
                    "fullStart": 622,
                    "fullEnd": 624,
                    "start": 622,
                    "end": 623,
                    "fullWidth": 2,
                    "width": 1,
                    "text": ";",
                    "value": ";",
                    "valueText": ";",
                    "hasTrailingTrivia": true,
                    "hasTrailingNewLine": true,
                    "trailingTrivia": [
                        {
                            "kind": "NewLineTrivia",
                            "text": "\n"
                        }
                    ]
                }
            },
            {
                "kind": "IfStatement",
                "fullStart": 624,
                "fullEnd": 704,
                "start": 624,
                "end": 703,
                "fullWidth": 80,
                "width": 79,
                "ifKeyword": {
                    "kind": "IfKeyword",
                    "fullStart": 624,
                    "fullEnd": 627,
                    "start": 624,
                    "end": 626,
                    "fullWidth": 3,
                    "width": 2,
                    "text": "if",
                    "value": "if",
                    "valueText": "if",
                    "hasTrailingTrivia": true,
                    "trailingTrivia": [
                        {
                            "kind": "WhitespaceTrivia",
                            "text": " "
                        }
                    ]
                },
                "openParenToken": {
                    "kind": "OpenParenToken",
                    "fullStart": 627,
                    "fullEnd": 628,
                    "start": 627,
                    "end": 628,
                    "fullWidth": 1,
                    "width": 1,
                    "text": "(",
                    "value": "(",
                    "valueText": "("
                },
                "condition": {
                    "kind": "NotEqualsExpression",
                    "fullStart": 628,
                    "fullEnd": 635,
                    "start": 628,
                    "end": 635,
                    "fullWidth": 7,
                    "width": 7,
                    "left": {
                        "kind": "IdentifierName",
                        "fullStart": 628,
                        "fullEnd": 630,
                        "start": 628,
                        "end": 629,
                        "fullWidth": 2,
                        "width": 1,
                        "text": "x",
                        "value": "x",
                        "valueText": "x",
                        "hasTrailingTrivia": true,
                        "trailingTrivia": [
                            {
                                "kind": "WhitespaceTrivia",
                                "text": " "
                            }
                        ]
                    },
                    "operatorToken": {
                        "kind": "ExclamationEqualsEqualsToken",
                        "fullStart": 630,
                        "fullEnd": 634,
                        "start": 630,
                        "end": 633,
                        "fullWidth": 4,
                        "width": 3,
                        "text": "!==",
                        "value": "!==",
                        "valueText": "!==",
                        "hasTrailingTrivia": true,
                        "trailingTrivia": [
                            {
                                "kind": "WhitespaceTrivia",
                                "text": " "
                            }
                        ]
                    },
                    "right": {
                        "kind": "NumericLiteral",
                        "fullStart": 634,
                        "fullEnd": 635,
                        "start": 634,
                        "end": 635,
                        "fullWidth": 1,
                        "width": 1,
                        "text": "1",
                        "value": 1,
                        "valueText": "1"
                    }
                },
                "closeParenToken": {
                    "kind": "CloseParenToken",
                    "fullStart": 635,
                    "fullEnd": 637,
                    "start": 635,
                    "end": 636,
                    "fullWidth": 2,
                    "width": 1,
                    "text": ")",
                    "value": ")",
                    "valueText": ")",
                    "hasTrailingTrivia": true,
                    "trailingTrivia": [
                        {
                            "kind": "WhitespaceTrivia",
                            "text": " "
                        }
                    ]
                },
                "statement": {
                    "kind": "Block",
                    "fullStart": 637,
                    "fullEnd": 704,
                    "start": 637,
                    "end": 703,
                    "fullWidth": 67,
                    "width": 66,
                    "openBraceToken": {
                        "kind": "OpenBraceToken",
                        "fullStart": 637,
                        "fullEnd": 639,
                        "start": 637,
                        "end": 638,
                        "fullWidth": 2,
                        "width": 1,
                        "text": "{",
                        "value": "{",
                        "valueText": "{",
                        "hasTrailingTrivia": true,
                        "hasTrailingNewLine": true,
                        "trailingTrivia": [
                            {
                                "kind": "NewLineTrivia",
                                "text": "\n"
                            }
                        ]
                    },
                    "statements": [
                        {
                            "kind": "ExpressionStatement",
                            "fullStart": 639,
                            "fullEnd": 702,
                            "start": 641,
                            "end": 701,
                            "fullWidth": 63,
                            "width": 60,
                            "expression": {
                                "kind": "InvocationExpression",
                                "fullStart": 639,
                                "fullEnd": 700,
                                "start": 641,
                                "end": 700,
                                "fullWidth": 61,
                                "width": 59,
                                "expression": {
                                    "kind": "IdentifierName",
                                    "fullStart": 639,
                                    "fullEnd": 647,
                                    "start": 641,
                                    "end": 647,
                                    "fullWidth": 8,
                                    "width": 6,
                                    "text": "$ERROR",
                                    "value": "$ERROR",
                                    "valueText": "$ERROR",
                                    "hasLeadingTrivia": true,
                                    "leadingTrivia": [
                                        {
                                            "kind": "WhitespaceTrivia",
                                            "text": "  "
                                        }
                                    ]
                                },
                                "argumentList": {
                                    "kind": "ArgumentList",
                                    "fullStart": 647,
                                    "fullEnd": 700,
                                    "start": 647,
                                    "end": 700,
                                    "fullWidth": 53,
                                    "width": 53,
                                    "openParenToken": {
                                        "kind": "OpenParenToken",
                                        "fullStart": 647,
                                        "fullEnd": 648,
                                        "start": 647,
                                        "end": 648,
                                        "fullWidth": 1,
                                        "width": 1,
                                        "text": "(",
                                        "value": "(",
                                        "valueText": "("
                                    },
                                    "arguments": [
                                        {
                                            "kind": "AddExpression",
                                            "fullStart": 648,
                                            "fullEnd": 699,
                                            "start": 648,
                                            "end": 699,
                                            "fullWidth": 51,
                                            "width": 51,
                                            "left": {
                                                "kind": "StringLiteral",
                                                "fullStart": 648,
                                                "fullEnd": 694,
                                                "start": 648,
                                                "end": 693,
                                                "fullWidth": 46,
                                                "width": 45,
                                                "text": "'#4: var y = 1; var x = y; x === 1. Actual: '",
                                                "value": "#4: var y = 1; var x = y; x === 1. Actual: ",
                                                "valueText": "#4: var y = 1; var x = y; x === 1. Actual: ",
                                                "hasTrailingTrivia": true,
                                                "trailingTrivia": [
                                                    {
                                                        "kind": "WhitespaceTrivia",
                                                        "text": " "
                                                    }
                                                ]
                                            },
                                            "operatorToken": {
                                                "kind": "PlusToken",
                                                "fullStart": 694,
                                                "fullEnd": 696,
                                                "start": 694,
                                                "end": 695,
                                                "fullWidth": 2,
                                                "width": 1,
                                                "text": "+",
                                                "value": "+",
                                                "valueText": "+",
                                                "hasTrailingTrivia": true,
                                                "trailingTrivia": [
                                                    {
                                                        "kind": "WhitespaceTrivia",
                                                        "text": " "
                                                    }
                                                ]
                                            },
                                            "right": {
                                                "kind": "ParenthesizedExpression",
                                                "fullStart": 696,
                                                "fullEnd": 699,
                                                "start": 696,
                                                "end": 699,
                                                "fullWidth": 3,
                                                "width": 3,
                                                "openParenToken": {
                                                    "kind": "OpenParenToken",
                                                    "fullStart": 696,
                                                    "fullEnd": 697,
                                                    "start": 696,
                                                    "end": 697,
                                                    "fullWidth": 1,
                                                    "width": 1,
                                                    "text": "(",
                                                    "value": "(",
                                                    "valueText": "("
                                                },
                                                "expression": {
                                                    "kind": "IdentifierName",
                                                    "fullStart": 697,
                                                    "fullEnd": 698,
                                                    "start": 697,
                                                    "end": 698,
                                                    "fullWidth": 1,
                                                    "width": 1,
                                                    "text": "x",
                                                    "value": "x",
                                                    "valueText": "x"
                                                },
                                                "closeParenToken": {
                                                    "kind": "CloseParenToken",
                                                    "fullStart": 698,
                                                    "fullEnd": 699,
                                                    "start": 698,
                                                    "end": 699,
                                                    "fullWidth": 1,
                                                    "width": 1,
                                                    "text": ")",
                                                    "value": ")",
                                                    "valueText": ")"
                                                }
                                            }
                                        }
                                    ],
                                    "closeParenToken": {
                                        "kind": "CloseParenToken",
                                        "fullStart": 699,
                                        "fullEnd": 700,
                                        "start": 699,
                                        "end": 700,
                                        "fullWidth": 1,
                                        "width": 1,
                                        "text": ")",
                                        "value": ")",
                                        "valueText": ")"
                                    }
                                }
                            },
                            "semicolonToken": {
                                "kind": "SemicolonToken",
                                "fullStart": 700,
                                "fullEnd": 702,
                                "start": 700,
                                "end": 701,
                                "fullWidth": 2,
                                "width": 1,
                                "text": ";",
                                "value": ";",
                                "valueText": ";",
                                "hasTrailingTrivia": true,
                                "hasTrailingNewLine": true,
                                "trailingTrivia": [
                                    {
                                        "kind": "NewLineTrivia",
                                        "text": "\n"
                                    }
                                ]
                            }
                        }
                    ],
                    "closeBraceToken": {
                        "kind": "CloseBraceToken",
                        "fullStart": 702,
                        "fullEnd": 704,
                        "start": 702,
                        "end": 703,
                        "fullWidth": 2,
                        "width": 1,
                        "text": "}",
                        "value": "}",
                        "valueText": "}",
                        "hasTrailingTrivia": true,
                        "hasTrailingNewLine": true,
                        "trailingTrivia": [
                            {
                                "kind": "NewLineTrivia",
                                "text": "\n"
                            }
                        ]
                    }
                }
            },
            {
                "kind": "VariableStatement",
                "fullStart": 704,
                "fullEnd": 743,
                "start": 715,
                "end": 742,
                "fullWidth": 39,
                "width": 27,
                "modifiers": [],
                "variableDeclaration": {
                    "kind": "VariableDeclaration",
                    "fullStart": 704,
                    "fullEnd": 741,
                    "start": 715,
                    "end": 741,
                    "fullWidth": 37,
                    "width": 26,
                    "varKeyword": {
                        "kind": "VarKeyword",
                        "fullStart": 704,
                        "fullEnd": 719,
                        "start": 715,
                        "end": 718,
                        "fullWidth": 15,
                        "width": 3,
                        "text": "var",
                        "value": "var",
                        "valueText": "var",
                        "hasLeadingTrivia": true,
                        "hasLeadingComment": true,
                        "hasLeadingNewLine": true,
                        "hasTrailingTrivia": true,
                        "leadingTrivia": [
                            {
                                "kind": "NewLineTrivia",
                                "text": "\n"
                            },
                            {
                                "kind": "SingleLineCommentTrivia",
                                "text": "//CHECK#5"
                            },
                            {
                                "kind": "NewLineTrivia",
                                "text": "\n"
                            }
                        ],
                        "trailingTrivia": [
                            {
                                "kind": "WhitespaceTrivia",
                                "text": " "
                            }
                        ]
                    },
                    "variableDeclarators": [
                        {
                            "kind": "VariableDeclarator",
                            "fullStart": 719,
                            "fullEnd": 741,
                            "start": 719,
                            "end": 741,
                            "fullWidth": 22,
<<<<<<< HEAD
                            "width": 22,
                            "identifier": {
=======
                            "propertyName": {
>>>>>>> 85e84683
                                "kind": "IdentifierName",
                                "fullStart": 719,
                                "fullEnd": 727,
                                "start": 719,
                                "end": 726,
                                "fullWidth": 8,
                                "width": 7,
                                "text": "objectx",
                                "value": "objectx",
                                "valueText": "objectx",
                                "hasTrailingTrivia": true,
                                "trailingTrivia": [
                                    {
                                        "kind": "WhitespaceTrivia",
                                        "text": " "
                                    }
                                ]
                            },
                            "equalsValueClause": {
                                "kind": "EqualsValueClause",
                                "fullStart": 727,
                                "fullEnd": 741,
                                "start": 727,
                                "end": 741,
                                "fullWidth": 14,
                                "width": 14,
                                "equalsToken": {
                                    "kind": "EqualsToken",
                                    "fullStart": 727,
                                    "fullEnd": 729,
                                    "start": 727,
                                    "end": 728,
                                    "fullWidth": 2,
                                    "width": 1,
                                    "text": "=",
                                    "value": "=",
                                    "valueText": "=",
                                    "hasTrailingTrivia": true,
                                    "trailingTrivia": [
                                        {
                                            "kind": "WhitespaceTrivia",
                                            "text": " "
                                        }
                                    ]
                                },
                                "value": {
                                    "kind": "ObjectCreationExpression",
                                    "fullStart": 729,
                                    "fullEnd": 741,
                                    "start": 729,
                                    "end": 741,
                                    "fullWidth": 12,
                                    "width": 12,
                                    "newKeyword": {
                                        "kind": "NewKeyword",
                                        "fullStart": 729,
                                        "fullEnd": 733,
                                        "start": 729,
                                        "end": 732,
                                        "fullWidth": 4,
                                        "width": 3,
                                        "text": "new",
                                        "value": "new",
                                        "valueText": "new",
                                        "hasTrailingTrivia": true,
                                        "trailingTrivia": [
                                            {
                                                "kind": "WhitespaceTrivia",
                                                "text": " "
                                            }
                                        ]
                                    },
                                    "expression": {
                                        "kind": "IdentifierName",
                                        "fullStart": 733,
                                        "fullEnd": 739,
                                        "start": 733,
                                        "end": 739,
                                        "fullWidth": 6,
                                        "width": 6,
                                        "text": "Object",
                                        "value": "Object",
                                        "valueText": "Object"
                                    },
                                    "argumentList": {
                                        "kind": "ArgumentList",
                                        "fullStart": 739,
                                        "fullEnd": 741,
                                        "start": 739,
                                        "end": 741,
                                        "fullWidth": 2,
                                        "width": 2,
                                        "openParenToken": {
                                            "kind": "OpenParenToken",
                                            "fullStart": 739,
                                            "fullEnd": 740,
                                            "start": 739,
                                            "end": 740,
                                            "fullWidth": 1,
                                            "width": 1,
                                            "text": "(",
                                            "value": "(",
                                            "valueText": "("
                                        },
                                        "arguments": [],
                                        "closeParenToken": {
                                            "kind": "CloseParenToken",
                                            "fullStart": 740,
                                            "fullEnd": 741,
                                            "start": 740,
                                            "end": 741,
                                            "fullWidth": 1,
                                            "width": 1,
                                            "text": ")",
                                            "value": ")",
                                            "valueText": ")"
                                        }
                                    }
                                }
                            }
                        }
                    ]
                },
                "semicolonToken": {
                    "kind": "SemicolonToken",
                    "fullStart": 741,
                    "fullEnd": 743,
                    "start": 741,
                    "end": 742,
                    "fullWidth": 2,
                    "width": 1,
                    "text": ";",
                    "value": ";",
                    "valueText": ";",
                    "hasTrailingTrivia": true,
                    "hasTrailingNewLine": true,
                    "trailingTrivia": [
                        {
                            "kind": "NewLineTrivia",
                            "text": "\n"
                        }
                    ]
                }
            },
            {
                "kind": "VariableStatement",
                "fullStart": 743,
                "fullEnd": 771,
                "start": 743,
                "end": 770,
                "fullWidth": 28,
                "width": 27,
                "modifiers": [],
                "variableDeclaration": {
                    "kind": "VariableDeclaration",
                    "fullStart": 743,
                    "fullEnd": 769,
                    "start": 743,
                    "end": 769,
                    "fullWidth": 26,
                    "width": 26,
                    "varKeyword": {
                        "kind": "VarKeyword",
                        "fullStart": 743,
                        "fullEnd": 747,
                        "start": 743,
                        "end": 746,
                        "fullWidth": 4,
                        "width": 3,
                        "text": "var",
                        "value": "var",
                        "valueText": "var",
                        "hasTrailingTrivia": true,
                        "trailingTrivia": [
                            {
                                "kind": "WhitespaceTrivia",
                                "text": " "
                            }
                        ]
                    },
                    "variableDeclarators": [
                        {
                            "kind": "VariableDeclarator",
                            "fullStart": 747,
                            "fullEnd": 769,
                            "start": 747,
                            "end": 769,
                            "fullWidth": 22,
<<<<<<< HEAD
                            "width": 22,
                            "identifier": {
=======
                            "propertyName": {
>>>>>>> 85e84683
                                "kind": "IdentifierName",
                                "fullStart": 747,
                                "fullEnd": 755,
                                "start": 747,
                                "end": 754,
                                "fullWidth": 8,
                                "width": 7,
                                "text": "objecty",
                                "value": "objecty",
                                "valueText": "objecty",
                                "hasTrailingTrivia": true,
                                "trailingTrivia": [
                                    {
                                        "kind": "WhitespaceTrivia",
                                        "text": " "
                                    }
                                ]
                            },
                            "equalsValueClause": {
                                "kind": "EqualsValueClause",
                                "fullStart": 755,
                                "fullEnd": 769,
                                "start": 755,
                                "end": 769,
                                "fullWidth": 14,
                                "width": 14,
                                "equalsToken": {
                                    "kind": "EqualsToken",
                                    "fullStart": 755,
                                    "fullEnd": 757,
                                    "start": 755,
                                    "end": 756,
                                    "fullWidth": 2,
                                    "width": 1,
                                    "text": "=",
                                    "value": "=",
                                    "valueText": "=",
                                    "hasTrailingTrivia": true,
                                    "trailingTrivia": [
                                        {
                                            "kind": "WhitespaceTrivia",
                                            "text": " "
                                        }
                                    ]
                                },
                                "value": {
                                    "kind": "ObjectCreationExpression",
                                    "fullStart": 757,
                                    "fullEnd": 769,
                                    "start": 757,
                                    "end": 769,
                                    "fullWidth": 12,
                                    "width": 12,
                                    "newKeyword": {
                                        "kind": "NewKeyword",
                                        "fullStart": 757,
                                        "fullEnd": 761,
                                        "start": 757,
                                        "end": 760,
                                        "fullWidth": 4,
                                        "width": 3,
                                        "text": "new",
                                        "value": "new",
                                        "valueText": "new",
                                        "hasTrailingTrivia": true,
                                        "trailingTrivia": [
                                            {
                                                "kind": "WhitespaceTrivia",
                                                "text": " "
                                            }
                                        ]
                                    },
                                    "expression": {
                                        "kind": "IdentifierName",
                                        "fullStart": 761,
                                        "fullEnd": 767,
                                        "start": 761,
                                        "end": 767,
                                        "fullWidth": 6,
                                        "width": 6,
                                        "text": "Object",
                                        "value": "Object",
                                        "valueText": "Object"
                                    },
                                    "argumentList": {
                                        "kind": "ArgumentList",
                                        "fullStart": 767,
                                        "fullEnd": 769,
                                        "start": 767,
                                        "end": 769,
                                        "fullWidth": 2,
                                        "width": 2,
                                        "openParenToken": {
                                            "kind": "OpenParenToken",
                                            "fullStart": 767,
                                            "fullEnd": 768,
                                            "start": 767,
                                            "end": 768,
                                            "fullWidth": 1,
                                            "width": 1,
                                            "text": "(",
                                            "value": "(",
                                            "valueText": "("
                                        },
                                        "arguments": [],
                                        "closeParenToken": {
                                            "kind": "CloseParenToken",
                                            "fullStart": 768,
                                            "fullEnd": 769,
                                            "start": 768,
                                            "end": 769,
                                            "fullWidth": 1,
                                            "width": 1,
                                            "text": ")",
                                            "value": ")",
                                            "valueText": ")"
                                        }
                                    }
                                }
                            }
                        }
                    ]
                },
                "semicolonToken": {
                    "kind": "SemicolonToken",
                    "fullStart": 769,
                    "fullEnd": 771,
                    "start": 769,
                    "end": 770,
                    "fullWidth": 2,
                    "width": 1,
                    "text": ";",
                    "value": ";",
                    "valueText": ";",
                    "hasTrailingTrivia": true,
                    "hasTrailingNewLine": true,
                    "trailingTrivia": [
                        {
                            "kind": "NewLineTrivia",
                            "text": "\n"
                        }
                    ]
                }
            },
            {
                "kind": "ExpressionStatement",
                "fullStart": 771,
                "fullEnd": 791,
                "start": 771,
                "end": 790,
                "fullWidth": 20,
                "width": 19,
                "expression": {
                    "kind": "AssignmentExpression",
                    "fullStart": 771,
                    "fullEnd": 789,
                    "start": 771,
                    "end": 789,
                    "fullWidth": 18,
                    "width": 18,
                    "left": {
                        "kind": "MemberAccessExpression",
                        "fullStart": 771,
                        "fullEnd": 784,
                        "start": 771,
                        "end": 783,
                        "fullWidth": 13,
                        "width": 12,
                        "expression": {
                            "kind": "IdentifierName",
                            "fullStart": 771,
                            "fullEnd": 778,
                            "start": 771,
                            "end": 778,
                            "fullWidth": 7,
                            "width": 7,
                            "text": "objecty",
                            "value": "objecty",
                            "valueText": "objecty"
                        },
                        "dotToken": {
                            "kind": "DotToken",
                            "fullStart": 778,
                            "fullEnd": 779,
                            "start": 778,
                            "end": 779,
                            "fullWidth": 1,
                            "width": 1,
                            "text": ".",
                            "value": ".",
                            "valueText": "."
                        },
                        "name": {
                            "kind": "IdentifierName",
                            "fullStart": 779,
                            "fullEnd": 784,
                            "start": 779,
                            "end": 783,
                            "fullWidth": 5,
                            "width": 4,
                            "text": "prop",
                            "value": "prop",
                            "valueText": "prop",
                            "hasTrailingTrivia": true,
                            "trailingTrivia": [
                                {
                                    "kind": "WhitespaceTrivia",
                                    "text": " "
                                }
                            ]
                        }
                    },
                    "operatorToken": {
                        "kind": "EqualsToken",
                        "fullStart": 784,
                        "fullEnd": 786,
                        "start": 784,
                        "end": 785,
                        "fullWidth": 2,
                        "width": 1,
                        "text": "=",
                        "value": "=",
                        "valueText": "=",
                        "hasTrailingTrivia": true,
                        "trailingTrivia": [
                            {
                                "kind": "WhitespaceTrivia",
                                "text": " "
                            }
                        ]
                    },
                    "right": {
                        "kind": "NumericLiteral",
                        "fullStart": 786,
                        "fullEnd": 789,
                        "start": 786,
                        "end": 789,
                        "fullWidth": 3,
                        "width": 3,
                        "text": "1.1",
                        "value": 1.1,
                        "valueText": "1.1"
                    }
                },
                "semicolonToken": {
                    "kind": "SemicolonToken",
                    "fullStart": 789,
                    "fullEnd": 791,
                    "start": 789,
                    "end": 790,
                    "fullWidth": 2,
                    "width": 1,
                    "text": ";",
                    "value": ";",
                    "valueText": ";",
                    "hasTrailingTrivia": true,
                    "hasTrailingNewLine": true,
                    "trailingTrivia": [
                        {
                            "kind": "NewLineTrivia",
                            "text": "\n"
                        }
                    ]
                }
            },
            {
                "kind": "ExpressionStatement",
                "fullStart": 791,
                "fullEnd": 820,
                "start": 791,
                "end": 819,
                "fullWidth": 29,
                "width": 28,
                "expression": {
                    "kind": "AssignmentExpression",
                    "fullStart": 791,
                    "fullEnd": 818,
                    "start": 791,
                    "end": 818,
                    "fullWidth": 27,
                    "width": 27,
                    "left": {
                        "kind": "MemberAccessExpression",
                        "fullStart": 791,
                        "fullEnd": 804,
                        "start": 791,
                        "end": 803,
                        "fullWidth": 13,
                        "width": 12,
                        "expression": {
                            "kind": "IdentifierName",
                            "fullStart": 791,
                            "fullEnd": 798,
                            "start": 791,
                            "end": 798,
                            "fullWidth": 7,
                            "width": 7,
                            "text": "objectx",
                            "value": "objectx",
                            "valueText": "objectx"
                        },
                        "dotToken": {
                            "kind": "DotToken",
                            "fullStart": 798,
                            "fullEnd": 799,
                            "start": 798,
                            "end": 799,
                            "fullWidth": 1,
                            "width": 1,
                            "text": ".",
                            "value": ".",
                            "valueText": "."
                        },
                        "name": {
                            "kind": "IdentifierName",
                            "fullStart": 799,
                            "fullEnd": 804,
                            "start": 799,
                            "end": 803,
                            "fullWidth": 5,
                            "width": 4,
                            "text": "prop",
                            "value": "prop",
                            "valueText": "prop",
                            "hasTrailingTrivia": true,
                            "trailingTrivia": [
                                {
                                    "kind": "WhitespaceTrivia",
                                    "text": " "
                                }
                            ]
                        }
                    },
                    "operatorToken": {
                        "kind": "EqualsToken",
                        "fullStart": 804,
                        "fullEnd": 806,
                        "start": 804,
                        "end": 805,
                        "fullWidth": 2,
                        "width": 1,
                        "text": "=",
                        "value": "=",
                        "valueText": "=",
                        "hasTrailingTrivia": true,
                        "trailingTrivia": [
                            {
                                "kind": "WhitespaceTrivia",
                                "text": " "
                            }
                        ]
                    },
                    "right": {
                        "kind": "MemberAccessExpression",
                        "fullStart": 806,
                        "fullEnd": 818,
                        "start": 806,
                        "end": 818,
                        "fullWidth": 12,
                        "width": 12,
                        "expression": {
                            "kind": "IdentifierName",
                            "fullStart": 806,
                            "fullEnd": 813,
                            "start": 806,
                            "end": 813,
                            "fullWidth": 7,
                            "width": 7,
                            "text": "objecty",
                            "value": "objecty",
                            "valueText": "objecty"
                        },
                        "dotToken": {
                            "kind": "DotToken",
                            "fullStart": 813,
                            "fullEnd": 814,
                            "start": 813,
                            "end": 814,
                            "fullWidth": 1,
                            "width": 1,
                            "text": ".",
                            "value": ".",
                            "valueText": "."
                        },
                        "name": {
                            "kind": "IdentifierName",
                            "fullStart": 814,
                            "fullEnd": 818,
                            "start": 814,
                            "end": 818,
                            "fullWidth": 4,
                            "width": 4,
                            "text": "prop",
                            "value": "prop",
                            "valueText": "prop"
                        }
                    }
                },
                "semicolonToken": {
                    "kind": "SemicolonToken",
                    "fullStart": 818,
                    "fullEnd": 820,
                    "start": 818,
                    "end": 819,
                    "fullWidth": 2,
                    "width": 1,
                    "text": ";",
                    "value": ";",
                    "valueText": ";",
                    "hasTrailingTrivia": true,
                    "hasTrailingNewLine": true,
                    "trailingTrivia": [
                        {
                            "kind": "NewLineTrivia",
                            "text": "\n"
                        }
                    ]
                }
            },
            {
                "kind": "IfStatement",
                "fullStart": 820,
                "fullEnd": 1221,
                "start": 820,
                "end": 1220,
                "fullWidth": 401,
                "width": 400,
                "ifKeyword": {
                    "kind": "IfKeyword",
                    "fullStart": 820,
                    "fullEnd": 823,
                    "start": 820,
                    "end": 822,
                    "fullWidth": 3,
                    "width": 2,
                    "text": "if",
                    "value": "if",
                    "valueText": "if",
                    "hasTrailingTrivia": true,
                    "trailingTrivia": [
                        {
                            "kind": "WhitespaceTrivia",
                            "text": " "
                        }
                    ]
                },
                "openParenToken": {
                    "kind": "OpenParenToken",
                    "fullStart": 823,
                    "fullEnd": 824,
                    "start": 823,
                    "end": 824,
                    "fullWidth": 1,
                    "width": 1,
                    "text": "(",
                    "value": "(",
                    "valueText": "("
                },
                "condition": {
                    "kind": "NotEqualsExpression",
                    "fullStart": 824,
                    "fullEnd": 853,
                    "start": 824,
                    "end": 853,
                    "fullWidth": 29,
                    "width": 29,
                    "left": {
                        "kind": "MemberAccessExpression",
                        "fullStart": 824,
                        "fullEnd": 837,
                        "start": 824,
                        "end": 836,
                        "fullWidth": 13,
                        "width": 12,
                        "expression": {
                            "kind": "IdentifierName",
                            "fullStart": 824,
                            "fullEnd": 831,
                            "start": 824,
                            "end": 831,
                            "fullWidth": 7,
                            "width": 7,
                            "text": "objectx",
                            "value": "objectx",
                            "valueText": "objectx"
                        },
                        "dotToken": {
                            "kind": "DotToken",
                            "fullStart": 831,
                            "fullEnd": 832,
                            "start": 831,
                            "end": 832,
                            "fullWidth": 1,
                            "width": 1,
                            "text": ".",
                            "value": ".",
                            "valueText": "."
                        },
                        "name": {
                            "kind": "IdentifierName",
                            "fullStart": 832,
                            "fullEnd": 837,
                            "start": 832,
                            "end": 836,
                            "fullWidth": 5,
                            "width": 4,
                            "text": "prop",
                            "value": "prop",
                            "valueText": "prop",
                            "hasTrailingTrivia": true,
                            "trailingTrivia": [
                                {
                                    "kind": "WhitespaceTrivia",
                                    "text": " "
                                }
                            ]
                        }
                    },
                    "operatorToken": {
                        "kind": "ExclamationEqualsEqualsToken",
                        "fullStart": 837,
                        "fullEnd": 841,
                        "start": 837,
                        "end": 840,
                        "fullWidth": 4,
                        "width": 3,
                        "text": "!==",
                        "value": "!==",
                        "valueText": "!==",
                        "hasTrailingTrivia": true,
                        "trailingTrivia": [
                            {
                                "kind": "WhitespaceTrivia",
                                "text": " "
                            }
                        ]
                    },
                    "right": {
                        "kind": "MemberAccessExpression",
                        "fullStart": 841,
                        "fullEnd": 853,
                        "start": 841,
                        "end": 853,
                        "fullWidth": 12,
                        "width": 12,
                        "expression": {
                            "kind": "IdentifierName",
                            "fullStart": 841,
                            "fullEnd": 848,
                            "start": 841,
                            "end": 848,
                            "fullWidth": 7,
                            "width": 7,
                            "text": "objecty",
                            "value": "objecty",
                            "valueText": "objecty"
                        },
                        "dotToken": {
                            "kind": "DotToken",
                            "fullStart": 848,
                            "fullEnd": 849,
                            "start": 848,
                            "end": 849,
                            "fullWidth": 1,
                            "width": 1,
                            "text": ".",
                            "value": ".",
                            "valueText": "."
                        },
                        "name": {
                            "kind": "IdentifierName",
                            "fullStart": 849,
                            "fullEnd": 853,
                            "start": 849,
                            "end": 853,
                            "fullWidth": 4,
                            "width": 4,
                            "text": "prop",
                            "value": "prop",
                            "valueText": "prop"
                        }
                    }
                },
                "closeParenToken": {
                    "kind": "CloseParenToken",
                    "fullStart": 853,
                    "fullEnd": 855,
                    "start": 853,
                    "end": 854,
                    "fullWidth": 2,
                    "width": 1,
                    "text": ")",
                    "value": ")",
                    "valueText": ")",
                    "hasTrailingTrivia": true,
                    "trailingTrivia": [
                        {
                            "kind": "WhitespaceTrivia",
                            "text": " "
                        }
                    ]
                },
                "statement": {
                    "kind": "Block",
                    "fullStart": 855,
                    "fullEnd": 1036,
                    "start": 855,
                    "end": 1035,
                    "fullWidth": 181,
                    "width": 180,
                    "openBraceToken": {
                        "kind": "OpenBraceToken",
                        "fullStart": 855,
                        "fullEnd": 857,
                        "start": 855,
                        "end": 856,
                        "fullWidth": 2,
                        "width": 1,
                        "text": "{",
                        "value": "{",
                        "valueText": "{",
                        "hasTrailingTrivia": true,
                        "hasTrailingNewLine": true,
                        "trailingTrivia": [
                            {
                                "kind": "NewLineTrivia",
                                "text": "\n"
                            }
                        ]
                    },
                    "statements": [
                        {
                            "kind": "ExpressionStatement",
                            "fullStart": 857,
                            "fullEnd": 1034,
                            "start": 859,
                            "end": 1033,
                            "fullWidth": 177,
                            "width": 174,
                            "expression": {
                                "kind": "InvocationExpression",
                                "fullStart": 857,
                                "fullEnd": 1032,
                                "start": 859,
                                "end": 1032,
                                "fullWidth": 175,
                                "width": 173,
                                "expression": {
                                    "kind": "IdentifierName",
                                    "fullStart": 857,
                                    "fullEnd": 865,
                                    "start": 859,
                                    "end": 865,
                                    "fullWidth": 8,
                                    "width": 6,
                                    "text": "$ERROR",
                                    "value": "$ERROR",
                                    "valueText": "$ERROR",
                                    "hasLeadingTrivia": true,
                                    "leadingTrivia": [
                                        {
                                            "kind": "WhitespaceTrivia",
                                            "text": "  "
                                        }
                                    ]
                                },
                                "argumentList": {
                                    "kind": "ArgumentList",
                                    "fullStart": 865,
                                    "fullEnd": 1032,
                                    "start": 865,
                                    "end": 1032,
                                    "fullWidth": 167,
                                    "width": 167,
                                    "openParenToken": {
                                        "kind": "OpenParenToken",
                                        "fullStart": 865,
                                        "fullEnd": 866,
                                        "start": 865,
                                        "end": 866,
                                        "fullWidth": 1,
                                        "width": 1,
                                        "text": "(",
                                        "value": "(",
                                        "valueText": "("
                                    },
                                    "arguments": [
                                        {
                                            "kind": "AddExpression",
                                            "fullStart": 866,
                                            "fullEnd": 1031,
                                            "start": 866,
                                            "end": 1031,
                                            "fullWidth": 165,
                                            "width": 165,
                                            "left": {
                                                "kind": "StringLiteral",
                                                "fullStart": 866,
                                                "fullEnd": 1015,
                                                "start": 866,
                                                "end": 1014,
                                                "fullWidth": 149,
                                                "width": 148,
                                                "text": "'#5: var objectx = new Object(); var objecty = new Object(); objecty.prop = 1; objectx.prop = objecty.prop; objectx.prop === objecty.prop. Actual: '",
                                                "value": "#5: var objectx = new Object(); var objecty = new Object(); objecty.prop = 1; objectx.prop = objecty.prop; objectx.prop === objecty.prop. Actual: ",
                                                "valueText": "#5: var objectx = new Object(); var objecty = new Object(); objecty.prop = 1; objectx.prop = objecty.prop; objectx.prop === objecty.prop. Actual: ",
                                                "hasTrailingTrivia": true,
                                                "trailingTrivia": [
                                                    {
                                                        "kind": "WhitespaceTrivia",
                                                        "text": " "
                                                    }
                                                ]
                                            },
                                            "operatorToken": {
                                                "kind": "PlusToken",
                                                "fullStart": 1015,
                                                "fullEnd": 1017,
                                                "start": 1015,
                                                "end": 1016,
                                                "fullWidth": 2,
                                                "width": 1,
                                                "text": "+",
                                                "value": "+",
                                                "valueText": "+",
                                                "hasTrailingTrivia": true,
                                                "trailingTrivia": [
                                                    {
                                                        "kind": "WhitespaceTrivia",
                                                        "text": " "
                                                    }
                                                ]
                                            },
                                            "right": {
                                                "kind": "ParenthesizedExpression",
                                                "fullStart": 1017,
                                                "fullEnd": 1031,
                                                "start": 1017,
                                                "end": 1031,
                                                "fullWidth": 14,
                                                "width": 14,
                                                "openParenToken": {
                                                    "kind": "OpenParenToken",
                                                    "fullStart": 1017,
                                                    "fullEnd": 1018,
                                                    "start": 1017,
                                                    "end": 1018,
                                                    "fullWidth": 1,
                                                    "width": 1,
                                                    "text": "(",
                                                    "value": "(",
                                                    "valueText": "("
                                                },
                                                "expression": {
                                                    "kind": "MemberAccessExpression",
                                                    "fullStart": 1018,
                                                    "fullEnd": 1030,
                                                    "start": 1018,
                                                    "end": 1030,
                                                    "fullWidth": 12,
                                                    "width": 12,
                                                    "expression": {
                                                        "kind": "IdentifierName",
                                                        "fullStart": 1018,
                                                        "fullEnd": 1025,
                                                        "start": 1018,
                                                        "end": 1025,
                                                        "fullWidth": 7,
                                                        "width": 7,
                                                        "text": "objectx",
                                                        "value": "objectx",
                                                        "valueText": "objectx"
                                                    },
                                                    "dotToken": {
                                                        "kind": "DotToken",
                                                        "fullStart": 1025,
                                                        "fullEnd": 1026,
                                                        "start": 1025,
                                                        "end": 1026,
                                                        "fullWidth": 1,
                                                        "width": 1,
                                                        "text": ".",
                                                        "value": ".",
                                                        "valueText": "."
                                                    },
                                                    "name": {
                                                        "kind": "IdentifierName",
                                                        "fullStart": 1026,
                                                        "fullEnd": 1030,
                                                        "start": 1026,
                                                        "end": 1030,
                                                        "fullWidth": 4,
                                                        "width": 4,
                                                        "text": "prop",
                                                        "value": "prop",
                                                        "valueText": "prop"
                                                    }
                                                },
                                                "closeParenToken": {
                                                    "kind": "CloseParenToken",
                                                    "fullStart": 1030,
                                                    "fullEnd": 1031,
                                                    "start": 1030,
                                                    "end": 1031,
                                                    "fullWidth": 1,
                                                    "width": 1,
                                                    "text": ")",
                                                    "value": ")",
                                                    "valueText": ")"
                                                }
                                            }
                                        }
                                    ],
                                    "closeParenToken": {
                                        "kind": "CloseParenToken",
                                        "fullStart": 1031,
                                        "fullEnd": 1032,
                                        "start": 1031,
                                        "end": 1032,
                                        "fullWidth": 1,
                                        "width": 1,
                                        "text": ")",
                                        "value": ")",
                                        "valueText": ")"
                                    }
                                }
                            },
                            "semicolonToken": {
                                "kind": "SemicolonToken",
                                "fullStart": 1032,
                                "fullEnd": 1034,
                                "start": 1032,
                                "end": 1033,
                                "fullWidth": 2,
                                "width": 1,
                                "text": ";",
                                "value": ";",
                                "valueText": ";",
                                "hasTrailingTrivia": true,
                                "hasTrailingNewLine": true,
                                "trailingTrivia": [
                                    {
                                        "kind": "NewLineTrivia",
                                        "text": "\n"
                                    }
                                ]
                            }
                        }
                    ],
                    "closeBraceToken": {
                        "kind": "CloseBraceToken",
                        "fullStart": 1034,
                        "fullEnd": 1036,
                        "start": 1034,
                        "end": 1035,
                        "fullWidth": 2,
                        "width": 1,
                        "text": "}",
                        "value": "}",
                        "valueText": "}",
                        "hasTrailingTrivia": true,
                        "trailingTrivia": [
                            {
                                "kind": "WhitespaceTrivia",
                                "text": " "
                            }
                        ]
                    }
                },
                "elseClause": {
                    "kind": "ElseClause",
                    "fullStart": 1036,
                    "fullEnd": 1221,
                    "start": 1036,
                    "end": 1220,
                    "fullWidth": 185,
                    "width": 184,
                    "elseKeyword": {
                        "kind": "ElseKeyword",
                        "fullStart": 1036,
                        "fullEnd": 1041,
                        "start": 1036,
                        "end": 1040,
                        "fullWidth": 5,
                        "width": 4,
                        "text": "else",
                        "value": "else",
                        "valueText": "else",
                        "hasTrailingTrivia": true,
                        "trailingTrivia": [
                            {
                                "kind": "WhitespaceTrivia",
                                "text": " "
                            }
                        ]
                    },
                    "statement": {
                        "kind": "Block",
                        "fullStart": 1041,
                        "fullEnd": 1221,
                        "start": 1041,
                        "end": 1220,
                        "fullWidth": 180,
                        "width": 179,
                        "openBraceToken": {
                            "kind": "OpenBraceToken",
                            "fullStart": 1041,
                            "fullEnd": 1043,
                            "start": 1041,
                            "end": 1042,
                            "fullWidth": 2,
                            "width": 1,
                            "text": "{",
                            "value": "{",
                            "valueText": "{",
                            "hasTrailingTrivia": true,
                            "hasTrailingNewLine": true,
                            "trailingTrivia": [
                                {
                                    "kind": "NewLineTrivia",
                                    "text": "\n"
                                }
                            ]
                        },
                        "statements": [
                            {
                                "kind": "IfStatement",
                                "fullStart": 1043,
                                "fullEnd": 1219,
                                "start": 1045,
                                "end": 1217,
                                "fullWidth": 176,
                                "width": 172,
                                "ifKeyword": {
                                    "kind": "IfKeyword",
                                    "fullStart": 1043,
                                    "fullEnd": 1048,
                                    "start": 1045,
                                    "end": 1047,
                                    "fullWidth": 5,
                                    "width": 2,
                                    "text": "if",
                                    "value": "if",
                                    "valueText": "if",
                                    "hasLeadingTrivia": true,
                                    "hasTrailingTrivia": true,
                                    "leadingTrivia": [
                                        {
                                            "kind": "WhitespaceTrivia",
                                            "text": "  "
                                        }
                                    ],
                                    "trailingTrivia": [
                                        {
                                            "kind": "WhitespaceTrivia",
                                            "text": " "
                                        }
                                    ]
                                },
                                "openParenToken": {
                                    "kind": "OpenParenToken",
                                    "fullStart": 1048,
                                    "fullEnd": 1049,
                                    "start": 1048,
                                    "end": 1049,
                                    "fullWidth": 1,
                                    "width": 1,
                                    "text": "(",
                                    "value": "(",
                                    "valueText": "("
                                },
                                "condition": {
                                    "kind": "EqualsExpression",
                                    "fullStart": 1049,
                                    "fullEnd": 1068,
                                    "start": 1049,
                                    "end": 1068,
                                    "fullWidth": 19,
                                    "width": 19,
                                    "left": {
                                        "kind": "IdentifierName",
                                        "fullStart": 1049,
                                        "fullEnd": 1057,
                                        "start": 1049,
                                        "end": 1056,
                                        "fullWidth": 8,
                                        "width": 7,
                                        "text": "objectx",
                                        "value": "objectx",
                                        "valueText": "objectx",
                                        "hasTrailingTrivia": true,
                                        "trailingTrivia": [
                                            {
                                                "kind": "WhitespaceTrivia",
                                                "text": " "
                                            }
                                        ]
                                    },
                                    "operatorToken": {
                                        "kind": "EqualsEqualsEqualsToken",
                                        "fullStart": 1057,
                                        "fullEnd": 1061,
                                        "start": 1057,
                                        "end": 1060,
                                        "fullWidth": 4,
                                        "width": 3,
                                        "text": "===",
                                        "value": "===",
                                        "valueText": "===",
                                        "hasTrailingTrivia": true,
                                        "trailingTrivia": [
                                            {
                                                "kind": "WhitespaceTrivia",
                                                "text": " "
                                            }
                                        ]
                                    },
                                    "right": {
                                        "kind": "IdentifierName",
                                        "fullStart": 1061,
                                        "fullEnd": 1068,
                                        "start": 1061,
                                        "end": 1068,
                                        "fullWidth": 7,
                                        "width": 7,
                                        "text": "objecty",
                                        "value": "objecty",
                                        "valueText": "objecty"
                                    }
                                },
                                "closeParenToken": {
                                    "kind": "CloseParenToken",
                                    "fullStart": 1068,
                                    "fullEnd": 1070,
                                    "start": 1068,
                                    "end": 1069,
                                    "fullWidth": 2,
                                    "width": 1,
                                    "text": ")",
                                    "value": ")",
                                    "valueText": ")",
                                    "hasTrailingTrivia": true,
                                    "trailingTrivia": [
                                        {
                                            "kind": "WhitespaceTrivia",
                                            "text": " "
                                        }
                                    ]
                                },
                                "statement": {
                                    "kind": "Block",
                                    "fullStart": 1070,
                                    "fullEnd": 1219,
                                    "start": 1070,
                                    "end": 1217,
                                    "fullWidth": 149,
                                    "width": 147,
                                    "openBraceToken": {
                                        "kind": "OpenBraceToken",
                                        "fullStart": 1070,
                                        "fullEnd": 1072,
                                        "start": 1070,
                                        "end": 1071,
                                        "fullWidth": 2,
                                        "width": 1,
                                        "text": "{",
                                        "value": "{",
                                        "valueText": "{",
                                        "hasTrailingTrivia": true,
                                        "hasTrailingNewLine": true,
                                        "trailingTrivia": [
                                            {
                                                "kind": "NewLineTrivia",
                                                "text": "\n"
                                            }
                                        ]
                                    },
                                    "statements": [
                                        {
                                            "kind": "ExpressionStatement",
                                            "fullStart": 1072,
                                            "fullEnd": 1214,
                                            "start": 1076,
                                            "end": 1213,
                                            "fullWidth": 142,
                                            "width": 137,
                                            "expression": {
                                                "kind": "InvocationExpression",
                                                "fullStart": 1072,
                                                "fullEnd": 1212,
                                                "start": 1076,
                                                "end": 1212,
                                                "fullWidth": 140,
                                                "width": 136,
                                                "expression": {
                                                    "kind": "IdentifierName",
                                                    "fullStart": 1072,
                                                    "fullEnd": 1082,
                                                    "start": 1076,
                                                    "end": 1082,
                                                    "fullWidth": 10,
                                                    "width": 6,
                                                    "text": "$ERROR",
                                                    "value": "$ERROR",
                                                    "valueText": "$ERROR",
                                                    "hasLeadingTrivia": true,
                                                    "leadingTrivia": [
                                                        {
                                                            "kind": "WhitespaceTrivia",
                                                            "text": "    "
                                                        }
                                                    ]
                                                },
                                                "argumentList": {
                                                    "kind": "ArgumentList",
                                                    "fullStart": 1082,
                                                    "fullEnd": 1212,
                                                    "start": 1082,
                                                    "end": 1212,
                                                    "fullWidth": 130,
                                                    "width": 130,
                                                    "openParenToken": {
                                                        "kind": "OpenParenToken",
                                                        "fullStart": 1082,
                                                        "fullEnd": 1083,
                                                        "start": 1082,
                                                        "end": 1083,
                                                        "fullWidth": 1,
                                                        "width": 1,
                                                        "text": "(",
                                                        "value": "(",
                                                        "valueText": "("
                                                    },
                                                    "arguments": [
                                                        {
                                                            "kind": "StringLiteral",
                                                            "fullStart": 1083,
                                                            "fullEnd": 1211,
                                                            "start": 1083,
                                                            "end": 1211,
                                                            "fullWidth": 128,
                                                            "width": 128,
                                                            "text": "'#5: var objectx = new Object(); var objecty = new Object(); objecty.prop = 1; objectx.prop = objecty.prop; objectx !== objecty'",
                                                            "value": "#5: var objectx = new Object(); var objecty = new Object(); objecty.prop = 1; objectx.prop = objecty.prop; objectx !== objecty",
                                                            "valueText": "#5: var objectx = new Object(); var objecty = new Object(); objecty.prop = 1; objectx.prop = objecty.prop; objectx !== objecty"
                                                        }
                                                    ],
                                                    "closeParenToken": {
                                                        "kind": "CloseParenToken",
                                                        "fullStart": 1211,
                                                        "fullEnd": 1212,
                                                        "start": 1211,
                                                        "end": 1212,
                                                        "fullWidth": 1,
                                                        "width": 1,
                                                        "text": ")",
                                                        "value": ")",
                                                        "valueText": ")"
                                                    }
                                                }
                                            },
                                            "semicolonToken": {
                                                "kind": "SemicolonToken",
                                                "fullStart": 1212,
                                                "fullEnd": 1214,
                                                "start": 1212,
                                                "end": 1213,
                                                "fullWidth": 2,
                                                "width": 1,
                                                "text": ";",
                                                "value": ";",
                                                "valueText": ";",
                                                "hasTrailingTrivia": true,
                                                "hasTrailingNewLine": true,
                                                "trailingTrivia": [
                                                    {
                                                        "kind": "NewLineTrivia",
                                                        "text": "\n"
                                                    }
                                                ]
                                            }
                                        }
                                    ],
                                    "closeBraceToken": {
                                        "kind": "CloseBraceToken",
                                        "fullStart": 1214,
                                        "fullEnd": 1219,
                                        "start": 1216,
                                        "end": 1217,
                                        "fullWidth": 5,
                                        "width": 1,
                                        "text": "}",
                                        "value": "}",
                                        "valueText": "}",
                                        "hasLeadingTrivia": true,
                                        "hasTrailingTrivia": true,
                                        "hasTrailingNewLine": true,
                                        "leadingTrivia": [
                                            {
                                                "kind": "WhitespaceTrivia",
                                                "text": "  "
                                            }
                                        ],
                                        "trailingTrivia": [
                                            {
                                                "kind": "WhitespaceTrivia",
                                                "text": " "
                                            },
                                            {
                                                "kind": "NewLineTrivia",
                                                "text": "\n"
                                            }
                                        ]
                                    }
                                }
                            }
                        ],
                        "closeBraceToken": {
                            "kind": "CloseBraceToken",
                            "fullStart": 1219,
                            "fullEnd": 1221,
                            "start": 1219,
                            "end": 1220,
                            "fullWidth": 2,
                            "width": 1,
                            "text": "}",
                            "value": "}",
                            "valueText": "}",
                            "hasTrailingTrivia": true,
                            "hasTrailingNewLine": true,
                            "trailingTrivia": [
                                {
                                    "kind": "NewLineTrivia",
                                    "text": "\n"
                                }
                            ]
                        }
                    }
                }
            }
        ],
        "endOfFileToken": {
            "kind": "EndOfFileToken",
            "fullStart": 1221,
            "fullEnd": 1223,
            "start": 1223,
            "end": 1223,
            "fullWidth": 2,
            "width": 0,
            "text": "",
            "hasLeadingTrivia": true,
            "hasLeadingNewLine": true,
            "leadingTrivia": [
                {
                    "kind": "NewLineTrivia",
                    "text": "\n"
                },
                {
                    "kind": "NewLineTrivia",
                    "text": "\n"
                }
            ]
        }
    },
    "lineMap": {
        "lineStarts": [
            0,
            61,
            132,
            133,
            137,
            182,
            185,
            233,
            316,
            320,
            321,
            331,
            338,
            353,
            401,
            403,
            404,
            414,
            425,
            440,
            492,
            494,
            495,
            505,
            512,
            519,
            534,
            589,
            591,
            592,
            602,
            613,
            624,
            639,
            702,
            704,
            705,
            715,
            743,
            771,
            791,
            820,
            857,
            1034,
            1043,
            1072,
            1214,
            1219,
            1221,
            1222,
            1223
        ],
        "length": 1223
    }
}<|MERGE_RESOLUTION|>--- conflicted
+++ resolved
@@ -560,12 +560,8 @@
                             "start": 418,
                             "end": 423,
                             "fullWidth": 5,
-<<<<<<< HEAD
                             "width": 5,
-                            "identifier": {
-=======
                             "propertyName": {
->>>>>>> 85e84683
                                 "kind": "IdentifierName",
                                 "fullStart": 418,
                                 "fullEnd": 420,
@@ -1608,12 +1604,8 @@
                             "start": 606,
                             "end": 611,
                             "fullWidth": 5,
-<<<<<<< HEAD
                             "width": 5,
-                            "identifier": {
-=======
                             "propertyName": {
->>>>>>> 85e84683
                                 "kind": "IdentifierName",
                                 "fullStart": 606,
                                 "fullEnd": 608,
@@ -1740,12 +1732,8 @@
                             "start": 617,
                             "end": 622,
                             "fullWidth": 5,
-<<<<<<< HEAD
                             "width": 5,
-                            "identifier": {
-=======
                             "propertyName": {
->>>>>>> 85e84683
                                 "kind": "IdentifierName",
                                 "fullStart": 617,
                                 "fullEnd": 619,
@@ -2242,12 +2230,8 @@
                             "start": 719,
                             "end": 741,
                             "fullWidth": 22,
-<<<<<<< HEAD
                             "width": 22,
-                            "identifier": {
-=======
                             "propertyName": {
->>>>>>> 85e84683
                                 "kind": "IdentifierName",
                                 "fullStart": 719,
                                 "fullEnd": 727,
@@ -2436,12 +2420,8 @@
                             "start": 747,
                             "end": 769,
                             "fullWidth": 22,
-<<<<<<< HEAD
                             "width": 22,
-                            "identifier": {
-=======
                             "propertyName": {
->>>>>>> 85e84683
                                 "kind": "IdentifierName",
                                 "fullStart": 747,
                                 "fullEnd": 755,
