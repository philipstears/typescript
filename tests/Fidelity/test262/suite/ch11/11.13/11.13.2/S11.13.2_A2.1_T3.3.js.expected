--- conflicted
+++ resolved
@@ -165,12 +165,8 @@
                                         "start": 352,
                                         "end": 364,
                                         "fullWidth": 12,
-<<<<<<< HEAD
                                         "width": 12,
-                                        "identifier": {
-=======
                                         "propertyName": {
->>>>>>> 85e84683
                                             "kind": "IdentifierName",
                                             "fullStart": 352,
                                             "fullEnd": 354,
