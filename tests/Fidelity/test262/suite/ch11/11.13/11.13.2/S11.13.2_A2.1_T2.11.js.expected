--- conflicted
+++ resolved
@@ -165,12 +165,8 @@
                                         "start": 350,
                                         "end": 355,
                                         "fullWidth": 5,
-<<<<<<< HEAD
                                         "width": 5,
-                                        "identifier": {
-=======
                                         "propertyName": {
->>>>>>> 85e84683
                                             "kind": "IdentifierName",
                                             "fullStart": 350,
                                             "fullEnd": 352,
@@ -304,12 +300,8 @@
                                         "start": 363,
                                         "end": 375,
                                         "fullWidth": 12,
-<<<<<<< HEAD
                                         "width": 12,
-                                        "identifier": {
-=======
                                         "propertyName": {
->>>>>>> 85e84683
                                             "kind": "IdentifierName",
                                             "fullStart": 363,
                                             "fullEnd": 365,
