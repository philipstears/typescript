--- conflicted
+++ resolved
@@ -102,12 +102,8 @@
                             "start": 312,
                             "end": 317,
                             "fullWidth": 5,
-<<<<<<< HEAD
                             "width": 5,
-                            "identifier": {
-=======
                             "propertyName": {
->>>>>>> 85e84683
                                 "kind": "IdentifierName",
                                 "fullStart": 312,
                                 "fullEnd": 314,
@@ -234,12 +230,8 @@
                             "start": 323,
                             "end": 336,
                             "fullWidth": 13,
-<<<<<<< HEAD
                             "width": 13,
-                            "identifier": {
-=======
                             "propertyName": {
->>>>>>> 85e84683
                                 "kind": "IdentifierName",
                                 "fullStart": 323,
                                 "fullEnd": 326,
