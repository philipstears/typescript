--- conflicted
+++ resolved
@@ -165,12 +165,8 @@
                                         "start": 387,
                                         "end": 399,
                                         "fullWidth": 12,
-<<<<<<< HEAD
                                         "width": 12,
-                                        "identifier": {
-=======
                                         "propertyName": {
->>>>>>> 85e84683
                                             "kind": "IdentifierName",
                                             "fullStart": 387,
                                             "fullEnd": 389,
@@ -1198,12 +1194,8 @@
                                                             "start": 648,
                                                             "end": 660,
                                                             "fullWidth": 12,
-<<<<<<< HEAD
                                                             "width": 12,
-                                                            "identifier": {
-=======
                                                             "propertyName": {
->>>>>>> 85e84683
                                                                 "kind": "IdentifierName",
                                                                 "fullStart": 648,
                                                                 "fullEnd": 650,
