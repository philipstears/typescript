{
    "isDeclaration": false,
    "languageVersion": "EcmaScript5",
    "parseOptions": {
        "allowAutomaticSemicolonInsertion": true
    },
    "sourceUnit": {
        "kind": "SourceUnit",
        "fullStart": 0,
        "fullEnd": 602,
        "start": 327,
        "end": 602,
        "fullWidth": 602,
        "width": 275,
        "isIncrementallyUnusable": true,
        "moduleElements": [
            {
                "kind": "VariableStatement",
                "fullStart": 0,
                "fullEnd": 338,
                "start": 327,
                "end": 337,
                "fullWidth": 338,
                "width": 10,
                "modifiers": [],
                "variableDeclaration": {
                    "kind": "VariableDeclaration",
                    "fullStart": 0,
                    "fullEnd": 336,
                    "start": 327,
                    "end": 336,
                    "fullWidth": 336,
                    "width": 9,
                    "varKeyword": {
                        "kind": "VarKeyword",
                        "fullStart": 0,
                        "fullEnd": 331,
                        "start": 327,
                        "end": 330,
                        "fullWidth": 331,
                        "width": 3,
                        "text": "var",
                        "value": "var",
                        "valueText": "var",
                        "hasLeadingTrivia": true,
                        "hasLeadingComment": true,
                        "hasLeadingNewLine": true,
                        "hasTrailingTrivia": true,
                        "leadingTrivia": [
                            {
                                "kind": "SingleLineCommentTrivia",
                                "text": "// Copyright 2009 the Sputnik authors.  All rights reserved."
                            },
                            {
                                "kind": "NewLineTrivia",
                                "text": "\n"
                            },
                            {
                                "kind": "SingleLineCommentTrivia",
                                "text": "// This code is governed by the BSD license found in the LICENSE file."
                            },
                            {
                                "kind": "NewLineTrivia",
                                "text": "\n"
                            },
                            {
                                "kind": "NewLineTrivia",
                                "text": "\n"
                            },
                            {
                                "kind": "MultiLineCommentTrivia",
                                "text": "/**\n * Operator uses GetValue\n *\n * @path ch11/11.13/11.13.2/S11.13.2_A2.1_T1.2.js\n * @description Either Type is not Reference or GetBase is not null, check opeartor is \"x /= y\"\n */"
                            },
                            {
                                "kind": "NewLineTrivia",
                                "text": "\n"
                            },
                            {
                                "kind": "NewLineTrivia",
                                "text": "\n"
                            },
                            {
                                "kind": "SingleLineCommentTrivia",
                                "text": "//CHECK#1"
                            },
                            {
                                "kind": "NewLineTrivia",
                                "text": "\n"
                            }
                        ],
                        "trailingTrivia": [
                            {
                                "kind": "WhitespaceTrivia",
                                "text": " "
                            }
                        ]
                    },
                    "variableDeclarators": [
                        {
                            "kind": "VariableDeclarator",
                            "fullStart": 331,
                            "fullEnd": 336,
                            "start": 331,
                            "end": 336,
                            "fullWidth": 5,
<<<<<<< HEAD
                            "width": 5,
                            "identifier": {
=======
                            "propertyName": {
>>>>>>> 85e84683
                                "kind": "IdentifierName",
                                "fullStart": 331,
                                "fullEnd": 333,
                                "start": 331,
                                "end": 332,
                                "fullWidth": 2,
                                "width": 1,
                                "text": "x",
                                "value": "x",
                                "valueText": "x",
                                "hasTrailingTrivia": true,
                                "trailingTrivia": [
                                    {
                                        "kind": "WhitespaceTrivia",
                                        "text": " "
                                    }
                                ]
                            },
                            "equalsValueClause": {
                                "kind": "EqualsValueClause",
                                "fullStart": 333,
                                "fullEnd": 336,
                                "start": 333,
                                "end": 336,
                                "fullWidth": 3,
                                "width": 3,
                                "equalsToken": {
                                    "kind": "EqualsToken",
                                    "fullStart": 333,
                                    "fullEnd": 335,
                                    "start": 333,
                                    "end": 334,
                                    "fullWidth": 2,
                                    "width": 1,
                                    "text": "=",
                                    "value": "=",
                                    "valueText": "=",
                                    "hasTrailingTrivia": true,
                                    "trailingTrivia": [
                                        {
                                            "kind": "WhitespaceTrivia",
                                            "text": " "
                                        }
                                    ]
                                },
                                "value": {
                                    "kind": "NumericLiteral",
                                    "fullStart": 335,
                                    "fullEnd": 336,
                                    "start": 335,
                                    "end": 336,
                                    "fullWidth": 1,
                                    "width": 1,
                                    "text": "1",
                                    "value": 1,
                                    "valueText": "1"
                                }
                            }
                        }
                    ]
                },
                "semicolonToken": {
                    "kind": "SemicolonToken",
                    "fullStart": 336,
                    "fullEnd": 338,
                    "start": 336,
                    "end": 337,
                    "fullWidth": 2,
                    "width": 1,
                    "text": ";",
                    "value": ";",
                    "valueText": ";",
                    "hasTrailingTrivia": true,
                    "hasTrailingNewLine": true,
                    "trailingTrivia": [
                        {
                            "kind": "NewLineTrivia",
                            "text": "\n"
                        }
                    ]
                }
            },
            {
                "kind": "VariableStatement",
                "fullStart": 338,
                "fullEnd": 357,
                "start": 338,
                "end": 356,
                "fullWidth": 19,
                "width": 18,
                "isIncrementallyUnusable": true,
                "modifiers": [],
                "variableDeclaration": {
                    "kind": "VariableDeclaration",
                    "fullStart": 338,
                    "fullEnd": 355,
                    "start": 338,
                    "end": 355,
                    "fullWidth": 17,
                    "width": 17,
                    "isIncrementallyUnusable": true,
                    "varKeyword": {
                        "kind": "VarKeyword",
                        "fullStart": 338,
                        "fullEnd": 342,
                        "start": 338,
                        "end": 341,
                        "fullWidth": 4,
                        "width": 3,
                        "text": "var",
                        "value": "var",
                        "valueText": "var",
                        "hasTrailingTrivia": true,
                        "trailingTrivia": [
                            {
                                "kind": "WhitespaceTrivia",
                                "text": " "
                            }
                        ]
                    },
                    "variableDeclarators": [
                        {
                            "kind": "VariableDeclarator",
                            "fullStart": 342,
                            "fullEnd": 355,
                            "start": 342,
                            "end": 355,
                            "fullWidth": 13,
                            "width": 13,
                            "isIncrementallyUnusable": true,
                            "propertyName": {
                                "kind": "IdentifierName",
                                "fullStart": 342,
                                "fullEnd": 344,
                                "start": 342,
                                "end": 343,
                                "fullWidth": 2,
                                "width": 1,
                                "text": "z",
                                "value": "z",
                                "valueText": "z",
                                "hasTrailingTrivia": true,
                                "trailingTrivia": [
                                    {
                                        "kind": "WhitespaceTrivia",
                                        "text": " "
                                    }
                                ]
                            },
                            "equalsValueClause": {
                                "kind": "EqualsValueClause",
                                "fullStart": 344,
                                "fullEnd": 355,
                                "start": 344,
                                "end": 355,
                                "fullWidth": 11,
                                "width": 11,
                                "isIncrementallyUnusable": true,
                                "equalsToken": {
                                    "kind": "EqualsToken",
                                    "fullStart": 344,
                                    "fullEnd": 346,
                                    "start": 344,
                                    "end": 345,
                                    "fullWidth": 2,
                                    "width": 1,
                                    "text": "=",
                                    "value": "=",
                                    "valueText": "=",
                                    "hasTrailingTrivia": true,
                                    "trailingTrivia": [
                                        {
                                            "kind": "WhitespaceTrivia",
                                            "text": " "
                                        }
                                    ]
                                },
                                "value": {
                                    "kind": "ParenthesizedExpression",
                                    "fullStart": 346,
                                    "fullEnd": 355,
                                    "start": 346,
                                    "end": 355,
                                    "fullWidth": 9,
                                    "width": 9,
                                    "isIncrementallyUnusable": true,
                                    "openParenToken": {
                                        "kind": "OpenParenToken",
                                        "fullStart": 346,
                                        "fullEnd": 347,
                                        "start": 346,
                                        "end": 347,
                                        "fullWidth": 1,
                                        "width": 1,
                                        "text": "(",
                                        "value": "(",
                                        "valueText": "("
                                    },
                                    "expression": {
                                        "kind": "DivideAssignmentExpression",
                                        "fullStart": 347,
                                        "fullEnd": 354,
                                        "start": 347,
                                        "end": 354,
                                        "fullWidth": 7,
                                        "width": 7,
                                        "isIncrementallyUnusable": true,
                                        "left": {
                                            "kind": "IdentifierName",
                                            "fullStart": 347,
                                            "fullEnd": 349,
                                            "start": 347,
                                            "end": 348,
                                            "fullWidth": 2,
                                            "width": 1,
                                            "text": "x",
                                            "value": "x",
                                            "valueText": "x",
                                            "hasTrailingTrivia": true,
                                            "trailingTrivia": [
                                                {
                                                    "kind": "WhitespaceTrivia",
                                                    "text": " "
                                                }
                                            ]
                                        },
                                        "operatorToken": {
                                            "kind": "SlashEqualsToken",
                                            "fullStart": 349,
                                            "fullEnd": 352,
                                            "start": 349,
                                            "end": 351,
                                            "fullWidth": 3,
                                            "width": 2,
                                            "text": "/=",
                                            "value": "/=",
                                            "valueText": "/=",
                                            "hasTrailingTrivia": true,
                                            "trailingTrivia": [
                                                {
                                                    "kind": "WhitespaceTrivia",
                                                    "text": " "
                                                }
                                            ]
                                        },
                                        "right": {
                                            "kind": "NegateExpression",
                                            "fullStart": 352,
                                            "fullEnd": 354,
                                            "start": 352,
                                            "end": 354,
                                            "fullWidth": 2,
                                            "width": 2,
                                            "operatorToken": {
                                                "kind": "MinusToken",
                                                "fullStart": 352,
                                                "fullEnd": 353,
                                                "start": 352,
                                                "end": 353,
                                                "fullWidth": 1,
                                                "width": 1,
                                                "text": "-",
                                                "value": "-",
                                                "valueText": "-"
                                            },
                                            "operand": {
                                                "kind": "NumericLiteral",
                                                "fullStart": 353,
                                                "fullEnd": 354,
                                                "start": 353,
                                                "end": 354,
                                                "fullWidth": 1,
                                                "width": 1,
                                                "text": "1",
                                                "value": 1,
                                                "valueText": "1"
                                            }
                                        }
                                    },
                                    "closeParenToken": {
                                        "kind": "CloseParenToken",
                                        "fullStart": 354,
                                        "fullEnd": 355,
                                        "start": 354,
                                        "end": 355,
                                        "fullWidth": 1,
                                        "width": 1,
                                        "text": ")",
                                        "value": ")",
                                        "valueText": ")"
                                    }
                                }
                            }
                        }
                    ]
                },
                "semicolonToken": {
                    "kind": "SemicolonToken",
                    "fullStart": 355,
                    "fullEnd": 357,
                    "start": 355,
                    "end": 356,
                    "fullWidth": 2,
                    "width": 1,
                    "text": ";",
                    "value": ";",
                    "valueText": ";",
                    "hasTrailingTrivia": true,
                    "hasTrailingNewLine": true,
                    "trailingTrivia": [
                        {
                            "kind": "NewLineTrivia",
                            "text": "\n"
                        }
                    ]
                }
            },
            {
                "kind": "IfStatement",
                "fullStart": 357,
                "fullEnd": 447,
                "start": 357,
                "end": 446,
                "fullWidth": 90,
                "width": 89,
                "ifKeyword": {
                    "kind": "IfKeyword",
                    "fullStart": 357,
                    "fullEnd": 360,
                    "start": 357,
                    "end": 359,
                    "fullWidth": 3,
                    "width": 2,
                    "text": "if",
                    "value": "if",
                    "valueText": "if",
                    "hasTrailingTrivia": true,
                    "trailingTrivia": [
                        {
                            "kind": "WhitespaceTrivia",
                            "text": " "
                        }
                    ]
                },
                "openParenToken": {
                    "kind": "OpenParenToken",
                    "fullStart": 360,
                    "fullEnd": 361,
                    "start": 360,
                    "end": 361,
                    "fullWidth": 1,
                    "width": 1,
                    "text": "(",
                    "value": "(",
                    "valueText": "("
                },
                "condition": {
                    "kind": "NotEqualsExpression",
                    "fullStart": 361,
                    "fullEnd": 369,
                    "start": 361,
                    "end": 369,
                    "fullWidth": 8,
                    "width": 8,
                    "left": {
                        "kind": "IdentifierName",
                        "fullStart": 361,
                        "fullEnd": 363,
                        "start": 361,
                        "end": 362,
                        "fullWidth": 2,
                        "width": 1,
                        "text": "z",
                        "value": "z",
                        "valueText": "z",
                        "hasTrailingTrivia": true,
                        "trailingTrivia": [
                            {
                                "kind": "WhitespaceTrivia",
                                "text": " "
                            }
                        ]
                    },
                    "operatorToken": {
                        "kind": "ExclamationEqualsEqualsToken",
                        "fullStart": 363,
                        "fullEnd": 367,
                        "start": 363,
                        "end": 366,
                        "fullWidth": 4,
                        "width": 3,
                        "text": "!==",
                        "value": "!==",
                        "valueText": "!==",
                        "hasTrailingTrivia": true,
                        "trailingTrivia": [
                            {
                                "kind": "WhitespaceTrivia",
                                "text": " "
                            }
                        ]
                    },
                    "right": {
                        "kind": "NegateExpression",
                        "fullStart": 367,
                        "fullEnd": 369,
                        "start": 367,
                        "end": 369,
                        "fullWidth": 2,
                        "width": 2,
                        "operatorToken": {
                            "kind": "MinusToken",
                            "fullStart": 367,
                            "fullEnd": 368,
                            "start": 367,
                            "end": 368,
                            "fullWidth": 1,
                            "width": 1,
                            "text": "-",
                            "value": "-",
                            "valueText": "-"
                        },
                        "operand": {
                            "kind": "NumericLiteral",
                            "fullStart": 368,
                            "fullEnd": 369,
                            "start": 368,
                            "end": 369,
                            "fullWidth": 1,
                            "width": 1,
                            "text": "1",
                            "value": 1,
                            "valueText": "1"
                        }
                    }
                },
                "closeParenToken": {
                    "kind": "CloseParenToken",
                    "fullStart": 369,
                    "fullEnd": 371,
                    "start": 369,
                    "end": 370,
                    "fullWidth": 2,
                    "width": 1,
                    "text": ")",
                    "value": ")",
                    "valueText": ")",
                    "hasTrailingTrivia": true,
                    "trailingTrivia": [
                        {
                            "kind": "WhitespaceTrivia",
                            "text": " "
                        }
                    ]
                },
                "statement": {
                    "kind": "Block",
                    "fullStart": 371,
                    "fullEnd": 447,
                    "start": 371,
                    "end": 446,
                    "fullWidth": 76,
                    "width": 75,
                    "openBraceToken": {
                        "kind": "OpenBraceToken",
                        "fullStart": 371,
                        "fullEnd": 373,
                        "start": 371,
                        "end": 372,
                        "fullWidth": 2,
                        "width": 1,
                        "text": "{",
                        "value": "{",
                        "valueText": "{",
                        "hasTrailingTrivia": true,
                        "hasTrailingNewLine": true,
                        "trailingTrivia": [
                            {
                                "kind": "NewLineTrivia",
                                "text": "\n"
                            }
                        ]
                    },
                    "statements": [
                        {
                            "kind": "ExpressionStatement",
                            "fullStart": 373,
                            "fullEnd": 445,
                            "start": 375,
                            "end": 444,
                            "fullWidth": 72,
                            "width": 69,
                            "expression": {
                                "kind": "InvocationExpression",
                                "fullStart": 373,
                                "fullEnd": 443,
                                "start": 375,
                                "end": 443,
                                "fullWidth": 70,
                                "width": 68,
                                "expression": {
                                    "kind": "IdentifierName",
                                    "fullStart": 373,
                                    "fullEnd": 381,
                                    "start": 375,
                                    "end": 381,
                                    "fullWidth": 8,
                                    "width": 6,
                                    "text": "$ERROR",
                                    "value": "$ERROR",
                                    "valueText": "$ERROR",
                                    "hasLeadingTrivia": true,
                                    "leadingTrivia": [
                                        {
                                            "kind": "WhitespaceTrivia",
                                            "text": "  "
                                        }
                                    ]
                                },
                                "argumentList": {
                                    "kind": "ArgumentList",
                                    "fullStart": 381,
                                    "fullEnd": 443,
                                    "start": 381,
                                    "end": 443,
                                    "fullWidth": 62,
                                    "width": 62,
                                    "openParenToken": {
                                        "kind": "OpenParenToken",
                                        "fullStart": 381,
                                        "fullEnd": 382,
                                        "start": 381,
                                        "end": 382,
                                        "fullWidth": 1,
                                        "width": 1,
                                        "text": "(",
                                        "value": "(",
                                        "valueText": "("
                                    },
                                    "arguments": [
                                        {
                                            "kind": "AddExpression",
                                            "fullStart": 382,
                                            "fullEnd": 442,
                                            "start": 382,
                                            "end": 442,
                                            "fullWidth": 60,
                                            "width": 60,
                                            "left": {
                                                "kind": "StringLiteral",
                                                "fullStart": 382,
                                                "fullEnd": 437,
                                                "start": 382,
                                                "end": 436,
                                                "fullWidth": 55,
                                                "width": 54,
                                                "text": "'#1: var x = 1; var z = (x /= -1); z === -1. Actual: '",
                                                "value": "#1: var x = 1; var z = (x /= -1); z === -1. Actual: ",
                                                "valueText": "#1: var x = 1; var z = (x /= -1); z === -1. Actual: ",
                                                "hasTrailingTrivia": true,
                                                "trailingTrivia": [
                                                    {
                                                        "kind": "WhitespaceTrivia",
                                                        "text": " "
                                                    }
                                                ]
                                            },
                                            "operatorToken": {
                                                "kind": "PlusToken",
                                                "fullStart": 437,
                                                "fullEnd": 439,
                                                "start": 437,
                                                "end": 438,
                                                "fullWidth": 2,
                                                "width": 1,
                                                "text": "+",
                                                "value": "+",
                                                "valueText": "+",
                                                "hasTrailingTrivia": true,
                                                "trailingTrivia": [
                                                    {
                                                        "kind": "WhitespaceTrivia",
                                                        "text": " "
                                                    }
                                                ]
                                            },
                                            "right": {
                                                "kind": "ParenthesizedExpression",
                                                "fullStart": 439,
                                                "fullEnd": 442,
                                                "start": 439,
                                                "end": 442,
                                                "fullWidth": 3,
                                                "width": 3,
                                                "openParenToken": {
                                                    "kind": "OpenParenToken",
                                                    "fullStart": 439,
                                                    "fullEnd": 440,
                                                    "start": 439,
                                                    "end": 440,
                                                    "fullWidth": 1,
                                                    "width": 1,
                                                    "text": "(",
                                                    "value": "(",
                                                    "valueText": "("
                                                },
                                                "expression": {
                                                    "kind": "IdentifierName",
                                                    "fullStart": 440,
                                                    "fullEnd": 441,
                                                    "start": 440,
                                                    "end": 441,
                                                    "fullWidth": 1,
                                                    "width": 1,
                                                    "text": "z",
                                                    "value": "z",
                                                    "valueText": "z"
                                                },
                                                "closeParenToken": {
                                                    "kind": "CloseParenToken",
                                                    "fullStart": 441,
                                                    "fullEnd": 442,
                                                    "start": 441,
                                                    "end": 442,
                                                    "fullWidth": 1,
                                                    "width": 1,
                                                    "text": ")",
                                                    "value": ")",
                                                    "valueText": ")"
                                                }
                                            }
                                        }
                                    ],
                                    "closeParenToken": {
                                        "kind": "CloseParenToken",
                                        "fullStart": 442,
                                        "fullEnd": 443,
                                        "start": 442,
                                        "end": 443,
                                        "fullWidth": 1,
                                        "width": 1,
                                        "text": ")",
                                        "value": ")",
                                        "valueText": ")"
                                    }
                                }
                            },
                            "semicolonToken": {
                                "kind": "SemicolonToken",
                                "fullStart": 443,
                                "fullEnd": 445,
                                "start": 443,
                                "end": 444,
                                "fullWidth": 2,
                                "width": 1,
                                "text": ";",
                                "value": ";",
                                "valueText": ";",
                                "hasTrailingTrivia": true,
                                "hasTrailingNewLine": true,
                                "trailingTrivia": [
                                    {
                                        "kind": "NewLineTrivia",
                                        "text": "\n"
                                    }
                                ]
                            }
                        }
                    ],
                    "closeBraceToken": {
                        "kind": "CloseBraceToken",
                        "fullStart": 445,
                        "fullEnd": 447,
                        "start": 445,
                        "end": 446,
                        "fullWidth": 2,
                        "width": 1,
                        "text": "}",
                        "value": "}",
                        "valueText": "}",
                        "hasTrailingTrivia": true,
                        "hasTrailingNewLine": true,
                        "trailingTrivia": [
                            {
                                "kind": "NewLineTrivia",
                                "text": "\n"
                            }
                        ]
                    }
                }
            },
            {
                "kind": "VariableStatement",
                "fullStart": 447,
                "fullEnd": 469,
                "start": 458,
                "end": 468,
                "fullWidth": 22,
                "width": 10,
                "modifiers": [],
                "variableDeclaration": {
                    "kind": "VariableDeclaration",
                    "fullStart": 447,
                    "fullEnd": 467,
                    "start": 458,
                    "end": 467,
                    "fullWidth": 20,
                    "width": 9,
                    "varKeyword": {
                        "kind": "VarKeyword",
                        "fullStart": 447,
                        "fullEnd": 462,
                        "start": 458,
                        "end": 461,
                        "fullWidth": 15,
                        "width": 3,
                        "text": "var",
                        "value": "var",
                        "valueText": "var",
                        "hasLeadingTrivia": true,
                        "hasLeadingComment": true,
                        "hasLeadingNewLine": true,
                        "hasTrailingTrivia": true,
                        "leadingTrivia": [
                            {
                                "kind": "NewLineTrivia",
                                "text": "\n"
                            },
                            {
                                "kind": "SingleLineCommentTrivia",
                                "text": "//CHECK#2"
                            },
                            {
                                "kind": "NewLineTrivia",
                                "text": "\n"
                            }
                        ],
                        "trailingTrivia": [
                            {
                                "kind": "WhitespaceTrivia",
                                "text": " "
                            }
                        ]
                    },
                    "variableDeclarators": [
                        {
                            "kind": "VariableDeclarator",
                            "fullStart": 462,
                            "fullEnd": 467,
                            "start": 462,
                            "end": 467,
                            "fullWidth": 5,
<<<<<<< HEAD
                            "width": 5,
                            "identifier": {
=======
                            "propertyName": {
>>>>>>> 85e84683
                                "kind": "IdentifierName",
                                "fullStart": 462,
                                "fullEnd": 464,
                                "start": 462,
                                "end": 463,
                                "fullWidth": 2,
                                "width": 1,
                                "text": "x",
                                "value": "x",
                                "valueText": "x",
                                "hasTrailingTrivia": true,
                                "trailingTrivia": [
                                    {
                                        "kind": "WhitespaceTrivia",
                                        "text": " "
                                    }
                                ]
                            },
                            "equalsValueClause": {
                                "kind": "EqualsValueClause",
                                "fullStart": 464,
                                "fullEnd": 467,
                                "start": 464,
                                "end": 467,
                                "fullWidth": 3,
                                "width": 3,
                                "equalsToken": {
                                    "kind": "EqualsToken",
                                    "fullStart": 464,
                                    "fullEnd": 466,
                                    "start": 464,
                                    "end": 465,
                                    "fullWidth": 2,
                                    "width": 1,
                                    "text": "=",
                                    "value": "=",
                                    "valueText": "=",
                                    "hasTrailingTrivia": true,
                                    "trailingTrivia": [
                                        {
                                            "kind": "WhitespaceTrivia",
                                            "text": " "
                                        }
                                    ]
                                },
                                "value": {
                                    "kind": "NumericLiteral",
                                    "fullStart": 466,
                                    "fullEnd": 467,
                                    "start": 466,
                                    "end": 467,
                                    "fullWidth": 1,
                                    "width": 1,
                                    "text": "1",
                                    "value": 1,
                                    "valueText": "1"
                                }
                            }
                        }
                    ]
                },
                "semicolonToken": {
                    "kind": "SemicolonToken",
                    "fullStart": 467,
                    "fullEnd": 469,
                    "start": 467,
                    "end": 468,
                    "fullWidth": 2,
                    "width": 1,
                    "text": ";",
                    "value": ";",
                    "valueText": ";",
                    "hasTrailingTrivia": true,
                    "hasTrailingNewLine": true,
                    "trailingTrivia": [
                        {
                            "kind": "NewLineTrivia",
                            "text": "\n"
                        }
                    ]
                }
            },
            {
                "kind": "VariableStatement",
                "fullStart": 469,
                "fullEnd": 481,
                "start": 469,
                "end": 480,
                "fullWidth": 12,
                "width": 11,
                "modifiers": [],
                "variableDeclaration": {
                    "kind": "VariableDeclaration",
                    "fullStart": 469,
                    "fullEnd": 479,
                    "start": 469,
                    "end": 479,
                    "fullWidth": 10,
                    "width": 10,
                    "varKeyword": {
                        "kind": "VarKeyword",
                        "fullStart": 469,
                        "fullEnd": 473,
                        "start": 469,
                        "end": 472,
                        "fullWidth": 4,
                        "width": 3,
                        "text": "var",
                        "value": "var",
                        "valueText": "var",
                        "hasTrailingTrivia": true,
                        "trailingTrivia": [
                            {
                                "kind": "WhitespaceTrivia",
                                "text": " "
                            }
                        ]
                    },
                    "variableDeclarators": [
                        {
                            "kind": "VariableDeclarator",
                            "fullStart": 473,
                            "fullEnd": 479,
                            "start": 473,
                            "end": 479,
                            "fullWidth": 6,
<<<<<<< HEAD
                            "width": 6,
                            "identifier": {
=======
                            "propertyName": {
>>>>>>> 85e84683
                                "kind": "IdentifierName",
                                "fullStart": 473,
                                "fullEnd": 475,
                                "start": 473,
                                "end": 474,
                                "fullWidth": 2,
                                "width": 1,
                                "text": "y",
                                "value": "y",
                                "valueText": "y",
                                "hasTrailingTrivia": true,
                                "trailingTrivia": [
                                    {
                                        "kind": "WhitespaceTrivia",
                                        "text": " "
                                    }
                                ]
                            },
                            "equalsValueClause": {
                                "kind": "EqualsValueClause",
                                "fullStart": 475,
                                "fullEnd": 479,
                                "start": 475,
                                "end": 479,
                                "fullWidth": 4,
                                "width": 4,
                                "equalsToken": {
                                    "kind": "EqualsToken",
                                    "fullStart": 475,
                                    "fullEnd": 477,
                                    "start": 475,
                                    "end": 476,
                                    "fullWidth": 2,
                                    "width": 1,
                                    "text": "=",
                                    "value": "=",
                                    "valueText": "=",
                                    "hasTrailingTrivia": true,
                                    "trailingTrivia": [
                                        {
                                            "kind": "WhitespaceTrivia",
                                            "text": " "
                                        }
                                    ]
                                },
                                "value": {
                                    "kind": "NegateExpression",
                                    "fullStart": 477,
                                    "fullEnd": 479,
                                    "start": 477,
                                    "end": 479,
                                    "fullWidth": 2,
                                    "width": 2,
                                    "operatorToken": {
                                        "kind": "MinusToken",
                                        "fullStart": 477,
                                        "fullEnd": 478,
                                        "start": 477,
                                        "end": 478,
                                        "fullWidth": 1,
                                        "width": 1,
                                        "text": "-",
                                        "value": "-",
                                        "valueText": "-"
                                    },
                                    "operand": {
                                        "kind": "NumericLiteral",
                                        "fullStart": 478,
                                        "fullEnd": 479,
                                        "start": 478,
                                        "end": 479,
                                        "fullWidth": 1,
                                        "width": 1,
                                        "text": "1",
                                        "value": 1,
                                        "valueText": "1"
                                    }
                                }
                            }
                        }
                    ]
                },
                "semicolonToken": {
                    "kind": "SemicolonToken",
                    "fullStart": 479,
                    "fullEnd": 481,
                    "start": 479,
                    "end": 480,
                    "fullWidth": 2,
                    "width": 1,
                    "text": ";",
                    "value": ";",
                    "valueText": ";",
                    "hasTrailingTrivia": true,
                    "hasTrailingNewLine": true,
                    "trailingTrivia": [
                        {
                            "kind": "NewLineTrivia",
                            "text": "\n"
                        }
                    ]
                }
            },
            {
                "kind": "VariableStatement",
                "fullStart": 481,
                "fullEnd": 499,
                "start": 481,
                "end": 498,
                "fullWidth": 18,
                "width": 17,
                "isIncrementallyUnusable": true,
                "modifiers": [],
                "variableDeclaration": {
                    "kind": "VariableDeclaration",
                    "fullStart": 481,
                    "fullEnd": 497,
                    "start": 481,
                    "end": 497,
                    "fullWidth": 16,
                    "width": 16,
                    "isIncrementallyUnusable": true,
                    "varKeyword": {
                        "kind": "VarKeyword",
                        "fullStart": 481,
                        "fullEnd": 485,
                        "start": 481,
                        "end": 484,
                        "fullWidth": 4,
                        "width": 3,
                        "text": "var",
                        "value": "var",
                        "valueText": "var",
                        "hasTrailingTrivia": true,
                        "trailingTrivia": [
                            {
                                "kind": "WhitespaceTrivia",
                                "text": " "
                            }
                        ]
                    },
                    "variableDeclarators": [
                        {
                            "kind": "VariableDeclarator",
                            "fullStart": 485,
                            "fullEnd": 497,
                            "start": 485,
                            "end": 497,
                            "fullWidth": 12,
                            "width": 12,
                            "isIncrementallyUnusable": true,
                            "propertyName": {
                                "kind": "IdentifierName",
                                "fullStart": 485,
                                "fullEnd": 487,
                                "start": 485,
                                "end": 486,
                                "fullWidth": 2,
                                "width": 1,
                                "text": "z",
                                "value": "z",
                                "valueText": "z",
                                "hasTrailingTrivia": true,
                                "trailingTrivia": [
                                    {
                                        "kind": "WhitespaceTrivia",
                                        "text": " "
                                    }
                                ]
                            },
                            "equalsValueClause": {
                                "kind": "EqualsValueClause",
                                "fullStart": 487,
                                "fullEnd": 497,
                                "start": 487,
                                "end": 497,
                                "fullWidth": 10,
                                "width": 10,
                                "isIncrementallyUnusable": true,
                                "equalsToken": {
                                    "kind": "EqualsToken",
                                    "fullStart": 487,
                                    "fullEnd": 489,
                                    "start": 487,
                                    "end": 488,
                                    "fullWidth": 2,
                                    "width": 1,
                                    "text": "=",
                                    "value": "=",
                                    "valueText": "=",
                                    "hasTrailingTrivia": true,
                                    "trailingTrivia": [
                                        {
                                            "kind": "WhitespaceTrivia",
                                            "text": " "
                                        }
                                    ]
                                },
                                "value": {
                                    "kind": "ParenthesizedExpression",
                                    "fullStart": 489,
                                    "fullEnd": 497,
                                    "start": 489,
                                    "end": 497,
                                    "fullWidth": 8,
                                    "width": 8,
                                    "isIncrementallyUnusable": true,
                                    "openParenToken": {
                                        "kind": "OpenParenToken",
                                        "fullStart": 489,
                                        "fullEnd": 490,
                                        "start": 489,
                                        "end": 490,
                                        "fullWidth": 1,
                                        "width": 1,
                                        "text": "(",
                                        "value": "(",
                                        "valueText": "("
                                    },
                                    "expression": {
                                        "kind": "DivideAssignmentExpression",
                                        "fullStart": 490,
                                        "fullEnd": 496,
                                        "start": 490,
                                        "end": 496,
                                        "fullWidth": 6,
                                        "width": 6,
                                        "isIncrementallyUnusable": true,
                                        "left": {
                                            "kind": "IdentifierName",
                                            "fullStart": 490,
                                            "fullEnd": 492,
                                            "start": 490,
                                            "end": 491,
                                            "fullWidth": 2,
                                            "width": 1,
                                            "text": "x",
                                            "value": "x",
                                            "valueText": "x",
                                            "hasTrailingTrivia": true,
                                            "trailingTrivia": [
                                                {
                                                    "kind": "WhitespaceTrivia",
                                                    "text": " "
                                                }
                                            ]
                                        },
                                        "operatorToken": {
                                            "kind": "SlashEqualsToken",
                                            "fullStart": 492,
                                            "fullEnd": 495,
                                            "start": 492,
                                            "end": 494,
                                            "fullWidth": 3,
                                            "width": 2,
                                            "text": "/=",
                                            "value": "/=",
                                            "valueText": "/=",
                                            "hasTrailingTrivia": true,
                                            "trailingTrivia": [
                                                {
                                                    "kind": "WhitespaceTrivia",
                                                    "text": " "
                                                }
                                            ]
                                        },
                                        "right": {
                                            "kind": "IdentifierName",
                                            "fullStart": 495,
                                            "fullEnd": 496,
                                            "start": 495,
                                            "end": 496,
                                            "fullWidth": 1,
                                            "width": 1,
                                            "text": "y",
                                            "value": "y",
                                            "valueText": "y"
                                        }
                                    },
                                    "closeParenToken": {
                                        "kind": "CloseParenToken",
                                        "fullStart": 496,
                                        "fullEnd": 497,
                                        "start": 496,
                                        "end": 497,
                                        "fullWidth": 1,
                                        "width": 1,
                                        "text": ")",
                                        "value": ")",
                                        "valueText": ")"
                                    }
                                }
                            }
                        }
                    ]
                },
                "semicolonToken": {
                    "kind": "SemicolonToken",
                    "fullStart": 497,
                    "fullEnd": 499,
                    "start": 497,
                    "end": 498,
                    "fullWidth": 2,
                    "width": 1,
                    "text": ";",
                    "value": ";",
                    "valueText": ";",
                    "hasTrailingTrivia": true,
                    "hasTrailingNewLine": true,
                    "trailingTrivia": [
                        {
                            "kind": "NewLineTrivia",
                            "text": "\n"
                        }
                    ]
                }
            },
            {
                "kind": "IfStatement",
                "fullStart": 499,
                "fullEnd": 600,
                "start": 499,
                "end": 599,
                "fullWidth": 101,
                "width": 100,
                "ifKeyword": {
                    "kind": "IfKeyword",
                    "fullStart": 499,
                    "fullEnd": 502,
                    "start": 499,
                    "end": 501,
                    "fullWidth": 3,
                    "width": 2,
                    "text": "if",
                    "value": "if",
                    "valueText": "if",
                    "hasTrailingTrivia": true,
                    "trailingTrivia": [
                        {
                            "kind": "WhitespaceTrivia",
                            "text": " "
                        }
                    ]
                },
                "openParenToken": {
                    "kind": "OpenParenToken",
                    "fullStart": 502,
                    "fullEnd": 503,
                    "start": 502,
                    "end": 503,
                    "fullWidth": 1,
                    "width": 1,
                    "text": "(",
                    "value": "(",
                    "valueText": "("
                },
                "condition": {
                    "kind": "NotEqualsExpression",
                    "fullStart": 503,
                    "fullEnd": 511,
                    "start": 503,
                    "end": 511,
                    "fullWidth": 8,
                    "width": 8,
                    "left": {
                        "kind": "IdentifierName",
                        "fullStart": 503,
                        "fullEnd": 505,
                        "start": 503,
                        "end": 504,
                        "fullWidth": 2,
                        "width": 1,
                        "text": "z",
                        "value": "z",
                        "valueText": "z",
                        "hasTrailingTrivia": true,
                        "trailingTrivia": [
                            {
                                "kind": "WhitespaceTrivia",
                                "text": " "
                            }
                        ]
                    },
                    "operatorToken": {
                        "kind": "ExclamationEqualsEqualsToken",
                        "fullStart": 505,
                        "fullEnd": 509,
                        "start": 505,
                        "end": 508,
                        "fullWidth": 4,
                        "width": 3,
                        "text": "!==",
                        "value": "!==",
                        "valueText": "!==",
                        "hasTrailingTrivia": true,
                        "trailingTrivia": [
                            {
                                "kind": "WhitespaceTrivia",
                                "text": " "
                            }
                        ]
                    },
                    "right": {
                        "kind": "NegateExpression",
                        "fullStart": 509,
                        "fullEnd": 511,
                        "start": 509,
                        "end": 511,
                        "fullWidth": 2,
                        "width": 2,
                        "operatorToken": {
                            "kind": "MinusToken",
                            "fullStart": 509,
                            "fullEnd": 510,
                            "start": 509,
                            "end": 510,
                            "fullWidth": 1,
                            "width": 1,
                            "text": "-",
                            "value": "-",
                            "valueText": "-"
                        },
                        "operand": {
                            "kind": "NumericLiteral",
                            "fullStart": 510,
                            "fullEnd": 511,
                            "start": 510,
                            "end": 511,
                            "fullWidth": 1,
                            "width": 1,
                            "text": "1",
                            "value": 1,
                            "valueText": "1"
                        }
                    }
                },
                "closeParenToken": {
                    "kind": "CloseParenToken",
                    "fullStart": 511,
                    "fullEnd": 513,
                    "start": 511,
                    "end": 512,
                    "fullWidth": 2,
                    "width": 1,
                    "text": ")",
                    "value": ")",
                    "valueText": ")",
                    "hasTrailingTrivia": true,
                    "trailingTrivia": [
                        {
                            "kind": "WhitespaceTrivia",
                            "text": " "
                        }
                    ]
                },
                "statement": {
                    "kind": "Block",
                    "fullStart": 513,
                    "fullEnd": 600,
                    "start": 513,
                    "end": 599,
                    "fullWidth": 87,
                    "width": 86,
                    "openBraceToken": {
                        "kind": "OpenBraceToken",
                        "fullStart": 513,
                        "fullEnd": 515,
                        "start": 513,
                        "end": 514,
                        "fullWidth": 2,
                        "width": 1,
                        "text": "{",
                        "value": "{",
                        "valueText": "{",
                        "hasTrailingTrivia": true,
                        "hasTrailingNewLine": true,
                        "trailingTrivia": [
                            {
                                "kind": "NewLineTrivia",
                                "text": "\n"
                            }
                        ]
                    },
                    "statements": [
                        {
                            "kind": "ExpressionStatement",
                            "fullStart": 515,
                            "fullEnd": 598,
                            "start": 517,
                            "end": 597,
                            "fullWidth": 83,
                            "width": 80,
                            "expression": {
                                "kind": "InvocationExpression",
                                "fullStart": 515,
                                "fullEnd": 596,
                                "start": 517,
                                "end": 596,
                                "fullWidth": 81,
                                "width": 79,
                                "expression": {
                                    "kind": "IdentifierName",
                                    "fullStart": 515,
                                    "fullEnd": 523,
                                    "start": 517,
                                    "end": 523,
                                    "fullWidth": 8,
                                    "width": 6,
                                    "text": "$ERROR",
                                    "value": "$ERROR",
                                    "valueText": "$ERROR",
                                    "hasLeadingTrivia": true,
                                    "leadingTrivia": [
                                        {
                                            "kind": "WhitespaceTrivia",
                                            "text": "  "
                                        }
                                    ]
                                },
                                "argumentList": {
                                    "kind": "ArgumentList",
                                    "fullStart": 523,
                                    "fullEnd": 596,
                                    "start": 523,
                                    "end": 596,
                                    "fullWidth": 73,
                                    "width": 73,
                                    "openParenToken": {
                                        "kind": "OpenParenToken",
                                        "fullStart": 523,
                                        "fullEnd": 524,
                                        "start": 523,
                                        "end": 524,
                                        "fullWidth": 1,
                                        "width": 1,
                                        "text": "(",
                                        "value": "(",
                                        "valueText": "("
                                    },
                                    "arguments": [
                                        {
                                            "kind": "AddExpression",
                                            "fullStart": 524,
                                            "fullEnd": 595,
                                            "start": 524,
                                            "end": 595,
                                            "fullWidth": 71,
                                            "width": 71,
                                            "left": {
                                                "kind": "StringLiteral",
                                                "fullStart": 524,
                                                "fullEnd": 590,
                                                "start": 524,
                                                "end": 589,
                                                "fullWidth": 66,
                                                "width": 65,
                                                "text": "'#2: var x = 1; var y = -1; var z = (x /= y); z === -1. Actual: '",
                                                "value": "#2: var x = 1; var y = -1; var z = (x /= y); z === -1. Actual: ",
                                                "valueText": "#2: var x = 1; var y = -1; var z = (x /= y); z === -1. Actual: ",
                                                "hasTrailingTrivia": true,
                                                "trailingTrivia": [
                                                    {
                                                        "kind": "WhitespaceTrivia",
                                                        "text": " "
                                                    }
                                                ]
                                            },
                                            "operatorToken": {
                                                "kind": "PlusToken",
                                                "fullStart": 590,
                                                "fullEnd": 592,
                                                "start": 590,
                                                "end": 591,
                                                "fullWidth": 2,
                                                "width": 1,
                                                "text": "+",
                                                "value": "+",
                                                "valueText": "+",
                                                "hasTrailingTrivia": true,
                                                "trailingTrivia": [
                                                    {
                                                        "kind": "WhitespaceTrivia",
                                                        "text": " "
                                                    }
                                                ]
                                            },
                                            "right": {
                                                "kind": "ParenthesizedExpression",
                                                "fullStart": 592,
                                                "fullEnd": 595,
                                                "start": 592,
                                                "end": 595,
                                                "fullWidth": 3,
                                                "width": 3,
                                                "openParenToken": {
                                                    "kind": "OpenParenToken",
                                                    "fullStart": 592,
                                                    "fullEnd": 593,
                                                    "start": 592,
                                                    "end": 593,
                                                    "fullWidth": 1,
                                                    "width": 1,
                                                    "text": "(",
                                                    "value": "(",
                                                    "valueText": "("
                                                },
                                                "expression": {
                                                    "kind": "IdentifierName",
                                                    "fullStart": 593,
                                                    "fullEnd": 594,
                                                    "start": 593,
                                                    "end": 594,
                                                    "fullWidth": 1,
                                                    "width": 1,
                                                    "text": "z",
                                                    "value": "z",
                                                    "valueText": "z"
                                                },
                                                "closeParenToken": {
                                                    "kind": "CloseParenToken",
                                                    "fullStart": 594,
                                                    "fullEnd": 595,
                                                    "start": 594,
                                                    "end": 595,
                                                    "fullWidth": 1,
                                                    "width": 1,
                                                    "text": ")",
                                                    "value": ")",
                                                    "valueText": ")"
                                                }
                                            }
                                        }
                                    ],
                                    "closeParenToken": {
                                        "kind": "CloseParenToken",
                                        "fullStart": 595,
                                        "fullEnd": 596,
                                        "start": 595,
                                        "end": 596,
                                        "fullWidth": 1,
                                        "width": 1,
                                        "text": ")",
                                        "value": ")",
                                        "valueText": ")"
                                    }
                                }
                            },
                            "semicolonToken": {
                                "kind": "SemicolonToken",
                                "fullStart": 596,
                                "fullEnd": 598,
                                "start": 596,
                                "end": 597,
                                "fullWidth": 2,
                                "width": 1,
                                "text": ";",
                                "value": ";",
                                "valueText": ";",
                                "hasTrailingTrivia": true,
                                "hasTrailingNewLine": true,
                                "trailingTrivia": [
                                    {
                                        "kind": "NewLineTrivia",
                                        "text": "\n"
                                    }
                                ]
                            }
                        }
                    ],
                    "closeBraceToken": {
                        "kind": "CloseBraceToken",
                        "fullStart": 598,
                        "fullEnd": 600,
                        "start": 598,
                        "end": 599,
                        "fullWidth": 2,
                        "width": 1,
                        "text": "}",
                        "value": "}",
                        "valueText": "}",
                        "hasTrailingTrivia": true,
                        "hasTrailingNewLine": true,
                        "trailingTrivia": [
                            {
                                "kind": "NewLineTrivia",
                                "text": "\n"
                            }
                        ]
                    }
                }
            }
        ],
        "endOfFileToken": {
            "kind": "EndOfFileToken",
            "fullStart": 600,
            "fullEnd": 602,
            "start": 602,
            "end": 602,
            "fullWidth": 2,
            "width": 0,
            "text": "",
            "hasLeadingTrivia": true,
            "hasLeadingNewLine": true,
            "leadingTrivia": [
                {
                    "kind": "NewLineTrivia",
                    "text": "\n"
                },
                {
                    "kind": "NewLineTrivia",
                    "text": "\n"
                }
            ]
        }
    },
    "lineMap": {
        "lineStarts": [
            0,
            61,
            132,
            133,
            137,
            163,
            166,
            216,
            312,
            316,
            317,
            327,
            338,
            357,
            373,
            445,
            447,
            448,
            458,
            469,
            481,
            499,
            515,
            598,
            600,
            601,
            602
        ],
        "length": 602
    }
}<|MERGE_RESOLUTION|>--- conflicted
+++ resolved
@@ -103,12 +103,8 @@
                             "start": 331,
                             "end": 336,
                             "fullWidth": 5,
-<<<<<<< HEAD
                             "width": 5,
-                            "identifier": {
-=======
                             "propertyName": {
->>>>>>> 85e84683
                                 "kind": "IdentifierName",
                                 "fullStart": 331,
                                 "fullEnd": 333,
@@ -861,12 +857,8 @@
                             "start": 462,
                             "end": 467,
                             "fullWidth": 5,
-<<<<<<< HEAD
                             "width": 5,
-                            "identifier": {
-=======
                             "propertyName": {
->>>>>>> 85e84683
                                 "kind": "IdentifierName",
                                 "fullStart": 462,
                                 "fullEnd": 464,
@@ -993,12 +985,8 @@
                             "start": 473,
                             "end": 479,
                             "fullWidth": 6,
-<<<<<<< HEAD
                             "width": 6,
-                            "identifier": {
-=======
                             "propertyName": {
->>>>>>> 85e84683
                                 "kind": "IdentifierName",
                                 "fullStart": 473,
                                 "fullEnd": 475,
