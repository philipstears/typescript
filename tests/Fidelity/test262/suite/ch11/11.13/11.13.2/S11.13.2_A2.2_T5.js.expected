{
    "isDeclaration": false,
    "languageVersion": "EcmaScript5",
    "parseOptions": {
        "allowAutomaticSemicolonInsertion": true
    },
    "sourceUnit": {
        "kind": "SourceUnit",
        "fullStart": 0,
        "fullEnd": 668,
        "start": 374,
        "end": 668,
        "fullWidth": 668,
        "width": 294,
        "moduleElements": [
            {
                "kind": "TryStatement",
                "fullStart": 0,
                "fullEnd": 667,
                "start": 374,
                "end": 666,
                "fullWidth": 667,
                "width": 292,
                "tryKeyword": {
                    "kind": "TryKeyword",
                    "fullStart": 0,
                    "fullEnd": 378,
                    "start": 374,
                    "end": 377,
                    "fullWidth": 378,
                    "width": 3,
                    "text": "try",
                    "value": "try",
                    "valueText": "try",
                    "hasLeadingTrivia": true,
                    "hasLeadingComment": true,
                    "hasLeadingNewLine": true,
                    "hasTrailingTrivia": true,
                    "leadingTrivia": [
                        {
                            "kind": "SingleLineCommentTrivia",
                            "text": "// Copyright 2009 the Sputnik authors.  All rights reserved."
                        },
                        {
                            "kind": "NewLineTrivia",
                            "text": "\n"
                        },
                        {
                            "kind": "SingleLineCommentTrivia",
                            "text": "// This code is governed by the BSD license found in the LICENSE file."
                        },
                        {
                            "kind": "NewLineTrivia",
                            "text": "\n"
                        },
                        {
                            "kind": "NewLineTrivia",
                            "text": "\n"
                        },
                        {
                            "kind": "MultiLineCommentTrivia",
                            "text": "/**\n * Operator uses PutValue\n *\n * @path ch11/11.13/11.13.2/S11.13.2_A2.2_T5.js\n * @description If Type(LeftHandSideExpression) is not Reference, throw ReferenceError (or SyntaxError). Check operator is \"x -= y\"\n * @negative\n */"
                        },
                        {
                            "kind": "NewLineTrivia",
                            "text": "\n"
                        },
                        {
                            "kind": "NewLineTrivia",
                            "text": "\n"
                        },
                        {
                            "kind": "SingleLineCommentTrivia",
                            "text": "//CHECK#1"
                        },
                        {
                            "kind": "NewLineTrivia",
                            "text": "\n"
                        }
                    ],
                    "trailingTrivia": [
                        {
                            "kind": "WhitespaceTrivia",
                            "text": " "
                        }
                    ]
                },
                "block": {
                    "kind": "Block",
                    "fullStart": 378,
                    "fullEnd": 484,
                    "start": 378,
                    "end": 483,
                    "fullWidth": 106,
                    "width": 105,
                    "openBraceToken": {
                        "kind": "OpenBraceToken",
                        "fullStart": 378,
                        "fullEnd": 380,
                        "start": 378,
                        "end": 379,
                        "fullWidth": 2,
                        "width": 1,
                        "text": "{",
                        "value": "{",
                        "valueText": "{",
                        "hasTrailingTrivia": true,
                        "hasTrailingNewLine": true,
                        "trailingTrivia": [
                            {
                                "kind": "NewLineTrivia",
                                "text": "\n"
                            }
                        ]
                    },
                    "statements": [
                        {
                            "kind": "VariableStatement",
                            "fullStart": 380,
                            "fullEnd": 400,
                            "start": 382,
                            "end": 399,
                            "fullWidth": 20,
                            "width": 17,
                            "modifiers": [],
                            "variableDeclaration": {
                                "kind": "VariableDeclaration",
                                "fullStart": 380,
                                "fullEnd": 398,
                                "start": 382,
                                "end": 398,
                                "fullWidth": 18,
                                "width": 16,
                                "varKeyword": {
                                    "kind": "VarKeyword",
                                    "fullStart": 380,
                                    "fullEnd": 386,
                                    "start": 382,
                                    "end": 385,
                                    "fullWidth": 6,
                                    "width": 3,
                                    "text": "var",
                                    "value": "var",
                                    "valueText": "var",
                                    "hasLeadingTrivia": true,
                                    "hasTrailingTrivia": true,
                                    "leadingTrivia": [
                                        {
                                            "kind": "WhitespaceTrivia",
                                            "text": "  "
                                        }
                                    ],
                                    "trailingTrivia": [
                                        {
                                            "kind": "WhitespaceTrivia",
                                            "text": " "
                                        }
                                    ]
                                },
                                "variableDeclarators": [
                                    {
                                        "kind": "VariableDeclarator",
                                        "fullStart": 386,
                                        "fullEnd": 398,
                                        "start": 386,
                                        "end": 398,
                                        "fullWidth": 12,
<<<<<<< HEAD
                                        "width": 12,
                                        "identifier": {
=======
                                        "propertyName": {
>>>>>>> 85e84683
                                            "kind": "IdentifierName",
                                            "fullStart": 386,
                                            "fullEnd": 388,
                                            "start": 386,
                                            "end": 387,
                                            "fullWidth": 2,
                                            "width": 1,
                                            "text": "z",
                                            "value": "z",
                                            "valueText": "z",
                                            "hasTrailingTrivia": true,
                                            "trailingTrivia": [
                                                {
                                                    "kind": "WhitespaceTrivia",
                                                    "text": " "
                                                }
                                            ]
                                        },
                                        "equalsValueClause": {
                                            "kind": "EqualsValueClause",
                                            "fullStart": 388,
                                            "fullEnd": 398,
                                            "start": 388,
                                            "end": 398,
                                            "fullWidth": 10,
                                            "width": 10,
                                            "equalsToken": {
                                                "kind": "EqualsToken",
                                                "fullStart": 388,
                                                "fullEnd": 390,
                                                "start": 388,
                                                "end": 389,
                                                "fullWidth": 2,
                                                "width": 1,
                                                "text": "=",
                                                "value": "=",
                                                "valueText": "=",
                                                "hasTrailingTrivia": true,
                                                "trailingTrivia": [
                                                    {
                                                        "kind": "WhitespaceTrivia",
                                                        "text": " "
                                                    }
                                                ]
                                            },
                                            "value": {
                                                "kind": "ParenthesizedExpression",
                                                "fullStart": 390,
                                                "fullEnd": 398,
                                                "start": 390,
                                                "end": 398,
                                                "fullWidth": 8,
                                                "width": 8,
                                                "openParenToken": {
                                                    "kind": "OpenParenToken",
                                                    "fullStart": 390,
                                                    "fullEnd": 391,
                                                    "start": 390,
                                                    "end": 391,
                                                    "fullWidth": 1,
                                                    "width": 1,
                                                    "text": "(",
                                                    "value": "(",
                                                    "valueText": "("
                                                },
                                                "expression": {
                                                    "kind": "SubtractAssignmentExpression",
                                                    "fullStart": 391,
                                                    "fullEnd": 397,
                                                    "start": 391,
                                                    "end": 397,
                                                    "fullWidth": 6,
                                                    "width": 6,
                                                    "left": {
                                                        "kind": "NumericLiteral",
                                                        "fullStart": 391,
                                                        "fullEnd": 393,
                                                        "start": 391,
                                                        "end": 392,
                                                        "fullWidth": 2,
                                                        "width": 1,
                                                        "text": "1",
                                                        "value": 1,
                                                        "valueText": "1",
                                                        "hasTrailingTrivia": true,
                                                        "trailingTrivia": [
                                                            {
                                                                "kind": "WhitespaceTrivia",
                                                                "text": " "
                                                            }
                                                        ]
                                                    },
                                                    "operatorToken": {
                                                        "kind": "MinusEqualsToken",
                                                        "fullStart": 393,
                                                        "fullEnd": 396,
                                                        "start": 393,
                                                        "end": 395,
                                                        "fullWidth": 3,
                                                        "width": 2,
                                                        "text": "-=",
                                                        "value": "-=",
                                                        "valueText": "-=",
                                                        "hasTrailingTrivia": true,
                                                        "trailingTrivia": [
                                                            {
                                                                "kind": "WhitespaceTrivia",
                                                                "text": " "
                                                            }
                                                        ]
                                                    },
                                                    "right": {
                                                        "kind": "NumericLiteral",
                                                        "fullStart": 396,
                                                        "fullEnd": 397,
                                                        "start": 396,
                                                        "end": 397,
                                                        "fullWidth": 1,
                                                        "width": 1,
                                                        "text": "1",
                                                        "value": 1,
                                                        "valueText": "1"
                                                    }
                                                },
                                                "closeParenToken": {
                                                    "kind": "CloseParenToken",
                                                    "fullStart": 397,
                                                    "fullEnd": 398,
                                                    "start": 397,
                                                    "end": 398,
                                                    "fullWidth": 1,
                                                    "width": 1,
                                                    "text": ")",
                                                    "value": ")",
                                                    "valueText": ")"
                                                }
                                            }
                                        }
                                    }
                                ]
                            },
                            "semicolonToken": {
                                "kind": "SemicolonToken",
                                "fullStart": 398,
                                "fullEnd": 400,
                                "start": 398,
                                "end": 399,
                                "fullWidth": 2,
                                "width": 1,
                                "text": ";",
                                "value": ";",
                                "valueText": ";",
                                "hasTrailingTrivia": true,
                                "hasTrailingNewLine": true,
                                "trailingTrivia": [
                                    {
                                        "kind": "NewLineTrivia",
                                        "text": "\n"
                                    }
                                ]
                            }
                        },
                        {
                            "kind": "ExpressionStatement",
                            "fullStart": 400,
                            "fullEnd": 482,
                            "start": 402,
                            "end": 479,
                            "fullWidth": 82,
                            "width": 77,
                            "expression": {
                                "kind": "InvocationExpression",
                                "fullStart": 400,
                                "fullEnd": 478,
                                "start": 402,
                                "end": 478,
                                "fullWidth": 78,
                                "width": 76,
                                "expression": {
                                    "kind": "IdentifierName",
                                    "fullStart": 400,
                                    "fullEnd": 408,
                                    "start": 402,
                                    "end": 408,
                                    "fullWidth": 8,
                                    "width": 6,
                                    "text": "$ERROR",
                                    "value": "$ERROR",
                                    "valueText": "$ERROR",
                                    "hasLeadingTrivia": true,
                                    "leadingTrivia": [
                                        {
                                            "kind": "WhitespaceTrivia",
                                            "text": "  "
                                        }
                                    ]
                                },
                                "argumentList": {
                                    "kind": "ArgumentList",
                                    "fullStart": 408,
                                    "fullEnd": 478,
                                    "start": 408,
                                    "end": 478,
                                    "fullWidth": 70,
                                    "width": 70,
                                    "openParenToken": {
                                        "kind": "OpenParenToken",
                                        "fullStart": 408,
                                        "fullEnd": 409,
                                        "start": 408,
                                        "end": 409,
                                        "fullWidth": 1,
                                        "width": 1,
                                        "text": "(",
                                        "value": "(",
                                        "valueText": "("
                                    },
                                    "arguments": [
                                        {
                                            "kind": "AddExpression",
                                            "fullStart": 409,
                                            "fullEnd": 477,
                                            "start": 409,
                                            "end": 477,
                                            "fullWidth": 68,
                                            "width": 68,
                                            "left": {
                                                "kind": "StringLiteral",
                                                "fullStart": 409,
                                                "fullEnd": 472,
                                                "start": 409,
                                                "end": 471,
                                                "fullWidth": 63,
                                                "width": 62,
                                                "text": "'#1.1: 1 -= 1 throw ReferenceError (or SyntaxError). Actual: '",
                                                "value": "#1.1: 1 -= 1 throw ReferenceError (or SyntaxError). Actual: ",
                                                "valueText": "#1.1: 1 -= 1 throw ReferenceError (or SyntaxError). Actual: ",
                                                "hasTrailingTrivia": true,
                                                "trailingTrivia": [
                                                    {
                                                        "kind": "WhitespaceTrivia",
                                                        "text": " "
                                                    }
                                                ]
                                            },
                                            "operatorToken": {
                                                "kind": "PlusToken",
                                                "fullStart": 472,
                                                "fullEnd": 474,
                                                "start": 472,
                                                "end": 473,
                                                "fullWidth": 2,
                                                "width": 1,
                                                "text": "+",
                                                "value": "+",
                                                "valueText": "+",
                                                "hasTrailingTrivia": true,
                                                "trailingTrivia": [
                                                    {
                                                        "kind": "WhitespaceTrivia",
                                                        "text": " "
                                                    }
                                                ]
                                            },
                                            "right": {
                                                "kind": "ParenthesizedExpression",
                                                "fullStart": 474,
                                                "fullEnd": 477,
                                                "start": 474,
                                                "end": 477,
                                                "fullWidth": 3,
                                                "width": 3,
                                                "openParenToken": {
                                                    "kind": "OpenParenToken",
                                                    "fullStart": 474,
                                                    "fullEnd": 475,
                                                    "start": 474,
                                                    "end": 475,
                                                    "fullWidth": 1,
                                                    "width": 1,
                                                    "text": "(",
                                                    "value": "(",
                                                    "valueText": "("
                                                },
                                                "expression": {
                                                    "kind": "IdentifierName",
                                                    "fullStart": 475,
                                                    "fullEnd": 476,
                                                    "start": 475,
                                                    "end": 476,
                                                    "fullWidth": 1,
                                                    "width": 1,
                                                    "text": "z",
                                                    "value": "z",
                                                    "valueText": "z"
                                                },
                                                "closeParenToken": {
                                                    "kind": "CloseParenToken",
                                                    "fullStart": 476,
                                                    "fullEnd": 477,
                                                    "start": 476,
                                                    "end": 477,
                                                    "fullWidth": 1,
                                                    "width": 1,
                                                    "text": ")",
                                                    "value": ")",
                                                    "valueText": ")"
                                                }
                                            }
                                        }
                                    ],
                                    "closeParenToken": {
                                        "kind": "CloseParenToken",
                                        "fullStart": 477,
                                        "fullEnd": 478,
                                        "start": 477,
                                        "end": 478,
                                        "fullWidth": 1,
                                        "width": 1,
                                        "text": ")",
                                        "value": ")",
                                        "valueText": ")"
                                    }
                                }
                            },
                            "semicolonToken": {
                                "kind": "SemicolonToken",
                                "fullStart": 478,
                                "fullEnd": 482,
                                "start": 478,
                                "end": 479,
                                "fullWidth": 4,
                                "width": 1,
                                "text": ";",
                                "value": ";",
                                "valueText": ";",
                                "hasTrailingTrivia": true,
                                "hasTrailingNewLine": true,
                                "trailingTrivia": [
                                    {
                                        "kind": "WhitespaceTrivia",
                                        "text": "  "
                                    },
                                    {
                                        "kind": "NewLineTrivia",
                                        "text": "\n"
                                    }
                                ]
                            }
                        }
                    ],
                    "closeBraceToken": {
                        "kind": "CloseBraceToken",
                        "fullStart": 482,
                        "fullEnd": 484,
                        "start": 482,
                        "end": 483,
                        "fullWidth": 2,
                        "width": 1,
                        "text": "}",
                        "value": "}",
                        "valueText": "}",
                        "hasTrailingTrivia": true,
                        "hasTrailingNewLine": true,
                        "trailingTrivia": [
                            {
                                "kind": "NewLineTrivia",
                                "text": "\n"
                            }
                        ]
                    }
                },
                "catchClause": {
                    "kind": "CatchClause",
                    "fullStart": 484,
                    "fullEnd": 667,
                    "start": 484,
                    "end": 666,
                    "fullWidth": 183,
                    "width": 182,
                    "catchKeyword": {
                        "kind": "CatchKeyword",
                        "fullStart": 484,
                        "fullEnd": 490,
                        "start": 484,
                        "end": 489,
                        "fullWidth": 6,
                        "width": 5,
                        "text": "catch",
                        "value": "catch",
                        "valueText": "catch",
                        "hasTrailingTrivia": true,
                        "trailingTrivia": [
                            {
                                "kind": "WhitespaceTrivia",
                                "text": " "
                            }
                        ]
                    },
                    "openParenToken": {
                        "kind": "OpenParenToken",
                        "fullStart": 490,
                        "fullEnd": 491,
                        "start": 490,
                        "end": 491,
                        "fullWidth": 1,
                        "width": 1,
                        "text": "(",
                        "value": "(",
                        "valueText": "("
                    },
                    "identifier": {
                        "kind": "IdentifierName",
                        "fullStart": 491,
                        "fullEnd": 492,
                        "start": 491,
                        "end": 492,
                        "fullWidth": 1,
                        "width": 1,
                        "text": "e",
                        "value": "e",
                        "valueText": "e"
                    },
                    "closeParenToken": {
                        "kind": "CloseParenToken",
                        "fullStart": 492,
                        "fullEnd": 494,
                        "start": 492,
                        "end": 493,
                        "fullWidth": 2,
                        "width": 1,
                        "text": ")",
                        "value": ")",
                        "valueText": ")",
                        "hasTrailingTrivia": true,
                        "trailingTrivia": [
                            {
                                "kind": "WhitespaceTrivia",
                                "text": " "
                            }
                        ]
                    },
                    "block": {
                        "kind": "Block",
                        "fullStart": 494,
                        "fullEnd": 667,
                        "start": 494,
                        "end": 666,
                        "fullWidth": 173,
                        "width": 172,
                        "openBraceToken": {
                            "kind": "OpenBraceToken",
                            "fullStart": 494,
                            "fullEnd": 496,
                            "start": 494,
                            "end": 495,
                            "fullWidth": 2,
                            "width": 1,
                            "text": "{",
                            "value": "{",
                            "valueText": "{",
                            "hasTrailingTrivia": true,
                            "hasTrailingNewLine": true,
                            "trailingTrivia": [
                                {
                                    "kind": "NewLineTrivia",
                                    "text": "\n"
                                }
                            ]
                        },
                        "statements": [
                            {
                                "kind": "IfStatement",
                                "fullStart": 496,
                                "fullEnd": 665,
                                "start": 498,
                                "end": 664,
                                "fullWidth": 169,
                                "width": 166,
                                "ifKeyword": {
                                    "kind": "IfKeyword",
                                    "fullStart": 496,
                                    "fullEnd": 501,
                                    "start": 498,
                                    "end": 500,
                                    "fullWidth": 5,
                                    "width": 2,
                                    "text": "if",
                                    "value": "if",
                                    "valueText": "if",
                                    "hasLeadingTrivia": true,
                                    "hasTrailingTrivia": true,
                                    "leadingTrivia": [
                                        {
                                            "kind": "WhitespaceTrivia",
                                            "text": "  "
                                        }
                                    ],
                                    "trailingTrivia": [
                                        {
                                            "kind": "WhitespaceTrivia",
                                            "text": " "
                                        }
                                    ]
                                },
                                "openParenToken": {
                                    "kind": "OpenParenToken",
                                    "fullStart": 501,
                                    "fullEnd": 502,
                                    "start": 501,
                                    "end": 502,
                                    "fullWidth": 1,
                                    "width": 1,
                                    "text": "(",
                                    "value": "(",
                                    "valueText": "("
                                },
                                "condition": {
                                    "kind": "NotEqualsExpression",
                                    "fullStart": 502,
                                    "fullEnd": 540,
                                    "start": 502,
                                    "end": 540,
                                    "fullWidth": 38,
                                    "width": 38,
                                    "left": {
                                        "kind": "ParenthesizedExpression",
                                        "fullStart": 502,
                                        "fullEnd": 532,
                                        "start": 502,
                                        "end": 531,
                                        "fullWidth": 30,
                                        "width": 29,
                                        "openParenToken": {
                                            "kind": "OpenParenToken",
                                            "fullStart": 502,
                                            "fullEnd": 503,
                                            "start": 502,
                                            "end": 503,
                                            "fullWidth": 1,
                                            "width": 1,
                                            "text": "(",
                                            "value": "(",
                                            "valueText": "("
                                        },
                                        "expression": {
                                            "kind": "InstanceOfExpression",
                                            "fullStart": 503,
                                            "fullEnd": 530,
                                            "start": 503,
                                            "end": 530,
                                            "fullWidth": 27,
                                            "width": 27,
                                            "left": {
                                                "kind": "IdentifierName",
                                                "fullStart": 503,
                                                "fullEnd": 505,
                                                "start": 503,
                                                "end": 504,
                                                "fullWidth": 2,
                                                "width": 1,
                                                "text": "e",
                                                "value": "e",
                                                "valueText": "e",
                                                "hasTrailingTrivia": true,
                                                "trailingTrivia": [
                                                    {
                                                        "kind": "WhitespaceTrivia",
                                                        "text": " "
                                                    }
                                                ]
                                            },
                                            "operatorToken": {
                                                "kind": "InstanceOfKeyword",
                                                "fullStart": 505,
                                                "fullEnd": 516,
                                                "start": 505,
                                                "end": 515,
                                                "fullWidth": 11,
                                                "width": 10,
                                                "text": "instanceof",
                                                "value": "instanceof",
                                                "valueText": "instanceof",
                                                "hasTrailingTrivia": true,
                                                "trailingTrivia": [
                                                    {
                                                        "kind": "WhitespaceTrivia",
                                                        "text": " "
                                                    }
                                                ]
                                            },
                                            "right": {
                                                "kind": "IdentifierName",
                                                "fullStart": 516,
                                                "fullEnd": 530,
                                                "start": 516,
                                                "end": 530,
                                                "fullWidth": 14,
                                                "width": 14,
                                                "text": "ReferenceError",
                                                "value": "ReferenceError",
                                                "valueText": "ReferenceError"
                                            }
                                        },
                                        "closeParenToken": {
                                            "kind": "CloseParenToken",
                                            "fullStart": 530,
                                            "fullEnd": 532,
                                            "start": 530,
                                            "end": 531,
                                            "fullWidth": 2,
                                            "width": 1,
                                            "text": ")",
                                            "value": ")",
                                            "valueText": ")",
                                            "hasTrailingTrivia": true,
                                            "trailingTrivia": [
                                                {
                                                    "kind": "WhitespaceTrivia",
                                                    "text": " "
                                                }
                                            ]
                                        }
                                    },
                                    "operatorToken": {
                                        "kind": "ExclamationEqualsEqualsToken",
                                        "fullStart": 532,
                                        "fullEnd": 536,
                                        "start": 532,
                                        "end": 535,
                                        "fullWidth": 4,
                                        "width": 3,
                                        "text": "!==",
                                        "value": "!==",
                                        "valueText": "!==",
                                        "hasTrailingTrivia": true,
                                        "trailingTrivia": [
                                            {
                                                "kind": "WhitespaceTrivia",
                                                "text": " "
                                            }
                                        ]
                                    },
                                    "right": {
                                        "kind": "TrueKeyword",
                                        "fullStart": 536,
                                        "fullEnd": 540,
                                        "start": 536,
                                        "end": 540,
                                        "fullWidth": 4,
                                        "width": 4,
                                        "text": "true",
                                        "value": true,
                                        "valueText": "true"
                                    }
                                },
                                "closeParenToken": {
                                    "kind": "CloseParenToken",
                                    "fullStart": 540,
                                    "fullEnd": 542,
                                    "start": 540,
                                    "end": 541,
                                    "fullWidth": 2,
                                    "width": 1,
                                    "text": ")",
                                    "value": ")",
                                    "valueText": ")",
                                    "hasTrailingTrivia": true,
                                    "trailingTrivia": [
                                        {
                                            "kind": "WhitespaceTrivia",
                                            "text": " "
                                        }
                                    ]
                                },
                                "statement": {
                                    "kind": "Block",
                                    "fullStart": 542,
                                    "fullEnd": 632,
                                    "start": 542,
                                    "end": 631,
                                    "fullWidth": 90,
                                    "width": 89,
                                    "openBraceToken": {
                                        "kind": "OpenBraceToken",
                                        "fullStart": 542,
                                        "fullEnd": 544,
                                        "start": 542,
                                        "end": 543,
                                        "fullWidth": 2,
                                        "width": 1,
                                        "text": "{",
                                        "value": "{",
                                        "valueText": "{",
                                        "hasTrailingTrivia": true,
                                        "hasTrailingNewLine": true,
                                        "trailingTrivia": [
                                            {
                                                "kind": "NewLineTrivia",
                                                "text": "\n"
                                            }
                                        ]
                                    },
                                    "statements": [
                                        {
                                            "kind": "ExpressionStatement",
                                            "fullStart": 544,
                                            "fullEnd": 628,
                                            "start": 548,
                                            "end": 625,
                                            "fullWidth": 84,
                                            "width": 77,
                                            "expression": {
                                                "kind": "InvocationExpression",
                                                "fullStart": 544,
                                                "fullEnd": 624,
                                                "start": 548,
                                                "end": 624,
                                                "fullWidth": 80,
                                                "width": 76,
                                                "expression": {
                                                    "kind": "IdentifierName",
                                                    "fullStart": 544,
                                                    "fullEnd": 554,
                                                    "start": 548,
                                                    "end": 554,
                                                    "fullWidth": 10,
                                                    "width": 6,
                                                    "text": "$ERROR",
                                                    "value": "$ERROR",
                                                    "valueText": "$ERROR",
                                                    "hasLeadingTrivia": true,
                                                    "leadingTrivia": [
                                                        {
                                                            "kind": "WhitespaceTrivia",
                                                            "text": "    "
                                                        }
                                                    ]
                                                },
                                                "argumentList": {
                                                    "kind": "ArgumentList",
                                                    "fullStart": 554,
                                                    "fullEnd": 624,
                                                    "start": 554,
                                                    "end": 624,
                                                    "fullWidth": 70,
                                                    "width": 70,
                                                    "openParenToken": {
                                                        "kind": "OpenParenToken",
                                                        "fullStart": 554,
                                                        "fullEnd": 555,
                                                        "start": 554,
                                                        "end": 555,
                                                        "fullWidth": 1,
                                                        "width": 1,
                                                        "text": "(",
                                                        "value": "(",
                                                        "valueText": "("
                                                    },
                                                    "arguments": [
                                                        {
                                                            "kind": "AddExpression",
                                                            "fullStart": 555,
                                                            "fullEnd": 623,
                                                            "start": 555,
                                                            "end": 623,
                                                            "fullWidth": 68,
                                                            "width": 68,
                                                            "left": {
                                                                "kind": "StringLiteral",
                                                                "fullStart": 555,
                                                                "fullEnd": 618,
                                                                "start": 555,
                                                                "end": 617,
                                                                "fullWidth": 63,
                                                                "width": 62,
                                                                "text": "'#1.2: 1 -= 1 throw ReferenceError (or SyntaxError). Actual: '",
                                                                "value": "#1.2: 1 -= 1 throw ReferenceError (or SyntaxError). Actual: ",
                                                                "valueText": "#1.2: 1 -= 1 throw ReferenceError (or SyntaxError). Actual: ",
                                                                "hasTrailingTrivia": true,
                                                                "trailingTrivia": [
                                                                    {
                                                                        "kind": "WhitespaceTrivia",
                                                                        "text": " "
                                                                    }
                                                                ]
                                                            },
                                                            "operatorToken": {
                                                                "kind": "PlusToken",
                                                                "fullStart": 618,
                                                                "fullEnd": 620,
                                                                "start": 618,
                                                                "end": 619,
                                                                "fullWidth": 2,
                                                                "width": 1,
                                                                "text": "+",
                                                                "value": "+",
                                                                "valueText": "+",
                                                                "hasTrailingTrivia": true,
                                                                "trailingTrivia": [
                                                                    {
                                                                        "kind": "WhitespaceTrivia",
                                                                        "text": " "
                                                                    }
                                                                ]
                                                            },
                                                            "right": {
                                                                "kind": "ParenthesizedExpression",
                                                                "fullStart": 620,
                                                                "fullEnd": 623,
                                                                "start": 620,
                                                                "end": 623,
                                                                "fullWidth": 3,
                                                                "width": 3,
                                                                "openParenToken": {
                                                                    "kind": "OpenParenToken",
                                                                    "fullStart": 620,
                                                                    "fullEnd": 621,
                                                                    "start": 620,
                                                                    "end": 621,
                                                                    "fullWidth": 1,
                                                                    "width": 1,
                                                                    "text": "(",
                                                                    "value": "(",
                                                                    "valueText": "("
                                                                },
                                                                "expression": {
                                                                    "kind": "IdentifierName",
                                                                    "fullStart": 621,
                                                                    "fullEnd": 622,
                                                                    "start": 621,
                                                                    "end": 622,
                                                                    "fullWidth": 1,
                                                                    "width": 1,
                                                                    "text": "e",
                                                                    "value": "e",
                                                                    "valueText": "e"
                                                                },
                                                                "closeParenToken": {
                                                                    "kind": "CloseParenToken",
                                                                    "fullStart": 622,
                                                                    "fullEnd": 623,
                                                                    "start": 622,
                                                                    "end": 623,
                                                                    "fullWidth": 1,
                                                                    "width": 1,
                                                                    "text": ")",
                                                                    "value": ")",
                                                                    "valueText": ")"
                                                                }
                                                            }
                                                        }
                                                    ],
                                                    "closeParenToken": {
                                                        "kind": "CloseParenToken",
                                                        "fullStart": 623,
                                                        "fullEnd": 624,
                                                        "start": 623,
                                                        "end": 624,
                                                        "fullWidth": 1,
                                                        "width": 1,
                                                        "text": ")",
                                                        "value": ")",
                                                        "valueText": ")"
                                                    }
                                                }
                                            },
                                            "semicolonToken": {
                                                "kind": "SemicolonToken",
                                                "fullStart": 624,
                                                "fullEnd": 628,
                                                "start": 624,
                                                "end": 625,
                                                "fullWidth": 4,
                                                "width": 1,
                                                "text": ";",
                                                "value": ";",
                                                "valueText": ";",
                                                "hasTrailingTrivia": true,
                                                "hasTrailingNewLine": true,
                                                "trailingTrivia": [
                                                    {
                                                        "kind": "WhitespaceTrivia",
                                                        "text": "  "
                                                    },
                                                    {
                                                        "kind": "NewLineTrivia",
                                                        "text": "\n"
                                                    }
                                                ]
                                            }
                                        }
                                    ],
                                    "closeBraceToken": {
                                        "kind": "CloseBraceToken",
                                        "fullStart": 628,
                                        "fullEnd": 632,
                                        "start": 630,
                                        "end": 631,
                                        "fullWidth": 4,
                                        "width": 1,
                                        "text": "}",
                                        "value": "}",
                                        "valueText": "}",
                                        "hasLeadingTrivia": true,
                                        "hasTrailingTrivia": true,
                                        "leadingTrivia": [
                                            {
                                                "kind": "WhitespaceTrivia",
                                                "text": "  "
                                            }
                                        ],
                                        "trailingTrivia": [
                                            {
                                                "kind": "WhitespaceTrivia",
                                                "text": " "
                                            }
                                        ]
                                    }
                                },
                                "elseClause": {
                                    "kind": "ElseClause",
                                    "fullStart": 632,
                                    "fullEnd": 665,
                                    "start": 632,
                                    "end": 664,
                                    "fullWidth": 33,
                                    "width": 32,
                                    "elseKeyword": {
                                        "kind": "ElseKeyword",
                                        "fullStart": 632,
                                        "fullEnd": 637,
                                        "start": 632,
                                        "end": 636,
                                        "fullWidth": 5,
                                        "width": 4,
                                        "text": "else",
                                        "value": "else",
                                        "valueText": "else",
                                        "hasTrailingTrivia": true,
                                        "trailingTrivia": [
                                            {
                                                "kind": "WhitespaceTrivia",
                                                "text": " "
                                            }
                                        ]
                                    },
                                    "statement": {
                                        "kind": "Block",
                                        "fullStart": 637,
                                        "fullEnd": 665,
                                        "start": 637,
                                        "end": 664,
                                        "fullWidth": 28,
                                        "width": 27,
                                        "openBraceToken": {
                                            "kind": "OpenBraceToken",
                                            "fullStart": 637,
                                            "fullEnd": 639,
                                            "start": 637,
                                            "end": 638,
                                            "fullWidth": 2,
                                            "width": 1,
                                            "text": "{",
                                            "value": "{",
                                            "valueText": "{",
                                            "hasTrailingTrivia": true,
                                            "hasTrailingNewLine": true,
                                            "trailingTrivia": [
                                                {
                                                    "kind": "NewLineTrivia",
                                                    "text": "\n"
                                                }
                                            ]
                                        },
                                        "statements": [
                                            {
                                                "kind": "VariableStatement",
                                                "fullStart": 639,
                                                "fullEnd": 661,
                                                "start": 643,
                                                "end": 660,
                                                "fullWidth": 22,
                                                "width": 17,
                                                "modifiers": [],
                                                "variableDeclaration": {
                                                    "kind": "VariableDeclaration",
                                                    "fullStart": 639,
                                                    "fullEnd": 659,
                                                    "start": 643,
                                                    "end": 659,
                                                    "fullWidth": 20,
                                                    "width": 16,
                                                    "varKeyword": {
                                                        "kind": "VarKeyword",
                                                        "fullStart": 639,
                                                        "fullEnd": 647,
                                                        "start": 643,
                                                        "end": 646,
                                                        "fullWidth": 8,
                                                        "width": 3,
                                                        "text": "var",
                                                        "value": "var",
                                                        "valueText": "var",
                                                        "hasLeadingTrivia": true,
                                                        "hasTrailingTrivia": true,
                                                        "leadingTrivia": [
                                                            {
                                                                "kind": "WhitespaceTrivia",
                                                                "text": "    "
                                                            }
                                                        ],
                                                        "trailingTrivia": [
                                                            {
                                                                "kind": "WhitespaceTrivia",
                                                                "text": " "
                                                            }
                                                        ]
                                                    },
                                                    "variableDeclarators": [
                                                        {
                                                            "kind": "VariableDeclarator",
                                                            "fullStart": 647,
                                                            "fullEnd": 659,
                                                            "start": 647,
                                                            "end": 659,
                                                            "fullWidth": 12,
<<<<<<< HEAD
                                                            "width": 12,
                                                            "identifier": {
=======
                                                            "propertyName": {
>>>>>>> 85e84683
                                                                "kind": "IdentifierName",
                                                                "fullStart": 647,
                                                                "fullEnd": 649,
                                                                "start": 647,
                                                                "end": 648,
                                                                "fullWidth": 2,
                                                                "width": 1,
                                                                "text": "z",
                                                                "value": "z",
                                                                "valueText": "z",
                                                                "hasTrailingTrivia": true,
                                                                "trailingTrivia": [
                                                                    {
                                                                        "kind": "WhitespaceTrivia",
                                                                        "text": " "
                                                                    }
                                                                ]
                                                            },
                                                            "equalsValueClause": {
                                                                "kind": "EqualsValueClause",
                                                                "fullStart": 649,
                                                                "fullEnd": 659,
                                                                "start": 649,
                                                                "end": 659,
                                                                "fullWidth": 10,
                                                                "width": 10,
                                                                "equalsToken": {
                                                                    "kind": "EqualsToken",
                                                                    "fullStart": 649,
                                                                    "fullEnd": 651,
                                                                    "start": 649,
                                                                    "end": 650,
                                                                    "fullWidth": 2,
                                                                    "width": 1,
                                                                    "text": "=",
                                                                    "value": "=",
                                                                    "valueText": "=",
                                                                    "hasTrailingTrivia": true,
                                                                    "trailingTrivia": [
                                                                        {
                                                                            "kind": "WhitespaceTrivia",
                                                                            "text": " "
                                                                        }
                                                                    ]
                                                                },
                                                                "value": {
                                                                    "kind": "ParenthesizedExpression",
                                                                    "fullStart": 651,
                                                                    "fullEnd": 659,
                                                                    "start": 651,
                                                                    "end": 659,
                                                                    "fullWidth": 8,
                                                                    "width": 8,
                                                                    "openParenToken": {
                                                                        "kind": "OpenParenToken",
                                                                        "fullStart": 651,
                                                                        "fullEnd": 652,
                                                                        "start": 651,
                                                                        "end": 652,
                                                                        "fullWidth": 1,
                                                                        "width": 1,
                                                                        "text": "(",
                                                                        "value": "(",
                                                                        "valueText": "("
                                                                    },
                                                                    "expression": {
                                                                        "kind": "SubtractAssignmentExpression",
                                                                        "fullStart": 652,
                                                                        "fullEnd": 658,
                                                                        "start": 652,
                                                                        "end": 658,
                                                                        "fullWidth": 6,
                                                                        "width": 6,
                                                                        "left": {
                                                                            "kind": "NumericLiteral",
                                                                            "fullStart": 652,
                                                                            "fullEnd": 654,
                                                                            "start": 652,
                                                                            "end": 653,
                                                                            "fullWidth": 2,
                                                                            "width": 1,
                                                                            "text": "1",
                                                                            "value": 1,
                                                                            "valueText": "1",
                                                                            "hasTrailingTrivia": true,
                                                                            "trailingTrivia": [
                                                                                {
                                                                                    "kind": "WhitespaceTrivia",
                                                                                    "text": " "
                                                                                }
                                                                            ]
                                                                        },
                                                                        "operatorToken": {
                                                                            "kind": "MinusEqualsToken",
                                                                            "fullStart": 654,
                                                                            "fullEnd": 657,
                                                                            "start": 654,
                                                                            "end": 656,
                                                                            "fullWidth": 3,
                                                                            "width": 2,
                                                                            "text": "-=",
                                                                            "value": "-=",
                                                                            "valueText": "-=",
                                                                            "hasTrailingTrivia": true,
                                                                            "trailingTrivia": [
                                                                                {
                                                                                    "kind": "WhitespaceTrivia",
                                                                                    "text": " "
                                                                                }
                                                                            ]
                                                                        },
                                                                        "right": {
                                                                            "kind": "NumericLiteral",
                                                                            "fullStart": 657,
                                                                            "fullEnd": 658,
                                                                            "start": 657,
                                                                            "end": 658,
                                                                            "fullWidth": 1,
                                                                            "width": 1,
                                                                            "text": "1",
                                                                            "value": 1,
                                                                            "valueText": "1"
                                                                        }
                                                                    },
                                                                    "closeParenToken": {
                                                                        "kind": "CloseParenToken",
                                                                        "fullStart": 658,
                                                                        "fullEnd": 659,
                                                                        "start": 658,
                                                                        "end": 659,
                                                                        "fullWidth": 1,
                                                                        "width": 1,
                                                                        "text": ")",
                                                                        "value": ")",
                                                                        "valueText": ")"
                                                                    }
                                                                }
                                                            }
                                                        }
                                                    ]
                                                },
                                                "semicolonToken": {
                                                    "kind": "SemicolonToken",
                                                    "fullStart": 659,
                                                    "fullEnd": 661,
                                                    "start": 659,
                                                    "end": 660,
                                                    "fullWidth": 2,
                                                    "width": 1,
                                                    "text": ";",
                                                    "value": ";",
                                                    "valueText": ";",
                                                    "hasTrailingTrivia": true,
                                                    "hasTrailingNewLine": true,
                                                    "trailingTrivia": [
                                                        {
                                                            "kind": "NewLineTrivia",
                                                            "text": "\n"
                                                        }
                                                    ]
                                                }
                                            }
                                        ],
                                        "closeBraceToken": {
                                            "kind": "CloseBraceToken",
                                            "fullStart": 661,
                                            "fullEnd": 665,
                                            "start": 663,
                                            "end": 664,
                                            "fullWidth": 4,
                                            "width": 1,
                                            "text": "}",
                                            "value": "}",
                                            "valueText": "}",
                                            "hasLeadingTrivia": true,
                                            "hasTrailingTrivia": true,
                                            "hasTrailingNewLine": true,
                                            "leadingTrivia": [
                                                {
                                                    "kind": "WhitespaceTrivia",
                                                    "text": "  "
                                                }
                                            ],
                                            "trailingTrivia": [
                                                {
                                                    "kind": "NewLineTrivia",
                                                    "text": "\n"
                                                }
                                            ]
                                        }
                                    }
                                }
                            }
                        ],
                        "closeBraceToken": {
                            "kind": "CloseBraceToken",
                            "fullStart": 665,
                            "fullEnd": 667,
                            "start": 665,
                            "end": 666,
                            "fullWidth": 2,
                            "width": 1,
                            "text": "}",
                            "value": "}",
                            "valueText": "}",
                            "hasTrailingTrivia": true,
                            "hasTrailingNewLine": true,
                            "trailingTrivia": [
                                {
                                    "kind": "NewLineTrivia",
                                    "text": "\n"
                                }
                            ]
                        }
                    }
                }
            }
        ],
        "endOfFileToken": {
            "kind": "EndOfFileToken",
            "fullStart": 667,
            "fullEnd": 668,
            "start": 668,
            "end": 668,
            "fullWidth": 1,
            "width": 0,
            "text": "",
            "hasLeadingTrivia": true,
            "hasLeadingNewLine": true,
            "leadingTrivia": [
                {
                    "kind": "NewLineTrivia",
                    "text": "\n"
                }
            ]
        }
    },
    "lineMap": {
        "lineStarts": [
            0,
            61,
            132,
            133,
            137,
            163,
            166,
            214,
            346,
            359,
            363,
            364,
            374,
            380,
            400,
            482,
            484,
            496,
            544,
            628,
            639,
            661,
            665,
            667,
            668
        ],
        "length": 668
    }
}<|MERGE_RESOLUTION|>--- conflicted
+++ resolved
@@ -165,12 +165,8 @@
                                         "start": 386,
                                         "end": 398,
                                         "fullWidth": 12,
-<<<<<<< HEAD
                                         "width": 12,
-                                        "identifier": {
-=======
                                         "propertyName": {
->>>>>>> 85e84683
                                             "kind": "IdentifierName",
                                             "fullStart": 386,
                                             "fullEnd": 388,
@@ -1198,12 +1194,8 @@
                                                             "start": 647,
                                                             "end": 659,
                                                             "fullWidth": 12,
-<<<<<<< HEAD
                                                             "width": 12,
-                                                            "identifier": {
-=======
                                                             "propertyName": {
->>>>>>> 85e84683
                                                                 "kind": "IdentifierName",
                                                                 "fullStart": 647,
                                                                 "fullEnd": 649,
