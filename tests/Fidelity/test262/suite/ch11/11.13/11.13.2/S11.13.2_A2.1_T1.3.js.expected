{
    "isDeclaration": false,
    "languageVersion": "EcmaScript5",
    "parseOptions": {
        "allowAutomaticSemicolonInsertion": true
    },
    "sourceUnit": {
        "kind": "SourceUnit",
        "fullStart": 0,
        "fullEnd": 602,
        "start": 327,
        "end": 602,
        "fullWidth": 602,
        "width": 275,
        "moduleElements": [
            {
                "kind": "VariableStatement",
                "fullStart": 0,
                "fullEnd": 339,
                "start": 327,
                "end": 338,
                "fullWidth": 339,
                "width": 11,
                "modifiers": [],
                "variableDeclaration": {
                    "kind": "VariableDeclaration",
                    "fullStart": 0,
                    "fullEnd": 337,
                    "start": 327,
                    "end": 337,
                    "fullWidth": 337,
                    "width": 10,
                    "varKeyword": {
                        "kind": "VarKeyword",
                        "fullStart": 0,
                        "fullEnd": 331,
                        "start": 327,
                        "end": 330,
                        "fullWidth": 331,
                        "width": 3,
                        "text": "var",
                        "value": "var",
                        "valueText": "var",
                        "hasLeadingTrivia": true,
                        "hasLeadingComment": true,
                        "hasLeadingNewLine": true,
                        "hasTrailingTrivia": true,
                        "leadingTrivia": [
                            {
                                "kind": "SingleLineCommentTrivia",
                                "text": "// Copyright 2009 the Sputnik authors.  All rights reserved."
                            },
                            {
                                "kind": "NewLineTrivia",
                                "text": "\n"
                            },
                            {
                                "kind": "SingleLineCommentTrivia",
                                "text": "// This code is governed by the BSD license found in the LICENSE file."
                            },
                            {
                                "kind": "NewLineTrivia",
                                "text": "\n"
                            },
                            {
                                "kind": "NewLineTrivia",
                                "text": "\n"
                            },
                            {
                                "kind": "MultiLineCommentTrivia",
                                "text": "/**\n * Operator uses GetValue\n *\n * @path ch11/11.13/11.13.2/S11.13.2_A2.1_T1.3.js\n * @description Either Type is not Reference or GetBase is not null, check opeartor is \"x %= y\"\n */"
                            },
                            {
                                "kind": "NewLineTrivia",
                                "text": "\n"
                            },
                            {
                                "kind": "NewLineTrivia",
                                "text": "\n"
                            },
                            {
                                "kind": "SingleLineCommentTrivia",
                                "text": "//CHECK#1"
                            },
                            {
                                "kind": "NewLineTrivia",
                                "text": "\n"
                            }
                        ],
                        "trailingTrivia": [
                            {
                                "kind": "WhitespaceTrivia",
                                "text": " "
                            }
                        ]
                    },
                    "variableDeclarators": [
                        {
                            "kind": "VariableDeclarator",
                            "fullStart": 331,
                            "fullEnd": 337,
                            "start": 331,
                            "end": 337,
                            "fullWidth": 6,
<<<<<<< HEAD
                            "width": 6,
                            "identifier": {
=======
                            "propertyName": {
>>>>>>> 85e84683
                                "kind": "IdentifierName",
                                "fullStart": 331,
                                "fullEnd": 333,
                                "start": 331,
                                "end": 332,
                                "fullWidth": 2,
                                "width": 1,
                                "text": "x",
                                "value": "x",
                                "valueText": "x",
                                "hasTrailingTrivia": true,
                                "trailingTrivia": [
                                    {
                                        "kind": "WhitespaceTrivia",
                                        "text": " "
                                    }
                                ]
                            },
                            "equalsValueClause": {
                                "kind": "EqualsValueClause",
                                "fullStart": 333,
                                "fullEnd": 337,
                                "start": 333,
                                "end": 337,
                                "fullWidth": 4,
                                "width": 4,
                                "equalsToken": {
                                    "kind": "EqualsToken",
                                    "fullStart": 333,
                                    "fullEnd": 335,
                                    "start": 333,
                                    "end": 334,
                                    "fullWidth": 2,
                                    "width": 1,
                                    "text": "=",
                                    "value": "=",
                                    "valueText": "=",
                                    "hasTrailingTrivia": true,
                                    "trailingTrivia": [
                                        {
                                            "kind": "WhitespaceTrivia",
                                            "text": " "
                                        }
                                    ]
                                },
                                "value": {
                                    "kind": "NegateExpression",
                                    "fullStart": 335,
                                    "fullEnd": 337,
                                    "start": 335,
                                    "end": 337,
                                    "fullWidth": 2,
                                    "width": 2,
                                    "operatorToken": {
                                        "kind": "MinusToken",
                                        "fullStart": 335,
                                        "fullEnd": 336,
                                        "start": 335,
                                        "end": 336,
                                        "fullWidth": 1,
                                        "width": 1,
                                        "text": "-",
                                        "value": "-",
                                        "valueText": "-"
                                    },
                                    "operand": {
                                        "kind": "NumericLiteral",
                                        "fullStart": 336,
                                        "fullEnd": 337,
                                        "start": 336,
                                        "end": 337,
                                        "fullWidth": 1,
                                        "width": 1,
                                        "text": "1",
                                        "value": 1,
                                        "valueText": "1"
                                    }
                                }
                            }
                        }
                    ]
                },
                "semicolonToken": {
                    "kind": "SemicolonToken",
                    "fullStart": 337,
                    "fullEnd": 339,
                    "start": 337,
                    "end": 338,
                    "fullWidth": 2,
                    "width": 1,
                    "text": ";",
                    "value": ";",
                    "valueText": ";",
                    "hasTrailingTrivia": true,
                    "hasTrailingNewLine": true,
                    "trailingTrivia": [
                        {
                            "kind": "NewLineTrivia",
                            "text": "\n"
                        }
                    ]
                }
            },
            {
                "kind": "VariableStatement",
                "fullStart": 339,
                "fullEnd": 357,
                "start": 339,
                "end": 356,
                "fullWidth": 18,
                "width": 17,
                "modifiers": [],
                "variableDeclaration": {
                    "kind": "VariableDeclaration",
                    "fullStart": 339,
                    "fullEnd": 355,
                    "start": 339,
                    "end": 355,
                    "fullWidth": 16,
                    "width": 16,
                    "varKeyword": {
                        "kind": "VarKeyword",
                        "fullStart": 339,
                        "fullEnd": 343,
                        "start": 339,
                        "end": 342,
                        "fullWidth": 4,
                        "width": 3,
                        "text": "var",
                        "value": "var",
                        "valueText": "var",
                        "hasTrailingTrivia": true,
                        "trailingTrivia": [
                            {
                                "kind": "WhitespaceTrivia",
                                "text": " "
                            }
                        ]
                    },
                    "variableDeclarators": [
                        {
                            "kind": "VariableDeclarator",
                            "fullStart": 343,
                            "fullEnd": 355,
                            "start": 343,
                            "end": 355,
                            "fullWidth": 12,
<<<<<<< HEAD
                            "width": 12,
                            "identifier": {
=======
                            "propertyName": {
>>>>>>> 85e84683
                                "kind": "IdentifierName",
                                "fullStart": 343,
                                "fullEnd": 345,
                                "start": 343,
                                "end": 344,
                                "fullWidth": 2,
                                "width": 1,
                                "text": "z",
                                "value": "z",
                                "valueText": "z",
                                "hasTrailingTrivia": true,
                                "trailingTrivia": [
                                    {
                                        "kind": "WhitespaceTrivia",
                                        "text": " "
                                    }
                                ]
                            },
                            "equalsValueClause": {
                                "kind": "EqualsValueClause",
                                "fullStart": 345,
                                "fullEnd": 355,
                                "start": 345,
                                "end": 355,
                                "fullWidth": 10,
                                "width": 10,
                                "equalsToken": {
                                    "kind": "EqualsToken",
                                    "fullStart": 345,
                                    "fullEnd": 347,
                                    "start": 345,
                                    "end": 346,
                                    "fullWidth": 2,
                                    "width": 1,
                                    "text": "=",
                                    "value": "=",
                                    "valueText": "=",
                                    "hasTrailingTrivia": true,
                                    "trailingTrivia": [
                                        {
                                            "kind": "WhitespaceTrivia",
                                            "text": " "
                                        }
                                    ]
                                },
                                "value": {
                                    "kind": "ParenthesizedExpression",
                                    "fullStart": 347,
                                    "fullEnd": 355,
                                    "start": 347,
                                    "end": 355,
                                    "fullWidth": 8,
                                    "width": 8,
                                    "openParenToken": {
                                        "kind": "OpenParenToken",
                                        "fullStart": 347,
                                        "fullEnd": 348,
                                        "start": 347,
                                        "end": 348,
                                        "fullWidth": 1,
                                        "width": 1,
                                        "text": "(",
                                        "value": "(",
                                        "valueText": "("
                                    },
                                    "expression": {
                                        "kind": "ModuloAssignmentExpression",
                                        "fullStart": 348,
                                        "fullEnd": 354,
                                        "start": 348,
                                        "end": 354,
                                        "fullWidth": 6,
                                        "width": 6,
                                        "left": {
                                            "kind": "IdentifierName",
                                            "fullStart": 348,
                                            "fullEnd": 350,
                                            "start": 348,
                                            "end": 349,
                                            "fullWidth": 2,
                                            "width": 1,
                                            "text": "x",
                                            "value": "x",
                                            "valueText": "x",
                                            "hasTrailingTrivia": true,
                                            "trailingTrivia": [
                                                {
                                                    "kind": "WhitespaceTrivia",
                                                    "text": " "
                                                }
                                            ]
                                        },
                                        "operatorToken": {
                                            "kind": "PercentEqualsToken",
                                            "fullStart": 350,
                                            "fullEnd": 353,
                                            "start": 350,
                                            "end": 352,
                                            "fullWidth": 3,
                                            "width": 2,
                                            "text": "%=",
                                            "value": "%=",
                                            "valueText": "%=",
                                            "hasTrailingTrivia": true,
                                            "trailingTrivia": [
                                                {
                                                    "kind": "WhitespaceTrivia",
                                                    "text": " "
                                                }
                                            ]
                                        },
                                        "right": {
                                            "kind": "NumericLiteral",
                                            "fullStart": 353,
                                            "fullEnd": 354,
                                            "start": 353,
                                            "end": 354,
                                            "fullWidth": 1,
                                            "width": 1,
                                            "text": "2",
                                            "value": 2,
                                            "valueText": "2"
                                        }
                                    },
                                    "closeParenToken": {
                                        "kind": "CloseParenToken",
                                        "fullStart": 354,
                                        "fullEnd": 355,
                                        "start": 354,
                                        "end": 355,
                                        "fullWidth": 1,
                                        "width": 1,
                                        "text": ")",
                                        "value": ")",
                                        "valueText": ")"
                                    }
                                }
                            }
                        }
                    ]
                },
                "semicolonToken": {
                    "kind": "SemicolonToken",
                    "fullStart": 355,
                    "fullEnd": 357,
                    "start": 355,
                    "end": 356,
                    "fullWidth": 2,
                    "width": 1,
                    "text": ";",
                    "value": ";",
                    "valueText": ";",
                    "hasTrailingTrivia": true,
                    "hasTrailingNewLine": true,
                    "trailingTrivia": [
                        {
                            "kind": "NewLineTrivia",
                            "text": "\n"
                        }
                    ]
                }
            },
            {
                "kind": "IfStatement",
                "fullStart": 357,
                "fullEnd": 447,
                "start": 357,
                "end": 446,
                "fullWidth": 90,
                "width": 89,
                "ifKeyword": {
                    "kind": "IfKeyword",
                    "fullStart": 357,
                    "fullEnd": 360,
                    "start": 357,
                    "end": 359,
                    "fullWidth": 3,
                    "width": 2,
                    "text": "if",
                    "value": "if",
                    "valueText": "if",
                    "hasTrailingTrivia": true,
                    "trailingTrivia": [
                        {
                            "kind": "WhitespaceTrivia",
                            "text": " "
                        }
                    ]
                },
                "openParenToken": {
                    "kind": "OpenParenToken",
                    "fullStart": 360,
                    "fullEnd": 361,
                    "start": 360,
                    "end": 361,
                    "fullWidth": 1,
                    "width": 1,
                    "text": "(",
                    "value": "(",
                    "valueText": "("
                },
                "condition": {
                    "kind": "NotEqualsExpression",
                    "fullStart": 361,
                    "fullEnd": 369,
                    "start": 361,
                    "end": 369,
                    "fullWidth": 8,
                    "width": 8,
                    "left": {
                        "kind": "IdentifierName",
                        "fullStart": 361,
                        "fullEnd": 363,
                        "start": 361,
                        "end": 362,
                        "fullWidth": 2,
                        "width": 1,
                        "text": "z",
                        "value": "z",
                        "valueText": "z",
                        "hasTrailingTrivia": true,
                        "trailingTrivia": [
                            {
                                "kind": "WhitespaceTrivia",
                                "text": " "
                            }
                        ]
                    },
                    "operatorToken": {
                        "kind": "ExclamationEqualsEqualsToken",
                        "fullStart": 363,
                        "fullEnd": 367,
                        "start": 363,
                        "end": 366,
                        "fullWidth": 4,
                        "width": 3,
                        "text": "!==",
                        "value": "!==",
                        "valueText": "!==",
                        "hasTrailingTrivia": true,
                        "trailingTrivia": [
                            {
                                "kind": "WhitespaceTrivia",
                                "text": " "
                            }
                        ]
                    },
                    "right": {
                        "kind": "NegateExpression",
                        "fullStart": 367,
                        "fullEnd": 369,
                        "start": 367,
                        "end": 369,
                        "fullWidth": 2,
                        "width": 2,
                        "operatorToken": {
                            "kind": "MinusToken",
                            "fullStart": 367,
                            "fullEnd": 368,
                            "start": 367,
                            "end": 368,
                            "fullWidth": 1,
                            "width": 1,
                            "text": "-",
                            "value": "-",
                            "valueText": "-"
                        },
                        "operand": {
                            "kind": "NumericLiteral",
                            "fullStart": 368,
                            "fullEnd": 369,
                            "start": 368,
                            "end": 369,
                            "fullWidth": 1,
                            "width": 1,
                            "text": "1",
                            "value": 1,
                            "valueText": "1"
                        }
                    }
                },
                "closeParenToken": {
                    "kind": "CloseParenToken",
                    "fullStart": 369,
                    "fullEnd": 371,
                    "start": 369,
                    "end": 370,
                    "fullWidth": 2,
                    "width": 1,
                    "text": ")",
                    "value": ")",
                    "valueText": ")",
                    "hasTrailingTrivia": true,
                    "trailingTrivia": [
                        {
                            "kind": "WhitespaceTrivia",
                            "text": " "
                        }
                    ]
                },
                "statement": {
                    "kind": "Block",
                    "fullStart": 371,
                    "fullEnd": 447,
                    "start": 371,
                    "end": 446,
                    "fullWidth": 76,
                    "width": 75,
                    "openBraceToken": {
                        "kind": "OpenBraceToken",
                        "fullStart": 371,
                        "fullEnd": 373,
                        "start": 371,
                        "end": 372,
                        "fullWidth": 2,
                        "width": 1,
                        "text": "{",
                        "value": "{",
                        "valueText": "{",
                        "hasTrailingTrivia": true,
                        "hasTrailingNewLine": true,
                        "trailingTrivia": [
                            {
                                "kind": "NewLineTrivia",
                                "text": "\n"
                            }
                        ]
                    },
                    "statements": [
                        {
                            "kind": "ExpressionStatement",
                            "fullStart": 373,
                            "fullEnd": 445,
                            "start": 375,
                            "end": 444,
                            "fullWidth": 72,
                            "width": 69,
                            "expression": {
                                "kind": "InvocationExpression",
                                "fullStart": 373,
                                "fullEnd": 443,
                                "start": 375,
                                "end": 443,
                                "fullWidth": 70,
                                "width": 68,
                                "expression": {
                                    "kind": "IdentifierName",
                                    "fullStart": 373,
                                    "fullEnd": 381,
                                    "start": 375,
                                    "end": 381,
                                    "fullWidth": 8,
                                    "width": 6,
                                    "text": "$ERROR",
                                    "value": "$ERROR",
                                    "valueText": "$ERROR",
                                    "hasLeadingTrivia": true,
                                    "leadingTrivia": [
                                        {
                                            "kind": "WhitespaceTrivia",
                                            "text": "  "
                                        }
                                    ]
                                },
                                "argumentList": {
                                    "kind": "ArgumentList",
                                    "fullStart": 381,
                                    "fullEnd": 443,
                                    "start": 381,
                                    "end": 443,
                                    "fullWidth": 62,
                                    "width": 62,
                                    "openParenToken": {
                                        "kind": "OpenParenToken",
                                        "fullStart": 381,
                                        "fullEnd": 382,
                                        "start": 381,
                                        "end": 382,
                                        "fullWidth": 1,
                                        "width": 1,
                                        "text": "(",
                                        "value": "(",
                                        "valueText": "("
                                    },
                                    "arguments": [
                                        {
                                            "kind": "AddExpression",
                                            "fullStart": 382,
                                            "fullEnd": 442,
                                            "start": 382,
                                            "end": 442,
                                            "fullWidth": 60,
                                            "width": 60,
                                            "left": {
                                                "kind": "StringLiteral",
                                                "fullStart": 382,
                                                "fullEnd": 437,
                                                "start": 382,
                                                "end": 436,
                                                "fullWidth": 55,
                                                "width": 54,
                                                "text": "'#1: var x = -1; var z = (x %= 2); z === -1. Actual: '",
                                                "value": "#1: var x = -1; var z = (x %= 2); z === -1. Actual: ",
                                                "valueText": "#1: var x = -1; var z = (x %= 2); z === -1. Actual: ",
                                                "hasTrailingTrivia": true,
                                                "trailingTrivia": [
                                                    {
                                                        "kind": "WhitespaceTrivia",
                                                        "text": " "
                                                    }
                                                ]
                                            },
                                            "operatorToken": {
                                                "kind": "PlusToken",
                                                "fullStart": 437,
                                                "fullEnd": 439,
                                                "start": 437,
                                                "end": 438,
                                                "fullWidth": 2,
                                                "width": 1,
                                                "text": "+",
                                                "value": "+",
                                                "valueText": "+",
                                                "hasTrailingTrivia": true,
                                                "trailingTrivia": [
                                                    {
                                                        "kind": "WhitespaceTrivia",
                                                        "text": " "
                                                    }
                                                ]
                                            },
                                            "right": {
                                                "kind": "ParenthesizedExpression",
                                                "fullStart": 439,
                                                "fullEnd": 442,
                                                "start": 439,
                                                "end": 442,
                                                "fullWidth": 3,
                                                "width": 3,
                                                "openParenToken": {
                                                    "kind": "OpenParenToken",
                                                    "fullStart": 439,
                                                    "fullEnd": 440,
                                                    "start": 439,
                                                    "end": 440,
                                                    "fullWidth": 1,
                                                    "width": 1,
                                                    "text": "(",
                                                    "value": "(",
                                                    "valueText": "("
                                                },
                                                "expression": {
                                                    "kind": "IdentifierName",
                                                    "fullStart": 440,
                                                    "fullEnd": 441,
                                                    "start": 440,
                                                    "end": 441,
                                                    "fullWidth": 1,
                                                    "width": 1,
                                                    "text": "z",
                                                    "value": "z",
                                                    "valueText": "z"
                                                },
                                                "closeParenToken": {
                                                    "kind": "CloseParenToken",
                                                    "fullStart": 441,
                                                    "fullEnd": 442,
                                                    "start": 441,
                                                    "end": 442,
                                                    "fullWidth": 1,
                                                    "width": 1,
                                                    "text": ")",
                                                    "value": ")",
                                                    "valueText": ")"
                                                }
                                            }
                                        }
                                    ],
                                    "closeParenToken": {
                                        "kind": "CloseParenToken",
                                        "fullStart": 442,
                                        "fullEnd": 443,
                                        "start": 442,
                                        "end": 443,
                                        "fullWidth": 1,
                                        "width": 1,
                                        "text": ")",
                                        "value": ")",
                                        "valueText": ")"
                                    }
                                }
                            },
                            "semicolonToken": {
                                "kind": "SemicolonToken",
                                "fullStart": 443,
                                "fullEnd": 445,
                                "start": 443,
                                "end": 444,
                                "fullWidth": 2,
                                "width": 1,
                                "text": ";",
                                "value": ";",
                                "valueText": ";",
                                "hasTrailingTrivia": true,
                                "hasTrailingNewLine": true,
                                "trailingTrivia": [
                                    {
                                        "kind": "NewLineTrivia",
                                        "text": "\n"
                                    }
                                ]
                            }
                        }
                    ],
                    "closeBraceToken": {
                        "kind": "CloseBraceToken",
                        "fullStart": 445,
                        "fullEnd": 447,
                        "start": 445,
                        "end": 446,
                        "fullWidth": 2,
                        "width": 1,
                        "text": "}",
                        "value": "}",
                        "valueText": "}",
                        "hasTrailingTrivia": true,
                        "hasTrailingNewLine": true,
                        "trailingTrivia": [
                            {
                                "kind": "NewLineTrivia",
                                "text": "\n"
                            }
                        ]
                    }
                }
            },
            {
                "kind": "VariableStatement",
                "fullStart": 447,
                "fullEnd": 470,
                "start": 458,
                "end": 469,
                "fullWidth": 23,
                "width": 11,
                "modifiers": [],
                "variableDeclaration": {
                    "kind": "VariableDeclaration",
                    "fullStart": 447,
                    "fullEnd": 468,
                    "start": 458,
                    "end": 468,
                    "fullWidth": 21,
                    "width": 10,
                    "varKeyword": {
                        "kind": "VarKeyword",
                        "fullStart": 447,
                        "fullEnd": 462,
                        "start": 458,
                        "end": 461,
                        "fullWidth": 15,
                        "width": 3,
                        "text": "var",
                        "value": "var",
                        "valueText": "var",
                        "hasLeadingTrivia": true,
                        "hasLeadingComment": true,
                        "hasLeadingNewLine": true,
                        "hasTrailingTrivia": true,
                        "leadingTrivia": [
                            {
                                "kind": "NewLineTrivia",
                                "text": "\n"
                            },
                            {
                                "kind": "SingleLineCommentTrivia",
                                "text": "//CHECK#2"
                            },
                            {
                                "kind": "NewLineTrivia",
                                "text": "\n"
                            }
                        ],
                        "trailingTrivia": [
                            {
                                "kind": "WhitespaceTrivia",
                                "text": " "
                            }
                        ]
                    },
                    "variableDeclarators": [
                        {
                            "kind": "VariableDeclarator",
                            "fullStart": 462,
                            "fullEnd": 468,
                            "start": 462,
                            "end": 468,
                            "fullWidth": 6,
<<<<<<< HEAD
                            "width": 6,
                            "identifier": {
=======
                            "propertyName": {
>>>>>>> 85e84683
                                "kind": "IdentifierName",
                                "fullStart": 462,
                                "fullEnd": 464,
                                "start": 462,
                                "end": 463,
                                "fullWidth": 2,
                                "width": 1,
                                "text": "x",
                                "value": "x",
                                "valueText": "x",
                                "hasTrailingTrivia": true,
                                "trailingTrivia": [
                                    {
                                        "kind": "WhitespaceTrivia",
                                        "text": " "
                                    }
                                ]
                            },
                            "equalsValueClause": {
                                "kind": "EqualsValueClause",
                                "fullStart": 464,
                                "fullEnd": 468,
                                "start": 464,
                                "end": 468,
                                "fullWidth": 4,
                                "width": 4,
                                "equalsToken": {
                                    "kind": "EqualsToken",
                                    "fullStart": 464,
                                    "fullEnd": 466,
                                    "start": 464,
                                    "end": 465,
                                    "fullWidth": 2,
                                    "width": 1,
                                    "text": "=",
                                    "value": "=",
                                    "valueText": "=",
                                    "hasTrailingTrivia": true,
                                    "trailingTrivia": [
                                        {
                                            "kind": "WhitespaceTrivia",
                                            "text": " "
                                        }
                                    ]
                                },
                                "value": {
                                    "kind": "NegateExpression",
                                    "fullStart": 466,
                                    "fullEnd": 468,
                                    "start": 466,
                                    "end": 468,
                                    "fullWidth": 2,
                                    "width": 2,
                                    "operatorToken": {
                                        "kind": "MinusToken",
                                        "fullStart": 466,
                                        "fullEnd": 467,
                                        "start": 466,
                                        "end": 467,
                                        "fullWidth": 1,
                                        "width": 1,
                                        "text": "-",
                                        "value": "-",
                                        "valueText": "-"
                                    },
                                    "operand": {
                                        "kind": "NumericLiteral",
                                        "fullStart": 467,
                                        "fullEnd": 468,
                                        "start": 467,
                                        "end": 468,
                                        "fullWidth": 1,
                                        "width": 1,
                                        "text": "1",
                                        "value": 1,
                                        "valueText": "1"
                                    }
                                }
                            }
                        }
                    ]
                },
                "semicolonToken": {
                    "kind": "SemicolonToken",
                    "fullStart": 468,
                    "fullEnd": 470,
                    "start": 468,
                    "end": 469,
                    "fullWidth": 2,
                    "width": 1,
                    "text": ";",
                    "value": ";",
                    "valueText": ";",
                    "hasTrailingTrivia": true,
                    "hasTrailingNewLine": true,
                    "trailingTrivia": [
                        {
                            "kind": "NewLineTrivia",
                            "text": "\n"
                        }
                    ]
                }
            },
            {
                "kind": "VariableStatement",
                "fullStart": 470,
                "fullEnd": 481,
                "start": 470,
                "end": 480,
                "fullWidth": 11,
                "width": 10,
                "modifiers": [],
                "variableDeclaration": {
                    "kind": "VariableDeclaration",
                    "fullStart": 470,
                    "fullEnd": 479,
                    "start": 470,
                    "end": 479,
                    "fullWidth": 9,
                    "width": 9,
                    "varKeyword": {
                        "kind": "VarKeyword",
                        "fullStart": 470,
                        "fullEnd": 474,
                        "start": 470,
                        "end": 473,
                        "fullWidth": 4,
                        "width": 3,
                        "text": "var",
                        "value": "var",
                        "valueText": "var",
                        "hasTrailingTrivia": true,
                        "trailingTrivia": [
                            {
                                "kind": "WhitespaceTrivia",
                                "text": " "
                            }
                        ]
                    },
                    "variableDeclarators": [
                        {
                            "kind": "VariableDeclarator",
                            "fullStart": 474,
                            "fullEnd": 479,
                            "start": 474,
                            "end": 479,
                            "fullWidth": 5,
<<<<<<< HEAD
                            "width": 5,
                            "identifier": {
=======
                            "propertyName": {
>>>>>>> 85e84683
                                "kind": "IdentifierName",
                                "fullStart": 474,
                                "fullEnd": 476,
                                "start": 474,
                                "end": 475,
                                "fullWidth": 2,
                                "width": 1,
                                "text": "y",
                                "value": "y",
                                "valueText": "y",
                                "hasTrailingTrivia": true,
                                "trailingTrivia": [
                                    {
                                        "kind": "WhitespaceTrivia",
                                        "text": " "
                                    }
                                ]
                            },
                            "equalsValueClause": {
                                "kind": "EqualsValueClause",
                                "fullStart": 476,
                                "fullEnd": 479,
                                "start": 476,
                                "end": 479,
                                "fullWidth": 3,
                                "width": 3,
                                "equalsToken": {
                                    "kind": "EqualsToken",
                                    "fullStart": 476,
                                    "fullEnd": 478,
                                    "start": 476,
                                    "end": 477,
                                    "fullWidth": 2,
                                    "width": 1,
                                    "text": "=",
                                    "value": "=",
                                    "valueText": "=",
                                    "hasTrailingTrivia": true,
                                    "trailingTrivia": [
                                        {
                                            "kind": "WhitespaceTrivia",
                                            "text": " "
                                        }
                                    ]
                                },
                                "value": {
                                    "kind": "NumericLiteral",
                                    "fullStart": 478,
                                    "fullEnd": 479,
                                    "start": 478,
                                    "end": 479,
                                    "fullWidth": 1,
                                    "width": 1,
                                    "text": "2",
                                    "value": 2,
                                    "valueText": "2"
                                }
                            }
                        }
                    ]
                },
                "semicolonToken": {
                    "kind": "SemicolonToken",
                    "fullStart": 479,
                    "fullEnd": 481,
                    "start": 479,
                    "end": 480,
                    "fullWidth": 2,
                    "width": 1,
                    "text": ";",
                    "value": ";",
                    "valueText": ";",
                    "hasTrailingTrivia": true,
                    "hasTrailingNewLine": true,
                    "trailingTrivia": [
                        {
                            "kind": "NewLineTrivia",
                            "text": "\n"
                        }
                    ]
                }
            },
            {
                "kind": "VariableStatement",
                "fullStart": 481,
                "fullEnd": 499,
                "start": 481,
                "end": 498,
                "fullWidth": 18,
                "width": 17,
                "modifiers": [],
                "variableDeclaration": {
                    "kind": "VariableDeclaration",
                    "fullStart": 481,
                    "fullEnd": 497,
                    "start": 481,
                    "end": 497,
                    "fullWidth": 16,
                    "width": 16,
                    "varKeyword": {
                        "kind": "VarKeyword",
                        "fullStart": 481,
                        "fullEnd": 485,
                        "start": 481,
                        "end": 484,
                        "fullWidth": 4,
                        "width": 3,
                        "text": "var",
                        "value": "var",
                        "valueText": "var",
                        "hasTrailingTrivia": true,
                        "trailingTrivia": [
                            {
                                "kind": "WhitespaceTrivia",
                                "text": " "
                            }
                        ]
                    },
                    "variableDeclarators": [
                        {
                            "kind": "VariableDeclarator",
                            "fullStart": 485,
                            "fullEnd": 497,
                            "start": 485,
                            "end": 497,
                            "fullWidth": 12,
<<<<<<< HEAD
                            "width": 12,
                            "identifier": {
=======
                            "propertyName": {
>>>>>>> 85e84683
                                "kind": "IdentifierName",
                                "fullStart": 485,
                                "fullEnd": 487,
                                "start": 485,
                                "end": 486,
                                "fullWidth": 2,
                                "width": 1,
                                "text": "z",
                                "value": "z",
                                "valueText": "z",
                                "hasTrailingTrivia": true,
                                "trailingTrivia": [
                                    {
                                        "kind": "WhitespaceTrivia",
                                        "text": " "
                                    }
                                ]
                            },
                            "equalsValueClause": {
                                "kind": "EqualsValueClause",
                                "fullStart": 487,
                                "fullEnd": 497,
                                "start": 487,
                                "end": 497,
                                "fullWidth": 10,
                                "width": 10,
                                "equalsToken": {
                                    "kind": "EqualsToken",
                                    "fullStart": 487,
                                    "fullEnd": 489,
                                    "start": 487,
                                    "end": 488,
                                    "fullWidth": 2,
                                    "width": 1,
                                    "text": "=",
                                    "value": "=",
                                    "valueText": "=",
                                    "hasTrailingTrivia": true,
                                    "trailingTrivia": [
                                        {
                                            "kind": "WhitespaceTrivia",
                                            "text": " "
                                        }
                                    ]
                                },
                                "value": {
                                    "kind": "ParenthesizedExpression",
                                    "fullStart": 489,
                                    "fullEnd": 497,
                                    "start": 489,
                                    "end": 497,
                                    "fullWidth": 8,
                                    "width": 8,
                                    "openParenToken": {
                                        "kind": "OpenParenToken",
                                        "fullStart": 489,
                                        "fullEnd": 490,
                                        "start": 489,
                                        "end": 490,
                                        "fullWidth": 1,
                                        "width": 1,
                                        "text": "(",
                                        "value": "(",
                                        "valueText": "("
                                    },
                                    "expression": {
                                        "kind": "ModuloAssignmentExpression",
                                        "fullStart": 490,
                                        "fullEnd": 496,
                                        "start": 490,
                                        "end": 496,
                                        "fullWidth": 6,
                                        "width": 6,
                                        "left": {
                                            "kind": "IdentifierName",
                                            "fullStart": 490,
                                            "fullEnd": 492,
                                            "start": 490,
                                            "end": 491,
                                            "fullWidth": 2,
                                            "width": 1,
                                            "text": "x",
                                            "value": "x",
                                            "valueText": "x",
                                            "hasTrailingTrivia": true,
                                            "trailingTrivia": [
                                                {
                                                    "kind": "WhitespaceTrivia",
                                                    "text": " "
                                                }
                                            ]
                                        },
                                        "operatorToken": {
                                            "kind": "PercentEqualsToken",
                                            "fullStart": 492,
                                            "fullEnd": 495,
                                            "start": 492,
                                            "end": 494,
                                            "fullWidth": 3,
                                            "width": 2,
                                            "text": "%=",
                                            "value": "%=",
                                            "valueText": "%=",
                                            "hasTrailingTrivia": true,
                                            "trailingTrivia": [
                                                {
                                                    "kind": "WhitespaceTrivia",
                                                    "text": " "
                                                }
                                            ]
                                        },
                                        "right": {
                                            "kind": "IdentifierName",
                                            "fullStart": 495,
                                            "fullEnd": 496,
                                            "start": 495,
                                            "end": 496,
                                            "fullWidth": 1,
                                            "width": 1,
                                            "text": "y",
                                            "value": "y",
                                            "valueText": "y"
                                        }
                                    },
                                    "closeParenToken": {
                                        "kind": "CloseParenToken",
                                        "fullStart": 496,
                                        "fullEnd": 497,
                                        "start": 496,
                                        "end": 497,
                                        "fullWidth": 1,
                                        "width": 1,
                                        "text": ")",
                                        "value": ")",
                                        "valueText": ")"
                                    }
                                }
                            }
                        }
                    ]
                },
                "semicolonToken": {
                    "kind": "SemicolonToken",
                    "fullStart": 497,
                    "fullEnd": 499,
                    "start": 497,
                    "end": 498,
                    "fullWidth": 2,
                    "width": 1,
                    "text": ";",
                    "value": ";",
                    "valueText": ";",
                    "hasTrailingTrivia": true,
                    "hasTrailingNewLine": true,
                    "trailingTrivia": [
                        {
                            "kind": "NewLineTrivia",
                            "text": "\n"
                        }
                    ]
                }
            },
            {
                "kind": "IfStatement",
                "fullStart": 499,
                "fullEnd": 600,
                "start": 499,
                "end": 599,
                "fullWidth": 101,
                "width": 100,
                "ifKeyword": {
                    "kind": "IfKeyword",
                    "fullStart": 499,
                    "fullEnd": 502,
                    "start": 499,
                    "end": 501,
                    "fullWidth": 3,
                    "width": 2,
                    "text": "if",
                    "value": "if",
                    "valueText": "if",
                    "hasTrailingTrivia": true,
                    "trailingTrivia": [
                        {
                            "kind": "WhitespaceTrivia",
                            "text": " "
                        }
                    ]
                },
                "openParenToken": {
                    "kind": "OpenParenToken",
                    "fullStart": 502,
                    "fullEnd": 503,
                    "start": 502,
                    "end": 503,
                    "fullWidth": 1,
                    "width": 1,
                    "text": "(",
                    "value": "(",
                    "valueText": "("
                },
                "condition": {
                    "kind": "NotEqualsExpression",
                    "fullStart": 503,
                    "fullEnd": 511,
                    "start": 503,
                    "end": 511,
                    "fullWidth": 8,
                    "width": 8,
                    "left": {
                        "kind": "IdentifierName",
                        "fullStart": 503,
                        "fullEnd": 505,
                        "start": 503,
                        "end": 504,
                        "fullWidth": 2,
                        "width": 1,
                        "text": "z",
                        "value": "z",
                        "valueText": "z",
                        "hasTrailingTrivia": true,
                        "trailingTrivia": [
                            {
                                "kind": "WhitespaceTrivia",
                                "text": " "
                            }
                        ]
                    },
                    "operatorToken": {
                        "kind": "ExclamationEqualsEqualsToken",
                        "fullStart": 505,
                        "fullEnd": 509,
                        "start": 505,
                        "end": 508,
                        "fullWidth": 4,
                        "width": 3,
                        "text": "!==",
                        "value": "!==",
                        "valueText": "!==",
                        "hasTrailingTrivia": true,
                        "trailingTrivia": [
                            {
                                "kind": "WhitespaceTrivia",
                                "text": " "
                            }
                        ]
                    },
                    "right": {
                        "kind": "NegateExpression",
                        "fullStart": 509,
                        "fullEnd": 511,
                        "start": 509,
                        "end": 511,
                        "fullWidth": 2,
                        "width": 2,
                        "operatorToken": {
                            "kind": "MinusToken",
                            "fullStart": 509,
                            "fullEnd": 510,
                            "start": 509,
                            "end": 510,
                            "fullWidth": 1,
                            "width": 1,
                            "text": "-",
                            "value": "-",
                            "valueText": "-"
                        },
                        "operand": {
                            "kind": "NumericLiteral",
                            "fullStart": 510,
                            "fullEnd": 511,
                            "start": 510,
                            "end": 511,
                            "fullWidth": 1,
                            "width": 1,
                            "text": "1",
                            "value": 1,
                            "valueText": "1"
                        }
                    }
                },
                "closeParenToken": {
                    "kind": "CloseParenToken",
                    "fullStart": 511,
                    "fullEnd": 513,
                    "start": 511,
                    "end": 512,
                    "fullWidth": 2,
                    "width": 1,
                    "text": ")",
                    "value": ")",
                    "valueText": ")",
                    "hasTrailingTrivia": true,
                    "trailingTrivia": [
                        {
                            "kind": "WhitespaceTrivia",
                            "text": " "
                        }
                    ]
                },
                "statement": {
                    "kind": "Block",
                    "fullStart": 513,
                    "fullEnd": 600,
                    "start": 513,
                    "end": 599,
                    "fullWidth": 87,
                    "width": 86,
                    "openBraceToken": {
                        "kind": "OpenBraceToken",
                        "fullStart": 513,
                        "fullEnd": 515,
                        "start": 513,
                        "end": 514,
                        "fullWidth": 2,
                        "width": 1,
                        "text": "{",
                        "value": "{",
                        "valueText": "{",
                        "hasTrailingTrivia": true,
                        "hasTrailingNewLine": true,
                        "trailingTrivia": [
                            {
                                "kind": "NewLineTrivia",
                                "text": "\n"
                            }
                        ]
                    },
                    "statements": [
                        {
                            "kind": "ExpressionStatement",
                            "fullStart": 515,
                            "fullEnd": 598,
                            "start": 517,
                            "end": 597,
                            "fullWidth": 83,
                            "width": 80,
                            "expression": {
                                "kind": "InvocationExpression",
                                "fullStart": 515,
                                "fullEnd": 596,
                                "start": 517,
                                "end": 596,
                                "fullWidth": 81,
                                "width": 79,
                                "expression": {
                                    "kind": "IdentifierName",
                                    "fullStart": 515,
                                    "fullEnd": 523,
                                    "start": 517,
                                    "end": 523,
                                    "fullWidth": 8,
                                    "width": 6,
                                    "text": "$ERROR",
                                    "value": "$ERROR",
                                    "valueText": "$ERROR",
                                    "hasLeadingTrivia": true,
                                    "leadingTrivia": [
                                        {
                                            "kind": "WhitespaceTrivia",
                                            "text": "  "
                                        }
                                    ]
                                },
                                "argumentList": {
                                    "kind": "ArgumentList",
                                    "fullStart": 523,
                                    "fullEnd": 596,
                                    "start": 523,
                                    "end": 596,
                                    "fullWidth": 73,
                                    "width": 73,
                                    "openParenToken": {
                                        "kind": "OpenParenToken",
                                        "fullStart": 523,
                                        "fullEnd": 524,
                                        "start": 523,
                                        "end": 524,
                                        "fullWidth": 1,
                                        "width": 1,
                                        "text": "(",
                                        "value": "(",
                                        "valueText": "("
                                    },
                                    "arguments": [
                                        {
                                            "kind": "AddExpression",
                                            "fullStart": 524,
                                            "fullEnd": 595,
                                            "start": 524,
                                            "end": 595,
                                            "fullWidth": 71,
                                            "width": 71,
                                            "left": {
                                                "kind": "StringLiteral",
                                                "fullStart": 524,
                                                "fullEnd": 590,
                                                "start": 524,
                                                "end": 589,
                                                "fullWidth": 66,
                                                "width": 65,
                                                "text": "'#2: var x = -1; var y = 2; var z = (x %= y); z === -1. Actual: '",
                                                "value": "#2: var x = -1; var y = 2; var z = (x %= y); z === -1. Actual: ",
                                                "valueText": "#2: var x = -1; var y = 2; var z = (x %= y); z === -1. Actual: ",
                                                "hasTrailingTrivia": true,
                                                "trailingTrivia": [
                                                    {
                                                        "kind": "WhitespaceTrivia",
                                                        "text": " "
                                                    }
                                                ]
                                            },
                                            "operatorToken": {
                                                "kind": "PlusToken",
                                                "fullStart": 590,
                                                "fullEnd": 592,
                                                "start": 590,
                                                "end": 591,
                                                "fullWidth": 2,
                                                "width": 1,
                                                "text": "+",
                                                "value": "+",
                                                "valueText": "+",
                                                "hasTrailingTrivia": true,
                                                "trailingTrivia": [
                                                    {
                                                        "kind": "WhitespaceTrivia",
                                                        "text": " "
                                                    }
                                                ]
                                            },
                                            "right": {
                                                "kind": "ParenthesizedExpression",
                                                "fullStart": 592,
                                                "fullEnd": 595,
                                                "start": 592,
                                                "end": 595,
                                                "fullWidth": 3,
                                                "width": 3,
                                                "openParenToken": {
                                                    "kind": "OpenParenToken",
                                                    "fullStart": 592,
                                                    "fullEnd": 593,
                                                    "start": 592,
                                                    "end": 593,
                                                    "fullWidth": 1,
                                                    "width": 1,
                                                    "text": "(",
                                                    "value": "(",
                                                    "valueText": "("
                                                },
                                                "expression": {
                                                    "kind": "IdentifierName",
                                                    "fullStart": 593,
                                                    "fullEnd": 594,
                                                    "start": 593,
                                                    "end": 594,
                                                    "fullWidth": 1,
                                                    "width": 1,
                                                    "text": "z",
                                                    "value": "z",
                                                    "valueText": "z"
                                                },
                                                "closeParenToken": {
                                                    "kind": "CloseParenToken",
                                                    "fullStart": 594,
                                                    "fullEnd": 595,
                                                    "start": 594,
                                                    "end": 595,
                                                    "fullWidth": 1,
                                                    "width": 1,
                                                    "text": ")",
                                                    "value": ")",
                                                    "valueText": ")"
                                                }
                                            }
                                        }
                                    ],
                                    "closeParenToken": {
                                        "kind": "CloseParenToken",
                                        "fullStart": 595,
                                        "fullEnd": 596,
                                        "start": 595,
                                        "end": 596,
                                        "fullWidth": 1,
                                        "width": 1,
                                        "text": ")",
                                        "value": ")",
                                        "valueText": ")"
                                    }
                                }
                            },
                            "semicolonToken": {
                                "kind": "SemicolonToken",
                                "fullStart": 596,
                                "fullEnd": 598,
                                "start": 596,
                                "end": 597,
                                "fullWidth": 2,
                                "width": 1,
                                "text": ";",
                                "value": ";",
                                "valueText": ";",
                                "hasTrailingTrivia": true,
                                "hasTrailingNewLine": true,
                                "trailingTrivia": [
                                    {
                                        "kind": "NewLineTrivia",
                                        "text": "\n"
                                    }
                                ]
                            }
                        }
                    ],
                    "closeBraceToken": {
                        "kind": "CloseBraceToken",
                        "fullStart": 598,
                        "fullEnd": 600,
                        "start": 598,
                        "end": 599,
                        "fullWidth": 2,
                        "width": 1,
                        "text": "}",
                        "value": "}",
                        "valueText": "}",
                        "hasTrailingTrivia": true,
                        "hasTrailingNewLine": true,
                        "trailingTrivia": [
                            {
                                "kind": "NewLineTrivia",
                                "text": "\n"
                            }
                        ]
                    }
                }
            }
        ],
        "endOfFileToken": {
            "kind": "EndOfFileToken",
            "fullStart": 600,
            "fullEnd": 602,
            "start": 602,
            "end": 602,
            "fullWidth": 2,
            "width": 0,
            "text": "",
            "hasLeadingTrivia": true,
            "hasLeadingNewLine": true,
            "leadingTrivia": [
                {
                    "kind": "NewLineTrivia",
                    "text": "\n"
                },
                {
                    "kind": "NewLineTrivia",
                    "text": "\n"
                }
            ]
        }
    },
    "lineMap": {
        "lineStarts": [
            0,
            61,
            132,
            133,
            137,
            163,
            166,
            216,
            312,
            316,
            317,
            327,
            339,
            357,
            373,
            445,
            447,
            448,
            458,
            470,
            481,
            499,
            515,
            598,
            600,
            601,
            602
        ],
        "length": 602
    }
}<|MERGE_RESOLUTION|>--- conflicted
+++ resolved
@@ -102,12 +102,8 @@
                             "start": 331,
                             "end": 337,
                             "fullWidth": 6,
-<<<<<<< HEAD
                             "width": 6,
-                            "identifier": {
-=======
                             "propertyName": {
->>>>>>> 85e84683
                                 "kind": "IdentifierName",
                                 "fullStart": 331,
                                 "fullEnd": 333,
@@ -255,12 +251,8 @@
                             "start": 343,
                             "end": 355,
                             "fullWidth": 12,
-<<<<<<< HEAD
                             "width": 12,
-                            "identifier": {
-=======
                             "propertyName": {
->>>>>>> 85e84683
                                 "kind": "IdentifierName",
                                 "fullStart": 343,
                                 "fullEnd": 345,
@@ -858,12 +850,8 @@
                             "start": 462,
                             "end": 468,
                             "fullWidth": 6,
-<<<<<<< HEAD
                             "width": 6,
-                            "identifier": {
-=======
                             "propertyName": {
->>>>>>> 85e84683
                                 "kind": "IdentifierName",
                                 "fullStart": 462,
                                 "fullEnd": 464,
@@ -1011,12 +999,8 @@
                             "start": 474,
                             "end": 479,
                             "fullWidth": 5,
-<<<<<<< HEAD
                             "width": 5,
-                            "identifier": {
-=======
                             "propertyName": {
->>>>>>> 85e84683
                                 "kind": "IdentifierName",
                                 "fullStart": 474,
                                 "fullEnd": 476,
@@ -1143,12 +1127,8 @@
                             "start": 485,
                             "end": 497,
                             "fullWidth": 12,
-<<<<<<< HEAD
                             "width": 12,
-                            "identifier": {
-=======
                             "propertyName": {
->>>>>>> 85e84683
                                 "kind": "IdentifierName",
                                 "fullStart": 485,
                                 "fullEnd": 487,
