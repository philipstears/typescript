--- conflicted
+++ resolved
@@ -640,12 +640,8 @@
                             "start": 394,
                             "end": 400,
                             "fullWidth": 6,
-<<<<<<< HEAD
                             "width": 6,
-                            "identifier": {
-=======
                             "propertyName": {
->>>>>>> 85e84683
                                 "kind": "IdentifierName",
                                 "fullStart": 394,
                                 "fullEnd": 396,
@@ -1288,12 +1284,8 @@
                             "start": 504,
                             "end": 509,
                             "fullWidth": 5,
-<<<<<<< HEAD
                             "width": 5,
-                            "identifier": {
-=======
                             "propertyName": {
->>>>>>> 85e84683
                                 "kind": "IdentifierName",
                                 "fullStart": 504,
                                 "fullEnd": 506,
@@ -1957,12 +1949,8 @@
                             "start": 615,
                             "end": 621,
                             "fullWidth": 6,
-<<<<<<< HEAD
                             "width": 6,
-                            "identifier": {
-=======
                             "propertyName": {
->>>>>>> 85e84683
                                 "kind": "IdentifierName",
                                 "fullStart": 615,
                                 "fullEnd": 617,
@@ -2110,12 +2098,8 @@
                             "start": 627,
                             "end": 632,
                             "fullWidth": 5,
-<<<<<<< HEAD
                             "width": 5,
-                            "identifier": {
-=======
                             "propertyName": {
->>>>>>> 85e84683
                                 "kind": "IdentifierName",
                                 "fullStart": 627,
                                 "fullEnd": 629,
@@ -2737,12 +2721,8 @@
                             "start": 747,
                             "end": 769,
                             "fullWidth": 22,
-<<<<<<< HEAD
                             "width": 22,
-                            "identifier": {
-=======
                             "propertyName": {
->>>>>>> 85e84683
                                 "kind": "IdentifierName",
                                 "fullStart": 747,
                                 "fullEnd": 755,
@@ -2931,12 +2911,8 @@
                             "start": 775,
                             "end": 797,
                             "fullWidth": 22,
-<<<<<<< HEAD
                             "width": 22,
-                            "identifier": {
-=======
                             "propertyName": {
->>>>>>> 85e84683
                                 "kind": "IdentifierName",
                                 "fullStart": 775,
                                 "fullEnd": 783,
