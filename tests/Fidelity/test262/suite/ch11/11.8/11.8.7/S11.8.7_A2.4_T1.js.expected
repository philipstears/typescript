--- conflicted
+++ resolved
@@ -102,12 +102,8 @@
                             "start": 306,
                             "end": 316,
                             "fullWidth": 10,
-<<<<<<< HEAD
                             "width": 10,
-                            "identifier": {
-=======
                             "propertyName": {
->>>>>>> 85e84683
                                 "kind": "IdentifierName",
                                 "fullStart": 306,
                                 "fullEnd": 313,
@@ -691,12 +687,8 @@
                             "start": 475,
                             "end": 498,
                             "fullWidth": 23,
-<<<<<<< HEAD
                             "width": 23,
-                            "identifier": {
-=======
                             "propertyName": {
->>>>>>> 85e84683
                                 "kind": "IdentifierName",
                                 "fullStart": 475,
                                 "fullEnd": 485,
