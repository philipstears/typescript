--- conflicted
+++ resolved
@@ -1999,12 +1999,8 @@
                             "start": 736,
                             "end": 743,
                             "fullWidth": 7,
-<<<<<<< HEAD
                             "width": 7,
-                            "identifier": {
-=======
                             "propertyName": {
->>>>>>> 85e84683
                                 "kind": "IdentifierName",
                                 "fullStart": 736,
                                 "fullEnd": 738,
