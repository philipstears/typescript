{
    "isDeclaration": false,
    "languageVersion": "EcmaScript5",
    "parseOptions": {
        "allowAutomaticSemicolonInsertion": true
    },
    "sourceUnit": {
        "kind": "SourceUnit",
        "fullStart": 0,
        "fullEnd": 952,
        "start": 301,
        "end": 952,
        "fullWidth": 952,
        "width": 651,
        "moduleElements": [
            {
                "kind": "IfStatement",
                "fullStart": 0,
                "fullEnd": 359,
                "start": 301,
                "end": 358,
                "fullWidth": 359,
                "width": 57,
                "ifKeyword": {
                    "kind": "IfKeyword",
                    "fullStart": 0,
                    "fullEnd": 304,
                    "start": 301,
                    "end": 303,
                    "fullWidth": 304,
                    "width": 2,
                    "text": "if",
                    "value": "if",
                    "valueText": "if",
                    "hasLeadingTrivia": true,
                    "hasLeadingComment": true,
                    "hasLeadingNewLine": true,
                    "hasTrailingTrivia": true,
                    "leadingTrivia": [
                        {
                            "kind": "SingleLineCommentTrivia",
                            "text": "// Copyright 2009 the Sputnik authors.  All rights reserved."
                        },
                        {
                            "kind": "NewLineTrivia",
                            "text": "\n"
                        },
                        {
                            "kind": "SingleLineCommentTrivia",
                            "text": "// This code is governed by the BSD license found in the LICENSE file."
                        },
                        {
                            "kind": "NewLineTrivia",
                            "text": "\n"
                        },
                        {
                            "kind": "NewLineTrivia",
                            "text": "\n"
                        },
                        {
                            "kind": "MultiLineCommentTrivia",
                            "text": "/**\n * Operator x <= y uses GetValue\n *\n * @path ch11/11.8/11.8.3/S11.8.3_A2.1_T1.js\n * @description Either Type is not Reference or GetBase is not null\n */"
                        },
                        {
                            "kind": "NewLineTrivia",
                            "text": "\n"
                        },
                        {
                            "kind": "NewLineTrivia",
                            "text": "\n"
                        },
                        {
                            "kind": "SingleLineCommentTrivia",
                            "text": "//CHECK#1"
                        },
                        {
                            "kind": "NewLineTrivia",
                            "text": "\n"
                        }
                    ],
                    "trailingTrivia": [
                        {
                            "kind": "WhitespaceTrivia",
                            "text": " "
                        }
                    ]
                },
                "openParenToken": {
                    "kind": "OpenParenToken",
                    "fullStart": 304,
                    "fullEnd": 305,
                    "start": 304,
                    "end": 305,
                    "fullWidth": 1,
                    "width": 1,
                    "text": "(",
                    "value": "(",
                    "valueText": "("
                },
                "condition": {
                    "kind": "NotEqualsExpression",
                    "fullStart": 305,
                    "fullEnd": 320,
                    "start": 305,
                    "end": 320,
                    "fullWidth": 15,
                    "width": 15,
                    "left": {
                        "kind": "LessThanOrEqualExpression",
                        "fullStart": 305,
                        "fullEnd": 312,
                        "start": 305,
                        "end": 311,
                        "fullWidth": 7,
                        "width": 6,
                        "left": {
                            "kind": "NumericLiteral",
                            "fullStart": 305,
                            "fullEnd": 307,
                            "start": 305,
                            "end": 306,
                            "fullWidth": 2,
                            "width": 1,
                            "text": "1",
                            "value": 1,
                            "valueText": "1",
                            "hasTrailingTrivia": true,
                            "trailingTrivia": [
                                {
                                    "kind": "WhitespaceTrivia",
                                    "text": " "
                                }
                            ]
                        },
                        "operatorToken": {
                            "kind": "LessThanEqualsToken",
                            "fullStart": 307,
                            "fullEnd": 310,
                            "start": 307,
                            "end": 309,
                            "fullWidth": 3,
                            "width": 2,
                            "text": "<=",
                            "value": "<=",
                            "valueText": "<=",
                            "hasTrailingTrivia": true,
                            "trailingTrivia": [
                                {
                                    "kind": "WhitespaceTrivia",
                                    "text": " "
                                }
                            ]
                        },
                        "right": {
                            "kind": "NumericLiteral",
                            "fullStart": 310,
                            "fullEnd": 312,
                            "start": 310,
                            "end": 311,
                            "fullWidth": 2,
                            "width": 1,
                            "text": "1",
                            "value": 1,
                            "valueText": "1",
                            "hasTrailingTrivia": true,
                            "trailingTrivia": [
                                {
                                    "kind": "WhitespaceTrivia",
                                    "text": " "
                                }
                            ]
                        }
                    },
                    "operatorToken": {
                        "kind": "ExclamationEqualsEqualsToken",
                        "fullStart": 312,
                        "fullEnd": 316,
                        "start": 312,
                        "end": 315,
                        "fullWidth": 4,
                        "width": 3,
                        "text": "!==",
                        "value": "!==",
                        "valueText": "!==",
                        "hasTrailingTrivia": true,
                        "trailingTrivia": [
                            {
                                "kind": "WhitespaceTrivia",
                                "text": " "
                            }
                        ]
                    },
                    "right": {
                        "kind": "TrueKeyword",
                        "fullStart": 316,
                        "fullEnd": 320,
                        "start": 316,
                        "end": 320,
                        "fullWidth": 4,
                        "width": 4,
                        "text": "true",
                        "value": true,
                        "valueText": "true"
                    }
                },
                "closeParenToken": {
                    "kind": "CloseParenToken",
                    "fullStart": 320,
                    "fullEnd": 322,
                    "start": 320,
                    "end": 321,
                    "fullWidth": 2,
                    "width": 1,
                    "text": ")",
                    "value": ")",
                    "valueText": ")",
                    "hasTrailingTrivia": true,
                    "trailingTrivia": [
                        {
                            "kind": "WhitespaceTrivia",
                            "text": " "
                        }
                    ]
                },
                "statement": {
                    "kind": "Block",
                    "fullStart": 322,
                    "fullEnd": 359,
                    "start": 322,
                    "end": 358,
                    "fullWidth": 37,
                    "width": 36,
                    "openBraceToken": {
                        "kind": "OpenBraceToken",
                        "fullStart": 322,
                        "fullEnd": 324,
                        "start": 322,
                        "end": 323,
                        "fullWidth": 2,
                        "width": 1,
                        "text": "{",
                        "value": "{",
                        "valueText": "{",
                        "hasTrailingTrivia": true,
                        "hasTrailingNewLine": true,
                        "trailingTrivia": [
                            {
                                "kind": "NewLineTrivia",
                                "text": "\n"
                            }
                        ]
                    },
                    "statements": [
                        {
                            "kind": "ExpressionStatement",
                            "fullStart": 324,
                            "fullEnd": 357,
                            "start": 326,
                            "end": 356,
                            "fullWidth": 33,
                            "width": 30,
                            "expression": {
                                "kind": "InvocationExpression",
                                "fullStart": 324,
                                "fullEnd": 355,
                                "start": 326,
                                "end": 355,
                                "fullWidth": 31,
                                "width": 29,
                                "expression": {
                                    "kind": "IdentifierName",
                                    "fullStart": 324,
                                    "fullEnd": 332,
                                    "start": 326,
                                    "end": 332,
                                    "fullWidth": 8,
                                    "width": 6,
                                    "text": "$ERROR",
                                    "value": "$ERROR",
                                    "valueText": "$ERROR",
                                    "hasLeadingTrivia": true,
                                    "leadingTrivia": [
                                        {
                                            "kind": "WhitespaceTrivia",
                                            "text": "  "
                                        }
                                    ]
                                },
                                "argumentList": {
                                    "kind": "ArgumentList",
                                    "fullStart": 332,
                                    "fullEnd": 355,
                                    "start": 332,
                                    "end": 355,
                                    "fullWidth": 23,
                                    "width": 23,
                                    "openParenToken": {
                                        "kind": "OpenParenToken",
                                        "fullStart": 332,
                                        "fullEnd": 333,
                                        "start": 332,
                                        "end": 333,
                                        "fullWidth": 1,
                                        "width": 1,
                                        "text": "(",
                                        "value": "(",
                                        "valueText": "("
                                    },
                                    "arguments": [
                                        {
                                            "kind": "StringLiteral",
                                            "fullStart": 333,
                                            "fullEnd": 354,
                                            "start": 333,
                                            "end": 354,
                                            "fullWidth": 21,
                                            "width": 21,
                                            "text": "'#1: 1 <= 1 === true'",
                                            "value": "#1: 1 <= 1 === true",
                                            "valueText": "#1: 1 <= 1 === true"
                                        }
                                    ],
                                    "closeParenToken": {
                                        "kind": "CloseParenToken",
                                        "fullStart": 354,
                                        "fullEnd": 355,
                                        "start": 354,
                                        "end": 355,
                                        "fullWidth": 1,
                                        "width": 1,
                                        "text": ")",
                                        "value": ")",
                                        "valueText": ")"
                                    }
                                }
                            },
                            "semicolonToken": {
                                "kind": "SemicolonToken",
                                "fullStart": 355,
                                "fullEnd": 357,
                                "start": 355,
                                "end": 356,
                                "fullWidth": 2,
                                "width": 1,
                                "text": ";",
                                "value": ";",
                                "valueText": ";",
                                "hasTrailingTrivia": true,
                                "hasTrailingNewLine": true,
                                "trailingTrivia": [
                                    {
                                        "kind": "NewLineTrivia",
                                        "text": "\n"
                                    }
                                ]
                            }
                        }
                    ],
                    "closeBraceToken": {
                        "kind": "CloseBraceToken",
                        "fullStart": 357,
                        "fullEnd": 359,
                        "start": 357,
                        "end": 358,
                        "fullWidth": 2,
                        "width": 1,
                        "text": "}",
                        "value": "}",
                        "valueText": "}",
                        "hasTrailingTrivia": true,
                        "hasTrailingNewLine": true,
                        "trailingTrivia": [
                            {
                                "kind": "NewLineTrivia",
                                "text": "\n"
                            }
                        ]
                    }
                }
            },
            {
                "kind": "VariableStatement",
                "fullStart": 359,
                "fullEnd": 381,
                "start": 370,
                "end": 380,
                "fullWidth": 22,
                "width": 10,
                "modifiers": [],
                "variableDeclaration": {
                    "kind": "VariableDeclaration",
                    "fullStart": 359,
                    "fullEnd": 379,
                    "start": 370,
                    "end": 379,
                    "fullWidth": 20,
                    "width": 9,
                    "varKeyword": {
                        "kind": "VarKeyword",
                        "fullStart": 359,
                        "fullEnd": 374,
                        "start": 370,
                        "end": 373,
                        "fullWidth": 15,
                        "width": 3,
                        "text": "var",
                        "value": "var",
                        "valueText": "var",
                        "hasLeadingTrivia": true,
                        "hasLeadingComment": true,
                        "hasLeadingNewLine": true,
                        "hasTrailingTrivia": true,
                        "leadingTrivia": [
                            {
                                "kind": "NewLineTrivia",
                                "text": "\n"
                            },
                            {
                                "kind": "SingleLineCommentTrivia",
                                "text": "//CHECK#2"
                            },
                            {
                                "kind": "NewLineTrivia",
                                "text": "\n"
                            }
                        ],
                        "trailingTrivia": [
                            {
                                "kind": "WhitespaceTrivia",
                                "text": " "
                            }
                        ]
                    },
                    "variableDeclarators": [
                        {
                            "kind": "VariableDeclarator",
                            "fullStart": 374,
                            "fullEnd": 379,
                            "start": 374,
                            "end": 379,
                            "fullWidth": 5,
<<<<<<< HEAD
                            "width": 5,
                            "identifier": {
=======
                            "propertyName": {
>>>>>>> 85e84683
                                "kind": "IdentifierName",
                                "fullStart": 374,
                                "fullEnd": 376,
                                "start": 374,
                                "end": 375,
                                "fullWidth": 2,
                                "width": 1,
                                "text": "x",
                                "value": "x",
                                "valueText": "x",
                                "hasTrailingTrivia": true,
                                "trailingTrivia": [
                                    {
                                        "kind": "WhitespaceTrivia",
                                        "text": " "
                                    }
                                ]
                            },
                            "equalsValueClause": {
                                "kind": "EqualsValueClause",
                                "fullStart": 376,
                                "fullEnd": 379,
                                "start": 376,
                                "end": 379,
                                "fullWidth": 3,
                                "width": 3,
                                "equalsToken": {
                                    "kind": "EqualsToken",
                                    "fullStart": 376,
                                    "fullEnd": 378,
                                    "start": 376,
                                    "end": 377,
                                    "fullWidth": 2,
                                    "width": 1,
                                    "text": "=",
                                    "value": "=",
                                    "valueText": "=",
                                    "hasTrailingTrivia": true,
                                    "trailingTrivia": [
                                        {
                                            "kind": "WhitespaceTrivia",
                                            "text": " "
                                        }
                                    ]
                                },
                                "value": {
                                    "kind": "NumericLiteral",
                                    "fullStart": 378,
                                    "fullEnd": 379,
                                    "start": 378,
                                    "end": 379,
                                    "fullWidth": 1,
                                    "width": 1,
                                    "text": "1",
                                    "value": 1,
                                    "valueText": "1"
                                }
                            }
                        }
                    ]
                },
                "semicolonToken": {
                    "kind": "SemicolonToken",
                    "fullStart": 379,
                    "fullEnd": 381,
                    "start": 379,
                    "end": 380,
                    "fullWidth": 2,
                    "width": 1,
                    "text": ";",
                    "value": ";",
                    "valueText": ";",
                    "hasTrailingTrivia": true,
                    "hasTrailingNewLine": true,
                    "trailingTrivia": [
                        {
                            "kind": "NewLineTrivia",
                            "text": "\n"
                        }
                    ]
                }
            },
            {
                "kind": "IfStatement",
                "fullStart": 381,
                "fullEnd": 450,
                "start": 381,
                "end": 449,
                "fullWidth": 69,
                "width": 68,
                "ifKeyword": {
                    "kind": "IfKeyword",
                    "fullStart": 381,
                    "fullEnd": 384,
                    "start": 381,
                    "end": 383,
                    "fullWidth": 3,
                    "width": 2,
                    "text": "if",
                    "value": "if",
                    "valueText": "if",
                    "hasTrailingTrivia": true,
                    "trailingTrivia": [
                        {
                            "kind": "WhitespaceTrivia",
                            "text": " "
                        }
                    ]
                },
                "openParenToken": {
                    "kind": "OpenParenToken",
                    "fullStart": 384,
                    "fullEnd": 385,
                    "start": 384,
                    "end": 385,
                    "fullWidth": 1,
                    "width": 1,
                    "text": "(",
                    "value": "(",
                    "valueText": "("
                },
                "condition": {
                    "kind": "NotEqualsExpression",
                    "fullStart": 385,
                    "fullEnd": 400,
                    "start": 385,
                    "end": 400,
                    "fullWidth": 15,
                    "width": 15,
                    "left": {
                        "kind": "LessThanOrEqualExpression",
                        "fullStart": 385,
                        "fullEnd": 392,
                        "start": 385,
                        "end": 391,
                        "fullWidth": 7,
                        "width": 6,
                        "left": {
                            "kind": "IdentifierName",
                            "fullStart": 385,
                            "fullEnd": 387,
                            "start": 385,
                            "end": 386,
                            "fullWidth": 2,
                            "width": 1,
                            "text": "x",
                            "value": "x",
                            "valueText": "x",
                            "hasTrailingTrivia": true,
                            "trailingTrivia": [
                                {
                                    "kind": "WhitespaceTrivia",
                                    "text": " "
                                }
                            ]
                        },
                        "operatorToken": {
                            "kind": "LessThanEqualsToken",
                            "fullStart": 387,
                            "fullEnd": 390,
                            "start": 387,
                            "end": 389,
                            "fullWidth": 3,
                            "width": 2,
                            "text": "<=",
                            "value": "<=",
                            "valueText": "<=",
                            "hasTrailingTrivia": true,
                            "trailingTrivia": [
                                {
                                    "kind": "WhitespaceTrivia",
                                    "text": " "
                                }
                            ]
                        },
                        "right": {
                            "kind": "NumericLiteral",
                            "fullStart": 390,
                            "fullEnd": 392,
                            "start": 390,
                            "end": 391,
                            "fullWidth": 2,
                            "width": 1,
                            "text": "1",
                            "value": 1,
                            "valueText": "1",
                            "hasTrailingTrivia": true,
                            "trailingTrivia": [
                                {
                                    "kind": "WhitespaceTrivia",
                                    "text": " "
                                }
                            ]
                        }
                    },
                    "operatorToken": {
                        "kind": "ExclamationEqualsEqualsToken",
                        "fullStart": 392,
                        "fullEnd": 396,
                        "start": 392,
                        "end": 395,
                        "fullWidth": 4,
                        "width": 3,
                        "text": "!==",
                        "value": "!==",
                        "valueText": "!==",
                        "hasTrailingTrivia": true,
                        "trailingTrivia": [
                            {
                                "kind": "WhitespaceTrivia",
                                "text": " "
                            }
                        ]
                    },
                    "right": {
                        "kind": "TrueKeyword",
                        "fullStart": 396,
                        "fullEnd": 400,
                        "start": 396,
                        "end": 400,
                        "fullWidth": 4,
                        "width": 4,
                        "text": "true",
                        "value": true,
                        "valueText": "true"
                    }
                },
                "closeParenToken": {
                    "kind": "CloseParenToken",
                    "fullStart": 400,
                    "fullEnd": 402,
                    "start": 400,
                    "end": 401,
                    "fullWidth": 2,
                    "width": 1,
                    "text": ")",
                    "value": ")",
                    "valueText": ")",
                    "hasTrailingTrivia": true,
                    "trailingTrivia": [
                        {
                            "kind": "WhitespaceTrivia",
                            "text": " "
                        }
                    ]
                },
                "statement": {
                    "kind": "Block",
                    "fullStart": 402,
                    "fullEnd": 450,
                    "start": 402,
                    "end": 449,
                    "fullWidth": 48,
                    "width": 47,
                    "openBraceToken": {
                        "kind": "OpenBraceToken",
                        "fullStart": 402,
                        "fullEnd": 404,
                        "start": 402,
                        "end": 403,
                        "fullWidth": 2,
                        "width": 1,
                        "text": "{",
                        "value": "{",
                        "valueText": "{",
                        "hasTrailingTrivia": true,
                        "hasTrailingNewLine": true,
                        "trailingTrivia": [
                            {
                                "kind": "NewLineTrivia",
                                "text": "\n"
                            }
                        ]
                    },
                    "statements": [
                        {
                            "kind": "ExpressionStatement",
                            "fullStart": 404,
                            "fullEnd": 448,
                            "start": 406,
                            "end": 447,
                            "fullWidth": 44,
                            "width": 41,
                            "expression": {
                                "kind": "InvocationExpression",
                                "fullStart": 404,
                                "fullEnd": 446,
                                "start": 406,
                                "end": 446,
                                "fullWidth": 42,
                                "width": 40,
                                "expression": {
                                    "kind": "IdentifierName",
                                    "fullStart": 404,
                                    "fullEnd": 412,
                                    "start": 406,
                                    "end": 412,
                                    "fullWidth": 8,
                                    "width": 6,
                                    "text": "$ERROR",
                                    "value": "$ERROR",
                                    "valueText": "$ERROR",
                                    "hasLeadingTrivia": true,
                                    "leadingTrivia": [
                                        {
                                            "kind": "WhitespaceTrivia",
                                            "text": "  "
                                        }
                                    ]
                                },
                                "argumentList": {
                                    "kind": "ArgumentList",
                                    "fullStart": 412,
                                    "fullEnd": 446,
                                    "start": 412,
                                    "end": 446,
                                    "fullWidth": 34,
                                    "width": 34,
                                    "openParenToken": {
                                        "kind": "OpenParenToken",
                                        "fullStart": 412,
                                        "fullEnd": 413,
                                        "start": 412,
                                        "end": 413,
                                        "fullWidth": 1,
                                        "width": 1,
                                        "text": "(",
                                        "value": "(",
                                        "valueText": "("
                                    },
                                    "arguments": [
                                        {
                                            "kind": "StringLiteral",
                                            "fullStart": 413,
                                            "fullEnd": 445,
                                            "start": 413,
                                            "end": 445,
                                            "fullWidth": 32,
                                            "width": 32,
                                            "text": "'#2: var x = 1; x <= 1 === true'",
                                            "value": "#2: var x = 1; x <= 1 === true",
                                            "valueText": "#2: var x = 1; x <= 1 === true"
                                        }
                                    ],
                                    "closeParenToken": {
                                        "kind": "CloseParenToken",
                                        "fullStart": 445,
                                        "fullEnd": 446,
                                        "start": 445,
                                        "end": 446,
                                        "fullWidth": 1,
                                        "width": 1,
                                        "text": ")",
                                        "value": ")",
                                        "valueText": ")"
                                    }
                                }
                            },
                            "semicolonToken": {
                                "kind": "SemicolonToken",
                                "fullStart": 446,
                                "fullEnd": 448,
                                "start": 446,
                                "end": 447,
                                "fullWidth": 2,
                                "width": 1,
                                "text": ";",
                                "value": ";",
                                "valueText": ";",
                                "hasTrailingTrivia": true,
                                "hasTrailingNewLine": true,
                                "trailingTrivia": [
                                    {
                                        "kind": "NewLineTrivia",
                                        "text": "\n"
                                    }
                                ]
                            }
                        }
                    ],
                    "closeBraceToken": {
                        "kind": "CloseBraceToken",
                        "fullStart": 448,
                        "fullEnd": 450,
                        "start": 448,
                        "end": 449,
                        "fullWidth": 2,
                        "width": 1,
                        "text": "}",
                        "value": "}",
                        "valueText": "}",
                        "hasTrailingTrivia": true,
                        "hasTrailingNewLine": true,
                        "trailingTrivia": [
                            {
                                "kind": "NewLineTrivia",
                                "text": "\n"
                            }
                        ]
                    }
                }
            },
            {
                "kind": "VariableStatement",
                "fullStart": 450,
                "fullEnd": 472,
                "start": 461,
                "end": 471,
                "fullWidth": 22,
                "width": 10,
                "modifiers": [],
                "variableDeclaration": {
                    "kind": "VariableDeclaration",
                    "fullStart": 450,
                    "fullEnd": 470,
                    "start": 461,
                    "end": 470,
                    "fullWidth": 20,
                    "width": 9,
                    "varKeyword": {
                        "kind": "VarKeyword",
                        "fullStart": 450,
                        "fullEnd": 465,
                        "start": 461,
                        "end": 464,
                        "fullWidth": 15,
                        "width": 3,
                        "text": "var",
                        "value": "var",
                        "valueText": "var",
                        "hasLeadingTrivia": true,
                        "hasLeadingComment": true,
                        "hasLeadingNewLine": true,
                        "hasTrailingTrivia": true,
                        "leadingTrivia": [
                            {
                                "kind": "NewLineTrivia",
                                "text": "\n"
                            },
                            {
                                "kind": "SingleLineCommentTrivia",
                                "text": "//CHECK#3"
                            },
                            {
                                "kind": "NewLineTrivia",
                                "text": "\n"
                            }
                        ],
                        "trailingTrivia": [
                            {
                                "kind": "WhitespaceTrivia",
                                "text": " "
                            }
                        ]
                    },
                    "variableDeclarators": [
                        {
                            "kind": "VariableDeclarator",
                            "fullStart": 465,
                            "fullEnd": 470,
                            "start": 465,
                            "end": 470,
                            "fullWidth": 5,
<<<<<<< HEAD
                            "width": 5,
                            "identifier": {
=======
                            "propertyName": {
>>>>>>> 85e84683
                                "kind": "IdentifierName",
                                "fullStart": 465,
                                "fullEnd": 467,
                                "start": 465,
                                "end": 466,
                                "fullWidth": 2,
                                "width": 1,
                                "text": "y",
                                "value": "y",
                                "valueText": "y",
                                "hasTrailingTrivia": true,
                                "trailingTrivia": [
                                    {
                                        "kind": "WhitespaceTrivia",
                                        "text": " "
                                    }
                                ]
                            },
                            "equalsValueClause": {
                                "kind": "EqualsValueClause",
                                "fullStart": 467,
                                "fullEnd": 470,
                                "start": 467,
                                "end": 470,
                                "fullWidth": 3,
                                "width": 3,
                                "equalsToken": {
                                    "kind": "EqualsToken",
                                    "fullStart": 467,
                                    "fullEnd": 469,
                                    "start": 467,
                                    "end": 468,
                                    "fullWidth": 2,
                                    "width": 1,
                                    "text": "=",
                                    "value": "=",
                                    "valueText": "=",
                                    "hasTrailingTrivia": true,
                                    "trailingTrivia": [
                                        {
                                            "kind": "WhitespaceTrivia",
                                            "text": " "
                                        }
                                    ]
                                },
                                "value": {
                                    "kind": "NumericLiteral",
                                    "fullStart": 469,
                                    "fullEnd": 470,
                                    "start": 469,
                                    "end": 470,
                                    "fullWidth": 1,
                                    "width": 1,
                                    "text": "1",
                                    "value": 1,
                                    "valueText": "1"
                                }
                            }
                        }
                    ]
                },
                "semicolonToken": {
                    "kind": "SemicolonToken",
                    "fullStart": 470,
                    "fullEnd": 472,
                    "start": 470,
                    "end": 471,
                    "fullWidth": 2,
                    "width": 1,
                    "text": ";",
                    "value": ";",
                    "valueText": ";",
                    "hasTrailingTrivia": true,
                    "hasTrailingNewLine": true,
                    "trailingTrivia": [
                        {
                            "kind": "NewLineTrivia",
                            "text": "\n"
                        }
                    ]
                }
            },
            {
                "kind": "IfStatement",
                "fullStart": 472,
                "fullEnd": 541,
                "start": 472,
                "end": 540,
                "fullWidth": 69,
                "width": 68,
                "ifKeyword": {
                    "kind": "IfKeyword",
                    "fullStart": 472,
                    "fullEnd": 475,
                    "start": 472,
                    "end": 474,
                    "fullWidth": 3,
                    "width": 2,
                    "text": "if",
                    "value": "if",
                    "valueText": "if",
                    "hasTrailingTrivia": true,
                    "trailingTrivia": [
                        {
                            "kind": "WhitespaceTrivia",
                            "text": " "
                        }
                    ]
                },
                "openParenToken": {
                    "kind": "OpenParenToken",
                    "fullStart": 475,
                    "fullEnd": 476,
                    "start": 475,
                    "end": 476,
                    "fullWidth": 1,
                    "width": 1,
                    "text": "(",
                    "value": "(",
                    "valueText": "("
                },
                "condition": {
                    "kind": "NotEqualsExpression",
                    "fullStart": 476,
                    "fullEnd": 491,
                    "start": 476,
                    "end": 491,
                    "fullWidth": 15,
                    "width": 15,
                    "left": {
                        "kind": "LessThanOrEqualExpression",
                        "fullStart": 476,
                        "fullEnd": 483,
                        "start": 476,
                        "end": 482,
                        "fullWidth": 7,
                        "width": 6,
                        "left": {
                            "kind": "NumericLiteral",
                            "fullStart": 476,
                            "fullEnd": 478,
                            "start": 476,
                            "end": 477,
                            "fullWidth": 2,
                            "width": 1,
                            "text": "1",
                            "value": 1,
                            "valueText": "1",
                            "hasTrailingTrivia": true,
                            "trailingTrivia": [
                                {
                                    "kind": "WhitespaceTrivia",
                                    "text": " "
                                }
                            ]
                        },
                        "operatorToken": {
                            "kind": "LessThanEqualsToken",
                            "fullStart": 478,
                            "fullEnd": 481,
                            "start": 478,
                            "end": 480,
                            "fullWidth": 3,
                            "width": 2,
                            "text": "<=",
                            "value": "<=",
                            "valueText": "<=",
                            "hasTrailingTrivia": true,
                            "trailingTrivia": [
                                {
                                    "kind": "WhitespaceTrivia",
                                    "text": " "
                                }
                            ]
                        },
                        "right": {
                            "kind": "IdentifierName",
                            "fullStart": 481,
                            "fullEnd": 483,
                            "start": 481,
                            "end": 482,
                            "fullWidth": 2,
                            "width": 1,
                            "text": "y",
                            "value": "y",
                            "valueText": "y",
                            "hasTrailingTrivia": true,
                            "trailingTrivia": [
                                {
                                    "kind": "WhitespaceTrivia",
                                    "text": " "
                                }
                            ]
                        }
                    },
                    "operatorToken": {
                        "kind": "ExclamationEqualsEqualsToken",
                        "fullStart": 483,
                        "fullEnd": 487,
                        "start": 483,
                        "end": 486,
                        "fullWidth": 4,
                        "width": 3,
                        "text": "!==",
                        "value": "!==",
                        "valueText": "!==",
                        "hasTrailingTrivia": true,
                        "trailingTrivia": [
                            {
                                "kind": "WhitespaceTrivia",
                                "text": " "
                            }
                        ]
                    },
                    "right": {
                        "kind": "TrueKeyword",
                        "fullStart": 487,
                        "fullEnd": 491,
                        "start": 487,
                        "end": 491,
                        "fullWidth": 4,
                        "width": 4,
                        "text": "true",
                        "value": true,
                        "valueText": "true"
                    }
                },
                "closeParenToken": {
                    "kind": "CloseParenToken",
                    "fullStart": 491,
                    "fullEnd": 493,
                    "start": 491,
                    "end": 492,
                    "fullWidth": 2,
                    "width": 1,
                    "text": ")",
                    "value": ")",
                    "valueText": ")",
                    "hasTrailingTrivia": true,
                    "trailingTrivia": [
                        {
                            "kind": "WhitespaceTrivia",
                            "text": " "
                        }
                    ]
                },
                "statement": {
                    "kind": "Block",
                    "fullStart": 493,
                    "fullEnd": 541,
                    "start": 493,
                    "end": 540,
                    "fullWidth": 48,
                    "width": 47,
                    "openBraceToken": {
                        "kind": "OpenBraceToken",
                        "fullStart": 493,
                        "fullEnd": 495,
                        "start": 493,
                        "end": 494,
                        "fullWidth": 2,
                        "width": 1,
                        "text": "{",
                        "value": "{",
                        "valueText": "{",
                        "hasTrailingTrivia": true,
                        "hasTrailingNewLine": true,
                        "trailingTrivia": [
                            {
                                "kind": "NewLineTrivia",
                                "text": "\n"
                            }
                        ]
                    },
                    "statements": [
                        {
                            "kind": "ExpressionStatement",
                            "fullStart": 495,
                            "fullEnd": 539,
                            "start": 497,
                            "end": 538,
                            "fullWidth": 44,
                            "width": 41,
                            "expression": {
                                "kind": "InvocationExpression",
                                "fullStart": 495,
                                "fullEnd": 537,
                                "start": 497,
                                "end": 537,
                                "fullWidth": 42,
                                "width": 40,
                                "expression": {
                                    "kind": "IdentifierName",
                                    "fullStart": 495,
                                    "fullEnd": 503,
                                    "start": 497,
                                    "end": 503,
                                    "fullWidth": 8,
                                    "width": 6,
                                    "text": "$ERROR",
                                    "value": "$ERROR",
                                    "valueText": "$ERROR",
                                    "hasLeadingTrivia": true,
                                    "leadingTrivia": [
                                        {
                                            "kind": "WhitespaceTrivia",
                                            "text": "  "
                                        }
                                    ]
                                },
                                "argumentList": {
                                    "kind": "ArgumentList",
                                    "fullStart": 503,
                                    "fullEnd": 537,
                                    "start": 503,
                                    "end": 537,
                                    "fullWidth": 34,
                                    "width": 34,
                                    "openParenToken": {
                                        "kind": "OpenParenToken",
                                        "fullStart": 503,
                                        "fullEnd": 504,
                                        "start": 503,
                                        "end": 504,
                                        "fullWidth": 1,
                                        "width": 1,
                                        "text": "(",
                                        "value": "(",
                                        "valueText": "("
                                    },
                                    "arguments": [
                                        {
                                            "kind": "StringLiteral",
                                            "fullStart": 504,
                                            "fullEnd": 536,
                                            "start": 504,
                                            "end": 536,
                                            "fullWidth": 32,
                                            "width": 32,
                                            "text": "'#3: var y = 1; 1 <= y === true'",
                                            "value": "#3: var y = 1; 1 <= y === true",
                                            "valueText": "#3: var y = 1; 1 <= y === true"
                                        }
                                    ],
                                    "closeParenToken": {
                                        "kind": "CloseParenToken",
                                        "fullStart": 536,
                                        "fullEnd": 537,
                                        "start": 536,
                                        "end": 537,
                                        "fullWidth": 1,
                                        "width": 1,
                                        "text": ")",
                                        "value": ")",
                                        "valueText": ")"
                                    }
                                }
                            },
                            "semicolonToken": {
                                "kind": "SemicolonToken",
                                "fullStart": 537,
                                "fullEnd": 539,
                                "start": 537,
                                "end": 538,
                                "fullWidth": 2,
                                "width": 1,
                                "text": ";",
                                "value": ";",
                                "valueText": ";",
                                "hasTrailingTrivia": true,
                                "hasTrailingNewLine": true,
                                "trailingTrivia": [
                                    {
                                        "kind": "NewLineTrivia",
                                        "text": "\n"
                                    }
                                ]
                            }
                        }
                    ],
                    "closeBraceToken": {
                        "kind": "CloseBraceToken",
                        "fullStart": 539,
                        "fullEnd": 541,
                        "start": 539,
                        "end": 540,
                        "fullWidth": 2,
                        "width": 1,
                        "text": "}",
                        "value": "}",
                        "valueText": "}",
                        "hasTrailingTrivia": true,
                        "hasTrailingNewLine": true,
                        "trailingTrivia": [
                            {
                                "kind": "NewLineTrivia",
                                "text": "\n"
                            }
                        ]
                    }
                }
            },
            {
                "kind": "VariableStatement",
                "fullStart": 541,
                "fullEnd": 563,
                "start": 552,
                "end": 562,
                "fullWidth": 22,
                "width": 10,
                "modifiers": [],
                "variableDeclaration": {
                    "kind": "VariableDeclaration",
                    "fullStart": 541,
                    "fullEnd": 561,
                    "start": 552,
                    "end": 561,
                    "fullWidth": 20,
                    "width": 9,
                    "varKeyword": {
                        "kind": "VarKeyword",
                        "fullStart": 541,
                        "fullEnd": 556,
                        "start": 552,
                        "end": 555,
                        "fullWidth": 15,
                        "width": 3,
                        "text": "var",
                        "value": "var",
                        "valueText": "var",
                        "hasLeadingTrivia": true,
                        "hasLeadingComment": true,
                        "hasLeadingNewLine": true,
                        "hasTrailingTrivia": true,
                        "leadingTrivia": [
                            {
                                "kind": "NewLineTrivia",
                                "text": "\n"
                            },
                            {
                                "kind": "SingleLineCommentTrivia",
                                "text": "//CHECK#4"
                            },
                            {
                                "kind": "NewLineTrivia",
                                "text": "\n"
                            }
                        ],
                        "trailingTrivia": [
                            {
                                "kind": "WhitespaceTrivia",
                                "text": " "
                            }
                        ]
                    },
                    "variableDeclarators": [
                        {
                            "kind": "VariableDeclarator",
                            "fullStart": 556,
                            "fullEnd": 561,
                            "start": 556,
                            "end": 561,
                            "fullWidth": 5,
<<<<<<< HEAD
                            "width": 5,
                            "identifier": {
=======
                            "propertyName": {
>>>>>>> 85e84683
                                "kind": "IdentifierName",
                                "fullStart": 556,
                                "fullEnd": 558,
                                "start": 556,
                                "end": 557,
                                "fullWidth": 2,
                                "width": 1,
                                "text": "x",
                                "value": "x",
                                "valueText": "x",
                                "hasTrailingTrivia": true,
                                "trailingTrivia": [
                                    {
                                        "kind": "WhitespaceTrivia",
                                        "text": " "
                                    }
                                ]
                            },
                            "equalsValueClause": {
                                "kind": "EqualsValueClause",
                                "fullStart": 558,
                                "fullEnd": 561,
                                "start": 558,
                                "end": 561,
                                "fullWidth": 3,
                                "width": 3,
                                "equalsToken": {
                                    "kind": "EqualsToken",
                                    "fullStart": 558,
                                    "fullEnd": 560,
                                    "start": 558,
                                    "end": 559,
                                    "fullWidth": 2,
                                    "width": 1,
                                    "text": "=",
                                    "value": "=",
                                    "valueText": "=",
                                    "hasTrailingTrivia": true,
                                    "trailingTrivia": [
                                        {
                                            "kind": "WhitespaceTrivia",
                                            "text": " "
                                        }
                                    ]
                                },
                                "value": {
                                    "kind": "NumericLiteral",
                                    "fullStart": 560,
                                    "fullEnd": 561,
                                    "start": 560,
                                    "end": 561,
                                    "fullWidth": 1,
                                    "width": 1,
                                    "text": "1",
                                    "value": 1,
                                    "valueText": "1"
                                }
                            }
                        }
                    ]
                },
                "semicolonToken": {
                    "kind": "SemicolonToken",
                    "fullStart": 561,
                    "fullEnd": 563,
                    "start": 561,
                    "end": 562,
                    "fullWidth": 2,
                    "width": 1,
                    "text": ";",
                    "value": ";",
                    "valueText": ";",
                    "hasTrailingTrivia": true,
                    "hasTrailingNewLine": true,
                    "trailingTrivia": [
                        {
                            "kind": "NewLineTrivia",
                            "text": "\n"
                        }
                    ]
                }
            },
            {
                "kind": "VariableStatement",
                "fullStart": 563,
                "fullEnd": 574,
                "start": 563,
                "end": 573,
                "fullWidth": 11,
                "width": 10,
                "modifiers": [],
                "variableDeclaration": {
                    "kind": "VariableDeclaration",
                    "fullStart": 563,
                    "fullEnd": 572,
                    "start": 563,
                    "end": 572,
                    "fullWidth": 9,
                    "width": 9,
                    "varKeyword": {
                        "kind": "VarKeyword",
                        "fullStart": 563,
                        "fullEnd": 567,
                        "start": 563,
                        "end": 566,
                        "fullWidth": 4,
                        "width": 3,
                        "text": "var",
                        "value": "var",
                        "valueText": "var",
                        "hasTrailingTrivia": true,
                        "trailingTrivia": [
                            {
                                "kind": "WhitespaceTrivia",
                                "text": " "
                            }
                        ]
                    },
                    "variableDeclarators": [
                        {
                            "kind": "VariableDeclarator",
                            "fullStart": 567,
                            "fullEnd": 572,
                            "start": 567,
                            "end": 572,
                            "fullWidth": 5,
<<<<<<< HEAD
                            "width": 5,
                            "identifier": {
=======
                            "propertyName": {
>>>>>>> 85e84683
                                "kind": "IdentifierName",
                                "fullStart": 567,
                                "fullEnd": 569,
                                "start": 567,
                                "end": 568,
                                "fullWidth": 2,
                                "width": 1,
                                "text": "y",
                                "value": "y",
                                "valueText": "y",
                                "hasTrailingTrivia": true,
                                "trailingTrivia": [
                                    {
                                        "kind": "WhitespaceTrivia",
                                        "text": " "
                                    }
                                ]
                            },
                            "equalsValueClause": {
                                "kind": "EqualsValueClause",
                                "fullStart": 569,
                                "fullEnd": 572,
                                "start": 569,
                                "end": 572,
                                "fullWidth": 3,
                                "width": 3,
                                "equalsToken": {
                                    "kind": "EqualsToken",
                                    "fullStart": 569,
                                    "fullEnd": 571,
                                    "start": 569,
                                    "end": 570,
                                    "fullWidth": 2,
                                    "width": 1,
                                    "text": "=",
                                    "value": "=",
                                    "valueText": "=",
                                    "hasTrailingTrivia": true,
                                    "trailingTrivia": [
                                        {
                                            "kind": "WhitespaceTrivia",
                                            "text": " "
                                        }
                                    ]
                                },
                                "value": {
                                    "kind": "NumericLiteral",
                                    "fullStart": 571,
                                    "fullEnd": 572,
                                    "start": 571,
                                    "end": 572,
                                    "fullWidth": 1,
                                    "width": 1,
                                    "text": "1",
                                    "value": 1,
                                    "valueText": "1"
                                }
                            }
                        }
                    ]
                },
                "semicolonToken": {
                    "kind": "SemicolonToken",
                    "fullStart": 572,
                    "fullEnd": 574,
                    "start": 572,
                    "end": 573,
                    "fullWidth": 2,
                    "width": 1,
                    "text": ";",
                    "value": ";",
                    "valueText": ";",
                    "hasTrailingTrivia": true,
                    "hasTrailingNewLine": true,
                    "trailingTrivia": [
                        {
                            "kind": "NewLineTrivia",
                            "text": "\n"
                        }
                    ]
                }
            },
            {
                "kind": "IfStatement",
                "fullStart": 574,
                "fullEnd": 654,
                "start": 574,
                "end": 653,
                "fullWidth": 80,
                "width": 79,
                "ifKeyword": {
                    "kind": "IfKeyword",
                    "fullStart": 574,
                    "fullEnd": 577,
                    "start": 574,
                    "end": 576,
                    "fullWidth": 3,
                    "width": 2,
                    "text": "if",
                    "value": "if",
                    "valueText": "if",
                    "hasTrailingTrivia": true,
                    "trailingTrivia": [
                        {
                            "kind": "WhitespaceTrivia",
                            "text": " "
                        }
                    ]
                },
                "openParenToken": {
                    "kind": "OpenParenToken",
                    "fullStart": 577,
                    "fullEnd": 578,
                    "start": 577,
                    "end": 578,
                    "fullWidth": 1,
                    "width": 1,
                    "text": "(",
                    "value": "(",
                    "valueText": "("
                },
                "condition": {
                    "kind": "NotEqualsExpression",
                    "fullStart": 578,
                    "fullEnd": 593,
                    "start": 578,
                    "end": 593,
                    "fullWidth": 15,
                    "width": 15,
                    "left": {
                        "kind": "LessThanOrEqualExpression",
                        "fullStart": 578,
                        "fullEnd": 585,
                        "start": 578,
                        "end": 584,
                        "fullWidth": 7,
                        "width": 6,
                        "left": {
                            "kind": "IdentifierName",
                            "fullStart": 578,
                            "fullEnd": 580,
                            "start": 578,
                            "end": 579,
                            "fullWidth": 2,
                            "width": 1,
                            "text": "x",
                            "value": "x",
                            "valueText": "x",
                            "hasTrailingTrivia": true,
                            "trailingTrivia": [
                                {
                                    "kind": "WhitespaceTrivia",
                                    "text": " "
                                }
                            ]
                        },
                        "operatorToken": {
                            "kind": "LessThanEqualsToken",
                            "fullStart": 580,
                            "fullEnd": 583,
                            "start": 580,
                            "end": 582,
                            "fullWidth": 3,
                            "width": 2,
                            "text": "<=",
                            "value": "<=",
                            "valueText": "<=",
                            "hasTrailingTrivia": true,
                            "trailingTrivia": [
                                {
                                    "kind": "WhitespaceTrivia",
                                    "text": " "
                                }
                            ]
                        },
                        "right": {
                            "kind": "IdentifierName",
                            "fullStart": 583,
                            "fullEnd": 585,
                            "start": 583,
                            "end": 584,
                            "fullWidth": 2,
                            "width": 1,
                            "text": "y",
                            "value": "y",
                            "valueText": "y",
                            "hasTrailingTrivia": true,
                            "trailingTrivia": [
                                {
                                    "kind": "WhitespaceTrivia",
                                    "text": " "
                                }
                            ]
                        }
                    },
                    "operatorToken": {
                        "kind": "ExclamationEqualsEqualsToken",
                        "fullStart": 585,
                        "fullEnd": 589,
                        "start": 585,
                        "end": 588,
                        "fullWidth": 4,
                        "width": 3,
                        "text": "!==",
                        "value": "!==",
                        "valueText": "!==",
                        "hasTrailingTrivia": true,
                        "trailingTrivia": [
                            {
                                "kind": "WhitespaceTrivia",
                                "text": " "
                            }
                        ]
                    },
                    "right": {
                        "kind": "TrueKeyword",
                        "fullStart": 589,
                        "fullEnd": 593,
                        "start": 589,
                        "end": 593,
                        "fullWidth": 4,
                        "width": 4,
                        "text": "true",
                        "value": true,
                        "valueText": "true"
                    }
                },
                "closeParenToken": {
                    "kind": "CloseParenToken",
                    "fullStart": 593,
                    "fullEnd": 595,
                    "start": 593,
                    "end": 594,
                    "fullWidth": 2,
                    "width": 1,
                    "text": ")",
                    "value": ")",
                    "valueText": ")",
                    "hasTrailingTrivia": true,
                    "trailingTrivia": [
                        {
                            "kind": "WhitespaceTrivia",
                            "text": " "
                        }
                    ]
                },
                "statement": {
                    "kind": "Block",
                    "fullStart": 595,
                    "fullEnd": 654,
                    "start": 595,
                    "end": 653,
                    "fullWidth": 59,
                    "width": 58,
                    "openBraceToken": {
                        "kind": "OpenBraceToken",
                        "fullStart": 595,
                        "fullEnd": 597,
                        "start": 595,
                        "end": 596,
                        "fullWidth": 2,
                        "width": 1,
                        "text": "{",
                        "value": "{",
                        "valueText": "{",
                        "hasTrailingTrivia": true,
                        "hasTrailingNewLine": true,
                        "trailingTrivia": [
                            {
                                "kind": "NewLineTrivia",
                                "text": "\n"
                            }
                        ]
                    },
                    "statements": [
                        {
                            "kind": "ExpressionStatement",
                            "fullStart": 597,
                            "fullEnd": 652,
                            "start": 599,
                            "end": 651,
                            "fullWidth": 55,
                            "width": 52,
                            "expression": {
                                "kind": "InvocationExpression",
                                "fullStart": 597,
                                "fullEnd": 650,
                                "start": 599,
                                "end": 650,
                                "fullWidth": 53,
                                "width": 51,
                                "expression": {
                                    "kind": "IdentifierName",
                                    "fullStart": 597,
                                    "fullEnd": 605,
                                    "start": 599,
                                    "end": 605,
                                    "fullWidth": 8,
                                    "width": 6,
                                    "text": "$ERROR",
                                    "value": "$ERROR",
                                    "valueText": "$ERROR",
                                    "hasLeadingTrivia": true,
                                    "leadingTrivia": [
                                        {
                                            "kind": "WhitespaceTrivia",
                                            "text": "  "
                                        }
                                    ]
                                },
                                "argumentList": {
                                    "kind": "ArgumentList",
                                    "fullStart": 605,
                                    "fullEnd": 650,
                                    "start": 605,
                                    "end": 650,
                                    "fullWidth": 45,
                                    "width": 45,
                                    "openParenToken": {
                                        "kind": "OpenParenToken",
                                        "fullStart": 605,
                                        "fullEnd": 606,
                                        "start": 605,
                                        "end": 606,
                                        "fullWidth": 1,
                                        "width": 1,
                                        "text": "(",
                                        "value": "(",
                                        "valueText": "("
                                    },
                                    "arguments": [
                                        {
                                            "kind": "StringLiteral",
                                            "fullStart": 606,
                                            "fullEnd": 649,
                                            "start": 606,
                                            "end": 649,
                                            "fullWidth": 43,
                                            "width": 43,
                                            "text": "'#4: var x = 1; var y = 1; x <= y === true'",
                                            "value": "#4: var x = 1; var y = 1; x <= y === true",
                                            "valueText": "#4: var x = 1; var y = 1; x <= y === true"
                                        }
                                    ],
                                    "closeParenToken": {
                                        "kind": "CloseParenToken",
                                        "fullStart": 649,
                                        "fullEnd": 650,
                                        "start": 649,
                                        "end": 650,
                                        "fullWidth": 1,
                                        "width": 1,
                                        "text": ")",
                                        "value": ")",
                                        "valueText": ")"
                                    }
                                }
                            },
                            "semicolonToken": {
                                "kind": "SemicolonToken",
                                "fullStart": 650,
                                "fullEnd": 652,
                                "start": 650,
                                "end": 651,
                                "fullWidth": 2,
                                "width": 1,
                                "text": ";",
                                "value": ";",
                                "valueText": ";",
                                "hasTrailingTrivia": true,
                                "hasTrailingNewLine": true,
                                "trailingTrivia": [
                                    {
                                        "kind": "NewLineTrivia",
                                        "text": "\n"
                                    }
                                ]
                            }
                        }
                    ],
                    "closeBraceToken": {
                        "kind": "CloseBraceToken",
                        "fullStart": 652,
                        "fullEnd": 654,
                        "start": 652,
                        "end": 653,
                        "fullWidth": 2,
                        "width": 1,
                        "text": "}",
                        "value": "}",
                        "valueText": "}",
                        "hasTrailingTrivia": true,
                        "hasTrailingNewLine": true,
                        "trailingTrivia": [
                            {
                                "kind": "NewLineTrivia",
                                "text": "\n"
                            }
                        ]
                    }
                }
            },
            {
                "kind": "VariableStatement",
                "fullStart": 654,
                "fullEnd": 693,
                "start": 665,
                "end": 692,
                "fullWidth": 39,
                "width": 27,
                "modifiers": [],
                "variableDeclaration": {
                    "kind": "VariableDeclaration",
                    "fullStart": 654,
                    "fullEnd": 691,
                    "start": 665,
                    "end": 691,
                    "fullWidth": 37,
                    "width": 26,
                    "varKeyword": {
                        "kind": "VarKeyword",
                        "fullStart": 654,
                        "fullEnd": 669,
                        "start": 665,
                        "end": 668,
                        "fullWidth": 15,
                        "width": 3,
                        "text": "var",
                        "value": "var",
                        "valueText": "var",
                        "hasLeadingTrivia": true,
                        "hasLeadingComment": true,
                        "hasLeadingNewLine": true,
                        "hasTrailingTrivia": true,
                        "leadingTrivia": [
                            {
                                "kind": "NewLineTrivia",
                                "text": "\n"
                            },
                            {
                                "kind": "SingleLineCommentTrivia",
                                "text": "//CHECK#5"
                            },
                            {
                                "kind": "NewLineTrivia",
                                "text": "\n"
                            }
                        ],
                        "trailingTrivia": [
                            {
                                "kind": "WhitespaceTrivia",
                                "text": " "
                            }
                        ]
                    },
                    "variableDeclarators": [
                        {
                            "kind": "VariableDeclarator",
                            "fullStart": 669,
                            "fullEnd": 691,
                            "start": 669,
                            "end": 691,
                            "fullWidth": 22,
<<<<<<< HEAD
                            "width": 22,
                            "identifier": {
=======
                            "propertyName": {
>>>>>>> 85e84683
                                "kind": "IdentifierName",
                                "fullStart": 669,
                                "fullEnd": 677,
                                "start": 669,
                                "end": 676,
                                "fullWidth": 8,
                                "width": 7,
                                "text": "objectx",
                                "value": "objectx",
                                "valueText": "objectx",
                                "hasTrailingTrivia": true,
                                "trailingTrivia": [
                                    {
                                        "kind": "WhitespaceTrivia",
                                        "text": " "
                                    }
                                ]
                            },
                            "equalsValueClause": {
                                "kind": "EqualsValueClause",
                                "fullStart": 677,
                                "fullEnd": 691,
                                "start": 677,
                                "end": 691,
                                "fullWidth": 14,
                                "width": 14,
                                "equalsToken": {
                                    "kind": "EqualsToken",
                                    "fullStart": 677,
                                    "fullEnd": 679,
                                    "start": 677,
                                    "end": 678,
                                    "fullWidth": 2,
                                    "width": 1,
                                    "text": "=",
                                    "value": "=",
                                    "valueText": "=",
                                    "hasTrailingTrivia": true,
                                    "trailingTrivia": [
                                        {
                                            "kind": "WhitespaceTrivia",
                                            "text": " "
                                        }
                                    ]
                                },
                                "value": {
                                    "kind": "ObjectCreationExpression",
                                    "fullStart": 679,
                                    "fullEnd": 691,
                                    "start": 679,
                                    "end": 691,
                                    "fullWidth": 12,
                                    "width": 12,
                                    "newKeyword": {
                                        "kind": "NewKeyword",
                                        "fullStart": 679,
                                        "fullEnd": 683,
                                        "start": 679,
                                        "end": 682,
                                        "fullWidth": 4,
                                        "width": 3,
                                        "text": "new",
                                        "value": "new",
                                        "valueText": "new",
                                        "hasTrailingTrivia": true,
                                        "trailingTrivia": [
                                            {
                                                "kind": "WhitespaceTrivia",
                                                "text": " "
                                            }
                                        ]
                                    },
                                    "expression": {
                                        "kind": "IdentifierName",
                                        "fullStart": 683,
                                        "fullEnd": 689,
                                        "start": 683,
                                        "end": 689,
                                        "fullWidth": 6,
                                        "width": 6,
                                        "text": "Object",
                                        "value": "Object",
                                        "valueText": "Object"
                                    },
                                    "argumentList": {
                                        "kind": "ArgumentList",
                                        "fullStart": 689,
                                        "fullEnd": 691,
                                        "start": 689,
                                        "end": 691,
                                        "fullWidth": 2,
                                        "width": 2,
                                        "openParenToken": {
                                            "kind": "OpenParenToken",
                                            "fullStart": 689,
                                            "fullEnd": 690,
                                            "start": 689,
                                            "end": 690,
                                            "fullWidth": 1,
                                            "width": 1,
                                            "text": "(",
                                            "value": "(",
                                            "valueText": "("
                                        },
                                        "arguments": [],
                                        "closeParenToken": {
                                            "kind": "CloseParenToken",
                                            "fullStart": 690,
                                            "fullEnd": 691,
                                            "start": 690,
                                            "end": 691,
                                            "fullWidth": 1,
                                            "width": 1,
                                            "text": ")",
                                            "value": ")",
                                            "valueText": ")"
                                        }
                                    }
                                }
                            }
                        }
                    ]
                },
                "semicolonToken": {
                    "kind": "SemicolonToken",
                    "fullStart": 691,
                    "fullEnd": 693,
                    "start": 691,
                    "end": 692,
                    "fullWidth": 2,
                    "width": 1,
                    "text": ";",
                    "value": ";",
                    "valueText": ";",
                    "hasTrailingTrivia": true,
                    "hasTrailingNewLine": true,
                    "trailingTrivia": [
                        {
                            "kind": "NewLineTrivia",
                            "text": "\n"
                        }
                    ]
                }
            },
            {
                "kind": "VariableStatement",
                "fullStart": 693,
                "fullEnd": 721,
                "start": 693,
                "end": 720,
                "fullWidth": 28,
                "width": 27,
                "modifiers": [],
                "variableDeclaration": {
                    "kind": "VariableDeclaration",
                    "fullStart": 693,
                    "fullEnd": 719,
                    "start": 693,
                    "end": 719,
                    "fullWidth": 26,
                    "width": 26,
                    "varKeyword": {
                        "kind": "VarKeyword",
                        "fullStart": 693,
                        "fullEnd": 697,
                        "start": 693,
                        "end": 696,
                        "fullWidth": 4,
                        "width": 3,
                        "text": "var",
                        "value": "var",
                        "valueText": "var",
                        "hasTrailingTrivia": true,
                        "trailingTrivia": [
                            {
                                "kind": "WhitespaceTrivia",
                                "text": " "
                            }
                        ]
                    },
                    "variableDeclarators": [
                        {
                            "kind": "VariableDeclarator",
                            "fullStart": 697,
                            "fullEnd": 719,
                            "start": 697,
                            "end": 719,
                            "fullWidth": 22,
<<<<<<< HEAD
                            "width": 22,
                            "identifier": {
=======
                            "propertyName": {
>>>>>>> 85e84683
                                "kind": "IdentifierName",
                                "fullStart": 697,
                                "fullEnd": 705,
                                "start": 697,
                                "end": 704,
                                "fullWidth": 8,
                                "width": 7,
                                "text": "objecty",
                                "value": "objecty",
                                "valueText": "objecty",
                                "hasTrailingTrivia": true,
                                "trailingTrivia": [
                                    {
                                        "kind": "WhitespaceTrivia",
                                        "text": " "
                                    }
                                ]
                            },
                            "equalsValueClause": {
                                "kind": "EqualsValueClause",
                                "fullStart": 705,
                                "fullEnd": 719,
                                "start": 705,
                                "end": 719,
                                "fullWidth": 14,
                                "width": 14,
                                "equalsToken": {
                                    "kind": "EqualsToken",
                                    "fullStart": 705,
                                    "fullEnd": 707,
                                    "start": 705,
                                    "end": 706,
                                    "fullWidth": 2,
                                    "width": 1,
                                    "text": "=",
                                    "value": "=",
                                    "valueText": "=",
                                    "hasTrailingTrivia": true,
                                    "trailingTrivia": [
                                        {
                                            "kind": "WhitespaceTrivia",
                                            "text": " "
                                        }
                                    ]
                                },
                                "value": {
                                    "kind": "ObjectCreationExpression",
                                    "fullStart": 707,
                                    "fullEnd": 719,
                                    "start": 707,
                                    "end": 719,
                                    "fullWidth": 12,
                                    "width": 12,
                                    "newKeyword": {
                                        "kind": "NewKeyword",
                                        "fullStart": 707,
                                        "fullEnd": 711,
                                        "start": 707,
                                        "end": 710,
                                        "fullWidth": 4,
                                        "width": 3,
                                        "text": "new",
                                        "value": "new",
                                        "valueText": "new",
                                        "hasTrailingTrivia": true,
                                        "trailingTrivia": [
                                            {
                                                "kind": "WhitespaceTrivia",
                                                "text": " "
                                            }
                                        ]
                                    },
                                    "expression": {
                                        "kind": "IdentifierName",
                                        "fullStart": 711,
                                        "fullEnd": 717,
                                        "start": 711,
                                        "end": 717,
                                        "fullWidth": 6,
                                        "width": 6,
                                        "text": "Object",
                                        "value": "Object",
                                        "valueText": "Object"
                                    },
                                    "argumentList": {
                                        "kind": "ArgumentList",
                                        "fullStart": 717,
                                        "fullEnd": 719,
                                        "start": 717,
                                        "end": 719,
                                        "fullWidth": 2,
                                        "width": 2,
                                        "openParenToken": {
                                            "kind": "OpenParenToken",
                                            "fullStart": 717,
                                            "fullEnd": 718,
                                            "start": 717,
                                            "end": 718,
                                            "fullWidth": 1,
                                            "width": 1,
                                            "text": "(",
                                            "value": "(",
                                            "valueText": "("
                                        },
                                        "arguments": [],
                                        "closeParenToken": {
                                            "kind": "CloseParenToken",
                                            "fullStart": 718,
                                            "fullEnd": 719,
                                            "start": 718,
                                            "end": 719,
                                            "fullWidth": 1,
                                            "width": 1,
                                            "text": ")",
                                            "value": ")",
                                            "valueText": ")"
                                        }
                                    }
                                }
                            }
                        }
                    ]
                },
                "semicolonToken": {
                    "kind": "SemicolonToken",
                    "fullStart": 719,
                    "fullEnd": 721,
                    "start": 719,
                    "end": 720,
                    "fullWidth": 2,
                    "width": 1,
                    "text": ";",
                    "value": ";",
                    "valueText": ";",
                    "hasTrailingTrivia": true,
                    "hasTrailingNewLine": true,
                    "trailingTrivia": [
                        {
                            "kind": "NewLineTrivia",
                            "text": "\n"
                        }
                    ]
                }
            },
            {
                "kind": "ExpressionStatement",
                "fullStart": 721,
                "fullEnd": 739,
                "start": 721,
                "end": 738,
                "fullWidth": 18,
                "width": 17,
                "expression": {
                    "kind": "AssignmentExpression",
                    "fullStart": 721,
                    "fullEnd": 737,
                    "start": 721,
                    "end": 737,
                    "fullWidth": 16,
                    "width": 16,
                    "left": {
                        "kind": "MemberAccessExpression",
                        "fullStart": 721,
                        "fullEnd": 734,
                        "start": 721,
                        "end": 733,
                        "fullWidth": 13,
                        "width": 12,
                        "expression": {
                            "kind": "IdentifierName",
                            "fullStart": 721,
                            "fullEnd": 728,
                            "start": 721,
                            "end": 728,
                            "fullWidth": 7,
                            "width": 7,
                            "text": "objectx",
                            "value": "objectx",
                            "valueText": "objectx"
                        },
                        "dotToken": {
                            "kind": "DotToken",
                            "fullStart": 728,
                            "fullEnd": 729,
                            "start": 728,
                            "end": 729,
                            "fullWidth": 1,
                            "width": 1,
                            "text": ".",
                            "value": ".",
                            "valueText": "."
                        },
                        "name": {
                            "kind": "IdentifierName",
                            "fullStart": 729,
                            "fullEnd": 734,
                            "start": 729,
                            "end": 733,
                            "fullWidth": 5,
                            "width": 4,
                            "text": "prop",
                            "value": "prop",
                            "valueText": "prop",
                            "hasTrailingTrivia": true,
                            "trailingTrivia": [
                                {
                                    "kind": "WhitespaceTrivia",
                                    "text": " "
                                }
                            ]
                        }
                    },
                    "operatorToken": {
                        "kind": "EqualsToken",
                        "fullStart": 734,
                        "fullEnd": 736,
                        "start": 734,
                        "end": 735,
                        "fullWidth": 2,
                        "width": 1,
                        "text": "=",
                        "value": "=",
                        "valueText": "=",
                        "hasTrailingTrivia": true,
                        "trailingTrivia": [
                            {
                                "kind": "WhitespaceTrivia",
                                "text": " "
                            }
                        ]
                    },
                    "right": {
                        "kind": "NumericLiteral",
                        "fullStart": 736,
                        "fullEnd": 737,
                        "start": 736,
                        "end": 737,
                        "fullWidth": 1,
                        "width": 1,
                        "text": "1",
                        "value": 1,
                        "valueText": "1"
                    }
                },
                "semicolonToken": {
                    "kind": "SemicolonToken",
                    "fullStart": 737,
                    "fullEnd": 739,
                    "start": 737,
                    "end": 738,
                    "fullWidth": 2,
                    "width": 1,
                    "text": ";",
                    "value": ";",
                    "valueText": ";",
                    "hasTrailingTrivia": true,
                    "hasTrailingNewLine": true,
                    "trailingTrivia": [
                        {
                            "kind": "NewLineTrivia",
                            "text": "\n"
                        }
                    ]
                }
            },
            {
                "kind": "ExpressionStatement",
                "fullStart": 739,
                "fullEnd": 757,
                "start": 739,
                "end": 756,
                "fullWidth": 18,
                "width": 17,
                "expression": {
                    "kind": "AssignmentExpression",
                    "fullStart": 739,
                    "fullEnd": 755,
                    "start": 739,
                    "end": 755,
                    "fullWidth": 16,
                    "width": 16,
                    "left": {
                        "kind": "MemberAccessExpression",
                        "fullStart": 739,
                        "fullEnd": 752,
                        "start": 739,
                        "end": 751,
                        "fullWidth": 13,
                        "width": 12,
                        "expression": {
                            "kind": "IdentifierName",
                            "fullStart": 739,
                            "fullEnd": 746,
                            "start": 739,
                            "end": 746,
                            "fullWidth": 7,
                            "width": 7,
                            "text": "objecty",
                            "value": "objecty",
                            "valueText": "objecty"
                        },
                        "dotToken": {
                            "kind": "DotToken",
                            "fullStart": 746,
                            "fullEnd": 747,
                            "start": 746,
                            "end": 747,
                            "fullWidth": 1,
                            "width": 1,
                            "text": ".",
                            "value": ".",
                            "valueText": "."
                        },
                        "name": {
                            "kind": "IdentifierName",
                            "fullStart": 747,
                            "fullEnd": 752,
                            "start": 747,
                            "end": 751,
                            "fullWidth": 5,
                            "width": 4,
                            "text": "prop",
                            "value": "prop",
                            "valueText": "prop",
                            "hasTrailingTrivia": true,
                            "trailingTrivia": [
                                {
                                    "kind": "WhitespaceTrivia",
                                    "text": " "
                                }
                            ]
                        }
                    },
                    "operatorToken": {
                        "kind": "EqualsToken",
                        "fullStart": 752,
                        "fullEnd": 754,
                        "start": 752,
                        "end": 753,
                        "fullWidth": 2,
                        "width": 1,
                        "text": "=",
                        "value": "=",
                        "valueText": "=",
                        "hasTrailingTrivia": true,
                        "trailingTrivia": [
                            {
                                "kind": "WhitespaceTrivia",
                                "text": " "
                            }
                        ]
                    },
                    "right": {
                        "kind": "NumericLiteral",
                        "fullStart": 754,
                        "fullEnd": 755,
                        "start": 754,
                        "end": 755,
                        "fullWidth": 1,
                        "width": 1,
                        "text": "1",
                        "value": 1,
                        "valueText": "1"
                    }
                },
                "semicolonToken": {
                    "kind": "SemicolonToken",
                    "fullStart": 755,
                    "fullEnd": 757,
                    "start": 755,
                    "end": 756,
                    "fullWidth": 2,
                    "width": 1,
                    "text": ";",
                    "value": ";",
                    "valueText": ";",
                    "hasTrailingTrivia": true,
                    "hasTrailingNewLine": true,
                    "trailingTrivia": [
                        {
                            "kind": "NewLineTrivia",
                            "text": "\n"
                        }
                    ]
                }
            },
            {
                "kind": "IfStatement",
                "fullStart": 757,
                "fullEnd": 951,
                "start": 757,
                "end": 950,
                "fullWidth": 194,
                "width": 193,
                "ifKeyword": {
                    "kind": "IfKeyword",
                    "fullStart": 757,
                    "fullEnd": 760,
                    "start": 757,
                    "end": 759,
                    "fullWidth": 3,
                    "width": 2,
                    "text": "if",
                    "value": "if",
                    "valueText": "if",
                    "hasTrailingTrivia": true,
                    "trailingTrivia": [
                        {
                            "kind": "WhitespaceTrivia",
                            "text": " "
                        }
                    ]
                },
                "openParenToken": {
                    "kind": "OpenParenToken",
                    "fullStart": 760,
                    "fullEnd": 761,
                    "start": 760,
                    "end": 761,
                    "fullWidth": 1,
                    "width": 1,
                    "text": "(",
                    "value": "(",
                    "valueText": "("
                },
                "condition": {
                    "kind": "NotEqualsExpression",
                    "fullStart": 761,
                    "fullEnd": 798,
                    "start": 761,
                    "end": 798,
                    "fullWidth": 37,
                    "width": 37,
                    "left": {
                        "kind": "LessThanOrEqualExpression",
                        "fullStart": 761,
                        "fullEnd": 790,
                        "start": 761,
                        "end": 789,
                        "fullWidth": 29,
                        "width": 28,
                        "left": {
                            "kind": "MemberAccessExpression",
                            "fullStart": 761,
                            "fullEnd": 774,
                            "start": 761,
                            "end": 773,
                            "fullWidth": 13,
                            "width": 12,
                            "expression": {
                                "kind": "IdentifierName",
                                "fullStart": 761,
                                "fullEnd": 768,
                                "start": 761,
                                "end": 768,
                                "fullWidth": 7,
                                "width": 7,
                                "text": "objectx",
                                "value": "objectx",
                                "valueText": "objectx"
                            },
                            "dotToken": {
                                "kind": "DotToken",
                                "fullStart": 768,
                                "fullEnd": 769,
                                "start": 768,
                                "end": 769,
                                "fullWidth": 1,
                                "width": 1,
                                "text": ".",
                                "value": ".",
                                "valueText": "."
                            },
                            "name": {
                                "kind": "IdentifierName",
                                "fullStart": 769,
                                "fullEnd": 774,
                                "start": 769,
                                "end": 773,
                                "fullWidth": 5,
                                "width": 4,
                                "text": "prop",
                                "value": "prop",
                                "valueText": "prop",
                                "hasTrailingTrivia": true,
                                "trailingTrivia": [
                                    {
                                        "kind": "WhitespaceTrivia",
                                        "text": " "
                                    }
                                ]
                            }
                        },
                        "operatorToken": {
                            "kind": "LessThanEqualsToken",
                            "fullStart": 774,
                            "fullEnd": 777,
                            "start": 774,
                            "end": 776,
                            "fullWidth": 3,
                            "width": 2,
                            "text": "<=",
                            "value": "<=",
                            "valueText": "<=",
                            "hasTrailingTrivia": true,
                            "trailingTrivia": [
                                {
                                    "kind": "WhitespaceTrivia",
                                    "text": " "
                                }
                            ]
                        },
                        "right": {
                            "kind": "MemberAccessExpression",
                            "fullStart": 777,
                            "fullEnd": 790,
                            "start": 777,
                            "end": 789,
                            "fullWidth": 13,
                            "width": 12,
                            "expression": {
                                "kind": "IdentifierName",
                                "fullStart": 777,
                                "fullEnd": 784,
                                "start": 777,
                                "end": 784,
                                "fullWidth": 7,
                                "width": 7,
                                "text": "objecty",
                                "value": "objecty",
                                "valueText": "objecty"
                            },
                            "dotToken": {
                                "kind": "DotToken",
                                "fullStart": 784,
                                "fullEnd": 785,
                                "start": 784,
                                "end": 785,
                                "fullWidth": 1,
                                "width": 1,
                                "text": ".",
                                "value": ".",
                                "valueText": "."
                            },
                            "name": {
                                "kind": "IdentifierName",
                                "fullStart": 785,
                                "fullEnd": 790,
                                "start": 785,
                                "end": 789,
                                "fullWidth": 5,
                                "width": 4,
                                "text": "prop",
                                "value": "prop",
                                "valueText": "prop",
                                "hasTrailingTrivia": true,
                                "trailingTrivia": [
                                    {
                                        "kind": "WhitespaceTrivia",
                                        "text": " "
                                    }
                                ]
                            }
                        }
                    },
                    "operatorToken": {
                        "kind": "ExclamationEqualsEqualsToken",
                        "fullStart": 790,
                        "fullEnd": 794,
                        "start": 790,
                        "end": 793,
                        "fullWidth": 4,
                        "width": 3,
                        "text": "!==",
                        "value": "!==",
                        "valueText": "!==",
                        "hasTrailingTrivia": true,
                        "trailingTrivia": [
                            {
                                "kind": "WhitespaceTrivia",
                                "text": " "
                            }
                        ]
                    },
                    "right": {
                        "kind": "TrueKeyword",
                        "fullStart": 794,
                        "fullEnd": 798,
                        "start": 794,
                        "end": 798,
                        "fullWidth": 4,
                        "width": 4,
                        "text": "true",
                        "value": true,
                        "valueText": "true"
                    }
                },
                "closeParenToken": {
                    "kind": "CloseParenToken",
                    "fullStart": 798,
                    "fullEnd": 800,
                    "start": 798,
                    "end": 799,
                    "fullWidth": 2,
                    "width": 1,
                    "text": ")",
                    "value": ")",
                    "valueText": ")",
                    "hasTrailingTrivia": true,
                    "trailingTrivia": [
                        {
                            "kind": "WhitespaceTrivia",
                            "text": " "
                        }
                    ]
                },
                "statement": {
                    "kind": "Block",
                    "fullStart": 800,
                    "fullEnd": 951,
                    "start": 800,
                    "end": 950,
                    "fullWidth": 151,
                    "width": 150,
                    "openBraceToken": {
                        "kind": "OpenBraceToken",
                        "fullStart": 800,
                        "fullEnd": 802,
                        "start": 800,
                        "end": 801,
                        "fullWidth": 2,
                        "width": 1,
                        "text": "{",
                        "value": "{",
                        "valueText": "{",
                        "hasTrailingTrivia": true,
                        "hasTrailingNewLine": true,
                        "trailingTrivia": [
                            {
                                "kind": "NewLineTrivia",
                                "text": "\n"
                            }
                        ]
                    },
                    "statements": [
                        {
                            "kind": "ExpressionStatement",
                            "fullStart": 802,
                            "fullEnd": 949,
                            "start": 804,
                            "end": 948,
                            "fullWidth": 147,
                            "width": 144,
                            "expression": {
                                "kind": "InvocationExpression",
                                "fullStart": 802,
                                "fullEnd": 947,
                                "start": 804,
                                "end": 947,
                                "fullWidth": 145,
                                "width": 143,
                                "expression": {
                                    "kind": "IdentifierName",
                                    "fullStart": 802,
                                    "fullEnd": 810,
                                    "start": 804,
                                    "end": 810,
                                    "fullWidth": 8,
                                    "width": 6,
                                    "text": "$ERROR",
                                    "value": "$ERROR",
                                    "valueText": "$ERROR",
                                    "hasLeadingTrivia": true,
                                    "leadingTrivia": [
                                        {
                                            "kind": "WhitespaceTrivia",
                                            "text": "  "
                                        }
                                    ]
                                },
                                "argumentList": {
                                    "kind": "ArgumentList",
                                    "fullStart": 810,
                                    "fullEnd": 947,
                                    "start": 810,
                                    "end": 947,
                                    "fullWidth": 137,
                                    "width": 137,
                                    "openParenToken": {
                                        "kind": "OpenParenToken",
                                        "fullStart": 810,
                                        "fullEnd": 811,
                                        "start": 810,
                                        "end": 811,
                                        "fullWidth": 1,
                                        "width": 1,
                                        "text": "(",
                                        "value": "(",
                                        "valueText": "("
                                    },
                                    "arguments": [
                                        {
                                            "kind": "StringLiteral",
                                            "fullStart": 811,
                                            "fullEnd": 946,
                                            "start": 811,
                                            "end": 946,
                                            "fullWidth": 135,
                                            "width": 135,
                                            "text": "'#5: var objectx = new Object(); var objecty = new Object(); objectx.prop = 1; objecty.prop = 1; objectx.prop <= objecty.prop === true'",
                                            "value": "#5: var objectx = new Object(); var objecty = new Object(); objectx.prop = 1; objecty.prop = 1; objectx.prop <= objecty.prop === true",
                                            "valueText": "#5: var objectx = new Object(); var objecty = new Object(); objectx.prop = 1; objecty.prop = 1; objectx.prop <= objecty.prop === true"
                                        }
                                    ],
                                    "closeParenToken": {
                                        "kind": "CloseParenToken",
                                        "fullStart": 946,
                                        "fullEnd": 947,
                                        "start": 946,
                                        "end": 947,
                                        "fullWidth": 1,
                                        "width": 1,
                                        "text": ")",
                                        "value": ")",
                                        "valueText": ")"
                                    }
                                }
                            },
                            "semicolonToken": {
                                "kind": "SemicolonToken",
                                "fullStart": 947,
                                "fullEnd": 949,
                                "start": 947,
                                "end": 948,
                                "fullWidth": 2,
                                "width": 1,
                                "text": ";",
                                "value": ";",
                                "valueText": ";",
                                "hasTrailingTrivia": true,
                                "hasTrailingNewLine": true,
                                "trailingTrivia": [
                                    {
                                        "kind": "NewLineTrivia",
                                        "text": "\n"
                                    }
                                ]
                            }
                        }
                    ],
                    "closeBraceToken": {
                        "kind": "CloseBraceToken",
                        "fullStart": 949,
                        "fullEnd": 951,
                        "start": 949,
                        "end": 950,
                        "fullWidth": 2,
                        "width": 1,
                        "text": "}",
                        "value": "}",
                        "valueText": "}",
                        "hasTrailingTrivia": true,
                        "hasTrailingNewLine": true,
                        "trailingTrivia": [
                            {
                                "kind": "NewLineTrivia",
                                "text": "\n"
                            }
                        ]
                    }
                }
            }
        ],
        "endOfFileToken": {
            "kind": "EndOfFileToken",
            "fullStart": 951,
            "fullEnd": 952,
            "start": 952,
            "end": 952,
            "fullWidth": 1,
            "width": 0,
            "text": "",
            "hasLeadingTrivia": true,
            "hasLeadingNewLine": true,
            "leadingTrivia": [
                {
                    "kind": "NewLineTrivia",
                    "text": "\n"
                }
            ]
        }
    },
    "lineMap": {
        "lineStarts": [
            0,
            61,
            132,
            133,
            137,
            170,
            173,
            218,
            286,
            290,
            291,
            301,
            324,
            357,
            359,
            360,
            370,
            381,
            404,
            448,
            450,
            451,
            461,
            472,
            495,
            539,
            541,
            542,
            552,
            563,
            574,
            597,
            652,
            654,
            655,
            665,
            693,
            721,
            739,
            757,
            802,
            949,
            951,
            952
        ],
        "length": 952
    }
}<|MERGE_RESOLUTION|>--- conflicted
+++ resolved
@@ -439,12 +439,8 @@
                             "start": 374,
                             "end": 379,
                             "fullWidth": 5,
-<<<<<<< HEAD
                             "width": 5,
-                            "identifier": {
-=======
                             "propertyName": {
->>>>>>> 85e84683
                                 "kind": "IdentifierName",
                                 "fullStart": 374,
                                 "fullEnd": 376,
@@ -908,12 +904,8 @@
                             "start": 465,
                             "end": 470,
                             "fullWidth": 5,
-<<<<<<< HEAD
                             "width": 5,
-                            "identifier": {
-=======
                             "propertyName": {
->>>>>>> 85e84683
                                 "kind": "IdentifierName",
                                 "fullStart": 465,
                                 "fullEnd": 467,
@@ -1377,12 +1369,8 @@
                             "start": 556,
                             "end": 561,
                             "fullWidth": 5,
-<<<<<<< HEAD
                             "width": 5,
-                            "identifier": {
-=======
                             "propertyName": {
->>>>>>> 85e84683
                                 "kind": "IdentifierName",
                                 "fullStart": 556,
                                 "fullEnd": 558,
@@ -1509,12 +1497,8 @@
                             "start": 567,
                             "end": 572,
                             "fullWidth": 5,
-<<<<<<< HEAD
                             "width": 5,
-                            "identifier": {
-=======
                             "propertyName": {
->>>>>>> 85e84683
                                 "kind": "IdentifierName",
                                 "fullStart": 567,
                                 "fullEnd": 569,
@@ -1978,12 +1962,8 @@
                             "start": 669,
                             "end": 691,
                             "fullWidth": 22,
-<<<<<<< HEAD
                             "width": 22,
-                            "identifier": {
-=======
                             "propertyName": {
->>>>>>> 85e84683
                                 "kind": "IdentifierName",
                                 "fullStart": 669,
                                 "fullEnd": 677,
@@ -2172,12 +2152,8 @@
                             "start": 697,
                             "end": 719,
                             "fullWidth": 22,
-<<<<<<< HEAD
                             "width": 22,
-                            "identifier": {
-=======
                             "propertyName": {
->>>>>>> 85e84683
                                 "kind": "IdentifierName",
                                 "fullStart": 697,
                                 "fullEnd": 705,
