--- conflicted
+++ resolved
@@ -102,12 +102,8 @@
                             "start": 331,
                             "end": 374,
                             "fullWidth": 43,
-<<<<<<< HEAD
                             "width": 43,
-                            "identifier": {
-=======
                             "propertyName": {
->>>>>>> 85e84683
                                 "kind": "IdentifierName",
                                 "fullStart": 331,
                                 "fullEnd": 333,
@@ -490,12 +486,8 @@
                             "start": 380,
                             "end": 423,
                             "fullWidth": 43,
-<<<<<<< HEAD
                             "width": 43,
-                            "identifier": {
-=======
                             "propertyName": {
->>>>>>> 85e84683
                                 "kind": "IdentifierName",
                                 "fullStart": 380,
                                 "fullEnd": 382,
