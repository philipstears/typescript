--- conflicted
+++ resolved
@@ -494,12 +494,8 @@
                             "start": 418,
                             "end": 429,
                             "fullWidth": 11,
-<<<<<<< HEAD
                             "width": 11,
-                            "identifier": {
-=======
                             "propertyName": {
->>>>>>> 85e84683
                                 "kind": "IdentifierName",
                                 "fullStart": 418,
                                 "fullEnd": 425,
@@ -985,12 +981,8 @@
                             "start": 557,
                             "end": 572,
                             "fullWidth": 15,
-<<<<<<< HEAD
                             "width": 15,
-                            "identifier": {
-=======
                             "propertyName": {
->>>>>>> 85e84683
                                 "kind": "IdentifierName",
                                 "fullStart": 557,
                                 "fullEnd": 564,
@@ -1509,12 +1501,8 @@
                             "start": 700,
                             "end": 711,
                             "fullWidth": 11,
-<<<<<<< HEAD
                             "width": 11,
-                            "identifier": {
-=======
                             "propertyName": {
->>>>>>> 85e84683
                                 "kind": "IdentifierName",
                                 "fullStart": 700,
                                 "fullEnd": 707,
@@ -1663,12 +1651,8 @@
                             "start": 717,
                             "end": 732,
                             "fullWidth": 15,
-<<<<<<< HEAD
                             "width": 15,
-                            "identifier": {
-=======
                             "propertyName": {
->>>>>>> 85e84683
                                 "kind": "IdentifierName",
                                 "fullStart": 717,
                                 "fullEnd": 724,
