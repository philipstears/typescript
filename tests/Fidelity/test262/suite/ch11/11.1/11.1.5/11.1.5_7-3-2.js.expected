{
    "isDeclaration": false,
    "languageVersion": "EcmaScript5",
    "parseOptions": {
        "allowAutomaticSemicolonInsertion": true
    },
    "sourceUnit": {
        "kind": "SourceUnit",
        "fullStart": 0,
        "fullEnd": 953,
        "start": 773,
        "end": 953,
        "fullWidth": 953,
        "width": 180,
        "isIncrementallyUnusable": true,
        "moduleElements": [
            {
                "kind": "FunctionDeclaration",
                "fullStart": 0,
                "fullEnd": 929,
                "start": 773,
                "end": 927,
                "fullWidth": 929,
                "width": 154,
                "isIncrementallyUnusable": true,
                "modifiers": [],
                "functionKeyword": {
                    "kind": "FunctionKeyword",
                    "fullStart": 0,
                    "fullEnd": 782,
                    "start": 773,
                    "end": 781,
                    "fullWidth": 782,
                    "width": 8,
                    "text": "function",
                    "value": "function",
                    "valueText": "function",
                    "hasLeadingTrivia": true,
                    "hasLeadingComment": true,
                    "hasLeadingNewLine": true,
                    "hasTrailingTrivia": true,
                    "leadingTrivia": [
                        {
                            "kind": "SingleLineCommentTrivia",
                            "text": "/// Copyright (c) 2012 Ecma International.  All rights reserved. "
                        },
                        {
                            "kind": "NewLineTrivia",
                            "text": "\r\n"
                        },
                        {
                            "kind": "SingleLineCommentTrivia",
                            "text": "/// Ecma International makes this code available under the terms and conditions set"
                        },
                        {
                            "kind": "NewLineTrivia",
                            "text": "\r\n"
                        },
                        {
                            "kind": "SingleLineCommentTrivia",
                            "text": "/// forth on http://hg.ecmascript.org/tests/test262/raw-file/tip/LICENSE (the "
                        },
                        {
                            "kind": "NewLineTrivia",
                            "text": "\r\n"
                        },
                        {
                            "kind": "SingleLineCommentTrivia",
                            "text": "/// \"Use Terms\").   Any redistribution of this code must retain the above "
                        },
                        {
                            "kind": "NewLineTrivia",
                            "text": "\r\n"
                        },
                        {
                            "kind": "SingleLineCommentTrivia",
                            "text": "/// copyright and this notice and otherwise comply with the Use Terms."
                        },
                        {
                            "kind": "NewLineTrivia",
                            "text": "\r\n"
                        },
                        {
                            "kind": "MultiLineCommentTrivia",
                            "text": "/**\r\n * Refer 11.1.5; \r\n *   The production\r\n *      PropertyAssignment : get PropertyName ( ) { FunctionBody } \r\n *   3.Let desc be the Property Descriptor{[[Get]]: closure, [[Enumerable]]: true, [[Configurable]]: true}\r\n *\r\n * @path ch11/11.1/11.1.5/11.1.5_7-3-2.js\r\n * @description Object literal - property descriptor for set property assignment should not create a get function\r\n */"
                        },
                        {
                            "kind": "NewLineTrivia",
                            "text": "\r\n"
                        },
                        {
                            "kind": "NewLineTrivia",
                            "text": "\r\n"
                        },
                        {
                            "kind": "NewLineTrivia",
                            "text": "\r\n"
                        }
                    ],
                    "trailingTrivia": [
                        {
                            "kind": "WhitespaceTrivia",
                            "text": " "
                        }
                    ]
                },
                "identifier": {
                    "kind": "IdentifierName",
                    "fullStart": 782,
                    "fullEnd": 790,
                    "start": 782,
                    "end": 790,
                    "fullWidth": 8,
                    "width": 8,
                    "text": "testcase",
                    "value": "testcase",
                    "valueText": "testcase"
                },
                "callSignature": {
                    "kind": "CallSignature",
                    "fullStart": 790,
                    "fullEnd": 793,
                    "start": 790,
                    "end": 792,
                    "fullWidth": 3,
                    "width": 2,
                    "parameterList": {
                        "kind": "ParameterList",
                        "fullStart": 790,
                        "fullEnd": 793,
                        "start": 790,
                        "end": 792,
                        "fullWidth": 3,
                        "width": 2,
                        "openParenToken": {
                            "kind": "OpenParenToken",
                            "fullStart": 790,
                            "fullEnd": 791,
                            "start": 790,
                            "end": 791,
                            "fullWidth": 1,
                            "width": 1,
                            "text": "(",
                            "value": "(",
                            "valueText": "("
                        },
                        "parameters": [],
                        "closeParenToken": {
                            "kind": "CloseParenToken",
                            "fullStart": 791,
                            "fullEnd": 793,
                            "start": 791,
                            "end": 792,
                            "fullWidth": 2,
                            "width": 1,
                            "text": ")",
                            "value": ")",
                            "valueText": ")",
                            "hasTrailingTrivia": true,
                            "trailingTrivia": [
                                {
                                    "kind": "WhitespaceTrivia",
                                    "text": " "
                                }
                            ]
                        }
                    }
                },
                "block": {
                    "kind": "Block",
                    "fullStart": 793,
                    "fullEnd": 929,
                    "start": 793,
                    "end": 927,
                    "fullWidth": 136,
                    "width": 134,
                    "isIncrementallyUnusable": true,
                    "openBraceToken": {
                        "kind": "OpenBraceToken",
                        "fullStart": 793,
                        "fullEnd": 796,
                        "start": 793,
                        "end": 794,
                        "fullWidth": 3,
                        "width": 1,
                        "text": "{",
                        "value": "{",
                        "valueText": "{",
                        "hasTrailingTrivia": true,
                        "hasTrailingNewLine": true,
                        "trailingTrivia": [
                            {
                                "kind": "NewLineTrivia",
                                "text": "\r\n"
                            }
                        ]
                    },
                    "statements": [
                        {
                            "kind": "ExpressionStatement",
                            "fullStart": 796,
                            "fullEnd": 836,
                            "start": 800,
                            "end": 834,
                            "fullWidth": 40,
                            "width": 34,
                            "expression": {
                                "kind": "InvocationExpression",
                                "fullStart": 796,
                                "fullEnd": 833,
                                "start": 800,
                                "end": 833,
                                "fullWidth": 37,
                                "width": 33,
                                "expression": {
                                    "kind": "IdentifierName",
                                    "fullStart": 796,
                                    "fullEnd": 804,
                                    "start": 800,
                                    "end": 804,
                                    "fullWidth": 8,
                                    "width": 4,
                                    "text": "eval",
                                    "value": "eval",
                                    "valueText": "eval",
                                    "hasLeadingTrivia": true,
                                    "hasLeadingNewLine": true,
                                    "leadingTrivia": [
                                        {
                                            "kind": "NewLineTrivia",
                                            "text": "\r\n"
                                        },
                                        {
                                            "kind": "WhitespaceTrivia",
                                            "text": "  "
                                        }
                                    ]
                                },
                                "argumentList": {
                                    "kind": "ArgumentList",
                                    "fullStart": 804,
                                    "fullEnd": 833,
                                    "start": 804,
                                    "end": 833,
                                    "fullWidth": 29,
                                    "width": 29,
                                    "openParenToken": {
                                        "kind": "OpenParenToken",
                                        "fullStart": 804,
                                        "fullEnd": 805,
                                        "start": 804,
                                        "end": 805,
                                        "fullWidth": 1,
                                        "width": 1,
                                        "text": "(",
                                        "value": "(",
                                        "valueText": "("
                                    },
                                    "arguments": [
                                        {
                                            "kind": "StringLiteral",
                                            "fullStart": 805,
                                            "fullEnd": 832,
                                            "start": 805,
                                            "end": 832,
                                            "fullWidth": 27,
                                            "width": 27,
                                            "text": "\"var o = {set foo(arg){}};\"",
                                            "value": "var o = {set foo(arg){}};",
                                            "valueText": "var o = {set foo(arg){}};"
                                        }
                                    ],
                                    "closeParenToken": {
                                        "kind": "CloseParenToken",
                                        "fullStart": 832,
                                        "fullEnd": 833,
                                        "start": 832,
                                        "end": 833,
                                        "fullWidth": 1,
                                        "width": 1,
                                        "text": ")",
                                        "value": ")",
                                        "valueText": ")"
                                    }
                                }
                            },
                            "semicolonToken": {
                                "kind": "SemicolonToken",
                                "fullStart": 833,
                                "fullEnd": 836,
                                "start": 833,
                                "end": 834,
                                "fullWidth": 3,
                                "width": 1,
                                "text": ";",
                                "value": ";",
                                "valueText": ";",
                                "hasTrailingTrivia": true,
                                "hasTrailingNewLine": true,
                                "trailingTrivia": [
                                    {
                                        "kind": "NewLineTrivia",
                                        "text": "\r\n"
                                    }
                                ]
                            }
                        },
                        {
                            "kind": "VariableStatement",
                            "fullStart": 836,
                            "fullEnd": 892,
                            "start": 838,
                            "end": 890,
                            "fullWidth": 56,
                            "width": 52,
                            "modifiers": [],
                            "variableDeclaration": {
                                "kind": "VariableDeclaration",
                                "fullStart": 836,
                                "fullEnd": 889,
                                "start": 838,
                                "end": 889,
                                "fullWidth": 53,
                                "width": 51,
                                "varKeyword": {
                                    "kind": "VarKeyword",
                                    "fullStart": 836,
                                    "fullEnd": 842,
                                    "start": 838,
                                    "end": 841,
                                    "fullWidth": 6,
                                    "width": 3,
                                    "text": "var",
                                    "value": "var",
                                    "valueText": "var",
                                    "hasLeadingTrivia": true,
                                    "hasTrailingTrivia": true,
                                    "leadingTrivia": [
                                        {
                                            "kind": "WhitespaceTrivia",
                                            "text": "  "
                                        }
                                    ],
                                    "trailingTrivia": [
                                        {
                                            "kind": "WhitespaceTrivia",
                                            "text": " "
                                        }
                                    ]
                                },
                                "variableDeclarators": [
                                    {
                                        "kind": "VariableDeclarator",
                                        "fullStart": 842,
                                        "fullEnd": 889,
                                        "start": 842,
                                        "end": 889,
                                        "fullWidth": 47,
<<<<<<< HEAD
                                        "width": 47,
                                        "identifier": {
=======
                                        "propertyName": {
>>>>>>> 85e84683
                                            "kind": "IdentifierName",
                                            "fullStart": 842,
                                            "fullEnd": 847,
                                            "start": 842,
                                            "end": 846,
                                            "fullWidth": 5,
                                            "width": 4,
                                            "text": "desc",
                                            "value": "desc",
                                            "valueText": "desc",
                                            "hasTrailingTrivia": true,
                                            "trailingTrivia": [
                                                {
                                                    "kind": "WhitespaceTrivia",
                                                    "text": " "
                                                }
                                            ]
                                        },
                                        "equalsValueClause": {
                                            "kind": "EqualsValueClause",
                                            "fullStart": 847,
                                            "fullEnd": 889,
                                            "start": 847,
                                            "end": 889,
                                            "fullWidth": 42,
                                            "width": 42,
                                            "equalsToken": {
                                                "kind": "EqualsToken",
                                                "fullStart": 847,
                                                "fullEnd": 849,
                                                "start": 847,
                                                "end": 848,
                                                "fullWidth": 2,
                                                "width": 1,
                                                "text": "=",
                                                "value": "=",
                                                "valueText": "=",
                                                "hasTrailingTrivia": true,
                                                "trailingTrivia": [
                                                    {
                                                        "kind": "WhitespaceTrivia",
                                                        "text": " "
                                                    }
                                                ]
                                            },
                                            "value": {
                                                "kind": "InvocationExpression",
                                                "fullStart": 849,
                                                "fullEnd": 889,
                                                "start": 849,
                                                "end": 889,
                                                "fullWidth": 40,
                                                "width": 40,
                                                "expression": {
                                                    "kind": "MemberAccessExpression",
                                                    "fullStart": 849,
                                                    "fullEnd": 880,
                                                    "start": 849,
                                                    "end": 880,
                                                    "fullWidth": 31,
                                                    "width": 31,
                                                    "expression": {
                                                        "kind": "IdentifierName",
                                                        "fullStart": 849,
                                                        "fullEnd": 855,
                                                        "start": 849,
                                                        "end": 855,
                                                        "fullWidth": 6,
                                                        "width": 6,
                                                        "text": "Object",
                                                        "value": "Object",
                                                        "valueText": "Object"
                                                    },
                                                    "dotToken": {
                                                        "kind": "DotToken",
                                                        "fullStart": 855,
                                                        "fullEnd": 856,
                                                        "start": 855,
                                                        "end": 856,
                                                        "fullWidth": 1,
                                                        "width": 1,
                                                        "text": ".",
                                                        "value": ".",
                                                        "valueText": "."
                                                    },
                                                    "name": {
                                                        "kind": "IdentifierName",
                                                        "fullStart": 856,
                                                        "fullEnd": 880,
                                                        "start": 856,
                                                        "end": 880,
                                                        "fullWidth": 24,
                                                        "width": 24,
                                                        "text": "getOwnPropertyDescriptor",
                                                        "value": "getOwnPropertyDescriptor",
                                                        "valueText": "getOwnPropertyDescriptor"
                                                    }
                                                },
                                                "argumentList": {
                                                    "kind": "ArgumentList",
                                                    "fullStart": 880,
                                                    "fullEnd": 889,
                                                    "start": 880,
                                                    "end": 889,
                                                    "fullWidth": 9,
                                                    "width": 9,
                                                    "openParenToken": {
                                                        "kind": "OpenParenToken",
                                                        "fullStart": 880,
                                                        "fullEnd": 881,
                                                        "start": 880,
                                                        "end": 881,
                                                        "fullWidth": 1,
                                                        "width": 1,
                                                        "text": "(",
                                                        "value": "(",
                                                        "valueText": "("
                                                    },
                                                    "arguments": [
                                                        {
                                                            "kind": "IdentifierName",
                                                            "fullStart": 881,
                                                            "fullEnd": 882,
                                                            "start": 881,
                                                            "end": 882,
                                                            "fullWidth": 1,
                                                            "width": 1,
                                                            "text": "o",
                                                            "value": "o",
                                                            "valueText": "o"
                                                        },
                                                        {
                                                            "kind": "CommaToken",
                                                            "fullStart": 882,
                                                            "fullEnd": 883,
                                                            "start": 882,
                                                            "end": 883,
                                                            "fullWidth": 1,
                                                            "width": 1,
                                                            "text": ",",
                                                            "value": ",",
                                                            "valueText": ","
                                                        },
                                                        {
                                                            "kind": "StringLiteral",
                                                            "fullStart": 883,
                                                            "fullEnd": 888,
                                                            "start": 883,
                                                            "end": 888,
                                                            "fullWidth": 5,
                                                            "width": 5,
                                                            "text": "\"foo\"",
                                                            "value": "foo",
                                                            "valueText": "foo"
                                                        }
                                                    ],
                                                    "closeParenToken": {
                                                        "kind": "CloseParenToken",
                                                        "fullStart": 888,
                                                        "fullEnd": 889,
                                                        "start": 888,
                                                        "end": 889,
                                                        "fullWidth": 1,
                                                        "width": 1,
                                                        "text": ")",
                                                        "value": ")",
                                                        "valueText": ")"
                                                    }
                                                }
                                            }
                                        }
                                    }
                                ]
                            },
                            "semicolonToken": {
                                "kind": "SemicolonToken",
                                "fullStart": 889,
                                "fullEnd": 892,
                                "start": 889,
                                "end": 890,
                                "fullWidth": 3,
                                "width": 1,
                                "text": ";",
                                "value": ";",
                                "valueText": ";",
                                "hasTrailingTrivia": true,
                                "hasTrailingNewLine": true,
                                "trailingTrivia": [
                                    {
                                        "kind": "NewLineTrivia",
                                        "text": "\r\n"
                                    }
                                ]
                            }
                        },
                        {
                            "kind": "ReturnStatement",
                            "fullStart": 892,
                            "fullEnd": 925,
                            "start": 894,
                            "end": 923,
                            "fullWidth": 33,
                            "width": 29,
                            "isIncrementallyUnusable": true,
                            "returnKeyword": {
                                "kind": "ReturnKeyword",
                                "fullStart": 892,
                                "fullEnd": 901,
                                "start": 894,
                                "end": 900,
                                "fullWidth": 9,
                                "width": 6,
                                "text": "return",
                                "value": "return",
                                "valueText": "return",
                                "hasLeadingTrivia": true,
                                "hasTrailingTrivia": true,
                                "leadingTrivia": [
                                    {
                                        "kind": "WhitespaceTrivia",
                                        "text": "  "
                                    }
                                ],
                                "trailingTrivia": [
                                    {
                                        "kind": "WhitespaceTrivia",
                                        "text": " "
                                    }
                                ]
                            },
                            "expression": {
                                "kind": "EqualsExpression",
                                "fullStart": 901,
                                "fullEnd": 925,
                                "start": 901,
                                "end": 923,
                                "fullWidth": 24,
                                "width": 22,
                                "isIncrementallyUnusable": true,
                                "left": {
                                    "kind": "MemberAccessExpression",
                                    "fullStart": 901,
                                    "fullEnd": 910,
                                    "start": 901,
                                    "end": 909,
                                    "fullWidth": 9,
                                    "width": 8,
                                    "isIncrementallyUnusable": true,
                                    "expression": {
                                        "kind": "IdentifierName",
                                        "fullStart": 901,
                                        "fullEnd": 905,
                                        "start": 901,
                                        "end": 905,
                                        "fullWidth": 4,
                                        "width": 4,
                                        "text": "desc",
                                        "value": "desc",
                                        "valueText": "desc"
                                    },
                                    "dotToken": {
                                        "kind": "DotToken",
                                        "fullStart": 905,
                                        "fullEnd": 906,
                                        "start": 905,
                                        "end": 906,
                                        "fullWidth": 1,
                                        "width": 1,
                                        "text": ".",
                                        "value": ".",
                                        "valueText": "."
                                    },
                                    "name": {
                                        "kind": "IdentifierName",
                                        "fullStart": 906,
                                        "fullEnd": 910,
                                        "start": 906,
                                        "end": 909,
                                        "fullWidth": 4,
                                        "width": 3,
                                        "text": "get",
                                        "value": "get",
                                        "valueText": "get",
                                        "hasTrailingTrivia": true,
                                        "trailingTrivia": [
                                            {
                                                "kind": "WhitespaceTrivia",
                                                "text": " "
                                            }
                                        ]
                                    }
                                },
                                "operatorToken": {
                                    "kind": "EqualsEqualsEqualsToken",
                                    "fullStart": 910,
                                    "fullEnd": 914,
                                    "start": 910,
                                    "end": 913,
                                    "fullWidth": 4,
                                    "width": 3,
                                    "text": "===",
                                    "value": "===",
                                    "valueText": "===",
                                    "hasTrailingTrivia": true,
                                    "trailingTrivia": [
                                        {
                                            "kind": "WhitespaceTrivia",
                                            "text": " "
                                        }
                                    ]
                                },
                                "right": {
                                    "kind": "IdentifierName",
                                    "fullStart": 914,
                                    "fullEnd": 925,
                                    "start": 914,
                                    "end": 923,
                                    "fullWidth": 11,
                                    "width": 9,
                                    "text": "undefined",
                                    "value": "undefined",
                                    "valueText": "undefined",
                                    "hasTrailingTrivia": true,
                                    "hasTrailingNewLine": true,
                                    "trailingTrivia": [
                                        {
                                            "kind": "NewLineTrivia",
                                            "text": "\r\n"
                                        }
                                    ]
                                }
                            },
                            "semicolonToken": {
                                "kind": "SemicolonToken",
                                "fullStart": -1,
                                "fullEnd": -1,
                                "start": -1,
                                "end": -1,
                                "fullWidth": 0,
                                "width": 0,
                                "text": ""
                            }
                        }
                    ],
                    "closeBraceToken": {
                        "kind": "CloseBraceToken",
                        "fullStart": 925,
                        "fullEnd": 929,
                        "start": 926,
                        "end": 927,
                        "fullWidth": 4,
                        "width": 1,
                        "text": "}",
                        "value": "}",
                        "valueText": "}",
                        "hasLeadingTrivia": true,
                        "hasTrailingTrivia": true,
                        "hasTrailingNewLine": true,
                        "leadingTrivia": [
                            {
                                "kind": "WhitespaceTrivia",
                                "text": " "
                            }
                        ],
                        "trailingTrivia": [
                            {
                                "kind": "NewLineTrivia",
                                "text": "\r\n"
                            }
                        ]
                    }
                }
            },
            {
                "kind": "ExpressionStatement",
                "fullStart": 929,
                "fullEnd": 953,
                "start": 929,
                "end": 951,
                "fullWidth": 24,
                "width": 22,
                "expression": {
                    "kind": "InvocationExpression",
                    "fullStart": 929,
                    "fullEnd": 950,
                    "start": 929,
                    "end": 950,
                    "fullWidth": 21,
                    "width": 21,
                    "expression": {
                        "kind": "IdentifierName",
                        "fullStart": 929,
                        "fullEnd": 940,
                        "start": 929,
                        "end": 940,
                        "fullWidth": 11,
                        "width": 11,
                        "text": "runTestCase",
                        "value": "runTestCase",
                        "valueText": "runTestCase"
                    },
                    "argumentList": {
                        "kind": "ArgumentList",
                        "fullStart": 940,
                        "fullEnd": 950,
                        "start": 940,
                        "end": 950,
                        "fullWidth": 10,
                        "width": 10,
                        "openParenToken": {
                            "kind": "OpenParenToken",
                            "fullStart": 940,
                            "fullEnd": 941,
                            "start": 940,
                            "end": 941,
                            "fullWidth": 1,
                            "width": 1,
                            "text": "(",
                            "value": "(",
                            "valueText": "("
                        },
                        "arguments": [
                            {
                                "kind": "IdentifierName",
                                "fullStart": 941,
                                "fullEnd": 949,
                                "start": 941,
                                "end": 949,
                                "fullWidth": 8,
                                "width": 8,
                                "text": "testcase",
                                "value": "testcase",
                                "valueText": "testcase"
                            }
                        ],
                        "closeParenToken": {
                            "kind": "CloseParenToken",
                            "fullStart": 949,
                            "fullEnd": 950,
                            "start": 949,
                            "end": 950,
                            "fullWidth": 1,
                            "width": 1,
                            "text": ")",
                            "value": ")",
                            "valueText": ")"
                        }
                    }
                },
                "semicolonToken": {
                    "kind": "SemicolonToken",
                    "fullStart": 950,
                    "fullEnd": 953,
                    "start": 950,
                    "end": 951,
                    "fullWidth": 3,
                    "width": 1,
                    "text": ";",
                    "value": ";",
                    "valueText": ";",
                    "hasTrailingTrivia": true,
                    "hasTrailingNewLine": true,
                    "trailingTrivia": [
                        {
                            "kind": "NewLineTrivia",
                            "text": "\r\n"
                        }
                    ]
                }
            }
        ],
        "endOfFileToken": {
            "kind": "EndOfFileToken",
            "fullStart": 953,
            "fullEnd": 953,
            "start": 953,
            "end": 953,
            "fullWidth": 0,
            "width": 0,
            "text": ""
        }
    },
    "lineMap": {
        "lineStarts": [
            0,
            67,
            152,
            232,
            308,
            380,
            385,
            404,
            425,
            494,
            602,
            606,
            649,
            764,
            769,
            771,
            773,
            796,
            798,
            836,
            892,
            925,
            929,
            953
        ],
        "length": 953
    }
}<|MERGE_RESOLUTION|>--- conflicted
+++ resolved
@@ -356,12 +356,8 @@
                                         "start": 842,
                                         "end": 889,
                                         "fullWidth": 47,
-<<<<<<< HEAD
                                         "width": 47,
-                                        "identifier": {
-=======
                                         "propertyName": {
->>>>>>> 85e84683
                                             "kind": "IdentifierName",
                                             "fullStart": 842,
                                             "fullEnd": 847,
