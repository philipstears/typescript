{
    "isDeclaration": false,
    "languageVersion": "EcmaScript5",
    "parseOptions": {
        "allowAutomaticSemicolonInsertion": true
    },
    "sourceUnit": {
        "kind": "SourceUnit",
        "fullStart": 0,
        "fullEnd": 699,
        "start": 295,
        "end": 699,
        "fullWidth": 699,
        "width": 404,
        "moduleElements": [
            {
                "kind": "VariableStatement",
                "fullStart": 0,
                "fullEnd": 308,
                "start": 295,
                "end": 307,
                "fullWidth": 308,
                "width": 12,
                "modifiers": [],
                "variableDeclaration": {
                    "kind": "VariableDeclaration",
                    "fullStart": 0,
                    "fullEnd": 306,
                    "start": 295,
                    "end": 306,
                    "fullWidth": 306,
                    "width": 11,
                    "varKeyword": {
                        "kind": "VarKeyword",
                        "fullStart": 0,
                        "fullEnd": 299,
                        "start": 295,
                        "end": 298,
                        "fullWidth": 299,
                        "width": 3,
                        "text": "var",
                        "value": "var",
                        "valueText": "var",
                        "hasLeadingTrivia": true,
                        "hasLeadingComment": true,
                        "hasLeadingNewLine": true,
                        "hasTrailingTrivia": true,
                        "leadingTrivia": [
                            {
                                "kind": "SingleLineCommentTrivia",
                                "text": "// Copyright 2009 the Sputnik authors.  All rights reserved."
                            },
                            {
                                "kind": "NewLineTrivia",
                                "text": "\n"
                            },
                            {
                                "kind": "SingleLineCommentTrivia",
                                "text": "// This code is governed by the BSD license found in the LICENSE file."
                            },
                            {
                                "kind": "NewLineTrivia",
                                "text": "\n"
                            },
                            {
                                "kind": "NewLineTrivia",
                                "text": "\n"
                            },
                            {
                                "kind": "MultiLineCommentTrivia",
                                "text": "/**\n * Operator x++ returns ToNumber(x)\n *\n * @path ch11/11.3/11.3.1/S11.3.1_A4_T3.js\n * @description Type(x) is string primitive or String object\n */"
                            },
                            {
                                "kind": "NewLineTrivia",
                                "text": "\n"
                            },
                            {
                                "kind": "NewLineTrivia",
                                "text": "\n"
                            },
                            {
                                "kind": "SingleLineCommentTrivia",
                                "text": "//CHECK#1"
                            },
                            {
                                "kind": "NewLineTrivia",
                                "text": "\n"
                            }
                        ],
                        "trailingTrivia": [
                            {
                                "kind": "WhitespaceTrivia",
                                "text": " "
                            }
                        ]
                    },
                    "variableDeclarators": [
                        {
                            "kind": "VariableDeclarator",
                            "fullStart": 299,
                            "fullEnd": 306,
                            "start": 299,
                            "end": 306,
                            "fullWidth": 7,
<<<<<<< HEAD
                            "width": 7,
                            "identifier": {
=======
                            "propertyName": {
>>>>>>> 85e84683
                                "kind": "IdentifierName",
                                "fullStart": 299,
                                "fullEnd": 301,
                                "start": 299,
                                "end": 300,
                                "fullWidth": 2,
                                "width": 1,
                                "text": "x",
                                "value": "x",
                                "valueText": "x",
                                "hasTrailingTrivia": true,
                                "trailingTrivia": [
                                    {
                                        "kind": "WhitespaceTrivia",
                                        "text": " "
                                    }
                                ]
                            },
                            "equalsValueClause": {
                                "kind": "EqualsValueClause",
                                "fullStart": 301,
                                "fullEnd": 306,
                                "start": 301,
                                "end": 306,
                                "fullWidth": 5,
                                "width": 5,
                                "equalsToken": {
                                    "kind": "EqualsToken",
                                    "fullStart": 301,
                                    "fullEnd": 303,
                                    "start": 301,
                                    "end": 302,
                                    "fullWidth": 2,
                                    "width": 1,
                                    "text": "=",
                                    "value": "=",
                                    "valueText": "=",
                                    "hasTrailingTrivia": true,
                                    "trailingTrivia": [
                                        {
                                            "kind": "WhitespaceTrivia",
                                            "text": " "
                                        }
                                    ]
                                },
                                "value": {
                                    "kind": "StringLiteral",
                                    "fullStart": 303,
                                    "fullEnd": 306,
                                    "start": 303,
                                    "end": 306,
                                    "fullWidth": 3,
                                    "width": 3,
                                    "text": "\"1\"",
                                    "value": "1",
                                    "valueText": "1"
                                }
                            }
                        }
                    ]
                },
                "semicolonToken": {
                    "kind": "SemicolonToken",
                    "fullStart": 306,
                    "fullEnd": 308,
                    "start": 306,
                    "end": 307,
                    "fullWidth": 2,
                    "width": 1,
                    "text": ";",
                    "value": ";",
                    "valueText": ";",
                    "hasTrailingTrivia": true,
                    "hasTrailingNewLine": true,
                    "trailingTrivia": [
                        {
                            "kind": "NewLineTrivia",
                            "text": "\n"
                        }
                    ]
                }
            },
            {
                "kind": "VariableStatement",
                "fullStart": 308,
                "fullEnd": 321,
                "start": 308,
                "end": 320,
                "fullWidth": 13,
                "width": 12,
                "modifiers": [],
                "variableDeclaration": {
                    "kind": "VariableDeclaration",
                    "fullStart": 308,
                    "fullEnd": 319,
                    "start": 308,
                    "end": 319,
                    "fullWidth": 11,
                    "width": 11,
                    "varKeyword": {
                        "kind": "VarKeyword",
                        "fullStart": 308,
                        "fullEnd": 312,
                        "start": 308,
                        "end": 311,
                        "fullWidth": 4,
                        "width": 3,
                        "text": "var",
                        "value": "var",
                        "valueText": "var",
                        "hasTrailingTrivia": true,
                        "trailingTrivia": [
                            {
                                "kind": "WhitespaceTrivia",
                                "text": " "
                            }
                        ]
                    },
                    "variableDeclarators": [
                        {
                            "kind": "VariableDeclarator",
                            "fullStart": 312,
                            "fullEnd": 319,
                            "start": 312,
                            "end": 319,
                            "fullWidth": 7,
<<<<<<< HEAD
                            "width": 7,
                            "identifier": {
=======
                            "propertyName": {
>>>>>>> 85e84683
                                "kind": "IdentifierName",
                                "fullStart": 312,
                                "fullEnd": 314,
                                "start": 312,
                                "end": 313,
                                "fullWidth": 2,
                                "width": 1,
                                "text": "y",
                                "value": "y",
                                "valueText": "y",
                                "hasTrailingTrivia": true,
                                "trailingTrivia": [
                                    {
                                        "kind": "WhitespaceTrivia",
                                        "text": " "
                                    }
                                ]
                            },
                            "equalsValueClause": {
                                "kind": "EqualsValueClause",
                                "fullStart": 314,
                                "fullEnd": 319,
                                "start": 314,
                                "end": 319,
                                "fullWidth": 5,
                                "width": 5,
                                "equalsToken": {
                                    "kind": "EqualsToken",
                                    "fullStart": 314,
                                    "fullEnd": 316,
                                    "start": 314,
                                    "end": 315,
                                    "fullWidth": 2,
                                    "width": 1,
                                    "text": "=",
                                    "value": "=",
                                    "valueText": "=",
                                    "hasTrailingTrivia": true,
                                    "trailingTrivia": [
                                        {
                                            "kind": "WhitespaceTrivia",
                                            "text": " "
                                        }
                                    ]
                                },
                                "value": {
                                    "kind": "PostIncrementExpression",
                                    "fullStart": 316,
                                    "fullEnd": 319,
                                    "start": 316,
                                    "end": 319,
                                    "fullWidth": 3,
                                    "width": 3,
                                    "operand": {
                                        "kind": "IdentifierName",
                                        "fullStart": 316,
                                        "fullEnd": 317,
                                        "start": 316,
                                        "end": 317,
                                        "fullWidth": 1,
                                        "width": 1,
                                        "text": "x",
                                        "value": "x",
                                        "valueText": "x"
                                    },
                                    "operatorToken": {
                                        "kind": "PlusPlusToken",
                                        "fullStart": 317,
                                        "fullEnd": 319,
                                        "start": 317,
                                        "end": 319,
                                        "fullWidth": 2,
                                        "width": 2,
                                        "text": "++",
                                        "value": "++",
                                        "valueText": "++"
                                    }
                                }
                            }
                        }
                    ]
                },
                "semicolonToken": {
                    "kind": "SemicolonToken",
                    "fullStart": 319,
                    "fullEnd": 321,
                    "start": 319,
                    "end": 320,
                    "fullWidth": 2,
                    "width": 1,
                    "text": ";",
                    "value": ";",
                    "valueText": ";",
                    "hasTrailingTrivia": true,
                    "hasTrailingNewLine": true,
                    "trailingTrivia": [
                        {
                            "kind": "NewLineTrivia",
                            "text": "\n"
                        }
                    ]
                }
            },
            {
                "kind": "IfStatement",
                "fullStart": 321,
                "fullEnd": 405,
                "start": 321,
                "end": 404,
                "fullWidth": 84,
                "width": 83,
                "ifKeyword": {
                    "kind": "IfKeyword",
                    "fullStart": 321,
                    "fullEnd": 324,
                    "start": 321,
                    "end": 323,
                    "fullWidth": 3,
                    "width": 2,
                    "text": "if",
                    "value": "if",
                    "valueText": "if",
                    "hasTrailingTrivia": true,
                    "trailingTrivia": [
                        {
                            "kind": "WhitespaceTrivia",
                            "text": " "
                        }
                    ]
                },
                "openParenToken": {
                    "kind": "OpenParenToken",
                    "fullStart": 324,
                    "fullEnd": 325,
                    "start": 324,
                    "end": 325,
                    "fullWidth": 1,
                    "width": 1,
                    "text": "(",
                    "value": "(",
                    "valueText": "("
                },
                "condition": {
                    "kind": "NotEqualsExpression",
                    "fullStart": 325,
                    "fullEnd": 332,
                    "start": 325,
                    "end": 332,
                    "fullWidth": 7,
                    "width": 7,
                    "left": {
                        "kind": "IdentifierName",
                        "fullStart": 325,
                        "fullEnd": 327,
                        "start": 325,
                        "end": 326,
                        "fullWidth": 2,
                        "width": 1,
                        "text": "y",
                        "value": "y",
                        "valueText": "y",
                        "hasTrailingTrivia": true,
                        "trailingTrivia": [
                            {
                                "kind": "WhitespaceTrivia",
                                "text": " "
                            }
                        ]
                    },
                    "operatorToken": {
                        "kind": "ExclamationEqualsEqualsToken",
                        "fullStart": 327,
                        "fullEnd": 331,
                        "start": 327,
                        "end": 330,
                        "fullWidth": 4,
                        "width": 3,
                        "text": "!==",
                        "value": "!==",
                        "valueText": "!==",
                        "hasTrailingTrivia": true,
                        "trailingTrivia": [
                            {
                                "kind": "WhitespaceTrivia",
                                "text": " "
                            }
                        ]
                    },
                    "right": {
                        "kind": "NumericLiteral",
                        "fullStart": 331,
                        "fullEnd": 332,
                        "start": 331,
                        "end": 332,
                        "fullWidth": 1,
                        "width": 1,
                        "text": "1",
                        "value": 1,
                        "valueText": "1"
                    }
                },
                "closeParenToken": {
                    "kind": "CloseParenToken",
                    "fullStart": 332,
                    "fullEnd": 334,
                    "start": 332,
                    "end": 333,
                    "fullWidth": 2,
                    "width": 1,
                    "text": ")",
                    "value": ")",
                    "valueText": ")",
                    "hasTrailingTrivia": true,
                    "trailingTrivia": [
                        {
                            "kind": "WhitespaceTrivia",
                            "text": " "
                        }
                    ]
                },
                "statement": {
                    "kind": "Block",
                    "fullStart": 334,
                    "fullEnd": 405,
                    "start": 334,
                    "end": 404,
                    "fullWidth": 71,
                    "width": 70,
                    "openBraceToken": {
                        "kind": "OpenBraceToken",
                        "fullStart": 334,
                        "fullEnd": 336,
                        "start": 334,
                        "end": 335,
                        "fullWidth": 2,
                        "width": 1,
                        "text": "{",
                        "value": "{",
                        "valueText": "{",
                        "hasTrailingTrivia": true,
                        "hasTrailingNewLine": true,
                        "trailingTrivia": [
                            {
                                "kind": "NewLineTrivia",
                                "text": "\n"
                            }
                        ]
                    },
                    "statements": [
                        {
                            "kind": "ExpressionStatement",
                            "fullStart": 336,
                            "fullEnd": 403,
                            "start": 338,
                            "end": 402,
                            "fullWidth": 67,
                            "width": 64,
                            "expression": {
                                "kind": "InvocationExpression",
                                "fullStart": 336,
                                "fullEnd": 401,
                                "start": 338,
                                "end": 401,
                                "fullWidth": 65,
                                "width": 63,
                                "expression": {
                                    "kind": "IdentifierName",
                                    "fullStart": 336,
                                    "fullEnd": 344,
                                    "start": 338,
                                    "end": 344,
                                    "fullWidth": 8,
                                    "width": 6,
                                    "text": "$ERROR",
                                    "value": "$ERROR",
                                    "valueText": "$ERROR",
                                    "hasLeadingTrivia": true,
                                    "leadingTrivia": [
                                        {
                                            "kind": "WhitespaceTrivia",
                                            "text": "  "
                                        }
                                    ]
                                },
                                "argumentList": {
                                    "kind": "ArgumentList",
                                    "fullStart": 344,
                                    "fullEnd": 401,
                                    "start": 344,
                                    "end": 401,
                                    "fullWidth": 57,
                                    "width": 57,
                                    "openParenToken": {
                                        "kind": "OpenParenToken",
                                        "fullStart": 344,
                                        "fullEnd": 345,
                                        "start": 344,
                                        "end": 345,
                                        "fullWidth": 1,
                                        "width": 1,
                                        "text": "(",
                                        "value": "(",
                                        "valueText": "("
                                    },
                                    "arguments": [
                                        {
                                            "kind": "AddExpression",
                                            "fullStart": 345,
                                            "fullEnd": 400,
                                            "start": 345,
                                            "end": 400,
                                            "fullWidth": 55,
                                            "width": 55,
                                            "left": {
                                                "kind": "StringLiteral",
                                                "fullStart": 345,
                                                "fullEnd": 395,
                                                "start": 345,
                                                "end": 394,
                                                "fullWidth": 50,
                                                "width": 49,
                                                "text": "'#1: var x = \"1\"; var y = x++; y === 1. Actual: '",
                                                "value": "#1: var x = \"1\"; var y = x++; y === 1. Actual: ",
                                                "valueText": "#1: var x = \"1\"; var y = x++; y === 1. Actual: ",
                                                "hasTrailingTrivia": true,
                                                "trailingTrivia": [
                                                    {
                                                        "kind": "WhitespaceTrivia",
                                                        "text": " "
                                                    }
                                                ]
                                            },
                                            "operatorToken": {
                                                "kind": "PlusToken",
                                                "fullStart": 395,
                                                "fullEnd": 397,
                                                "start": 395,
                                                "end": 396,
                                                "fullWidth": 2,
                                                "width": 1,
                                                "text": "+",
                                                "value": "+",
                                                "valueText": "+",
                                                "hasTrailingTrivia": true,
                                                "trailingTrivia": [
                                                    {
                                                        "kind": "WhitespaceTrivia",
                                                        "text": " "
                                                    }
                                                ]
                                            },
                                            "right": {
                                                "kind": "ParenthesizedExpression",
                                                "fullStart": 397,
                                                "fullEnd": 400,
                                                "start": 397,
                                                "end": 400,
                                                "fullWidth": 3,
                                                "width": 3,
                                                "openParenToken": {
                                                    "kind": "OpenParenToken",
                                                    "fullStart": 397,
                                                    "fullEnd": 398,
                                                    "start": 397,
                                                    "end": 398,
                                                    "fullWidth": 1,
                                                    "width": 1,
                                                    "text": "(",
                                                    "value": "(",
                                                    "valueText": "("
                                                },
                                                "expression": {
                                                    "kind": "IdentifierName",
                                                    "fullStart": 398,
                                                    "fullEnd": 399,
                                                    "start": 398,
                                                    "end": 399,
                                                    "fullWidth": 1,
                                                    "width": 1,
                                                    "text": "y",
                                                    "value": "y",
                                                    "valueText": "y"
                                                },
                                                "closeParenToken": {
                                                    "kind": "CloseParenToken",
                                                    "fullStart": 399,
                                                    "fullEnd": 400,
                                                    "start": 399,
                                                    "end": 400,
                                                    "fullWidth": 1,
                                                    "width": 1,
                                                    "text": ")",
                                                    "value": ")",
                                                    "valueText": ")"
                                                }
                                            }
                                        }
                                    ],
                                    "closeParenToken": {
                                        "kind": "CloseParenToken",
                                        "fullStart": 400,
                                        "fullEnd": 401,
                                        "start": 400,
                                        "end": 401,
                                        "fullWidth": 1,
                                        "width": 1,
                                        "text": ")",
                                        "value": ")",
                                        "valueText": ")"
                                    }
                                }
                            },
                            "semicolonToken": {
                                "kind": "SemicolonToken",
                                "fullStart": 401,
                                "fullEnd": 403,
                                "start": 401,
                                "end": 402,
                                "fullWidth": 2,
                                "width": 1,
                                "text": ";",
                                "value": ";",
                                "valueText": ";",
                                "hasTrailingTrivia": true,
                                "hasTrailingNewLine": true,
                                "trailingTrivia": [
                                    {
                                        "kind": "NewLineTrivia",
                                        "text": "\n"
                                    }
                                ]
                            }
                        }
                    ],
                    "closeBraceToken": {
                        "kind": "CloseBraceToken",
                        "fullStart": 403,
                        "fullEnd": 405,
                        "start": 403,
                        "end": 404,
                        "fullWidth": 2,
                        "width": 1,
                        "text": "}",
                        "value": "}",
                        "valueText": "}",
                        "hasTrailingTrivia": true,
                        "hasTrailingNewLine": true,
                        "trailingTrivia": [
                            {
                                "kind": "NewLineTrivia",
                                "text": "\n"
                            }
                        ]
                    }
                }
            },
            {
                "kind": "VariableStatement",
                "fullStart": 405,
                "fullEnd": 429,
                "start": 416,
                "end": 428,
                "fullWidth": 24,
                "width": 12,
                "modifiers": [],
                "variableDeclaration": {
                    "kind": "VariableDeclaration",
                    "fullStart": 405,
                    "fullEnd": 427,
                    "start": 416,
                    "end": 427,
                    "fullWidth": 22,
                    "width": 11,
                    "varKeyword": {
                        "kind": "VarKeyword",
                        "fullStart": 405,
                        "fullEnd": 420,
                        "start": 416,
                        "end": 419,
                        "fullWidth": 15,
                        "width": 3,
                        "text": "var",
                        "value": "var",
                        "valueText": "var",
                        "hasLeadingTrivia": true,
                        "hasLeadingComment": true,
                        "hasLeadingNewLine": true,
                        "hasTrailingTrivia": true,
                        "leadingTrivia": [
                            {
                                "kind": "NewLineTrivia",
                                "text": "\n"
                            },
                            {
                                "kind": "SingleLineCommentTrivia",
                                "text": "//CHECK#2"
                            },
                            {
                                "kind": "NewLineTrivia",
                                "text": "\n"
                            }
                        ],
                        "trailingTrivia": [
                            {
                                "kind": "WhitespaceTrivia",
                                "text": " "
                            }
                        ]
                    },
                    "variableDeclarators": [
                        {
                            "kind": "VariableDeclarator",
                            "fullStart": 420,
                            "fullEnd": 427,
                            "start": 420,
                            "end": 427,
                            "fullWidth": 7,
<<<<<<< HEAD
                            "width": 7,
                            "identifier": {
=======
                            "propertyName": {
>>>>>>> 85e84683
                                "kind": "IdentifierName",
                                "fullStart": 420,
                                "fullEnd": 422,
                                "start": 420,
                                "end": 421,
                                "fullWidth": 2,
                                "width": 1,
                                "text": "x",
                                "value": "x",
                                "valueText": "x",
                                "hasTrailingTrivia": true,
                                "trailingTrivia": [
                                    {
                                        "kind": "WhitespaceTrivia",
                                        "text": " "
                                    }
                                ]
                            },
                            "equalsValueClause": {
                                "kind": "EqualsValueClause",
                                "fullStart": 422,
                                "fullEnd": 427,
                                "start": 422,
                                "end": 427,
                                "fullWidth": 5,
                                "width": 5,
                                "equalsToken": {
                                    "kind": "EqualsToken",
                                    "fullStart": 422,
                                    "fullEnd": 424,
                                    "start": 422,
                                    "end": 423,
                                    "fullWidth": 2,
                                    "width": 1,
                                    "text": "=",
                                    "value": "=",
                                    "valueText": "=",
                                    "hasTrailingTrivia": true,
                                    "trailingTrivia": [
                                        {
                                            "kind": "WhitespaceTrivia",
                                            "text": " "
                                        }
                                    ]
                                },
                                "value": {
                                    "kind": "StringLiteral",
                                    "fullStart": 424,
                                    "fullEnd": 427,
                                    "start": 424,
                                    "end": 427,
                                    "fullWidth": 3,
                                    "width": 3,
                                    "text": "\"x\"",
                                    "value": "x",
                                    "valueText": "x"
                                }
                            }
                        }
                    ]
                },
                "semicolonToken": {
                    "kind": "SemicolonToken",
                    "fullStart": 427,
                    "fullEnd": 429,
                    "start": 427,
                    "end": 428,
                    "fullWidth": 2,
                    "width": 1,
                    "text": ";",
                    "value": ";",
                    "valueText": ";",
                    "hasTrailingTrivia": true,
                    "hasTrailingNewLine": true,
                    "trailingTrivia": [
                        {
                            "kind": "NewLineTrivia",
                            "text": "\n"
                        }
                    ]
                }
            },
            {
                "kind": "VariableStatement",
                "fullStart": 429,
                "fullEnd": 443,
                "start": 429,
                "end": 441,
                "fullWidth": 14,
                "width": 12,
                "modifiers": [],
                "variableDeclaration": {
                    "kind": "VariableDeclaration",
                    "fullStart": 429,
                    "fullEnd": 440,
                    "start": 429,
                    "end": 440,
                    "fullWidth": 11,
                    "width": 11,
                    "varKeyword": {
                        "kind": "VarKeyword",
                        "fullStart": 429,
                        "fullEnd": 433,
                        "start": 429,
                        "end": 432,
                        "fullWidth": 4,
                        "width": 3,
                        "text": "var",
                        "value": "var",
                        "valueText": "var",
                        "hasTrailingTrivia": true,
                        "trailingTrivia": [
                            {
                                "kind": "WhitespaceTrivia",
                                "text": " "
                            }
                        ]
                    },
                    "variableDeclarators": [
                        {
                            "kind": "VariableDeclarator",
                            "fullStart": 433,
                            "fullEnd": 440,
                            "start": 433,
                            "end": 440,
                            "fullWidth": 7,
<<<<<<< HEAD
                            "width": 7,
                            "identifier": {
=======
                            "propertyName": {
>>>>>>> 85e84683
                                "kind": "IdentifierName",
                                "fullStart": 433,
                                "fullEnd": 435,
                                "start": 433,
                                "end": 434,
                                "fullWidth": 2,
                                "width": 1,
                                "text": "y",
                                "value": "y",
                                "valueText": "y",
                                "hasTrailingTrivia": true,
                                "trailingTrivia": [
                                    {
                                        "kind": "WhitespaceTrivia",
                                        "text": " "
                                    }
                                ]
                            },
                            "equalsValueClause": {
                                "kind": "EqualsValueClause",
                                "fullStart": 435,
                                "fullEnd": 440,
                                "start": 435,
                                "end": 440,
                                "fullWidth": 5,
                                "width": 5,
                                "equalsToken": {
                                    "kind": "EqualsToken",
                                    "fullStart": 435,
                                    "fullEnd": 437,
                                    "start": 435,
                                    "end": 436,
                                    "fullWidth": 2,
                                    "width": 1,
                                    "text": "=",
                                    "value": "=",
                                    "valueText": "=",
                                    "hasTrailingTrivia": true,
                                    "trailingTrivia": [
                                        {
                                            "kind": "WhitespaceTrivia",
                                            "text": " "
                                        }
                                    ]
                                },
                                "value": {
                                    "kind": "PostIncrementExpression",
                                    "fullStart": 437,
                                    "fullEnd": 440,
                                    "start": 437,
                                    "end": 440,
                                    "fullWidth": 3,
                                    "width": 3,
                                    "operand": {
                                        "kind": "IdentifierName",
                                        "fullStart": 437,
                                        "fullEnd": 438,
                                        "start": 437,
                                        "end": 438,
                                        "fullWidth": 1,
                                        "width": 1,
                                        "text": "x",
                                        "value": "x",
                                        "valueText": "x"
                                    },
                                    "operatorToken": {
                                        "kind": "PlusPlusToken",
                                        "fullStart": 438,
                                        "fullEnd": 440,
                                        "start": 438,
                                        "end": 440,
                                        "fullWidth": 2,
                                        "width": 2,
                                        "text": "++",
                                        "value": "++",
                                        "valueText": "++"
                                    }
                                }
                            }
                        }
                    ]
                },
                "semicolonToken": {
                    "kind": "SemicolonToken",
                    "fullStart": 440,
                    "fullEnd": 443,
                    "start": 440,
                    "end": 441,
                    "fullWidth": 3,
                    "width": 1,
                    "text": ";",
                    "value": ";",
                    "valueText": ";",
                    "hasTrailingTrivia": true,
                    "hasTrailingNewLine": true,
                    "trailingTrivia": [
                        {
                            "kind": "WhitespaceTrivia",
                            "text": " "
                        },
                        {
                            "kind": "NewLineTrivia",
                            "text": "\n"
                        }
                    ]
                }
            },
            {
                "kind": "IfStatement",
                "fullStart": 443,
                "fullEnd": 548,
                "start": 443,
                "end": 547,
                "fullWidth": 105,
                "width": 104,
                "ifKeyword": {
                    "kind": "IfKeyword",
                    "fullStart": 443,
                    "fullEnd": 446,
                    "start": 443,
                    "end": 445,
                    "fullWidth": 3,
                    "width": 2,
                    "text": "if",
                    "value": "if",
                    "valueText": "if",
                    "hasTrailingTrivia": true,
                    "trailingTrivia": [
                        {
                            "kind": "WhitespaceTrivia",
                            "text": " "
                        }
                    ]
                },
                "openParenToken": {
                    "kind": "OpenParenToken",
                    "fullStart": 446,
                    "fullEnd": 447,
                    "start": 446,
                    "end": 447,
                    "fullWidth": 1,
                    "width": 1,
                    "text": "(",
                    "value": "(",
                    "valueText": "("
                },
                "condition": {
                    "kind": "NotEqualsExpression",
                    "fullStart": 447,
                    "fullEnd": 464,
                    "start": 447,
                    "end": 464,
                    "fullWidth": 17,
                    "width": 17,
                    "left": {
                        "kind": "InvocationExpression",
                        "fullStart": 447,
                        "fullEnd": 456,
                        "start": 447,
                        "end": 455,
                        "fullWidth": 9,
                        "width": 8,
                        "expression": {
                            "kind": "IdentifierName",
                            "fullStart": 447,
                            "fullEnd": 452,
                            "start": 447,
                            "end": 452,
                            "fullWidth": 5,
                            "width": 5,
                            "text": "isNaN",
                            "value": "isNaN",
                            "valueText": "isNaN"
                        },
                        "argumentList": {
                            "kind": "ArgumentList",
                            "fullStart": 452,
                            "fullEnd": 456,
                            "start": 452,
                            "end": 455,
                            "fullWidth": 4,
                            "width": 3,
                            "openParenToken": {
                                "kind": "OpenParenToken",
                                "fullStart": 452,
                                "fullEnd": 453,
                                "start": 452,
                                "end": 453,
                                "fullWidth": 1,
                                "width": 1,
                                "text": "(",
                                "value": "(",
                                "valueText": "("
                            },
                            "arguments": [
                                {
                                    "kind": "IdentifierName",
                                    "fullStart": 453,
                                    "fullEnd": 454,
                                    "start": 453,
                                    "end": 454,
                                    "fullWidth": 1,
                                    "width": 1,
                                    "text": "y",
                                    "value": "y",
                                    "valueText": "y"
                                }
                            ],
                            "closeParenToken": {
                                "kind": "CloseParenToken",
                                "fullStart": 454,
                                "fullEnd": 456,
                                "start": 454,
                                "end": 455,
                                "fullWidth": 2,
                                "width": 1,
                                "text": ")",
                                "value": ")",
                                "valueText": ")",
                                "hasTrailingTrivia": true,
                                "trailingTrivia": [
                                    {
                                        "kind": "WhitespaceTrivia",
                                        "text": " "
                                    }
                                ]
                            }
                        }
                    },
                    "operatorToken": {
                        "kind": "ExclamationEqualsEqualsToken",
                        "fullStart": 456,
                        "fullEnd": 460,
                        "start": 456,
                        "end": 459,
                        "fullWidth": 4,
                        "width": 3,
                        "text": "!==",
                        "value": "!==",
                        "valueText": "!==",
                        "hasTrailingTrivia": true,
                        "trailingTrivia": [
                            {
                                "kind": "WhitespaceTrivia",
                                "text": " "
                            }
                        ]
                    },
                    "right": {
                        "kind": "TrueKeyword",
                        "fullStart": 460,
                        "fullEnd": 464,
                        "start": 460,
                        "end": 464,
                        "fullWidth": 4,
                        "width": 4,
                        "text": "true",
                        "value": true,
                        "valueText": "true"
                    }
                },
                "closeParenToken": {
                    "kind": "CloseParenToken",
                    "fullStart": 464,
                    "fullEnd": 466,
                    "start": 464,
                    "end": 465,
                    "fullWidth": 2,
                    "width": 1,
                    "text": ")",
                    "value": ")",
                    "valueText": ")",
                    "hasTrailingTrivia": true,
                    "trailingTrivia": [
                        {
                            "kind": "WhitespaceTrivia",
                            "text": " "
                        }
                    ]
                },
                "statement": {
                    "kind": "Block",
                    "fullStart": 466,
                    "fullEnd": 548,
                    "start": 466,
                    "end": 547,
                    "fullWidth": 82,
                    "width": 81,
                    "openBraceToken": {
                        "kind": "OpenBraceToken",
                        "fullStart": 466,
                        "fullEnd": 468,
                        "start": 466,
                        "end": 467,
                        "fullWidth": 2,
                        "width": 1,
                        "text": "{",
                        "value": "{",
                        "valueText": "{",
                        "hasTrailingTrivia": true,
                        "hasTrailingNewLine": true,
                        "trailingTrivia": [
                            {
                                "kind": "NewLineTrivia",
                                "text": "\n"
                            }
                        ]
                    },
                    "statements": [
                        {
                            "kind": "ExpressionStatement",
                            "fullStart": 468,
                            "fullEnd": 546,
                            "start": 470,
                            "end": 545,
                            "fullWidth": 78,
                            "width": 75,
                            "expression": {
                                "kind": "InvocationExpression",
                                "fullStart": 468,
                                "fullEnd": 544,
                                "start": 470,
                                "end": 544,
                                "fullWidth": 76,
                                "width": 74,
                                "expression": {
                                    "kind": "IdentifierName",
                                    "fullStart": 468,
                                    "fullEnd": 476,
                                    "start": 470,
                                    "end": 476,
                                    "fullWidth": 8,
                                    "width": 6,
                                    "text": "$ERROR",
                                    "value": "$ERROR",
                                    "valueText": "$ERROR",
                                    "hasLeadingTrivia": true,
                                    "leadingTrivia": [
                                        {
                                            "kind": "WhitespaceTrivia",
                                            "text": "  "
                                        }
                                    ]
                                },
                                "argumentList": {
                                    "kind": "ArgumentList",
                                    "fullStart": 476,
                                    "fullEnd": 544,
                                    "start": 476,
                                    "end": 544,
                                    "fullWidth": 68,
                                    "width": 68,
                                    "openParenToken": {
                                        "kind": "OpenParenToken",
                                        "fullStart": 476,
                                        "fullEnd": 477,
                                        "start": 476,
                                        "end": 477,
                                        "fullWidth": 1,
                                        "width": 1,
                                        "text": "(",
                                        "value": "(",
                                        "valueText": "("
                                    },
                                    "arguments": [
                                        {
                                            "kind": "AddExpression",
                                            "fullStart": 477,
                                            "fullEnd": 543,
                                            "start": 477,
                                            "end": 543,
                                            "fullWidth": 66,
                                            "width": 66,
                                            "left": {
                                                "kind": "StringLiteral",
                                                "fullStart": 477,
                                                "fullEnd": 538,
                                                "start": 477,
                                                "end": 537,
                                                "fullWidth": 61,
                                                "width": 60,
                                                "text": "'#2: var x = \"x\"; var y = x++; y === Not-a-Number. Actual: '",
                                                "value": "#2: var x = \"x\"; var y = x++; y === Not-a-Number. Actual: ",
                                                "valueText": "#2: var x = \"x\"; var y = x++; y === Not-a-Number. Actual: ",
                                                "hasTrailingTrivia": true,
                                                "trailingTrivia": [
                                                    {
                                                        "kind": "WhitespaceTrivia",
                                                        "text": " "
                                                    }
                                                ]
                                            },
                                            "operatorToken": {
                                                "kind": "PlusToken",
                                                "fullStart": 538,
                                                "fullEnd": 540,
                                                "start": 538,
                                                "end": 539,
                                                "fullWidth": 2,
                                                "width": 1,
                                                "text": "+",
                                                "value": "+",
                                                "valueText": "+",
                                                "hasTrailingTrivia": true,
                                                "trailingTrivia": [
                                                    {
                                                        "kind": "WhitespaceTrivia",
                                                        "text": " "
                                                    }
                                                ]
                                            },
                                            "right": {
                                                "kind": "ParenthesizedExpression",
                                                "fullStart": 540,
                                                "fullEnd": 543,
                                                "start": 540,
                                                "end": 543,
                                                "fullWidth": 3,
                                                "width": 3,
                                                "openParenToken": {
                                                    "kind": "OpenParenToken",
                                                    "fullStart": 540,
                                                    "fullEnd": 541,
                                                    "start": 540,
                                                    "end": 541,
                                                    "fullWidth": 1,
                                                    "width": 1,
                                                    "text": "(",
                                                    "value": "(",
                                                    "valueText": "("
                                                },
                                                "expression": {
                                                    "kind": "IdentifierName",
                                                    "fullStart": 541,
                                                    "fullEnd": 542,
                                                    "start": 541,
                                                    "end": 542,
                                                    "fullWidth": 1,
                                                    "width": 1,
                                                    "text": "y",
                                                    "value": "y",
                                                    "valueText": "y"
                                                },
                                                "closeParenToken": {
                                                    "kind": "CloseParenToken",
                                                    "fullStart": 542,
                                                    "fullEnd": 543,
                                                    "start": 542,
                                                    "end": 543,
                                                    "fullWidth": 1,
                                                    "width": 1,
                                                    "text": ")",
                                                    "value": ")",
                                                    "valueText": ")"
                                                }
                                            }
                                        }
                                    ],
                                    "closeParenToken": {
                                        "kind": "CloseParenToken",
                                        "fullStart": 543,
                                        "fullEnd": 544,
                                        "start": 543,
                                        "end": 544,
                                        "fullWidth": 1,
                                        "width": 1,
                                        "text": ")",
                                        "value": ")",
                                        "valueText": ")"
                                    }
                                }
                            },
                            "semicolonToken": {
                                "kind": "SemicolonToken",
                                "fullStart": 544,
                                "fullEnd": 546,
                                "start": 544,
                                "end": 545,
                                "fullWidth": 2,
                                "width": 1,
                                "text": ";",
                                "value": ";",
                                "valueText": ";",
                                "hasTrailingTrivia": true,
                                "hasTrailingNewLine": true,
                                "trailingTrivia": [
                                    {
                                        "kind": "NewLineTrivia",
                                        "text": "\n"
                                    }
                                ]
                            }
                        }
                    ],
                    "closeBraceToken": {
                        "kind": "CloseBraceToken",
                        "fullStart": 546,
                        "fullEnd": 548,
                        "start": 546,
                        "end": 547,
                        "fullWidth": 2,
                        "width": 1,
                        "text": "}",
                        "value": "}",
                        "valueText": "}",
                        "hasTrailingTrivia": true,
                        "hasTrailingNewLine": true,
                        "trailingTrivia": [
                            {
                                "kind": "NewLineTrivia",
                                "text": "\n"
                            }
                        ]
                    }
                }
            },
            {
                "kind": "VariableStatement",
                "fullStart": 548,
                "fullEnd": 586,
                "start": 559,
                "end": 584,
                "fullWidth": 38,
                "width": 25,
                "modifiers": [],
                "variableDeclaration": {
                    "kind": "VariableDeclaration",
                    "fullStart": 548,
                    "fullEnd": 583,
                    "start": 559,
                    "end": 583,
                    "fullWidth": 35,
                    "width": 24,
                    "varKeyword": {
                        "kind": "VarKeyword",
                        "fullStart": 548,
                        "fullEnd": 563,
                        "start": 559,
                        "end": 562,
                        "fullWidth": 15,
                        "width": 3,
                        "text": "var",
                        "value": "var",
                        "valueText": "var",
                        "hasLeadingTrivia": true,
                        "hasLeadingComment": true,
                        "hasLeadingNewLine": true,
                        "hasTrailingTrivia": true,
                        "leadingTrivia": [
                            {
                                "kind": "NewLineTrivia",
                                "text": "\n"
                            },
                            {
                                "kind": "SingleLineCommentTrivia",
                                "text": "//CHECK#3"
                            },
                            {
                                "kind": "NewLineTrivia",
                                "text": "\n"
                            }
                        ],
                        "trailingTrivia": [
                            {
                                "kind": "WhitespaceTrivia",
                                "text": " "
                            }
                        ]
                    },
                    "variableDeclarators": [
                        {
                            "kind": "VariableDeclarator",
                            "fullStart": 563,
                            "fullEnd": 583,
                            "start": 563,
                            "end": 583,
                            "fullWidth": 20,
<<<<<<< HEAD
                            "width": 20,
                            "identifier": {
=======
                            "propertyName": {
>>>>>>> 85e84683
                                "kind": "IdentifierName",
                                "fullStart": 563,
                                "fullEnd": 565,
                                "start": 563,
                                "end": 564,
                                "fullWidth": 2,
                                "width": 1,
                                "text": "x",
                                "value": "x",
                                "valueText": "x",
                                "hasTrailingTrivia": true,
                                "trailingTrivia": [
                                    {
                                        "kind": "WhitespaceTrivia",
                                        "text": " "
                                    }
                                ]
                            },
                            "equalsValueClause": {
                                "kind": "EqualsValueClause",
                                "fullStart": 565,
                                "fullEnd": 583,
                                "start": 565,
                                "end": 583,
                                "fullWidth": 18,
                                "width": 18,
                                "equalsToken": {
                                    "kind": "EqualsToken",
                                    "fullStart": 565,
                                    "fullEnd": 567,
                                    "start": 565,
                                    "end": 566,
                                    "fullWidth": 2,
                                    "width": 1,
                                    "text": "=",
                                    "value": "=",
                                    "valueText": "=",
                                    "hasTrailingTrivia": true,
                                    "trailingTrivia": [
                                        {
                                            "kind": "WhitespaceTrivia",
                                            "text": " "
                                        }
                                    ]
                                },
                                "value": {
                                    "kind": "ObjectCreationExpression",
                                    "fullStart": 567,
                                    "fullEnd": 583,
                                    "start": 567,
                                    "end": 583,
                                    "fullWidth": 16,
                                    "width": 16,
                                    "newKeyword": {
                                        "kind": "NewKeyword",
                                        "fullStart": 567,
                                        "fullEnd": 571,
                                        "start": 567,
                                        "end": 570,
                                        "fullWidth": 4,
                                        "width": 3,
                                        "text": "new",
                                        "value": "new",
                                        "valueText": "new",
                                        "hasTrailingTrivia": true,
                                        "trailingTrivia": [
                                            {
                                                "kind": "WhitespaceTrivia",
                                                "text": " "
                                            }
                                        ]
                                    },
                                    "expression": {
                                        "kind": "IdentifierName",
                                        "fullStart": 571,
                                        "fullEnd": 577,
                                        "start": 571,
                                        "end": 577,
                                        "fullWidth": 6,
                                        "width": 6,
                                        "text": "String",
                                        "value": "String",
                                        "valueText": "String"
                                    },
                                    "argumentList": {
                                        "kind": "ArgumentList",
                                        "fullStart": 577,
                                        "fullEnd": 583,
                                        "start": 577,
                                        "end": 583,
                                        "fullWidth": 6,
                                        "width": 6,
                                        "openParenToken": {
                                            "kind": "OpenParenToken",
                                            "fullStart": 577,
                                            "fullEnd": 578,
                                            "start": 577,
                                            "end": 578,
                                            "fullWidth": 1,
                                            "width": 1,
                                            "text": "(",
                                            "value": "(",
                                            "valueText": "("
                                        },
                                        "arguments": [
                                            {
                                                "kind": "StringLiteral",
                                                "fullStart": 578,
                                                "fullEnd": 582,
                                                "start": 578,
                                                "end": 582,
                                                "fullWidth": 4,
                                                "width": 4,
                                                "text": "\"-1\"",
                                                "value": "-1",
                                                "valueText": "-1"
                                            }
                                        ],
                                        "closeParenToken": {
                                            "kind": "CloseParenToken",
                                            "fullStart": 582,
                                            "fullEnd": 583,
                                            "start": 582,
                                            "end": 583,
                                            "fullWidth": 1,
                                            "width": 1,
                                            "text": ")",
                                            "value": ")",
                                            "valueText": ")"
                                        }
                                    }
                                }
                            }
                        }
                    ]
                },
                "semicolonToken": {
                    "kind": "SemicolonToken",
                    "fullStart": 583,
                    "fullEnd": 586,
                    "start": 583,
                    "end": 584,
                    "fullWidth": 3,
                    "width": 1,
                    "text": ";",
                    "value": ";",
                    "valueText": ";",
                    "hasTrailingTrivia": true,
                    "hasTrailingNewLine": true,
                    "trailingTrivia": [
                        {
                            "kind": "WhitespaceTrivia",
                            "text": " "
                        },
                        {
                            "kind": "NewLineTrivia",
                            "text": "\n"
                        }
                    ]
                }
            },
            {
                "kind": "VariableStatement",
                "fullStart": 586,
                "fullEnd": 599,
                "start": 586,
                "end": 598,
                "fullWidth": 13,
                "width": 12,
                "modifiers": [],
                "variableDeclaration": {
                    "kind": "VariableDeclaration",
                    "fullStart": 586,
                    "fullEnd": 597,
                    "start": 586,
                    "end": 597,
                    "fullWidth": 11,
                    "width": 11,
                    "varKeyword": {
                        "kind": "VarKeyword",
                        "fullStart": 586,
                        "fullEnd": 590,
                        "start": 586,
                        "end": 589,
                        "fullWidth": 4,
                        "width": 3,
                        "text": "var",
                        "value": "var",
                        "valueText": "var",
                        "hasTrailingTrivia": true,
                        "trailingTrivia": [
                            {
                                "kind": "WhitespaceTrivia",
                                "text": " "
                            }
                        ]
                    },
                    "variableDeclarators": [
                        {
                            "kind": "VariableDeclarator",
                            "fullStart": 590,
                            "fullEnd": 597,
                            "start": 590,
                            "end": 597,
                            "fullWidth": 7,
<<<<<<< HEAD
                            "width": 7,
                            "identifier": {
=======
                            "propertyName": {
>>>>>>> 85e84683
                                "kind": "IdentifierName",
                                "fullStart": 590,
                                "fullEnd": 592,
                                "start": 590,
                                "end": 591,
                                "fullWidth": 2,
                                "width": 1,
                                "text": "y",
                                "value": "y",
                                "valueText": "y",
                                "hasTrailingTrivia": true,
                                "trailingTrivia": [
                                    {
                                        "kind": "WhitespaceTrivia",
                                        "text": " "
                                    }
                                ]
                            },
                            "equalsValueClause": {
                                "kind": "EqualsValueClause",
                                "fullStart": 592,
                                "fullEnd": 597,
                                "start": 592,
                                "end": 597,
                                "fullWidth": 5,
                                "width": 5,
                                "equalsToken": {
                                    "kind": "EqualsToken",
                                    "fullStart": 592,
                                    "fullEnd": 594,
                                    "start": 592,
                                    "end": 593,
                                    "fullWidth": 2,
                                    "width": 1,
                                    "text": "=",
                                    "value": "=",
                                    "valueText": "=",
                                    "hasTrailingTrivia": true,
                                    "trailingTrivia": [
                                        {
                                            "kind": "WhitespaceTrivia",
                                            "text": " "
                                        }
                                    ]
                                },
                                "value": {
                                    "kind": "PostIncrementExpression",
                                    "fullStart": 594,
                                    "fullEnd": 597,
                                    "start": 594,
                                    "end": 597,
                                    "fullWidth": 3,
                                    "width": 3,
                                    "operand": {
                                        "kind": "IdentifierName",
                                        "fullStart": 594,
                                        "fullEnd": 595,
                                        "start": 594,
                                        "end": 595,
                                        "fullWidth": 1,
                                        "width": 1,
                                        "text": "x",
                                        "value": "x",
                                        "valueText": "x"
                                    },
                                    "operatorToken": {
                                        "kind": "PlusPlusToken",
                                        "fullStart": 595,
                                        "fullEnd": 597,
                                        "start": 595,
                                        "end": 597,
                                        "fullWidth": 2,
                                        "width": 2,
                                        "text": "++",
                                        "value": "++",
                                        "valueText": "++"
                                    }
                                }
                            }
                        }
                    ]
                },
                "semicolonToken": {
                    "kind": "SemicolonToken",
                    "fullStart": 597,
                    "fullEnd": 599,
                    "start": 597,
                    "end": 598,
                    "fullWidth": 2,
                    "width": 1,
                    "text": ";",
                    "value": ";",
                    "valueText": ";",
                    "hasTrailingTrivia": true,
                    "hasTrailingNewLine": true,
                    "trailingTrivia": [
                        {
                            "kind": "NewLineTrivia",
                            "text": "\n"
                        }
                    ]
                }
            },
            {
                "kind": "IfStatement",
                "fullStart": 599,
                "fullEnd": 698,
                "start": 599,
                "end": 697,
                "fullWidth": 99,
                "width": 98,
                "ifKeyword": {
                    "kind": "IfKeyword",
                    "fullStart": 599,
                    "fullEnd": 602,
                    "start": 599,
                    "end": 601,
                    "fullWidth": 3,
                    "width": 2,
                    "text": "if",
                    "value": "if",
                    "valueText": "if",
                    "hasTrailingTrivia": true,
                    "trailingTrivia": [
                        {
                            "kind": "WhitespaceTrivia",
                            "text": " "
                        }
                    ]
                },
                "openParenToken": {
                    "kind": "OpenParenToken",
                    "fullStart": 602,
                    "fullEnd": 603,
                    "start": 602,
                    "end": 603,
                    "fullWidth": 1,
                    "width": 1,
                    "text": "(",
                    "value": "(",
                    "valueText": "("
                },
                "condition": {
                    "kind": "NotEqualsExpression",
                    "fullStart": 603,
                    "fullEnd": 611,
                    "start": 603,
                    "end": 611,
                    "fullWidth": 8,
                    "width": 8,
                    "left": {
                        "kind": "IdentifierName",
                        "fullStart": 603,
                        "fullEnd": 605,
                        "start": 603,
                        "end": 604,
                        "fullWidth": 2,
                        "width": 1,
                        "text": "y",
                        "value": "y",
                        "valueText": "y",
                        "hasTrailingTrivia": true,
                        "trailingTrivia": [
                            {
                                "kind": "WhitespaceTrivia",
                                "text": " "
                            }
                        ]
                    },
                    "operatorToken": {
                        "kind": "ExclamationEqualsEqualsToken",
                        "fullStart": 605,
                        "fullEnd": 609,
                        "start": 605,
                        "end": 608,
                        "fullWidth": 4,
                        "width": 3,
                        "text": "!==",
                        "value": "!==",
                        "valueText": "!==",
                        "hasTrailingTrivia": true,
                        "trailingTrivia": [
                            {
                                "kind": "WhitespaceTrivia",
                                "text": " "
                            }
                        ]
                    },
                    "right": {
                        "kind": "NegateExpression",
                        "fullStart": 609,
                        "fullEnd": 611,
                        "start": 609,
                        "end": 611,
                        "fullWidth": 2,
                        "width": 2,
                        "operatorToken": {
                            "kind": "MinusToken",
                            "fullStart": 609,
                            "fullEnd": 610,
                            "start": 609,
                            "end": 610,
                            "fullWidth": 1,
                            "width": 1,
                            "text": "-",
                            "value": "-",
                            "valueText": "-"
                        },
                        "operand": {
                            "kind": "NumericLiteral",
                            "fullStart": 610,
                            "fullEnd": 611,
                            "start": 610,
                            "end": 611,
                            "fullWidth": 1,
                            "width": 1,
                            "text": "1",
                            "value": 1,
                            "valueText": "1"
                        }
                    }
                },
                "closeParenToken": {
                    "kind": "CloseParenToken",
                    "fullStart": 611,
                    "fullEnd": 613,
                    "start": 611,
                    "end": 612,
                    "fullWidth": 2,
                    "width": 1,
                    "text": ")",
                    "value": ")",
                    "valueText": ")",
                    "hasTrailingTrivia": true,
                    "trailingTrivia": [
                        {
                            "kind": "WhitespaceTrivia",
                            "text": " "
                        }
                    ]
                },
                "statement": {
                    "kind": "Block",
                    "fullStart": 613,
                    "fullEnd": 698,
                    "start": 613,
                    "end": 697,
                    "fullWidth": 85,
                    "width": 84,
                    "openBraceToken": {
                        "kind": "OpenBraceToken",
                        "fullStart": 613,
                        "fullEnd": 615,
                        "start": 613,
                        "end": 614,
                        "fullWidth": 2,
                        "width": 1,
                        "text": "{",
                        "value": "{",
                        "valueText": "{",
                        "hasTrailingTrivia": true,
                        "hasTrailingNewLine": true,
                        "trailingTrivia": [
                            {
                                "kind": "NewLineTrivia",
                                "text": "\n"
                            }
                        ]
                    },
                    "statements": [
                        {
                            "kind": "ExpressionStatement",
                            "fullStart": 615,
                            "fullEnd": 696,
                            "start": 617,
                            "end": 695,
                            "fullWidth": 81,
                            "width": 78,
                            "expression": {
                                "kind": "InvocationExpression",
                                "fullStart": 615,
                                "fullEnd": 694,
                                "start": 617,
                                "end": 694,
                                "fullWidth": 79,
                                "width": 77,
                                "expression": {
                                    "kind": "IdentifierName",
                                    "fullStart": 615,
                                    "fullEnd": 623,
                                    "start": 617,
                                    "end": 623,
                                    "fullWidth": 8,
                                    "width": 6,
                                    "text": "$ERROR",
                                    "value": "$ERROR",
                                    "valueText": "$ERROR",
                                    "hasLeadingTrivia": true,
                                    "leadingTrivia": [
                                        {
                                            "kind": "WhitespaceTrivia",
                                            "text": "  "
                                        }
                                    ]
                                },
                                "argumentList": {
                                    "kind": "ArgumentList",
                                    "fullStart": 623,
                                    "fullEnd": 694,
                                    "start": 623,
                                    "end": 694,
                                    "fullWidth": 71,
                                    "width": 71,
                                    "openParenToken": {
                                        "kind": "OpenParenToken",
                                        "fullStart": 623,
                                        "fullEnd": 624,
                                        "start": 623,
                                        "end": 624,
                                        "fullWidth": 1,
                                        "width": 1,
                                        "text": "(",
                                        "value": "(",
                                        "valueText": "("
                                    },
                                    "arguments": [
                                        {
                                            "kind": "AddExpression",
                                            "fullStart": 624,
                                            "fullEnd": 693,
                                            "start": 624,
                                            "end": 693,
                                            "fullWidth": 69,
                                            "width": 69,
                                            "left": {
                                                "kind": "StringLiteral",
                                                "fullStart": 624,
                                                "fullEnd": 688,
                                                "start": 624,
                                                "end": 687,
                                                "fullWidth": 64,
                                                "width": 63,
                                                "text": "'#3: var x = new String(\"-1\"); var y = x++; y === -1. Actual: '",
                                                "value": "#3: var x = new String(\"-1\"); var y = x++; y === -1. Actual: ",
                                                "valueText": "#3: var x = new String(\"-1\"); var y = x++; y === -1. Actual: ",
                                                "hasTrailingTrivia": true,
                                                "trailingTrivia": [
                                                    {
                                                        "kind": "WhitespaceTrivia",
                                                        "text": " "
                                                    }
                                                ]
                                            },
                                            "operatorToken": {
                                                "kind": "PlusToken",
                                                "fullStart": 688,
                                                "fullEnd": 690,
                                                "start": 688,
                                                "end": 689,
                                                "fullWidth": 2,
                                                "width": 1,
                                                "text": "+",
                                                "value": "+",
                                                "valueText": "+",
                                                "hasTrailingTrivia": true,
                                                "trailingTrivia": [
                                                    {
                                                        "kind": "WhitespaceTrivia",
                                                        "text": " "
                                                    }
                                                ]
                                            },
                                            "right": {
                                                "kind": "ParenthesizedExpression",
                                                "fullStart": 690,
                                                "fullEnd": 693,
                                                "start": 690,
                                                "end": 693,
                                                "fullWidth": 3,
                                                "width": 3,
                                                "openParenToken": {
                                                    "kind": "OpenParenToken",
                                                    "fullStart": 690,
                                                    "fullEnd": 691,
                                                    "start": 690,
                                                    "end": 691,
                                                    "fullWidth": 1,
                                                    "width": 1,
                                                    "text": "(",
                                                    "value": "(",
                                                    "valueText": "("
                                                },
                                                "expression": {
                                                    "kind": "IdentifierName",
                                                    "fullStart": 691,
                                                    "fullEnd": 692,
                                                    "start": 691,
                                                    "end": 692,
                                                    "fullWidth": 1,
                                                    "width": 1,
                                                    "text": "y",
                                                    "value": "y",
                                                    "valueText": "y"
                                                },
                                                "closeParenToken": {
                                                    "kind": "CloseParenToken",
                                                    "fullStart": 692,
                                                    "fullEnd": 693,
                                                    "start": 692,
                                                    "end": 693,
                                                    "fullWidth": 1,
                                                    "width": 1,
                                                    "text": ")",
                                                    "value": ")",
                                                    "valueText": ")"
                                                }
                                            }
                                        }
                                    ],
                                    "closeParenToken": {
                                        "kind": "CloseParenToken",
                                        "fullStart": 693,
                                        "fullEnd": 694,
                                        "start": 693,
                                        "end": 694,
                                        "fullWidth": 1,
                                        "width": 1,
                                        "text": ")",
                                        "value": ")",
                                        "valueText": ")"
                                    }
                                }
                            },
                            "semicolonToken": {
                                "kind": "SemicolonToken",
                                "fullStart": 694,
                                "fullEnd": 696,
                                "start": 694,
                                "end": 695,
                                "fullWidth": 2,
                                "width": 1,
                                "text": ";",
                                "value": ";",
                                "valueText": ";",
                                "hasTrailingTrivia": true,
                                "hasTrailingNewLine": true,
                                "trailingTrivia": [
                                    {
                                        "kind": "NewLineTrivia",
                                        "text": "\n"
                                    }
                                ]
                            }
                        }
                    ],
                    "closeBraceToken": {
                        "kind": "CloseBraceToken",
                        "fullStart": 696,
                        "fullEnd": 698,
                        "start": 696,
                        "end": 697,
                        "fullWidth": 2,
                        "width": 1,
                        "text": "}",
                        "value": "}",
                        "valueText": "}",
                        "hasTrailingTrivia": true,
                        "hasTrailingNewLine": true,
                        "trailingTrivia": [
                            {
                                "kind": "NewLineTrivia",
                                "text": "\n"
                            }
                        ]
                    }
                }
            }
        ],
        "endOfFileToken": {
            "kind": "EndOfFileToken",
            "fullStart": 698,
            "fullEnd": 699,
            "start": 699,
            "end": 699,
            "fullWidth": 1,
            "width": 0,
            "text": "",
            "hasLeadingTrivia": true,
            "hasLeadingNewLine": true,
            "leadingTrivia": [
                {
                    "kind": "NewLineTrivia",
                    "text": "\n"
                }
            ]
        }
    },
    "lineMap": {
        "lineStarts": [
            0,
            61,
            132,
            133,
            137,
            173,
            176,
            219,
            280,
            284,
            285,
            295,
            308,
            321,
            336,
            403,
            405,
            406,
            416,
            429,
            443,
            468,
            546,
            548,
            549,
            559,
            586,
            599,
            615,
            696,
            698,
            699
        ],
        "length": 699
    }
}<|MERGE_RESOLUTION|>--- conflicted
+++ resolved
@@ -102,12 +102,8 @@
                             "start": 299,
                             "end": 306,
                             "fullWidth": 7,
-<<<<<<< HEAD
                             "width": 7,
-                            "identifier": {
-=======
                             "propertyName": {
->>>>>>> 85e84683
                                 "kind": "IdentifierName",
                                 "fullStart": 299,
                                 "fullEnd": 301,
@@ -234,12 +230,8 @@
                             "start": 312,
                             "end": 319,
                             "fullWidth": 7,
-<<<<<<< HEAD
                             "width": 7,
-                            "identifier": {
-=======
                             "propertyName": {
->>>>>>> 85e84683
                                 "kind": "IdentifierName",
                                 "fullStart": 312,
                                 "fullEnd": 314,
@@ -757,12 +749,8 @@
                             "start": 420,
                             "end": 427,
                             "fullWidth": 7,
-<<<<<<< HEAD
                             "width": 7,
-                            "identifier": {
-=======
                             "propertyName": {
->>>>>>> 85e84683
                                 "kind": "IdentifierName",
                                 "fullStart": 420,
                                 "fullEnd": 422,
@@ -889,12 +877,8 @@
                             "start": 433,
                             "end": 440,
                             "fullWidth": 7,
-<<<<<<< HEAD
                             "width": 7,
-                            "identifier": {
-=======
                             "propertyName": {
->>>>>>> 85e84683
                                 "kind": "IdentifierName",
                                 "fullStart": 433,
                                 "fullEnd": 435,
@@ -1472,12 +1456,8 @@
                             "start": 563,
                             "end": 583,
                             "fullWidth": 20,
-<<<<<<< HEAD
                             "width": 20,
-                            "identifier": {
-=======
                             "propertyName": {
->>>>>>> 85e84683
                                 "kind": "IdentifierName",
                                 "fullStart": 563,
                                 "fullEnd": 565,
@@ -1683,12 +1663,8 @@
                             "start": 590,
                             "end": 597,
                             "fullWidth": 7,
-<<<<<<< HEAD
                             "width": 7,
-                            "identifier": {
-=======
                             "propertyName": {
->>>>>>> 85e84683
                                 "kind": "IdentifierName",
                                 "fullStart": 590,
                                 "fullEnd": 592,
