{
    "isDeclaration": false,
    "languageVersion": "EcmaScript5",
    "parseOptions": {
        "allowAutomaticSemicolonInsertion": true
    },
    "sourceUnit": {
        "kind": "SourceUnit",
        "fullStart": 0,
        "fullEnd": 561,
        "start": 297,
        "end": 561,
        "fullWidth": 561,
        "width": 264,
        "moduleElements": [
            {
                "kind": "VariableStatement",
                "fullStart": 0,
                "fullEnd": 312,
                "start": 297,
                "end": 311,
                "fullWidth": 312,
                "width": 14,
                "modifiers": [],
                "variableDeclaration": {
                    "kind": "VariableDeclaration",
                    "fullStart": 0,
                    "fullEnd": 310,
                    "start": 297,
                    "end": 310,
                    "fullWidth": 310,
                    "width": 13,
                    "varKeyword": {
                        "kind": "VarKeyword",
                        "fullStart": 0,
                        "fullEnd": 301,
                        "start": 297,
                        "end": 300,
                        "fullWidth": 301,
                        "width": 3,
                        "text": "var",
                        "value": "var",
                        "valueText": "var",
                        "hasLeadingTrivia": true,
                        "hasLeadingComment": true,
                        "hasLeadingNewLine": true,
                        "hasTrailingTrivia": true,
                        "leadingTrivia": [
                            {
                                "kind": "SingleLineCommentTrivia",
                                "text": "// Copyright 2009 the Sputnik authors.  All rights reserved."
                            },
                            {
                                "kind": "NewLineTrivia",
                                "text": "\n"
                            },
                            {
                                "kind": "SingleLineCommentTrivia",
                                "text": "// This code is governed by the BSD license found in the LICENSE file."
                            },
                            {
                                "kind": "NewLineTrivia",
                                "text": "\n"
                            },
                            {
                                "kind": "NewLineTrivia",
                                "text": "\n"
                            },
                            {
                                "kind": "MultiLineCommentTrivia",
                                "text": "/**\n * Operator x++ returns ToNumber(x)\n *\n * @path ch11/11.3/11.3.1/S11.3.1_A4_T1.js\n * @description Type(x) is boolean primitive or Boolean object\n */"
                            },
                            {
                                "kind": "NewLineTrivia",
                                "text": "\n"
                            },
                            {
                                "kind": "NewLineTrivia",
                                "text": "\n"
                            },
                            {
                                "kind": "SingleLineCommentTrivia",
                                "text": "//CHECK#1"
                            },
                            {
                                "kind": "NewLineTrivia",
                                "text": "\n"
                            }
                        ],
                        "trailingTrivia": [
                            {
                                "kind": "WhitespaceTrivia",
                                "text": " "
                            }
                        ]
                    },
                    "variableDeclarators": [
                        {
                            "kind": "VariableDeclarator",
                            "fullStart": 301,
                            "fullEnd": 310,
                            "start": 301,
                            "end": 310,
                            "fullWidth": 9,
<<<<<<< HEAD
                            "width": 9,
                            "identifier": {
=======
                            "propertyName": {
>>>>>>> 85e84683
                                "kind": "IdentifierName",
                                "fullStart": 301,
                                "fullEnd": 303,
                                "start": 301,
                                "end": 302,
                                "fullWidth": 2,
                                "width": 1,
                                "text": "x",
                                "value": "x",
                                "valueText": "x",
                                "hasTrailingTrivia": true,
                                "trailingTrivia": [
                                    {
                                        "kind": "WhitespaceTrivia",
                                        "text": " "
                                    }
                                ]
                            },
                            "equalsValueClause": {
                                "kind": "EqualsValueClause",
                                "fullStart": 303,
                                "fullEnd": 310,
                                "start": 303,
                                "end": 310,
                                "fullWidth": 7,
                                "width": 7,
                                "equalsToken": {
                                    "kind": "EqualsToken",
                                    "fullStart": 303,
                                    "fullEnd": 305,
                                    "start": 303,
                                    "end": 304,
                                    "fullWidth": 2,
                                    "width": 1,
                                    "text": "=",
                                    "value": "=",
                                    "valueText": "=",
                                    "hasTrailingTrivia": true,
                                    "trailingTrivia": [
                                        {
                                            "kind": "WhitespaceTrivia",
                                            "text": " "
                                        }
                                    ]
                                },
                                "value": {
                                    "kind": "FalseKeyword",
                                    "fullStart": 305,
                                    "fullEnd": 310,
                                    "start": 305,
                                    "end": 310,
                                    "fullWidth": 5,
                                    "width": 5,
                                    "text": "false",
                                    "value": false,
                                    "valueText": "false"
                                }
                            }
                        }
                    ]
                },
                "semicolonToken": {
                    "kind": "SemicolonToken",
                    "fullStart": 310,
                    "fullEnd": 312,
                    "start": 310,
                    "end": 311,
                    "fullWidth": 2,
                    "width": 1,
                    "text": ";",
                    "value": ";",
                    "valueText": ";",
                    "hasTrailingTrivia": true,
                    "hasTrailingNewLine": true,
                    "trailingTrivia": [
                        {
                            "kind": "NewLineTrivia",
                            "text": "\n"
                        }
                    ]
                }
            },
            {
                "kind": "VariableStatement",
                "fullStart": 312,
                "fullEnd": 325,
                "start": 312,
                "end": 324,
                "fullWidth": 13,
                "width": 12,
                "modifiers": [],
                "variableDeclaration": {
                    "kind": "VariableDeclaration",
                    "fullStart": 312,
                    "fullEnd": 323,
                    "start": 312,
                    "end": 323,
                    "fullWidth": 11,
                    "width": 11,
                    "varKeyword": {
                        "kind": "VarKeyword",
                        "fullStart": 312,
                        "fullEnd": 316,
                        "start": 312,
                        "end": 315,
                        "fullWidth": 4,
                        "width": 3,
                        "text": "var",
                        "value": "var",
                        "valueText": "var",
                        "hasTrailingTrivia": true,
                        "trailingTrivia": [
                            {
                                "kind": "WhitespaceTrivia",
                                "text": " "
                            }
                        ]
                    },
                    "variableDeclarators": [
                        {
                            "kind": "VariableDeclarator",
                            "fullStart": 316,
                            "fullEnd": 323,
                            "start": 316,
                            "end": 323,
                            "fullWidth": 7,
<<<<<<< HEAD
                            "width": 7,
                            "identifier": {
=======
                            "propertyName": {
>>>>>>> 85e84683
                                "kind": "IdentifierName",
                                "fullStart": 316,
                                "fullEnd": 318,
                                "start": 316,
                                "end": 317,
                                "fullWidth": 2,
                                "width": 1,
                                "text": "y",
                                "value": "y",
                                "valueText": "y",
                                "hasTrailingTrivia": true,
                                "trailingTrivia": [
                                    {
                                        "kind": "WhitespaceTrivia",
                                        "text": " "
                                    }
                                ]
                            },
                            "equalsValueClause": {
                                "kind": "EqualsValueClause",
                                "fullStart": 318,
                                "fullEnd": 323,
                                "start": 318,
                                "end": 323,
                                "fullWidth": 5,
                                "width": 5,
                                "equalsToken": {
                                    "kind": "EqualsToken",
                                    "fullStart": 318,
                                    "fullEnd": 320,
                                    "start": 318,
                                    "end": 319,
                                    "fullWidth": 2,
                                    "width": 1,
                                    "text": "=",
                                    "value": "=",
                                    "valueText": "=",
                                    "hasTrailingTrivia": true,
                                    "trailingTrivia": [
                                        {
                                            "kind": "WhitespaceTrivia",
                                            "text": " "
                                        }
                                    ]
                                },
                                "value": {
                                    "kind": "PostIncrementExpression",
                                    "fullStart": 320,
                                    "fullEnd": 323,
                                    "start": 320,
                                    "end": 323,
                                    "fullWidth": 3,
                                    "width": 3,
                                    "operand": {
                                        "kind": "IdentifierName",
                                        "fullStart": 320,
                                        "fullEnd": 321,
                                        "start": 320,
                                        "end": 321,
                                        "fullWidth": 1,
                                        "width": 1,
                                        "text": "x",
                                        "value": "x",
                                        "valueText": "x"
                                    },
                                    "operatorToken": {
                                        "kind": "PlusPlusToken",
                                        "fullStart": 321,
                                        "fullEnd": 323,
                                        "start": 321,
                                        "end": 323,
                                        "fullWidth": 2,
                                        "width": 2,
                                        "text": "++",
                                        "value": "++",
                                        "valueText": "++"
                                    }
                                }
                            }
                        }
                    ]
                },
                "semicolonToken": {
                    "kind": "SemicolonToken",
                    "fullStart": 323,
                    "fullEnd": 325,
                    "start": 323,
                    "end": 324,
                    "fullWidth": 2,
                    "width": 1,
                    "text": ";",
                    "value": ";",
                    "valueText": ";",
                    "hasTrailingTrivia": true,
                    "hasTrailingNewLine": true,
                    "trailingTrivia": [
                        {
                            "kind": "NewLineTrivia",
                            "text": "\n"
                        }
                    ]
                }
            },
            {
                "kind": "IfStatement",
                "fullStart": 325,
                "fullEnd": 411,
                "start": 325,
                "end": 410,
                "fullWidth": 86,
                "width": 85,
                "ifKeyword": {
                    "kind": "IfKeyword",
                    "fullStart": 325,
                    "fullEnd": 328,
                    "start": 325,
                    "end": 327,
                    "fullWidth": 3,
                    "width": 2,
                    "text": "if",
                    "value": "if",
                    "valueText": "if",
                    "hasTrailingTrivia": true,
                    "trailingTrivia": [
                        {
                            "kind": "WhitespaceTrivia",
                            "text": " "
                        }
                    ]
                },
                "openParenToken": {
                    "kind": "OpenParenToken",
                    "fullStart": 328,
                    "fullEnd": 329,
                    "start": 328,
                    "end": 329,
                    "fullWidth": 1,
                    "width": 1,
                    "text": "(",
                    "value": "(",
                    "valueText": "("
                },
                "condition": {
                    "kind": "NotEqualsExpression",
                    "fullStart": 329,
                    "fullEnd": 336,
                    "start": 329,
                    "end": 336,
                    "fullWidth": 7,
                    "width": 7,
                    "left": {
                        "kind": "IdentifierName",
                        "fullStart": 329,
                        "fullEnd": 331,
                        "start": 329,
                        "end": 330,
                        "fullWidth": 2,
                        "width": 1,
                        "text": "y",
                        "value": "y",
                        "valueText": "y",
                        "hasTrailingTrivia": true,
                        "trailingTrivia": [
                            {
                                "kind": "WhitespaceTrivia",
                                "text": " "
                            }
                        ]
                    },
                    "operatorToken": {
                        "kind": "ExclamationEqualsEqualsToken",
                        "fullStart": 331,
                        "fullEnd": 335,
                        "start": 331,
                        "end": 334,
                        "fullWidth": 4,
                        "width": 3,
                        "text": "!==",
                        "value": "!==",
                        "valueText": "!==",
                        "hasTrailingTrivia": true,
                        "trailingTrivia": [
                            {
                                "kind": "WhitespaceTrivia",
                                "text": " "
                            }
                        ]
                    },
                    "right": {
                        "kind": "NumericLiteral",
                        "fullStart": 335,
                        "fullEnd": 336,
                        "start": 335,
                        "end": 336,
                        "fullWidth": 1,
                        "width": 1,
                        "text": "0",
                        "value": 0,
                        "valueText": "0"
                    }
                },
                "closeParenToken": {
                    "kind": "CloseParenToken",
                    "fullStart": 336,
                    "fullEnd": 338,
                    "start": 336,
                    "end": 337,
                    "fullWidth": 2,
                    "width": 1,
                    "text": ")",
                    "value": ")",
                    "valueText": ")",
                    "hasTrailingTrivia": true,
                    "trailingTrivia": [
                        {
                            "kind": "WhitespaceTrivia",
                            "text": " "
                        }
                    ]
                },
                "statement": {
                    "kind": "Block",
                    "fullStart": 338,
                    "fullEnd": 411,
                    "start": 338,
                    "end": 410,
                    "fullWidth": 73,
                    "width": 72,
                    "openBraceToken": {
                        "kind": "OpenBraceToken",
                        "fullStart": 338,
                        "fullEnd": 340,
                        "start": 338,
                        "end": 339,
                        "fullWidth": 2,
                        "width": 1,
                        "text": "{",
                        "value": "{",
                        "valueText": "{",
                        "hasTrailingTrivia": true,
                        "hasTrailingNewLine": true,
                        "trailingTrivia": [
                            {
                                "kind": "NewLineTrivia",
                                "text": "\n"
                            }
                        ]
                    },
                    "statements": [
                        {
                            "kind": "ExpressionStatement",
                            "fullStart": 340,
                            "fullEnd": 409,
                            "start": 342,
                            "end": 408,
                            "fullWidth": 69,
                            "width": 66,
                            "expression": {
                                "kind": "InvocationExpression",
                                "fullStart": 340,
                                "fullEnd": 407,
                                "start": 342,
                                "end": 407,
                                "fullWidth": 67,
                                "width": 65,
                                "expression": {
                                    "kind": "IdentifierName",
                                    "fullStart": 340,
                                    "fullEnd": 348,
                                    "start": 342,
                                    "end": 348,
                                    "fullWidth": 8,
                                    "width": 6,
                                    "text": "$ERROR",
                                    "value": "$ERROR",
                                    "valueText": "$ERROR",
                                    "hasLeadingTrivia": true,
                                    "leadingTrivia": [
                                        {
                                            "kind": "WhitespaceTrivia",
                                            "text": "  "
                                        }
                                    ]
                                },
                                "argumentList": {
                                    "kind": "ArgumentList",
                                    "fullStart": 348,
                                    "fullEnd": 407,
                                    "start": 348,
                                    "end": 407,
                                    "fullWidth": 59,
                                    "width": 59,
                                    "openParenToken": {
                                        "kind": "OpenParenToken",
                                        "fullStart": 348,
                                        "fullEnd": 349,
                                        "start": 348,
                                        "end": 349,
                                        "fullWidth": 1,
                                        "width": 1,
                                        "text": "(",
                                        "value": "(",
                                        "valueText": "("
                                    },
                                    "arguments": [
                                        {
                                            "kind": "AddExpression",
                                            "fullStart": 349,
                                            "fullEnd": 406,
                                            "start": 349,
                                            "end": 406,
                                            "fullWidth": 57,
                                            "width": 57,
                                            "left": {
                                                "kind": "StringLiteral",
                                                "fullStart": 349,
                                                "fullEnd": 401,
                                                "start": 349,
                                                "end": 400,
                                                "fullWidth": 52,
                                                "width": 51,
                                                "text": "'#1: var x = false; var y = x++; y === 0. Actual: '",
                                                "value": "#1: var x = false; var y = x++; y === 0. Actual: ",
                                                "valueText": "#1: var x = false; var y = x++; y === 0. Actual: ",
                                                "hasTrailingTrivia": true,
                                                "trailingTrivia": [
                                                    {
                                                        "kind": "WhitespaceTrivia",
                                                        "text": " "
                                                    }
                                                ]
                                            },
                                            "operatorToken": {
                                                "kind": "PlusToken",
                                                "fullStart": 401,
                                                "fullEnd": 403,
                                                "start": 401,
                                                "end": 402,
                                                "fullWidth": 2,
                                                "width": 1,
                                                "text": "+",
                                                "value": "+",
                                                "valueText": "+",
                                                "hasTrailingTrivia": true,
                                                "trailingTrivia": [
                                                    {
                                                        "kind": "WhitespaceTrivia",
                                                        "text": " "
                                                    }
                                                ]
                                            },
                                            "right": {
                                                "kind": "ParenthesizedExpression",
                                                "fullStart": 403,
                                                "fullEnd": 406,
                                                "start": 403,
                                                "end": 406,
                                                "fullWidth": 3,
                                                "width": 3,
                                                "openParenToken": {
                                                    "kind": "OpenParenToken",
                                                    "fullStart": 403,
                                                    "fullEnd": 404,
                                                    "start": 403,
                                                    "end": 404,
                                                    "fullWidth": 1,
                                                    "width": 1,
                                                    "text": "(",
                                                    "value": "(",
                                                    "valueText": "("
                                                },
                                                "expression": {
                                                    "kind": "IdentifierName",
                                                    "fullStart": 404,
                                                    "fullEnd": 405,
                                                    "start": 404,
                                                    "end": 405,
                                                    "fullWidth": 1,
                                                    "width": 1,
                                                    "text": "y",
                                                    "value": "y",
                                                    "valueText": "y"
                                                },
                                                "closeParenToken": {
                                                    "kind": "CloseParenToken",
                                                    "fullStart": 405,
                                                    "fullEnd": 406,
                                                    "start": 405,
                                                    "end": 406,
                                                    "fullWidth": 1,
                                                    "width": 1,
                                                    "text": ")",
                                                    "value": ")",
                                                    "valueText": ")"
                                                }
                                            }
                                        }
                                    ],
                                    "closeParenToken": {
                                        "kind": "CloseParenToken",
                                        "fullStart": 406,
                                        "fullEnd": 407,
                                        "start": 406,
                                        "end": 407,
                                        "fullWidth": 1,
                                        "width": 1,
                                        "text": ")",
                                        "value": ")",
                                        "valueText": ")"
                                    }
                                }
                            },
                            "semicolonToken": {
                                "kind": "SemicolonToken",
                                "fullStart": 407,
                                "fullEnd": 409,
                                "start": 407,
                                "end": 408,
                                "fullWidth": 2,
                                "width": 1,
                                "text": ";",
                                "value": ";",
                                "valueText": ";",
                                "hasTrailingTrivia": true,
                                "hasTrailingNewLine": true,
                                "trailingTrivia": [
                                    {
                                        "kind": "NewLineTrivia",
                                        "text": "\n"
                                    }
                                ]
                            }
                        }
                    ],
                    "closeBraceToken": {
                        "kind": "CloseBraceToken",
                        "fullStart": 409,
                        "fullEnd": 411,
                        "start": 409,
                        "end": 410,
                        "fullWidth": 2,
                        "width": 1,
                        "text": "}",
                        "value": "}",
                        "valueText": "}",
                        "hasTrailingTrivia": true,
                        "hasTrailingNewLine": true,
                        "trailingTrivia": [
                            {
                                "kind": "NewLineTrivia",
                                "text": "\n"
                            }
                        ]
                    }
                }
            },
            {
                "kind": "VariableStatement",
                "fullStart": 411,
                "fullEnd": 449,
                "start": 422,
                "end": 448,
                "fullWidth": 38,
                "width": 26,
                "modifiers": [],
                "variableDeclaration": {
                    "kind": "VariableDeclaration",
                    "fullStart": 411,
                    "fullEnd": 447,
                    "start": 422,
                    "end": 447,
                    "fullWidth": 36,
                    "width": 25,
                    "varKeyword": {
                        "kind": "VarKeyword",
                        "fullStart": 411,
                        "fullEnd": 426,
                        "start": 422,
                        "end": 425,
                        "fullWidth": 15,
                        "width": 3,
                        "text": "var",
                        "value": "var",
                        "valueText": "var",
                        "hasLeadingTrivia": true,
                        "hasLeadingComment": true,
                        "hasLeadingNewLine": true,
                        "hasTrailingTrivia": true,
                        "leadingTrivia": [
                            {
                                "kind": "NewLineTrivia",
                                "text": "\n"
                            },
                            {
                                "kind": "SingleLineCommentTrivia",
                                "text": "//CHECK#2"
                            },
                            {
                                "kind": "NewLineTrivia",
                                "text": "\n"
                            }
                        ],
                        "trailingTrivia": [
                            {
                                "kind": "WhitespaceTrivia",
                                "text": " "
                            }
                        ]
                    },
                    "variableDeclarators": [
                        {
                            "kind": "VariableDeclarator",
                            "fullStart": 426,
                            "fullEnd": 447,
                            "start": 426,
                            "end": 447,
                            "fullWidth": 21,
<<<<<<< HEAD
                            "width": 21,
                            "identifier": {
=======
                            "propertyName": {
>>>>>>> 85e84683
                                "kind": "IdentifierName",
                                "fullStart": 426,
                                "fullEnd": 428,
                                "start": 426,
                                "end": 427,
                                "fullWidth": 2,
                                "width": 1,
                                "text": "x",
                                "value": "x",
                                "valueText": "x",
                                "hasTrailingTrivia": true,
                                "trailingTrivia": [
                                    {
                                        "kind": "WhitespaceTrivia",
                                        "text": " "
                                    }
                                ]
                            },
                            "equalsValueClause": {
                                "kind": "EqualsValueClause",
                                "fullStart": 428,
                                "fullEnd": 447,
                                "start": 428,
                                "end": 447,
                                "fullWidth": 19,
                                "width": 19,
                                "equalsToken": {
                                    "kind": "EqualsToken",
                                    "fullStart": 428,
                                    "fullEnd": 430,
                                    "start": 428,
                                    "end": 429,
                                    "fullWidth": 2,
                                    "width": 1,
                                    "text": "=",
                                    "value": "=",
                                    "valueText": "=",
                                    "hasTrailingTrivia": true,
                                    "trailingTrivia": [
                                        {
                                            "kind": "WhitespaceTrivia",
                                            "text": " "
                                        }
                                    ]
                                },
                                "value": {
                                    "kind": "ObjectCreationExpression",
                                    "fullStart": 430,
                                    "fullEnd": 447,
                                    "start": 430,
                                    "end": 447,
                                    "fullWidth": 17,
                                    "width": 17,
                                    "newKeyword": {
                                        "kind": "NewKeyword",
                                        "fullStart": 430,
                                        "fullEnd": 434,
                                        "start": 430,
                                        "end": 433,
                                        "fullWidth": 4,
                                        "width": 3,
                                        "text": "new",
                                        "value": "new",
                                        "valueText": "new",
                                        "hasTrailingTrivia": true,
                                        "trailingTrivia": [
                                            {
                                                "kind": "WhitespaceTrivia",
                                                "text": " "
                                            }
                                        ]
                                    },
                                    "expression": {
                                        "kind": "IdentifierName",
                                        "fullStart": 434,
                                        "fullEnd": 441,
                                        "start": 434,
                                        "end": 441,
                                        "fullWidth": 7,
                                        "width": 7,
                                        "text": "Boolean",
                                        "value": "Boolean",
                                        "valueText": "Boolean"
                                    },
                                    "argumentList": {
                                        "kind": "ArgumentList",
                                        "fullStart": 441,
                                        "fullEnd": 447,
                                        "start": 441,
                                        "end": 447,
                                        "fullWidth": 6,
                                        "width": 6,
                                        "openParenToken": {
                                            "kind": "OpenParenToken",
                                            "fullStart": 441,
                                            "fullEnd": 442,
                                            "start": 441,
                                            "end": 442,
                                            "fullWidth": 1,
                                            "width": 1,
                                            "text": "(",
                                            "value": "(",
                                            "valueText": "("
                                        },
                                        "arguments": [
                                            {
                                                "kind": "TrueKeyword",
                                                "fullStart": 442,
                                                "fullEnd": 446,
                                                "start": 442,
                                                "end": 446,
                                                "fullWidth": 4,
                                                "width": 4,
                                                "text": "true",
                                                "value": true,
                                                "valueText": "true"
                                            }
                                        ],
                                        "closeParenToken": {
                                            "kind": "CloseParenToken",
                                            "fullStart": 446,
                                            "fullEnd": 447,
                                            "start": 446,
                                            "end": 447,
                                            "fullWidth": 1,
                                            "width": 1,
                                            "text": ")",
                                            "value": ")",
                                            "valueText": ")"
                                        }
                                    }
                                }
                            }
                        }
                    ]
                },
                "semicolonToken": {
                    "kind": "SemicolonToken",
                    "fullStart": 447,
                    "fullEnd": 449,
                    "start": 447,
                    "end": 448,
                    "fullWidth": 2,
                    "width": 1,
                    "text": ";",
                    "value": ";",
                    "valueText": ";",
                    "hasTrailingTrivia": true,
                    "hasTrailingNewLine": true,
                    "trailingTrivia": [
                        {
                            "kind": "NewLineTrivia",
                            "text": "\n"
                        }
                    ]
                }
            },
            {
                "kind": "VariableStatement",
                "fullStart": 449,
                "fullEnd": 462,
                "start": 449,
                "end": 461,
                "fullWidth": 13,
                "width": 12,
                "modifiers": [],
                "variableDeclaration": {
                    "kind": "VariableDeclaration",
                    "fullStart": 449,
                    "fullEnd": 460,
                    "start": 449,
                    "end": 460,
                    "fullWidth": 11,
                    "width": 11,
                    "varKeyword": {
                        "kind": "VarKeyword",
                        "fullStart": 449,
                        "fullEnd": 453,
                        "start": 449,
                        "end": 452,
                        "fullWidth": 4,
                        "width": 3,
                        "text": "var",
                        "value": "var",
                        "valueText": "var",
                        "hasTrailingTrivia": true,
                        "trailingTrivia": [
                            {
                                "kind": "WhitespaceTrivia",
                                "text": " "
                            }
                        ]
                    },
                    "variableDeclarators": [
                        {
                            "kind": "VariableDeclarator",
                            "fullStart": 453,
                            "fullEnd": 460,
                            "start": 453,
                            "end": 460,
                            "fullWidth": 7,
<<<<<<< HEAD
                            "width": 7,
                            "identifier": {
=======
                            "propertyName": {
>>>>>>> 85e84683
                                "kind": "IdentifierName",
                                "fullStart": 453,
                                "fullEnd": 455,
                                "start": 453,
                                "end": 454,
                                "fullWidth": 2,
                                "width": 1,
                                "text": "y",
                                "value": "y",
                                "valueText": "y",
                                "hasTrailingTrivia": true,
                                "trailingTrivia": [
                                    {
                                        "kind": "WhitespaceTrivia",
                                        "text": " "
                                    }
                                ]
                            },
                            "equalsValueClause": {
                                "kind": "EqualsValueClause",
                                "fullStart": 455,
                                "fullEnd": 460,
                                "start": 455,
                                "end": 460,
                                "fullWidth": 5,
                                "width": 5,
                                "equalsToken": {
                                    "kind": "EqualsToken",
                                    "fullStart": 455,
                                    "fullEnd": 457,
                                    "start": 455,
                                    "end": 456,
                                    "fullWidth": 2,
                                    "width": 1,
                                    "text": "=",
                                    "value": "=",
                                    "valueText": "=",
                                    "hasTrailingTrivia": true,
                                    "trailingTrivia": [
                                        {
                                            "kind": "WhitespaceTrivia",
                                            "text": " "
                                        }
                                    ]
                                },
                                "value": {
                                    "kind": "PostIncrementExpression",
                                    "fullStart": 457,
                                    "fullEnd": 460,
                                    "start": 457,
                                    "end": 460,
                                    "fullWidth": 3,
                                    "width": 3,
                                    "operand": {
                                        "kind": "IdentifierName",
                                        "fullStart": 457,
                                        "fullEnd": 458,
                                        "start": 457,
                                        "end": 458,
                                        "fullWidth": 1,
                                        "width": 1,
                                        "text": "x",
                                        "value": "x",
                                        "valueText": "x"
                                    },
                                    "operatorToken": {
                                        "kind": "PlusPlusToken",
                                        "fullStart": 458,
                                        "fullEnd": 460,
                                        "start": 458,
                                        "end": 460,
                                        "fullWidth": 2,
                                        "width": 2,
                                        "text": "++",
                                        "value": "++",
                                        "valueText": "++"
                                    }
                                }
                            }
                        }
                    ]
                },
                "semicolonToken": {
                    "kind": "SemicolonToken",
                    "fullStart": 460,
                    "fullEnd": 462,
                    "start": 460,
                    "end": 461,
                    "fullWidth": 2,
                    "width": 1,
                    "text": ";",
                    "value": ";",
                    "valueText": ";",
                    "hasTrailingTrivia": true,
                    "hasTrailingNewLine": true,
                    "trailingTrivia": [
                        {
                            "kind": "NewLineTrivia",
                            "text": "\n"
                        }
                    ]
                }
            },
            {
                "kind": "IfStatement",
                "fullStart": 462,
                "fullEnd": 560,
                "start": 462,
                "end": 559,
                "fullWidth": 98,
                "width": 97,
                "ifKeyword": {
                    "kind": "IfKeyword",
                    "fullStart": 462,
                    "fullEnd": 465,
                    "start": 462,
                    "end": 464,
                    "fullWidth": 3,
                    "width": 2,
                    "text": "if",
                    "value": "if",
                    "valueText": "if",
                    "hasTrailingTrivia": true,
                    "trailingTrivia": [
                        {
                            "kind": "WhitespaceTrivia",
                            "text": " "
                        }
                    ]
                },
                "openParenToken": {
                    "kind": "OpenParenToken",
                    "fullStart": 465,
                    "fullEnd": 466,
                    "start": 465,
                    "end": 466,
                    "fullWidth": 1,
                    "width": 1,
                    "text": "(",
                    "value": "(",
                    "valueText": "("
                },
                "condition": {
                    "kind": "NotEqualsExpression",
                    "fullStart": 466,
                    "fullEnd": 473,
                    "start": 466,
                    "end": 473,
                    "fullWidth": 7,
                    "width": 7,
                    "left": {
                        "kind": "IdentifierName",
                        "fullStart": 466,
                        "fullEnd": 468,
                        "start": 466,
                        "end": 467,
                        "fullWidth": 2,
                        "width": 1,
                        "text": "y",
                        "value": "y",
                        "valueText": "y",
                        "hasTrailingTrivia": true,
                        "trailingTrivia": [
                            {
                                "kind": "WhitespaceTrivia",
                                "text": " "
                            }
                        ]
                    },
                    "operatorToken": {
                        "kind": "ExclamationEqualsEqualsToken",
                        "fullStart": 468,
                        "fullEnd": 472,
                        "start": 468,
                        "end": 471,
                        "fullWidth": 4,
                        "width": 3,
                        "text": "!==",
                        "value": "!==",
                        "valueText": "!==",
                        "hasTrailingTrivia": true,
                        "trailingTrivia": [
                            {
                                "kind": "WhitespaceTrivia",
                                "text": " "
                            }
                        ]
                    },
                    "right": {
                        "kind": "NumericLiteral",
                        "fullStart": 472,
                        "fullEnd": 473,
                        "start": 472,
                        "end": 473,
                        "fullWidth": 1,
                        "width": 1,
                        "text": "1",
                        "value": 1,
                        "valueText": "1"
                    }
                },
                "closeParenToken": {
                    "kind": "CloseParenToken",
                    "fullStart": 473,
                    "fullEnd": 475,
                    "start": 473,
                    "end": 474,
                    "fullWidth": 2,
                    "width": 1,
                    "text": ")",
                    "value": ")",
                    "valueText": ")",
                    "hasTrailingTrivia": true,
                    "trailingTrivia": [
                        {
                            "kind": "WhitespaceTrivia",
                            "text": " "
                        }
                    ]
                },
                "statement": {
                    "kind": "Block",
                    "fullStart": 475,
                    "fullEnd": 560,
                    "start": 475,
                    "end": 559,
                    "fullWidth": 85,
                    "width": 84,
                    "openBraceToken": {
                        "kind": "OpenBraceToken",
                        "fullStart": 475,
                        "fullEnd": 477,
                        "start": 475,
                        "end": 476,
                        "fullWidth": 2,
                        "width": 1,
                        "text": "{",
                        "value": "{",
                        "valueText": "{",
                        "hasTrailingTrivia": true,
                        "hasTrailingNewLine": true,
                        "trailingTrivia": [
                            {
                                "kind": "NewLineTrivia",
                                "text": "\n"
                            }
                        ]
                    },
                    "statements": [
                        {
                            "kind": "ExpressionStatement",
                            "fullStart": 477,
                            "fullEnd": 558,
                            "start": 479,
                            "end": 557,
                            "fullWidth": 81,
                            "width": 78,
                            "expression": {
                                "kind": "InvocationExpression",
                                "fullStart": 477,
                                "fullEnd": 556,
                                "start": 479,
                                "end": 556,
                                "fullWidth": 79,
                                "width": 77,
                                "expression": {
                                    "kind": "IdentifierName",
                                    "fullStart": 477,
                                    "fullEnd": 485,
                                    "start": 479,
                                    "end": 485,
                                    "fullWidth": 8,
                                    "width": 6,
                                    "text": "$ERROR",
                                    "value": "$ERROR",
                                    "valueText": "$ERROR",
                                    "hasLeadingTrivia": true,
                                    "leadingTrivia": [
                                        {
                                            "kind": "WhitespaceTrivia",
                                            "text": "  "
                                        }
                                    ]
                                },
                                "argumentList": {
                                    "kind": "ArgumentList",
                                    "fullStart": 485,
                                    "fullEnd": 556,
                                    "start": 485,
                                    "end": 556,
                                    "fullWidth": 71,
                                    "width": 71,
                                    "openParenToken": {
                                        "kind": "OpenParenToken",
                                        "fullStart": 485,
                                        "fullEnd": 486,
                                        "start": 485,
                                        "end": 486,
                                        "fullWidth": 1,
                                        "width": 1,
                                        "text": "(",
                                        "value": "(",
                                        "valueText": "("
                                    },
                                    "arguments": [
                                        {
                                            "kind": "AddExpression",
                                            "fullStart": 486,
                                            "fullEnd": 555,
                                            "start": 486,
                                            "end": 555,
                                            "fullWidth": 69,
                                            "width": 69,
                                            "left": {
                                                "kind": "StringLiteral",
                                                "fullStart": 486,
                                                "fullEnd": 550,
                                                "start": 486,
                                                "end": 549,
                                                "fullWidth": 64,
                                                "width": 63,
                                                "text": "'#2: var x = new Boolean(true); var y = x++; y === 1. Actual: '",
                                                "value": "#2: var x = new Boolean(true); var y = x++; y === 1. Actual: ",
                                                "valueText": "#2: var x = new Boolean(true); var y = x++; y === 1. Actual: ",
                                                "hasTrailingTrivia": true,
                                                "trailingTrivia": [
                                                    {
                                                        "kind": "WhitespaceTrivia",
                                                        "text": " "
                                                    }
                                                ]
                                            },
                                            "operatorToken": {
                                                "kind": "PlusToken",
                                                "fullStart": 550,
                                                "fullEnd": 552,
                                                "start": 550,
                                                "end": 551,
                                                "fullWidth": 2,
                                                "width": 1,
                                                "text": "+",
                                                "value": "+",
                                                "valueText": "+",
                                                "hasTrailingTrivia": true,
                                                "trailingTrivia": [
                                                    {
                                                        "kind": "WhitespaceTrivia",
                                                        "text": " "
                                                    }
                                                ]
                                            },
                                            "right": {
                                                "kind": "ParenthesizedExpression",
                                                "fullStart": 552,
                                                "fullEnd": 555,
                                                "start": 552,
                                                "end": 555,
                                                "fullWidth": 3,
                                                "width": 3,
                                                "openParenToken": {
                                                    "kind": "OpenParenToken",
                                                    "fullStart": 552,
                                                    "fullEnd": 553,
                                                    "start": 552,
                                                    "end": 553,
                                                    "fullWidth": 1,
                                                    "width": 1,
                                                    "text": "(",
                                                    "value": "(",
                                                    "valueText": "("
                                                },
                                                "expression": {
                                                    "kind": "IdentifierName",
                                                    "fullStart": 553,
                                                    "fullEnd": 554,
                                                    "start": 553,
                                                    "end": 554,
                                                    "fullWidth": 1,
                                                    "width": 1,
                                                    "text": "y",
                                                    "value": "y",
                                                    "valueText": "y"
                                                },
                                                "closeParenToken": {
                                                    "kind": "CloseParenToken",
                                                    "fullStart": 554,
                                                    "fullEnd": 555,
                                                    "start": 554,
                                                    "end": 555,
                                                    "fullWidth": 1,
                                                    "width": 1,
                                                    "text": ")",
                                                    "value": ")",
                                                    "valueText": ")"
                                                }
                                            }
                                        }
                                    ],
                                    "closeParenToken": {
                                        "kind": "CloseParenToken",
                                        "fullStart": 555,
                                        "fullEnd": 556,
                                        "start": 555,
                                        "end": 556,
                                        "fullWidth": 1,
                                        "width": 1,
                                        "text": ")",
                                        "value": ")",
                                        "valueText": ")"
                                    }
                                }
                            },
                            "semicolonToken": {
                                "kind": "SemicolonToken",
                                "fullStart": 556,
                                "fullEnd": 558,
                                "start": 556,
                                "end": 557,
                                "fullWidth": 2,
                                "width": 1,
                                "text": ";",
                                "value": ";",
                                "valueText": ";",
                                "hasTrailingTrivia": true,
                                "hasTrailingNewLine": true,
                                "trailingTrivia": [
                                    {
                                        "kind": "NewLineTrivia",
                                        "text": "\n"
                                    }
                                ]
                            }
                        }
                    ],
                    "closeBraceToken": {
                        "kind": "CloseBraceToken",
                        "fullStart": 558,
                        "fullEnd": 560,
                        "start": 558,
                        "end": 559,
                        "fullWidth": 2,
                        "width": 1,
                        "text": "}",
                        "value": "}",
                        "valueText": "}",
                        "hasTrailingTrivia": true,
                        "hasTrailingNewLine": true,
                        "trailingTrivia": [
                            {
                                "kind": "NewLineTrivia",
                                "text": "\n"
                            }
                        ]
                    }
                }
            }
        ],
        "endOfFileToken": {
            "kind": "EndOfFileToken",
            "fullStart": 560,
            "fullEnd": 561,
            "start": 561,
            "end": 561,
            "fullWidth": 1,
            "width": 0,
            "text": "",
            "hasLeadingTrivia": true,
            "hasLeadingNewLine": true,
            "leadingTrivia": [
                {
                    "kind": "NewLineTrivia",
                    "text": "\n"
                }
            ]
        }
    },
    "lineMap": {
        "lineStarts": [
            0,
            61,
            132,
            133,
            137,
            173,
            176,
            219,
            282,
            286,
            287,
            297,
            312,
            325,
            340,
            409,
            411,
            412,
            422,
            449,
            462,
            477,
            558,
            560,
            561
        ],
        "length": 561
    }
}<|MERGE_RESOLUTION|>--- conflicted
+++ resolved
@@ -102,12 +102,8 @@
                             "start": 301,
                             "end": 310,
                             "fullWidth": 9,
-<<<<<<< HEAD
                             "width": 9,
-                            "identifier": {
-=======
                             "propertyName": {
->>>>>>> 85e84683
                                 "kind": "IdentifierName",
                                 "fullStart": 301,
                                 "fullEnd": 303,
@@ -234,12 +230,8 @@
                             "start": 316,
                             "end": 323,
                             "fullWidth": 7,
-<<<<<<< HEAD
                             "width": 7,
-                            "identifier": {
-=======
                             "propertyName": {
->>>>>>> 85e84683
                                 "kind": "IdentifierName",
                                 "fullStart": 316,
                                 "fullEnd": 318,
@@ -757,12 +749,8 @@
                             "start": 426,
                             "end": 447,
                             "fullWidth": 21,
-<<<<<<< HEAD
                             "width": 21,
-                            "identifier": {
-=======
                             "propertyName": {
->>>>>>> 85e84683
                                 "kind": "IdentifierName",
                                 "fullStart": 426,
                                 "fullEnd": 428,
@@ -964,12 +952,8 @@
                             "start": 453,
                             "end": 460,
                             "fullWidth": 7,
-<<<<<<< HEAD
                             "width": 7,
-                            "identifier": {
-=======
                             "propertyName": {
->>>>>>> 85e84683
                                 "kind": "IdentifierName",
                                 "fullStart": 453,
                                 "fullEnd": 455,
