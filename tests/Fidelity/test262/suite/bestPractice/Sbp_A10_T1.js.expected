--- conflicted
+++ resolved
@@ -1807,11 +1807,8 @@
                                                         "start": 748,
                                                         "end": 749,
                                                         "fullWidth": 1,
-<<<<<<< HEAD
                                                         "width": 1,
-=======
                                                         "modifiers": [],
->>>>>>> e3c38734
                                                         "identifier": {
                                                             "kind": "IdentifierName",
                                                             "fullStart": 748,
@@ -2073,11 +2070,8 @@
                                                         "start": 791,
                                                         "end": 792,
                                                         "fullWidth": 1,
-<<<<<<< HEAD
                                                         "width": 1,
-=======
                                                         "modifiers": [],
->>>>>>> e3c38734
                                                         "identifier": {
                                                             "kind": "IdentifierName",
                                                             "fullStart": 791,
@@ -2117,11 +2111,8 @@
                                                         "start": 794,
                                                         "end": 795,
                                                         "fullWidth": 1,
-<<<<<<< HEAD
                                                         "width": 1,
-=======
                                                         "modifiers": [],
->>>>>>> e3c38734
                                                         "identifier": {
                                                             "kind": "IdentifierName",
                                                             "fullStart": 794,
