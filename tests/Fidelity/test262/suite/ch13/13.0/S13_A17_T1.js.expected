{
    "isDeclaration": false,
    "languageVersion": "EcmaScript5",
    "parseOptions": {
        "allowAutomaticSemicolonInsertion": true
    },
    "sourceUnit": {
        "kind": "SourceUnit",
        "fullStart": 0,
        "fullEnd": 1409,
        "start": 431,
        "end": 1409,
        "fullWidth": 1409,
        "width": 978,
        "moduleElements": [
            {
                "kind": "TryStatement",
                "fullStart": 0,
                "fullEnd": 664,
                "start": 431,
                "end": 663,
                "fullWidth": 664,
                "width": 232,
                "tryKeyword": {
                    "kind": "TryKeyword",
                    "fullStart": 0,
                    "fullEnd": 434,
                    "start": 431,
                    "end": 434,
                    "fullWidth": 434,
                    "width": 3,
                    "text": "try",
                    "value": "try",
                    "valueText": "try",
                    "hasLeadingTrivia": true,
                    "hasLeadingComment": true,
                    "hasLeadingNewLine": true,
                    "leadingTrivia": [
                        {
                            "kind": "SingleLineCommentTrivia",
                            "text": "// Copyright 2009 the Sputnik authors.  All rights reserved."
                        },
                        {
                            "kind": "NewLineTrivia",
                            "text": "\n"
                        },
                        {
                            "kind": "SingleLineCommentTrivia",
                            "text": "// This code is governed by the BSD license found in the LICENSE file."
                        },
                        {
                            "kind": "NewLineTrivia",
                            "text": "\n"
                        },
                        {
                            "kind": "NewLineTrivia",
                            "text": "\n"
                        },
                        {
                            "kind": "MultiLineCommentTrivia",
                            "text": "/**\n * Function call cannot appear in the program before the FunctionExpression appears\n *\n * @path ch13/13.0/S13_A17_T1.js\n * @description Trying to call a function before the FunctionExpression appears\n */"
                        },
                        {
                            "kind": "NewLineTrivia",
                            "text": "\n"
                        },
                        {
                            "kind": "NewLineTrivia",
                            "text": "\n"
                        },
                        {
                            "kind": "SingleLineCommentTrivia",
                            "text": "//////////////////////////////////////////////////////////////////////////////"
                        },
                        {
                            "kind": "NewLineTrivia",
                            "text": "\n"
                        },
                        {
                            "kind": "SingleLineCommentTrivia",
                            "text": "//CHECK#1"
                        },
                        {
                            "kind": "NewLineTrivia",
                            "text": "\n"
                        }
                    ]
                },
                "block": {
                    "kind": "Block",
                    "fullStart": 434,
                    "fullEnd": 535,
                    "start": 434,
                    "end": 534,
                    "fullWidth": 101,
                    "width": 100,
                    "openBraceToken": {
                        "kind": "OpenBraceToken",
                        "fullStart": 434,
                        "fullEnd": 436,
                        "start": 434,
                        "end": 435,
                        "fullWidth": 2,
                        "width": 1,
                        "text": "{",
                        "value": "{",
                        "valueText": "{",
                        "hasTrailingTrivia": true,
                        "hasTrailingNewLine": true,
                        "trailingTrivia": [
                            {
                                "kind": "NewLineTrivia",
                                "text": "\n"
                            }
                        ]
                    },
                    "statements": [
                        {
                            "kind": "VariableStatement",
                            "fullStart": 436,
                            "fullEnd": 465,
                            "start": 440,
                            "end": 464,
                            "fullWidth": 29,
                            "width": 24,
                            "modifiers": [],
                            "variableDeclaration": {
                                "kind": "VariableDeclaration",
                                "fullStart": 436,
                                "fullEnd": 463,
                                "start": 440,
                                "end": 463,
                                "fullWidth": 27,
                                "width": 23,
                                "varKeyword": {
                                    "kind": "VarKeyword",
                                    "fullStart": 436,
                                    "fullEnd": 444,
                                    "start": 440,
                                    "end": 443,
                                    "fullWidth": 8,
                                    "width": 3,
                                    "text": "var",
                                    "value": "var",
                                    "valueText": "var",
                                    "hasLeadingTrivia": true,
                                    "hasTrailingTrivia": true,
                                    "leadingTrivia": [
                                        {
                                            "kind": "WhitespaceTrivia",
                                            "text": "    "
                                        }
                                    ],
                                    "trailingTrivia": [
                                        {
                                            "kind": "WhitespaceTrivia",
                                            "text": " "
                                        }
                                    ]
                                },
                                "variableDeclarators": [
                                    {
                                        "kind": "VariableDeclarator",
                                        "fullStart": 444,
                                        "fullEnd": 463,
                                        "start": 444,
                                        "end": 463,
                                        "fullWidth": 19,
<<<<<<< HEAD
                                        "width": 19,
                                        "identifier": {
=======
                                        "propertyName": {
>>>>>>> 85e84683
                                            "kind": "IdentifierName",
                                            "fullStart": 444,
                                            "fullEnd": 453,
                                            "start": 444,
                                            "end": 452,
                                            "fullWidth": 9,
                                            "width": 8,
                                            "text": "__result",
                                            "value": "__result",
                                            "valueText": "__result",
                                            "hasTrailingTrivia": true,
                                            "trailingTrivia": [
                                                {
                                                    "kind": "WhitespaceTrivia",
                                                    "text": " "
                                                }
                                            ]
                                        },
                                        "equalsValueClause": {
                                            "kind": "EqualsValueClause",
                                            "fullStart": 453,
                                            "fullEnd": 463,
                                            "start": 453,
                                            "end": 463,
                                            "fullWidth": 10,
                                            "width": 10,
                                            "equalsToken": {
                                                "kind": "EqualsToken",
                                                "fullStart": 453,
                                                "fullEnd": 455,
                                                "start": 453,
                                                "end": 454,
                                                "fullWidth": 2,
                                                "width": 1,
                                                "text": "=",
                                                "value": "=",
                                                "valueText": "=",
                                                "hasTrailingTrivia": true,
                                                "trailingTrivia": [
                                                    {
                                                        "kind": "WhitespaceTrivia",
                                                        "text": " "
                                                    }
                                                ]
                                            },
                                            "value": {
                                                "kind": "InvocationExpression",
                                                "fullStart": 455,
                                                "fullEnd": 463,
                                                "start": 455,
                                                "end": 463,
                                                "fullWidth": 8,
                                                "width": 8,
                                                "expression": {
                                                    "kind": "IdentifierName",
                                                    "fullStart": 455,
                                                    "fullEnd": 461,
                                                    "start": 455,
                                                    "end": 461,
                                                    "fullWidth": 6,
                                                    "width": 6,
                                                    "text": "__func",
                                                    "value": "__func",
                                                    "valueText": "__func"
                                                },
                                                "argumentList": {
                                                    "kind": "ArgumentList",
                                                    "fullStart": 461,
                                                    "fullEnd": 463,
                                                    "start": 461,
                                                    "end": 463,
                                                    "fullWidth": 2,
                                                    "width": 2,
                                                    "openParenToken": {
                                                        "kind": "OpenParenToken",
                                                        "fullStart": 461,
                                                        "fullEnd": 462,
                                                        "start": 461,
                                                        "end": 462,
                                                        "fullWidth": 1,
                                                        "width": 1,
                                                        "text": "(",
                                                        "value": "(",
                                                        "valueText": "("
                                                    },
                                                    "arguments": [],
                                                    "closeParenToken": {
                                                        "kind": "CloseParenToken",
                                                        "fullStart": 462,
                                                        "fullEnd": 463,
                                                        "start": 462,
                                                        "end": 463,
                                                        "fullWidth": 1,
                                                        "width": 1,
                                                        "text": ")",
                                                        "value": ")",
                                                        "valueText": ")"
                                                    }
                                                }
                                            }
                                        }
                                    }
                                ]
                            },
                            "semicolonToken": {
                                "kind": "SemicolonToken",
                                "fullStart": 463,
                                "fullEnd": 465,
                                "start": 463,
                                "end": 464,
                                "fullWidth": 2,
                                "width": 1,
                                "text": ";",
                                "value": ";",
                                "valueText": ";",
                                "hasTrailingTrivia": true,
                                "hasTrailingNewLine": true,
                                "trailingTrivia": [
                                    {
                                        "kind": "NewLineTrivia",
                                        "text": "\n"
                                    }
                                ]
                            }
                        },
                        {
                            "kind": "ExpressionStatement",
                            "fullStart": 465,
                            "fullEnd": 533,
                            "start": 466,
                            "end": 532,
                            "fullWidth": 68,
                            "width": 66,
                            "expression": {
                                "kind": "InvocationExpression",
                                "fullStart": 465,
                                "fullEnd": 531,
                                "start": 466,
                                "end": 531,
                                "fullWidth": 66,
                                "width": 65,
                                "expression": {
                                    "kind": "IdentifierName",
                                    "fullStart": 465,
                                    "fullEnd": 471,
                                    "start": 466,
                                    "end": 471,
                                    "fullWidth": 6,
                                    "width": 5,
                                    "text": "$FAIL",
                                    "value": "$FAIL",
                                    "valueText": "$FAIL",
                                    "hasLeadingTrivia": true,
                                    "leadingTrivia": [
                                        {
                                            "kind": "WhitespaceTrivia",
                                            "text": "\t"
                                        }
                                    ]
                                },
                                "argumentList": {
                                    "kind": "ArgumentList",
                                    "fullStart": 471,
                                    "fullEnd": 531,
                                    "start": 471,
                                    "end": 531,
                                    "fullWidth": 60,
                                    "width": 60,
                                    "openParenToken": {
                                        "kind": "OpenParenToken",
                                        "fullStart": 471,
                                        "fullEnd": 472,
                                        "start": 471,
                                        "end": 472,
                                        "fullWidth": 1,
                                        "width": 1,
                                        "text": "(",
                                        "value": "(",
                                        "valueText": "("
                                    },
                                    "arguments": [
                                        {
                                            "kind": "StringLiteral",
                                            "fullStart": 472,
                                            "fullEnd": 530,
                                            "start": 472,
                                            "end": 530,
                                            "fullWidth": 58,
                                            "width": 58,
                                            "text": "\"#1.1: var __result = __func() lead to throwing exception\"",
                                            "value": "#1.1: var __result = __func() lead to throwing exception",
                                            "valueText": "#1.1: var __result = __func() lead to throwing exception"
                                        }
                                    ],
                                    "closeParenToken": {
                                        "kind": "CloseParenToken",
                                        "fullStart": 530,
                                        "fullEnd": 531,
                                        "start": 530,
                                        "end": 531,
                                        "fullWidth": 1,
                                        "width": 1,
                                        "text": ")",
                                        "value": ")",
                                        "valueText": ")"
                                    }
                                }
                            },
                            "semicolonToken": {
                                "kind": "SemicolonToken",
                                "fullStart": 531,
                                "fullEnd": 533,
                                "start": 531,
                                "end": 532,
                                "fullWidth": 2,
                                "width": 1,
                                "text": ";",
                                "value": ";",
                                "valueText": ";",
                                "hasTrailingTrivia": true,
                                "hasTrailingNewLine": true,
                                "trailingTrivia": [
                                    {
                                        "kind": "NewLineTrivia",
                                        "text": "\n"
                                    }
                                ]
                            }
                        }
                    ],
                    "closeBraceToken": {
                        "kind": "CloseBraceToken",
                        "fullStart": 533,
                        "fullEnd": 535,
                        "start": 533,
                        "end": 534,
                        "fullWidth": 2,
                        "width": 1,
                        "text": "}",
                        "value": "}",
                        "valueText": "}",
                        "hasTrailingTrivia": true,
                        "trailingTrivia": [
                            {
                                "kind": "WhitespaceTrivia",
                                "text": " "
                            }
                        ]
                    }
                },
                "catchClause": {
                    "kind": "CatchClause",
                    "fullStart": 535,
                    "fullEnd": 664,
                    "start": 535,
                    "end": 663,
                    "fullWidth": 129,
                    "width": 128,
                    "catchKeyword": {
                        "kind": "CatchKeyword",
                        "fullStart": 535,
                        "fullEnd": 540,
                        "start": 535,
                        "end": 540,
                        "fullWidth": 5,
                        "width": 5,
                        "text": "catch",
                        "value": "catch",
                        "valueText": "catch"
                    },
                    "openParenToken": {
                        "kind": "OpenParenToken",
                        "fullStart": 540,
                        "fullEnd": 541,
                        "start": 540,
                        "end": 541,
                        "fullWidth": 1,
                        "width": 1,
                        "text": "(",
                        "value": "(",
                        "valueText": "("
                    },
                    "identifier": {
                        "kind": "IdentifierName",
                        "fullStart": 541,
                        "fullEnd": 542,
                        "start": 541,
                        "end": 542,
                        "fullWidth": 1,
                        "width": 1,
                        "text": "e",
                        "value": "e",
                        "valueText": "e"
                    },
                    "closeParenToken": {
                        "kind": "CloseParenToken",
                        "fullStart": 542,
                        "fullEnd": 544,
                        "start": 542,
                        "end": 543,
                        "fullWidth": 2,
                        "width": 1,
                        "text": ")",
                        "value": ")",
                        "valueText": ")",
                        "hasTrailingTrivia": true,
                        "trailingTrivia": [
                            {
                                "kind": "WhitespaceTrivia",
                                "text": " "
                            }
                        ]
                    },
                    "block": {
                        "kind": "Block",
                        "fullStart": 544,
                        "fullEnd": 664,
                        "start": 544,
                        "end": 663,
                        "fullWidth": 120,
                        "width": 119,
                        "openBraceToken": {
                            "kind": "OpenBraceToken",
                            "fullStart": 544,
                            "fullEnd": 546,
                            "start": 544,
                            "end": 545,
                            "fullWidth": 2,
                            "width": 1,
                            "text": "{",
                            "value": "{",
                            "valueText": "{",
                            "hasTrailingTrivia": true,
                            "hasTrailingNewLine": true,
                            "trailingTrivia": [
                                {
                                    "kind": "NewLineTrivia",
                                    "text": "\n"
                                }
                            ]
                        },
                        "statements": [
                            {
                                "kind": "IfStatement",
                                "fullStart": 546,
                                "fullEnd": 662,
                                "start": 548,
                                "end": 661,
                                "fullWidth": 116,
                                "width": 113,
                                "ifKeyword": {
                                    "kind": "IfKeyword",
                                    "fullStart": 546,
                                    "fullEnd": 551,
                                    "start": 548,
                                    "end": 550,
                                    "fullWidth": 5,
                                    "width": 2,
                                    "text": "if",
                                    "value": "if",
                                    "valueText": "if",
                                    "hasLeadingTrivia": true,
                                    "hasTrailingTrivia": true,
                                    "leadingTrivia": [
                                        {
                                            "kind": "WhitespaceTrivia",
                                            "text": "  "
                                        }
                                    ],
                                    "trailingTrivia": [
                                        {
                                            "kind": "WhitespaceTrivia",
                                            "text": " "
                                        }
                                    ]
                                },
                                "openParenToken": {
                                    "kind": "OpenParenToken",
                                    "fullStart": 551,
                                    "fullEnd": 552,
                                    "start": 551,
                                    "end": 552,
                                    "fullWidth": 1,
                                    "width": 1,
                                    "text": "(",
                                    "value": "(",
                                    "valueText": "("
                                },
                                "condition": {
                                    "kind": "NotEqualsExpression",
                                    "fullStart": 552,
                                    "fullEnd": 585,
                                    "start": 552,
                                    "end": 585,
                                    "fullWidth": 33,
                                    "width": 33,
                                    "left": {
                                        "kind": "ParenthesizedExpression",
                                        "fullStart": 552,
                                        "fullEnd": 577,
                                        "start": 552,
                                        "end": 576,
                                        "fullWidth": 25,
                                        "width": 24,
                                        "openParenToken": {
                                            "kind": "OpenParenToken",
                                            "fullStart": 552,
                                            "fullEnd": 553,
                                            "start": 552,
                                            "end": 553,
                                            "fullWidth": 1,
                                            "width": 1,
                                            "text": "(",
                                            "value": "(",
                                            "valueText": "("
                                        },
                                        "expression": {
                                            "kind": "InstanceOfExpression",
                                            "fullStart": 553,
                                            "fullEnd": 575,
                                            "start": 553,
                                            "end": 575,
                                            "fullWidth": 22,
                                            "width": 22,
                                            "left": {
                                                "kind": "IdentifierName",
                                                "fullStart": 553,
                                                "fullEnd": 555,
                                                "start": 553,
                                                "end": 554,
                                                "fullWidth": 2,
                                                "width": 1,
                                                "text": "e",
                                                "value": "e",
                                                "valueText": "e",
                                                "hasTrailingTrivia": true,
                                                "trailingTrivia": [
                                                    {
                                                        "kind": "WhitespaceTrivia",
                                                        "text": " "
                                                    }
                                                ]
                                            },
                                            "operatorToken": {
                                                "kind": "InstanceOfKeyword",
                                                "fullStart": 555,
                                                "fullEnd": 566,
                                                "start": 555,
                                                "end": 565,
                                                "fullWidth": 11,
                                                "width": 10,
                                                "text": "instanceof",
                                                "value": "instanceof",
                                                "valueText": "instanceof",
                                                "hasTrailingTrivia": true,
                                                "trailingTrivia": [
                                                    {
                                                        "kind": "WhitespaceTrivia",
                                                        "text": " "
                                                    }
                                                ]
                                            },
                                            "right": {
                                                "kind": "IdentifierName",
                                                "fullStart": 566,
                                                "fullEnd": 575,
                                                "start": 566,
                                                "end": 575,
                                                "fullWidth": 9,
                                                "width": 9,
                                                "text": "TypeError",
                                                "value": "TypeError",
                                                "valueText": "TypeError"
                                            }
                                        },
                                        "closeParenToken": {
                                            "kind": "CloseParenToken",
                                            "fullStart": 575,
                                            "fullEnd": 577,
                                            "start": 575,
                                            "end": 576,
                                            "fullWidth": 2,
                                            "width": 1,
                                            "text": ")",
                                            "value": ")",
                                            "valueText": ")",
                                            "hasTrailingTrivia": true,
                                            "trailingTrivia": [
                                                {
                                                    "kind": "WhitespaceTrivia",
                                                    "text": " "
                                                }
                                            ]
                                        }
                                    },
                                    "operatorToken": {
                                        "kind": "ExclamationEqualsEqualsToken",
                                        "fullStart": 577,
                                        "fullEnd": 581,
                                        "start": 577,
                                        "end": 580,
                                        "fullWidth": 4,
                                        "width": 3,
                                        "text": "!==",
                                        "value": "!==",
                                        "valueText": "!==",
                                        "hasTrailingTrivia": true,
                                        "trailingTrivia": [
                                            {
                                                "kind": "WhitespaceTrivia",
                                                "text": " "
                                            }
                                        ]
                                    },
                                    "right": {
                                        "kind": "TrueKeyword",
                                        "fullStart": 581,
                                        "fullEnd": 585,
                                        "start": 581,
                                        "end": 585,
                                        "fullWidth": 4,
                                        "width": 4,
                                        "text": "true",
                                        "value": true,
                                        "valueText": "true"
                                    }
                                },
                                "closeParenToken": {
                                    "kind": "CloseParenToken",
                                    "fullStart": 585,
                                    "fullEnd": 587,
                                    "start": 585,
                                    "end": 586,
                                    "fullWidth": 2,
                                    "width": 1,
                                    "text": ")",
                                    "value": ")",
                                    "valueText": ")",
                                    "hasTrailingTrivia": true,
                                    "trailingTrivia": [
                                        {
                                            "kind": "WhitespaceTrivia",
                                            "text": " "
                                        }
                                    ]
                                },
                                "statement": {
                                    "kind": "Block",
                                    "fullStart": 587,
                                    "fullEnd": 662,
                                    "start": 587,
                                    "end": 661,
                                    "fullWidth": 75,
                                    "width": 74,
                                    "openBraceToken": {
                                        "kind": "OpenBraceToken",
                                        "fullStart": 587,
                                        "fullEnd": 589,
                                        "start": 587,
                                        "end": 588,
                                        "fullWidth": 2,
                                        "width": 1,
                                        "text": "{",
                                        "value": "{",
                                        "valueText": "{",
                                        "hasTrailingTrivia": true,
                                        "hasTrailingNewLine": true,
                                        "trailingTrivia": [
                                            {
                                                "kind": "NewLineTrivia",
                                                "text": "\n"
                                            }
                                        ]
                                    },
                                    "statements": [
                                        {
                                            "kind": "ExpressionStatement",
                                            "fullStart": 589,
                                            "fullEnd": 658,
                                            "start": 593,
                                            "end": 655,
                                            "fullWidth": 69,
                                            "width": 62,
                                            "expression": {
                                                "kind": "InvocationExpression",
                                                "fullStart": 589,
                                                "fullEnd": 654,
                                                "start": 593,
                                                "end": 654,
                                                "fullWidth": 65,
                                                "width": 61,
                                                "expression": {
                                                    "kind": "IdentifierName",
                                                    "fullStart": 589,
                                                    "fullEnd": 599,
                                                    "start": 593,
                                                    "end": 599,
                                                    "fullWidth": 10,
                                                    "width": 6,
                                                    "text": "$ERROR",
                                                    "value": "$ERROR",
                                                    "valueText": "$ERROR",
                                                    "hasLeadingTrivia": true,
                                                    "leadingTrivia": [
                                                        {
                                                            "kind": "WhitespaceTrivia",
                                                            "text": "    "
                                                        }
                                                    ]
                                                },
                                                "argumentList": {
                                                    "kind": "ArgumentList",
                                                    "fullStart": 599,
                                                    "fullEnd": 654,
                                                    "start": 599,
                                                    "end": 654,
                                                    "fullWidth": 55,
                                                    "width": 55,
                                                    "openParenToken": {
                                                        "kind": "OpenParenToken",
                                                        "fullStart": 599,
                                                        "fullEnd": 600,
                                                        "start": 599,
                                                        "end": 600,
                                                        "fullWidth": 1,
                                                        "width": 1,
                                                        "text": "(",
                                                        "value": "(",
                                                        "valueText": "("
                                                    },
                                                    "arguments": [
                                                        {
                                                            "kind": "AddExpression",
                                                            "fullStart": 600,
                                                            "fullEnd": 653,
                                                            "start": 600,
                                                            "end": 653,
                                                            "fullWidth": 53,
                                                            "width": 53,
                                                            "left": {
                                                                "kind": "StringLiteral",
                                                                "fullStart": 600,
                                                                "fullEnd": 648,
                                                                "start": 600,
                                                                "end": 647,
                                                                "fullWidth": 48,
                                                                "width": 47,
                                                                "text": "'#1.2: func should throw a TypeError  Actual: '",
                                                                "value": "#1.2: func should throw a TypeError  Actual: ",
                                                                "valueText": "#1.2: func should throw a TypeError  Actual: ",
                                                                "hasTrailingTrivia": true,
                                                                "trailingTrivia": [
                                                                    {
                                                                        "kind": "WhitespaceTrivia",
                                                                        "text": " "
                                                                    }
                                                                ]
                                                            },
                                                            "operatorToken": {
                                                                "kind": "PlusToken",
                                                                "fullStart": 648,
                                                                "fullEnd": 650,
                                                                "start": 648,
                                                                "end": 649,
                                                                "fullWidth": 2,
                                                                "width": 1,
                                                                "text": "+",
                                                                "value": "+",
                                                                "valueText": "+",
                                                                "hasTrailingTrivia": true,
                                                                "trailingTrivia": [
                                                                    {
                                                                        "kind": "WhitespaceTrivia",
                                                                        "text": " "
                                                                    }
                                                                ]
                                                            },
                                                            "right": {
                                                                "kind": "ParenthesizedExpression",
                                                                "fullStart": 650,
                                                                "fullEnd": 653,
                                                                "start": 650,
                                                                "end": 653,
                                                                "fullWidth": 3,
                                                                "width": 3,
                                                                "openParenToken": {
                                                                    "kind": "OpenParenToken",
                                                                    "fullStart": 650,
                                                                    "fullEnd": 651,
                                                                    "start": 650,
                                                                    "end": 651,
                                                                    "fullWidth": 1,
                                                                    "width": 1,
                                                                    "text": "(",
                                                                    "value": "(",
                                                                    "valueText": "("
                                                                },
                                                                "expression": {
                                                                    "kind": "IdentifierName",
                                                                    "fullStart": 651,
                                                                    "fullEnd": 652,
                                                                    "start": 651,
                                                                    "end": 652,
                                                                    "fullWidth": 1,
                                                                    "width": 1,
                                                                    "text": "e",
                                                                    "value": "e",
                                                                    "valueText": "e"
                                                                },
                                                                "closeParenToken": {
                                                                    "kind": "CloseParenToken",
                                                                    "fullStart": 652,
                                                                    "fullEnd": 653,
                                                                    "start": 652,
                                                                    "end": 653,
                                                                    "fullWidth": 1,
                                                                    "width": 1,
                                                                    "text": ")",
                                                                    "value": ")",
                                                                    "valueText": ")"
                                                                }
                                                            }
                                                        }
                                                    ],
                                                    "closeParenToken": {
                                                        "kind": "CloseParenToken",
                                                        "fullStart": 653,
                                                        "fullEnd": 654,
                                                        "start": 653,
                                                        "end": 654,
                                                        "fullWidth": 1,
                                                        "width": 1,
                                                        "text": ")",
                                                        "value": ")",
                                                        "valueText": ")"
                                                    }
                                                }
                                            },
                                            "semicolonToken": {
                                                "kind": "SemicolonToken",
                                                "fullStart": 654,
                                                "fullEnd": 658,
                                                "start": 654,
                                                "end": 655,
                                                "fullWidth": 4,
                                                "width": 1,
                                                "text": ";",
                                                "value": ";",
                                                "valueText": ";",
                                                "hasTrailingTrivia": true,
                                                "hasTrailingNewLine": true,
                                                "trailingTrivia": [
                                                    {
                                                        "kind": "WhitespaceTrivia",
                                                        "text": "  "
                                                    },
                                                    {
                                                        "kind": "NewLineTrivia",
                                                        "text": "\n"
                                                    }
                                                ]
                                            }
                                        }
                                    ],
                                    "closeBraceToken": {
                                        "kind": "CloseBraceToken",
                                        "fullStart": 658,
                                        "fullEnd": 662,
                                        "start": 660,
                                        "end": 661,
                                        "fullWidth": 4,
                                        "width": 1,
                                        "text": "}",
                                        "value": "}",
                                        "valueText": "}",
                                        "hasLeadingTrivia": true,
                                        "hasTrailingTrivia": true,
                                        "hasTrailingNewLine": true,
                                        "leadingTrivia": [
                                            {
                                                "kind": "WhitespaceTrivia",
                                                "text": "  "
                                            }
                                        ],
                                        "trailingTrivia": [
                                            {
                                                "kind": "NewLineTrivia",
                                                "text": "\n"
                                            }
                                        ]
                                    }
                                }
                            }
                        ],
                        "closeBraceToken": {
                            "kind": "CloseBraceToken",
                            "fullStart": 662,
                            "fullEnd": 664,
                            "start": 662,
                            "end": 663,
                            "fullWidth": 2,
                            "width": 1,
                            "text": "}",
                            "value": "}",
                            "valueText": "}",
                            "hasTrailingTrivia": true,
                            "hasTrailingNewLine": true,
                            "trailingTrivia": [
                                {
                                    "kind": "NewLineTrivia",
                                    "text": "\n"
                                }
                            ]
                        }
                    }
                }
            },
            {
                "kind": "VariableStatement",
                "fullStart": 664,
                "fullEnd": 788,
                "start": 747,
                "end": 787,
                "fullWidth": 124,
                "width": 40,
                "modifiers": [],
                "variableDeclaration": {
                    "kind": "VariableDeclaration",
                    "fullStart": 664,
                    "fullEnd": 786,
                    "start": 747,
                    "end": 786,
                    "fullWidth": 122,
                    "width": 39,
                    "varKeyword": {
                        "kind": "VarKeyword",
                        "fullStart": 664,
                        "fullEnd": 751,
                        "start": 747,
                        "end": 750,
                        "fullWidth": 87,
                        "width": 3,
                        "text": "var",
                        "value": "var",
                        "valueText": "var",
                        "hasLeadingTrivia": true,
                        "hasLeadingComment": true,
                        "hasLeadingNewLine": true,
                        "hasTrailingTrivia": true,
                        "leadingTrivia": [
                            {
                                "kind": "SingleLineCommentTrivia",
                                "text": "//"
                            },
                            {
                                "kind": "NewLineTrivia",
                                "text": "\n"
                            },
                            {
                                "kind": "SingleLineCommentTrivia",
                                "text": "//////////////////////////////////////////////////////////////////////////////"
                            },
                            {
                                "kind": "NewLineTrivia",
                                "text": "\n"
                            },
                            {
                                "kind": "NewLineTrivia",
                                "text": "\n"
                            }
                        ],
                        "trailingTrivia": [
                            {
                                "kind": "WhitespaceTrivia",
                                "text": " "
                            }
                        ]
                    },
                    "variableDeclarators": [
                        {
                            "kind": "VariableDeclarator",
                            "fullStart": 751,
                            "fullEnd": 786,
                            "start": 751,
                            "end": 786,
                            "fullWidth": 35,
<<<<<<< HEAD
                            "width": 35,
                            "identifier": {
=======
                            "propertyName": {
>>>>>>> 85e84683
                                "kind": "IdentifierName",
                                "fullStart": 751,
                                "fullEnd": 758,
                                "start": 751,
                                "end": 757,
                                "fullWidth": 7,
                                "width": 6,
                                "text": "__func",
                                "value": "__func",
                                "valueText": "__func",
                                "hasTrailingTrivia": true,
                                "trailingTrivia": [
                                    {
                                        "kind": "WhitespaceTrivia",
                                        "text": " "
                                    }
                                ]
                            },
                            "equalsValueClause": {
                                "kind": "EqualsValueClause",
                                "fullStart": 758,
                                "fullEnd": 786,
                                "start": 758,
                                "end": 786,
                                "fullWidth": 28,
                                "width": 28,
                                "equalsToken": {
                                    "kind": "EqualsToken",
                                    "fullStart": 758,
                                    "fullEnd": 760,
                                    "start": 758,
                                    "end": 759,
                                    "fullWidth": 2,
                                    "width": 1,
                                    "text": "=",
                                    "value": "=",
                                    "valueText": "=",
                                    "hasTrailingTrivia": true,
                                    "trailingTrivia": [
                                        {
                                            "kind": "WhitespaceTrivia",
                                            "text": " "
                                        }
                                    ]
                                },
                                "value": {
                                    "kind": "FunctionExpression",
                                    "fullStart": 760,
                                    "fullEnd": 786,
                                    "start": 760,
                                    "end": 786,
                                    "fullWidth": 26,
                                    "width": 26,
                                    "functionKeyword": {
                                        "kind": "FunctionKeyword",
                                        "fullStart": 760,
                                        "fullEnd": 769,
                                        "start": 760,
                                        "end": 768,
                                        "fullWidth": 9,
                                        "width": 8,
                                        "text": "function",
                                        "value": "function",
                                        "valueText": "function",
                                        "hasTrailingTrivia": true,
                                        "trailingTrivia": [
                                            {
                                                "kind": "WhitespaceTrivia",
                                                "text": " "
                                            }
                                        ]
                                    },
                                    "callSignature": {
                                        "kind": "CallSignature",
                                        "fullStart": 769,
                                        "fullEnd": 771,
                                        "start": 769,
                                        "end": 771,
                                        "fullWidth": 2,
                                        "width": 2,
                                        "parameterList": {
                                            "kind": "ParameterList",
                                            "fullStart": 769,
                                            "fullEnd": 771,
                                            "start": 769,
                                            "end": 771,
                                            "fullWidth": 2,
                                            "width": 2,
                                            "openParenToken": {
                                                "kind": "OpenParenToken",
                                                "fullStart": 769,
                                                "fullEnd": 770,
                                                "start": 769,
                                                "end": 770,
                                                "fullWidth": 1,
                                                "width": 1,
                                                "text": "(",
                                                "value": "(",
                                                "valueText": "("
                                            },
                                            "parameters": [],
                                            "closeParenToken": {
                                                "kind": "CloseParenToken",
                                                "fullStart": 770,
                                                "fullEnd": 771,
                                                "start": 770,
                                                "end": 771,
                                                "fullWidth": 1,
                                                "width": 1,
                                                "text": ")",
                                                "value": ")",
                                                "valueText": ")"
                                            }
                                        }
                                    },
                                    "block": {
                                        "kind": "Block",
                                        "fullStart": 771,
                                        "fullEnd": 786,
                                        "start": 771,
                                        "end": 786,
                                        "fullWidth": 15,
                                        "width": 15,
                                        "openBraceToken": {
                                            "kind": "OpenBraceToken",
                                            "fullStart": 771,
                                            "fullEnd": 772,
                                            "start": 771,
                                            "end": 772,
                                            "fullWidth": 1,
                                            "width": 1,
                                            "text": "{",
                                            "value": "{",
                                            "valueText": "{"
                                        },
                                        "statements": [
                                            {
                                                "kind": "ReturnStatement",
                                                "fullStart": 772,
                                                "fullEnd": 785,
                                                "start": 772,
                                                "end": 785,
                                                "fullWidth": 13,
                                                "width": 13,
                                                "returnKeyword": {
                                                    "kind": "ReturnKeyword",
                                                    "fullStart": 772,
                                                    "fullEnd": 779,
                                                    "start": 772,
                                                    "end": 778,
                                                    "fullWidth": 7,
                                                    "width": 6,
                                                    "text": "return",
                                                    "value": "return",
                                                    "valueText": "return",
                                                    "hasTrailingTrivia": true,
                                                    "trailingTrivia": [
                                                        {
                                                            "kind": "WhitespaceTrivia",
                                                            "text": " "
                                                        }
                                                    ]
                                                },
                                                "expression": {
                                                    "kind": "StringLiteral",
                                                    "fullStart": 779,
                                                    "fullEnd": 784,
                                                    "start": 779,
                                                    "end": 784,
                                                    "fullWidth": 5,
                                                    "width": 5,
                                                    "text": "\"ONE\"",
                                                    "value": "ONE",
                                                    "valueText": "ONE"
                                                },
                                                "semicolonToken": {
                                                    "kind": "SemicolonToken",
                                                    "fullStart": 784,
                                                    "fullEnd": 785,
                                                    "start": 784,
                                                    "end": 785,
                                                    "fullWidth": 1,
                                                    "width": 1,
                                                    "text": ";",
                                                    "value": ";",
                                                    "valueText": ";"
                                                }
                                            }
                                        ],
                                        "closeBraceToken": {
                                            "kind": "CloseBraceToken",
                                            "fullStart": 785,
                                            "fullEnd": 786,
                                            "start": 785,
                                            "end": 786,
                                            "fullWidth": 1,
                                            "width": 1,
                                            "text": "}",
                                            "value": "}",
                                            "valueText": "}"
                                        }
                                    }
                                }
                            }
                        }
                    ]
                },
                "semicolonToken": {
                    "kind": "SemicolonToken",
                    "fullStart": 786,
                    "fullEnd": 788,
                    "start": 786,
                    "end": 787,
                    "fullWidth": 2,
                    "width": 1,
                    "text": ";",
                    "value": ";",
                    "valueText": ";",
                    "hasTrailingTrivia": true,
                    "hasTrailingNewLine": true,
                    "trailingTrivia": [
                        {
                            "kind": "NewLineTrivia",
                            "text": "\n"
                        }
                    ]
                }
            },
            {
                "kind": "VariableStatement",
                "fullStart": 788,
                "fullEnd": 903,
                "start": 878,
                "end": 902,
                "fullWidth": 115,
                "width": 24,
                "modifiers": [],
                "variableDeclaration": {
                    "kind": "VariableDeclaration",
                    "fullStart": 788,
                    "fullEnd": 901,
                    "start": 878,
                    "end": 901,
                    "fullWidth": 113,
                    "width": 23,
                    "varKeyword": {
                        "kind": "VarKeyword",
                        "fullStart": 788,
                        "fullEnd": 882,
                        "start": 878,
                        "end": 881,
                        "fullWidth": 94,
                        "width": 3,
                        "text": "var",
                        "value": "var",
                        "valueText": "var",
                        "hasLeadingTrivia": true,
                        "hasLeadingComment": true,
                        "hasLeadingNewLine": true,
                        "hasTrailingTrivia": true,
                        "leadingTrivia": [
                            {
                                "kind": "NewLineTrivia",
                                "text": "\n"
                            },
                            {
                                "kind": "SingleLineCommentTrivia",
                                "text": "//////////////////////////////////////////////////////////////////////////////"
                            },
                            {
                                "kind": "NewLineTrivia",
                                "text": "\n"
                            },
                            {
                                "kind": "SingleLineCommentTrivia",
                                "text": "//CHECK#2"
                            },
                            {
                                "kind": "NewLineTrivia",
                                "text": "\n"
                            }
                        ],
                        "trailingTrivia": [
                            {
                                "kind": "WhitespaceTrivia",
                                "text": " "
                            }
                        ]
                    },
                    "variableDeclarators": [
                        {
                            "kind": "VariableDeclarator",
                            "fullStart": 882,
                            "fullEnd": 901,
                            "start": 882,
                            "end": 901,
                            "fullWidth": 19,
<<<<<<< HEAD
                            "width": 19,
                            "identifier": {
=======
                            "propertyName": {
>>>>>>> 85e84683
                                "kind": "IdentifierName",
                                "fullStart": 882,
                                "fullEnd": 891,
                                "start": 882,
                                "end": 890,
                                "fullWidth": 9,
                                "width": 8,
                                "text": "__result",
                                "value": "__result",
                                "valueText": "__result",
                                "hasTrailingTrivia": true,
                                "trailingTrivia": [
                                    {
                                        "kind": "WhitespaceTrivia",
                                        "text": " "
                                    }
                                ]
                            },
                            "equalsValueClause": {
                                "kind": "EqualsValueClause",
                                "fullStart": 891,
                                "fullEnd": 901,
                                "start": 891,
                                "end": 901,
                                "fullWidth": 10,
                                "width": 10,
                                "equalsToken": {
                                    "kind": "EqualsToken",
                                    "fullStart": 891,
                                    "fullEnd": 893,
                                    "start": 891,
                                    "end": 892,
                                    "fullWidth": 2,
                                    "width": 1,
                                    "text": "=",
                                    "value": "=",
                                    "valueText": "=",
                                    "hasTrailingTrivia": true,
                                    "trailingTrivia": [
                                        {
                                            "kind": "WhitespaceTrivia",
                                            "text": " "
                                        }
                                    ]
                                },
                                "value": {
                                    "kind": "InvocationExpression",
                                    "fullStart": 893,
                                    "fullEnd": 901,
                                    "start": 893,
                                    "end": 901,
                                    "fullWidth": 8,
                                    "width": 8,
                                    "expression": {
                                        "kind": "IdentifierName",
                                        "fullStart": 893,
                                        "fullEnd": 899,
                                        "start": 893,
                                        "end": 899,
                                        "fullWidth": 6,
                                        "width": 6,
                                        "text": "__func",
                                        "value": "__func",
                                        "valueText": "__func"
                                    },
                                    "argumentList": {
                                        "kind": "ArgumentList",
                                        "fullStart": 899,
                                        "fullEnd": 901,
                                        "start": 899,
                                        "end": 901,
                                        "fullWidth": 2,
                                        "width": 2,
                                        "openParenToken": {
                                            "kind": "OpenParenToken",
                                            "fullStart": 899,
                                            "fullEnd": 900,
                                            "start": 899,
                                            "end": 900,
                                            "fullWidth": 1,
                                            "width": 1,
                                            "text": "(",
                                            "value": "(",
                                            "valueText": "("
                                        },
                                        "arguments": [],
                                        "closeParenToken": {
                                            "kind": "CloseParenToken",
                                            "fullStart": 900,
                                            "fullEnd": 901,
                                            "start": 900,
                                            "end": 901,
                                            "fullWidth": 1,
                                            "width": 1,
                                            "text": ")",
                                            "value": ")",
                                            "valueText": ")"
                                        }
                                    }
                                }
                            }
                        }
                    ]
                },
                "semicolonToken": {
                    "kind": "SemicolonToken",
                    "fullStart": 901,
                    "fullEnd": 903,
                    "start": 901,
                    "end": 902,
                    "fullWidth": 2,
                    "width": 1,
                    "text": ";",
                    "value": ";",
                    "valueText": ";",
                    "hasTrailingTrivia": true,
                    "hasTrailingNewLine": true,
                    "trailingTrivia": [
                        {
                            "kind": "NewLineTrivia",
                            "text": "\n"
                        }
                    ]
                }
            },
            {
                "kind": "IfStatement",
                "fullStart": 903,
                "fullEnd": 997,
                "start": 903,
                "end": 996,
                "fullWidth": 94,
                "width": 93,
                "ifKeyword": {
                    "kind": "IfKeyword",
                    "fullStart": 903,
                    "fullEnd": 906,
                    "start": 903,
                    "end": 905,
                    "fullWidth": 3,
                    "width": 2,
                    "text": "if",
                    "value": "if",
                    "valueText": "if",
                    "hasTrailingTrivia": true,
                    "trailingTrivia": [
                        {
                            "kind": "WhitespaceTrivia",
                            "text": " "
                        }
                    ]
                },
                "openParenToken": {
                    "kind": "OpenParenToken",
                    "fullStart": 906,
                    "fullEnd": 907,
                    "start": 906,
                    "end": 907,
                    "fullWidth": 1,
                    "width": 1,
                    "text": "(",
                    "value": "(",
                    "valueText": "("
                },
                "condition": {
                    "kind": "NotEqualsExpression",
                    "fullStart": 907,
                    "fullEnd": 925,
                    "start": 907,
                    "end": 925,
                    "fullWidth": 18,
                    "width": 18,
                    "left": {
                        "kind": "IdentifierName",
                        "fullStart": 907,
                        "fullEnd": 916,
                        "start": 907,
                        "end": 915,
                        "fullWidth": 9,
                        "width": 8,
                        "text": "__result",
                        "value": "__result",
                        "valueText": "__result",
                        "hasTrailingTrivia": true,
                        "trailingTrivia": [
                            {
                                "kind": "WhitespaceTrivia",
                                "text": " "
                            }
                        ]
                    },
                    "operatorToken": {
                        "kind": "ExclamationEqualsEqualsToken",
                        "fullStart": 916,
                        "fullEnd": 920,
                        "start": 916,
                        "end": 919,
                        "fullWidth": 4,
                        "width": 3,
                        "text": "!==",
                        "value": "!==",
                        "valueText": "!==",
                        "hasTrailingTrivia": true,
                        "trailingTrivia": [
                            {
                                "kind": "WhitespaceTrivia",
                                "text": " "
                            }
                        ]
                    },
                    "right": {
                        "kind": "StringLiteral",
                        "fullStart": 920,
                        "fullEnd": 925,
                        "start": 920,
                        "end": 925,
                        "fullWidth": 5,
                        "width": 5,
                        "text": "\"ONE\"",
                        "value": "ONE",
                        "valueText": "ONE"
                    }
                },
                "closeParenToken": {
                    "kind": "CloseParenToken",
                    "fullStart": 925,
                    "fullEnd": 927,
                    "start": 925,
                    "end": 926,
                    "fullWidth": 2,
                    "width": 1,
                    "text": ")",
                    "value": ")",
                    "valueText": ")",
                    "hasTrailingTrivia": true,
                    "trailingTrivia": [
                        {
                            "kind": "WhitespaceTrivia",
                            "text": " "
                        }
                    ]
                },
                "statement": {
                    "kind": "Block",
                    "fullStart": 927,
                    "fullEnd": 997,
                    "start": 927,
                    "end": 996,
                    "fullWidth": 70,
                    "width": 69,
                    "openBraceToken": {
                        "kind": "OpenBraceToken",
                        "fullStart": 927,
                        "fullEnd": 929,
                        "start": 927,
                        "end": 928,
                        "fullWidth": 2,
                        "width": 1,
                        "text": "{",
                        "value": "{",
                        "valueText": "{",
                        "hasTrailingTrivia": true,
                        "hasTrailingNewLine": true,
                        "trailingTrivia": [
                            {
                                "kind": "NewLineTrivia",
                                "text": "\n"
                            }
                        ]
                    },
                    "statements": [
                        {
                            "kind": "ExpressionStatement",
                            "fullStart": 929,
                            "fullEnd": 995,
                            "start": 930,
                            "end": 994,
                            "fullWidth": 66,
                            "width": 64,
                            "expression": {
                                "kind": "InvocationExpression",
                                "fullStart": 929,
                                "fullEnd": 993,
                                "start": 930,
                                "end": 993,
                                "fullWidth": 64,
                                "width": 63,
                                "expression": {
                                    "kind": "IdentifierName",
                                    "fullStart": 929,
                                    "fullEnd": 936,
                                    "start": 930,
                                    "end": 936,
                                    "fullWidth": 7,
                                    "width": 6,
                                    "text": "$ERROR",
                                    "value": "$ERROR",
                                    "valueText": "$ERROR",
                                    "hasLeadingTrivia": true,
                                    "leadingTrivia": [
                                        {
                                            "kind": "WhitespaceTrivia",
                                            "text": "\t"
                                        }
                                    ]
                                },
                                "argumentList": {
                                    "kind": "ArgumentList",
                                    "fullStart": 936,
                                    "fullEnd": 993,
                                    "start": 936,
                                    "end": 993,
                                    "fullWidth": 57,
                                    "width": 57,
                                    "openParenToken": {
                                        "kind": "OpenParenToken",
                                        "fullStart": 936,
                                        "fullEnd": 937,
                                        "start": 936,
                                        "end": 937,
                                        "fullWidth": 1,
                                        "width": 1,
                                        "text": "(",
                                        "value": "(",
                                        "valueText": "("
                                    },
                                    "arguments": [
                                        {
                                            "kind": "AddExpression",
                                            "fullStart": 937,
                                            "fullEnd": 992,
                                            "start": 937,
                                            "end": 992,
                                            "fullWidth": 55,
                                            "width": 55,
                                            "left": {
                                                "kind": "StringLiteral",
                                                "fullStart": 937,
                                                "fullEnd": 983,
                                                "start": 937,
                                                "end": 983,
                                                "fullWidth": 46,
                                                "width": 46,
                                                "text": "'#2: __result === \"ONE\". Actual: __result ==='",
                                                "value": "#2: __result === \"ONE\". Actual: __result ===",
                                                "valueText": "#2: __result === \"ONE\". Actual: __result ==="
                                            },
                                            "operatorToken": {
                                                "kind": "PlusToken",
                                                "fullStart": 983,
                                                "fullEnd": 984,
                                                "start": 983,
                                                "end": 984,
                                                "fullWidth": 1,
                                                "width": 1,
                                                "text": "+",
                                                "value": "+",
                                                "valueText": "+"
                                            },
                                            "right": {
                                                "kind": "IdentifierName",
                                                "fullStart": 984,
                                                "fullEnd": 992,
                                                "start": 984,
                                                "end": 992,
                                                "fullWidth": 8,
                                                "width": 8,
                                                "text": "__result",
                                                "value": "__result",
                                                "valueText": "__result"
                                            }
                                        }
                                    ],
                                    "closeParenToken": {
                                        "kind": "CloseParenToken",
                                        "fullStart": 992,
                                        "fullEnd": 993,
                                        "start": 992,
                                        "end": 993,
                                        "fullWidth": 1,
                                        "width": 1,
                                        "text": ")",
                                        "value": ")",
                                        "valueText": ")"
                                    }
                                }
                            },
                            "semicolonToken": {
                                "kind": "SemicolonToken",
                                "fullStart": 993,
                                "fullEnd": 995,
                                "start": 993,
                                "end": 994,
                                "fullWidth": 2,
                                "width": 1,
                                "text": ";",
                                "value": ";",
                                "valueText": ";",
                                "hasTrailingTrivia": true,
                                "hasTrailingNewLine": true,
                                "trailingTrivia": [
                                    {
                                        "kind": "NewLineTrivia",
                                        "text": "\n"
                                    }
                                ]
                            }
                        }
                    ],
                    "closeBraceToken": {
                        "kind": "CloseBraceToken",
                        "fullStart": 995,
                        "fullEnd": 997,
                        "start": 995,
                        "end": 996,
                        "fullWidth": 2,
                        "width": 1,
                        "text": "}",
                        "value": "}",
                        "valueText": "}",
                        "hasTrailingTrivia": true,
                        "hasTrailingNewLine": true,
                        "trailingTrivia": [
                            {
                                "kind": "NewLineTrivia",
                                "text": "\n"
                            }
                        ]
                    }
                }
            },
            {
                "kind": "ExpressionStatement",
                "fullStart": 997,
                "fullEnd": 1117,
                "start": 1080,
                "end": 1116,
                "fullWidth": 120,
                "width": 36,
                "expression": {
                    "kind": "AssignmentExpression",
                    "fullStart": 997,
                    "fullEnd": 1115,
                    "start": 1080,
                    "end": 1115,
                    "fullWidth": 118,
                    "width": 35,
                    "left": {
                        "kind": "IdentifierName",
                        "fullStart": 997,
                        "fullEnd": 1087,
                        "start": 1080,
                        "end": 1086,
                        "fullWidth": 90,
                        "width": 6,
                        "text": "__func",
                        "value": "__func",
                        "valueText": "__func",
                        "hasLeadingTrivia": true,
                        "hasLeadingComment": true,
                        "hasLeadingNewLine": true,
                        "hasTrailingTrivia": true,
                        "leadingTrivia": [
                            {
                                "kind": "SingleLineCommentTrivia",
                                "text": "//"
                            },
                            {
                                "kind": "NewLineTrivia",
                                "text": "\n"
                            },
                            {
                                "kind": "SingleLineCommentTrivia",
                                "text": "//////////////////////////////////////////////////////////////////////////////"
                            },
                            {
                                "kind": "NewLineTrivia",
                                "text": "\n"
                            },
                            {
                                "kind": "NewLineTrivia",
                                "text": "\n"
                            }
                        ],
                        "trailingTrivia": [
                            {
                                "kind": "WhitespaceTrivia",
                                "text": " "
                            }
                        ]
                    },
                    "operatorToken": {
                        "kind": "EqualsToken",
                        "fullStart": 1087,
                        "fullEnd": 1089,
                        "start": 1087,
                        "end": 1088,
                        "fullWidth": 2,
                        "width": 1,
                        "text": "=",
                        "value": "=",
                        "valueText": "=",
                        "hasTrailingTrivia": true,
                        "trailingTrivia": [
                            {
                                "kind": "WhitespaceTrivia",
                                "text": " "
                            }
                        ]
                    },
                    "right": {
                        "kind": "FunctionExpression",
                        "fullStart": 1089,
                        "fullEnd": 1115,
                        "start": 1089,
                        "end": 1115,
                        "fullWidth": 26,
                        "width": 26,
                        "functionKeyword": {
                            "kind": "FunctionKeyword",
                            "fullStart": 1089,
                            "fullEnd": 1098,
                            "start": 1089,
                            "end": 1097,
                            "fullWidth": 9,
                            "width": 8,
                            "text": "function",
                            "value": "function",
                            "valueText": "function",
                            "hasTrailingTrivia": true,
                            "trailingTrivia": [
                                {
                                    "kind": "WhitespaceTrivia",
                                    "text": " "
                                }
                            ]
                        },
                        "callSignature": {
                            "kind": "CallSignature",
                            "fullStart": 1098,
                            "fullEnd": 1100,
                            "start": 1098,
                            "end": 1100,
                            "fullWidth": 2,
                            "width": 2,
                            "parameterList": {
                                "kind": "ParameterList",
                                "fullStart": 1098,
                                "fullEnd": 1100,
                                "start": 1098,
                                "end": 1100,
                                "fullWidth": 2,
                                "width": 2,
                                "openParenToken": {
                                    "kind": "OpenParenToken",
                                    "fullStart": 1098,
                                    "fullEnd": 1099,
                                    "start": 1098,
                                    "end": 1099,
                                    "fullWidth": 1,
                                    "width": 1,
                                    "text": "(",
                                    "value": "(",
                                    "valueText": "("
                                },
                                "parameters": [],
                                "closeParenToken": {
                                    "kind": "CloseParenToken",
                                    "fullStart": 1099,
                                    "fullEnd": 1100,
                                    "start": 1099,
                                    "end": 1100,
                                    "fullWidth": 1,
                                    "width": 1,
                                    "text": ")",
                                    "value": ")",
                                    "valueText": ")"
                                }
                            }
                        },
                        "block": {
                            "kind": "Block",
                            "fullStart": 1100,
                            "fullEnd": 1115,
                            "start": 1100,
                            "end": 1115,
                            "fullWidth": 15,
                            "width": 15,
                            "openBraceToken": {
                                "kind": "OpenBraceToken",
                                "fullStart": 1100,
                                "fullEnd": 1101,
                                "start": 1100,
                                "end": 1101,
                                "fullWidth": 1,
                                "width": 1,
                                "text": "{",
                                "value": "{",
                                "valueText": "{"
                            },
                            "statements": [
                                {
                                    "kind": "ReturnStatement",
                                    "fullStart": 1101,
                                    "fullEnd": 1114,
                                    "start": 1101,
                                    "end": 1114,
                                    "fullWidth": 13,
                                    "width": 13,
                                    "returnKeyword": {
                                        "kind": "ReturnKeyword",
                                        "fullStart": 1101,
                                        "fullEnd": 1108,
                                        "start": 1101,
                                        "end": 1107,
                                        "fullWidth": 7,
                                        "width": 6,
                                        "text": "return",
                                        "value": "return",
                                        "valueText": "return",
                                        "hasTrailingTrivia": true,
                                        "trailingTrivia": [
                                            {
                                                "kind": "WhitespaceTrivia",
                                                "text": " "
                                            }
                                        ]
                                    },
                                    "expression": {
                                        "kind": "StringLiteral",
                                        "fullStart": 1108,
                                        "fullEnd": 1113,
                                        "start": 1108,
                                        "end": 1113,
                                        "fullWidth": 5,
                                        "width": 5,
                                        "text": "\"TWO\"",
                                        "value": "TWO",
                                        "valueText": "TWO"
                                    },
                                    "semicolonToken": {
                                        "kind": "SemicolonToken",
                                        "fullStart": 1113,
                                        "fullEnd": 1114,
                                        "start": 1113,
                                        "end": 1114,
                                        "fullWidth": 1,
                                        "width": 1,
                                        "text": ";",
                                        "value": ";",
                                        "valueText": ";"
                                    }
                                }
                            ],
                            "closeBraceToken": {
                                "kind": "CloseBraceToken",
                                "fullStart": 1114,
                                "fullEnd": 1115,
                                "start": 1114,
                                "end": 1115,
                                "fullWidth": 1,
                                "width": 1,
                                "text": "}",
                                "value": "}",
                                "valueText": "}"
                            }
                        }
                    }
                },
                "semicolonToken": {
                    "kind": "SemicolonToken",
                    "fullStart": 1115,
                    "fullEnd": 1117,
                    "start": 1115,
                    "end": 1116,
                    "fullWidth": 2,
                    "width": 1,
                    "text": ";",
                    "value": ";",
                    "valueText": ";",
                    "hasTrailingTrivia": true,
                    "hasTrailingNewLine": true,
                    "trailingTrivia": [
                        {
                            "kind": "NewLineTrivia",
                            "text": "\n"
                        }
                    ]
                }
            },
            {
                "kind": "VariableStatement",
                "fullStart": 1117,
                "fullEnd": 1232,
                "start": 1207,
                "end": 1231,
                "fullWidth": 115,
                "width": 24,
                "modifiers": [],
                "variableDeclaration": {
                    "kind": "VariableDeclaration",
                    "fullStart": 1117,
                    "fullEnd": 1230,
                    "start": 1207,
                    "end": 1230,
                    "fullWidth": 113,
                    "width": 23,
                    "varKeyword": {
                        "kind": "VarKeyword",
                        "fullStart": 1117,
                        "fullEnd": 1211,
                        "start": 1207,
                        "end": 1210,
                        "fullWidth": 94,
                        "width": 3,
                        "text": "var",
                        "value": "var",
                        "valueText": "var",
                        "hasLeadingTrivia": true,
                        "hasLeadingComment": true,
                        "hasLeadingNewLine": true,
                        "hasTrailingTrivia": true,
                        "leadingTrivia": [
                            {
                                "kind": "NewLineTrivia",
                                "text": "\n"
                            },
                            {
                                "kind": "SingleLineCommentTrivia",
                                "text": "//////////////////////////////////////////////////////////////////////////////"
                            },
                            {
                                "kind": "NewLineTrivia",
                                "text": "\n"
                            },
                            {
                                "kind": "SingleLineCommentTrivia",
                                "text": "//CHECK#3"
                            },
                            {
                                "kind": "NewLineTrivia",
                                "text": "\n"
                            }
                        ],
                        "trailingTrivia": [
                            {
                                "kind": "WhitespaceTrivia",
                                "text": " "
                            }
                        ]
                    },
                    "variableDeclarators": [
                        {
                            "kind": "VariableDeclarator",
                            "fullStart": 1211,
                            "fullEnd": 1230,
                            "start": 1211,
                            "end": 1230,
                            "fullWidth": 19,
<<<<<<< HEAD
                            "width": 19,
                            "identifier": {
=======
                            "propertyName": {
>>>>>>> 85e84683
                                "kind": "IdentifierName",
                                "fullStart": 1211,
                                "fullEnd": 1220,
                                "start": 1211,
                                "end": 1219,
                                "fullWidth": 9,
                                "width": 8,
                                "text": "__result",
                                "value": "__result",
                                "valueText": "__result",
                                "hasTrailingTrivia": true,
                                "trailingTrivia": [
                                    {
                                        "kind": "WhitespaceTrivia",
                                        "text": " "
                                    }
                                ]
                            },
                            "equalsValueClause": {
                                "kind": "EqualsValueClause",
                                "fullStart": 1220,
                                "fullEnd": 1230,
                                "start": 1220,
                                "end": 1230,
                                "fullWidth": 10,
                                "width": 10,
                                "equalsToken": {
                                    "kind": "EqualsToken",
                                    "fullStart": 1220,
                                    "fullEnd": 1222,
                                    "start": 1220,
                                    "end": 1221,
                                    "fullWidth": 2,
                                    "width": 1,
                                    "text": "=",
                                    "value": "=",
                                    "valueText": "=",
                                    "hasTrailingTrivia": true,
                                    "trailingTrivia": [
                                        {
                                            "kind": "WhitespaceTrivia",
                                            "text": " "
                                        }
                                    ]
                                },
                                "value": {
                                    "kind": "InvocationExpression",
                                    "fullStart": 1222,
                                    "fullEnd": 1230,
                                    "start": 1222,
                                    "end": 1230,
                                    "fullWidth": 8,
                                    "width": 8,
                                    "expression": {
                                        "kind": "IdentifierName",
                                        "fullStart": 1222,
                                        "fullEnd": 1228,
                                        "start": 1222,
                                        "end": 1228,
                                        "fullWidth": 6,
                                        "width": 6,
                                        "text": "__func",
                                        "value": "__func",
                                        "valueText": "__func"
                                    },
                                    "argumentList": {
                                        "kind": "ArgumentList",
                                        "fullStart": 1228,
                                        "fullEnd": 1230,
                                        "start": 1228,
                                        "end": 1230,
                                        "fullWidth": 2,
                                        "width": 2,
                                        "openParenToken": {
                                            "kind": "OpenParenToken",
                                            "fullStart": 1228,
                                            "fullEnd": 1229,
                                            "start": 1228,
                                            "end": 1229,
                                            "fullWidth": 1,
                                            "width": 1,
                                            "text": "(",
                                            "value": "(",
                                            "valueText": "("
                                        },
                                        "arguments": [],
                                        "closeParenToken": {
                                            "kind": "CloseParenToken",
                                            "fullStart": 1229,
                                            "fullEnd": 1230,
                                            "start": 1229,
                                            "end": 1230,
                                            "fullWidth": 1,
                                            "width": 1,
                                            "text": ")",
                                            "value": ")",
                                            "valueText": ")"
                                        }
                                    }
                                }
                            }
                        }
                    ]
                },
                "semicolonToken": {
                    "kind": "SemicolonToken",
                    "fullStart": 1230,
                    "fullEnd": 1232,
                    "start": 1230,
                    "end": 1231,
                    "fullWidth": 2,
                    "width": 1,
                    "text": ";",
                    "value": ";",
                    "valueText": ";",
                    "hasTrailingTrivia": true,
                    "hasTrailingNewLine": true,
                    "trailingTrivia": [
                        {
                            "kind": "NewLineTrivia",
                            "text": "\n"
                        }
                    ]
                }
            },
            {
                "kind": "IfStatement",
                "fullStart": 1232,
                "fullEnd": 1326,
                "start": 1232,
                "end": 1325,
                "fullWidth": 94,
                "width": 93,
                "ifKeyword": {
                    "kind": "IfKeyword",
                    "fullStart": 1232,
                    "fullEnd": 1235,
                    "start": 1232,
                    "end": 1234,
                    "fullWidth": 3,
                    "width": 2,
                    "text": "if",
                    "value": "if",
                    "valueText": "if",
                    "hasTrailingTrivia": true,
                    "trailingTrivia": [
                        {
                            "kind": "WhitespaceTrivia",
                            "text": " "
                        }
                    ]
                },
                "openParenToken": {
                    "kind": "OpenParenToken",
                    "fullStart": 1235,
                    "fullEnd": 1236,
                    "start": 1235,
                    "end": 1236,
                    "fullWidth": 1,
                    "width": 1,
                    "text": "(",
                    "value": "(",
                    "valueText": "("
                },
                "condition": {
                    "kind": "NotEqualsExpression",
                    "fullStart": 1236,
                    "fullEnd": 1254,
                    "start": 1236,
                    "end": 1254,
                    "fullWidth": 18,
                    "width": 18,
                    "left": {
                        "kind": "IdentifierName",
                        "fullStart": 1236,
                        "fullEnd": 1245,
                        "start": 1236,
                        "end": 1244,
                        "fullWidth": 9,
                        "width": 8,
                        "text": "__result",
                        "value": "__result",
                        "valueText": "__result",
                        "hasTrailingTrivia": true,
                        "trailingTrivia": [
                            {
                                "kind": "WhitespaceTrivia",
                                "text": " "
                            }
                        ]
                    },
                    "operatorToken": {
                        "kind": "ExclamationEqualsEqualsToken",
                        "fullStart": 1245,
                        "fullEnd": 1249,
                        "start": 1245,
                        "end": 1248,
                        "fullWidth": 4,
                        "width": 3,
                        "text": "!==",
                        "value": "!==",
                        "valueText": "!==",
                        "hasTrailingTrivia": true,
                        "trailingTrivia": [
                            {
                                "kind": "WhitespaceTrivia",
                                "text": " "
                            }
                        ]
                    },
                    "right": {
                        "kind": "StringLiteral",
                        "fullStart": 1249,
                        "fullEnd": 1254,
                        "start": 1249,
                        "end": 1254,
                        "fullWidth": 5,
                        "width": 5,
                        "text": "\"TWO\"",
                        "value": "TWO",
                        "valueText": "TWO"
                    }
                },
                "closeParenToken": {
                    "kind": "CloseParenToken",
                    "fullStart": 1254,
                    "fullEnd": 1256,
                    "start": 1254,
                    "end": 1255,
                    "fullWidth": 2,
                    "width": 1,
                    "text": ")",
                    "value": ")",
                    "valueText": ")",
                    "hasTrailingTrivia": true,
                    "trailingTrivia": [
                        {
                            "kind": "WhitespaceTrivia",
                            "text": " "
                        }
                    ]
                },
                "statement": {
                    "kind": "Block",
                    "fullStart": 1256,
                    "fullEnd": 1326,
                    "start": 1256,
                    "end": 1325,
                    "fullWidth": 70,
                    "width": 69,
                    "openBraceToken": {
                        "kind": "OpenBraceToken",
                        "fullStart": 1256,
                        "fullEnd": 1258,
                        "start": 1256,
                        "end": 1257,
                        "fullWidth": 2,
                        "width": 1,
                        "text": "{",
                        "value": "{",
                        "valueText": "{",
                        "hasTrailingTrivia": true,
                        "hasTrailingNewLine": true,
                        "trailingTrivia": [
                            {
                                "kind": "NewLineTrivia",
                                "text": "\n"
                            }
                        ]
                    },
                    "statements": [
                        {
                            "kind": "ExpressionStatement",
                            "fullStart": 1258,
                            "fullEnd": 1324,
                            "start": 1259,
                            "end": 1323,
                            "fullWidth": 66,
                            "width": 64,
                            "expression": {
                                "kind": "InvocationExpression",
                                "fullStart": 1258,
                                "fullEnd": 1322,
                                "start": 1259,
                                "end": 1322,
                                "fullWidth": 64,
                                "width": 63,
                                "expression": {
                                    "kind": "IdentifierName",
                                    "fullStart": 1258,
                                    "fullEnd": 1265,
                                    "start": 1259,
                                    "end": 1265,
                                    "fullWidth": 7,
                                    "width": 6,
                                    "text": "$ERROR",
                                    "value": "$ERROR",
                                    "valueText": "$ERROR",
                                    "hasLeadingTrivia": true,
                                    "leadingTrivia": [
                                        {
                                            "kind": "WhitespaceTrivia",
                                            "text": "\t"
                                        }
                                    ]
                                },
                                "argumentList": {
                                    "kind": "ArgumentList",
                                    "fullStart": 1265,
                                    "fullEnd": 1322,
                                    "start": 1265,
                                    "end": 1322,
                                    "fullWidth": 57,
                                    "width": 57,
                                    "openParenToken": {
                                        "kind": "OpenParenToken",
                                        "fullStart": 1265,
                                        "fullEnd": 1266,
                                        "start": 1265,
                                        "end": 1266,
                                        "fullWidth": 1,
                                        "width": 1,
                                        "text": "(",
                                        "value": "(",
                                        "valueText": "("
                                    },
                                    "arguments": [
                                        {
                                            "kind": "AddExpression",
                                            "fullStart": 1266,
                                            "fullEnd": 1321,
                                            "start": 1266,
                                            "end": 1321,
                                            "fullWidth": 55,
                                            "width": 55,
                                            "left": {
                                                "kind": "StringLiteral",
                                                "fullStart": 1266,
                                                "fullEnd": 1312,
                                                "start": 1266,
                                                "end": 1312,
                                                "fullWidth": 46,
                                                "width": 46,
                                                "text": "'#3: __result === \"TWO\". Actual: __result ==='",
                                                "value": "#3: __result === \"TWO\". Actual: __result ===",
                                                "valueText": "#3: __result === \"TWO\". Actual: __result ==="
                                            },
                                            "operatorToken": {
                                                "kind": "PlusToken",
                                                "fullStart": 1312,
                                                "fullEnd": 1313,
                                                "start": 1312,
                                                "end": 1313,
                                                "fullWidth": 1,
                                                "width": 1,
                                                "text": "+",
                                                "value": "+",
                                                "valueText": "+"
                                            },
                                            "right": {
                                                "kind": "IdentifierName",
                                                "fullStart": 1313,
                                                "fullEnd": 1321,
                                                "start": 1313,
                                                "end": 1321,
                                                "fullWidth": 8,
                                                "width": 8,
                                                "text": "__result",
                                                "value": "__result",
                                                "valueText": "__result"
                                            }
                                        }
                                    ],
                                    "closeParenToken": {
                                        "kind": "CloseParenToken",
                                        "fullStart": 1321,
                                        "fullEnd": 1322,
                                        "start": 1321,
                                        "end": 1322,
                                        "fullWidth": 1,
                                        "width": 1,
                                        "text": ")",
                                        "value": ")",
                                        "valueText": ")"
                                    }
                                }
                            },
                            "semicolonToken": {
                                "kind": "SemicolonToken",
                                "fullStart": 1322,
                                "fullEnd": 1324,
                                "start": 1322,
                                "end": 1323,
                                "fullWidth": 2,
                                "width": 1,
                                "text": ";",
                                "value": ";",
                                "valueText": ";",
                                "hasTrailingTrivia": true,
                                "hasTrailingNewLine": true,
                                "trailingTrivia": [
                                    {
                                        "kind": "NewLineTrivia",
                                        "text": "\n"
                                    }
                                ]
                            }
                        }
                    ],
                    "closeBraceToken": {
                        "kind": "CloseBraceToken",
                        "fullStart": 1324,
                        "fullEnd": 1326,
                        "start": 1324,
                        "end": 1325,
                        "fullWidth": 2,
                        "width": 1,
                        "text": "}",
                        "value": "}",
                        "valueText": "}",
                        "hasTrailingTrivia": true,
                        "hasTrailingNewLine": true,
                        "trailingTrivia": [
                            {
                                "kind": "NewLineTrivia",
                                "text": "\n"
                            }
                        ]
                    }
                }
            }
        ],
        "endOfFileToken": {
            "kind": "EndOfFileToken",
            "fullStart": 1326,
            "fullEnd": 1409,
            "start": 1409,
            "end": 1409,
            "fullWidth": 83,
            "width": 0,
            "text": "",
            "hasLeadingTrivia": true,
            "hasLeadingComment": true,
            "hasLeadingNewLine": true,
            "leadingTrivia": [
                {
                    "kind": "SingleLineCommentTrivia",
                    "text": "//"
                },
                {
                    "kind": "NewLineTrivia",
                    "text": "\n"
                },
                {
                    "kind": "SingleLineCommentTrivia",
                    "text": "//////////////////////////////////////////////////////////////////////////////"
                },
                {
                    "kind": "NewLineTrivia",
                    "text": "\n"
                },
                {
                    "kind": "NewLineTrivia",
                    "text": "\n"
                }
            ]
        }
    },
    "lineMap": {
        "lineStarts": [
            0,
            61,
            132,
            133,
            137,
            221,
            224,
            257,
            337,
            341,
            342,
            421,
            431,
            436,
            465,
            533,
            546,
            589,
            658,
            662,
            664,
            667,
            746,
            747,
            788,
            789,
            868,
            878,
            903,
            929,
            995,
            997,
            1000,
            1079,
            1080,
            1117,
            1118,
            1197,
            1207,
            1232,
            1258,
            1324,
            1326,
            1329,
            1408,
            1409
        ],
        "length": 1409
    }
}<|MERGE_RESOLUTION|>--- conflicted
+++ resolved
@@ -166,12 +166,8 @@
                                         "start": 444,
                                         "end": 463,
                                         "fullWidth": 19,
-<<<<<<< HEAD
                                         "width": 19,
-                                        "identifier": {
-=======
                                         "propertyName": {
->>>>>>> 85e84683
                                             "kind": "IdentifierName",
                                             "fullStart": 444,
                                             "fullEnd": 453,
@@ -1058,12 +1054,8 @@
                             "start": 751,
                             "end": 786,
                             "fullWidth": 35,
-<<<<<<< HEAD
                             "width": 35,
-                            "identifier": {
-=======
                             "propertyName": {
->>>>>>> 85e84683
                                 "kind": "IdentifierName",
                                 "fullStart": 751,
                                 "fullEnd": 758,
@@ -1361,12 +1353,8 @@
                             "start": 882,
                             "end": 901,
                             "fullWidth": 19,
-<<<<<<< HEAD
                             "width": 19,
-                            "identifier": {
-=======
                             "propertyName": {
->>>>>>> 85e84683
                                 "kind": "IdentifierName",
                                 "fullStart": 882,
                                 "fullEnd": 891,
@@ -2126,12 +2114,8 @@
                             "start": 1211,
                             "end": 1230,
                             "fullWidth": 19,
-<<<<<<< HEAD
                             "width": 19,
-                            "identifier": {
-=======
                             "propertyName": {
->>>>>>> 85e84683
                                 "kind": "IdentifierName",
                                 "fullStart": 1211,
                                 "fullEnd": 1220,
