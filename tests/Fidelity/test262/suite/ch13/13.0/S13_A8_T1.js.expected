--- conflicted
+++ resolved
@@ -130,11 +130,8 @@
                                 "start": 428,
                                 "end": 434,
                                 "fullWidth": 6,
-<<<<<<< HEAD
                                 "width": 6,
-=======
                                 "modifiers": [],
->>>>>>> e3c38734
                                 "identifier": {
                                     "kind": "IdentifierName",
                                     "fullStart": 428,
@@ -174,11 +171,8 @@
                                 "start": 436,
                                 "end": 442,
                                 "fullWidth": 6,
-<<<<<<< HEAD
                                 "width": 6,
-=======
                                 "modifiers": [],
->>>>>>> e3c38734
                                 "identifier": {
                                     "kind": "IdentifierName",
                                     "fullStart": 436,
@@ -218,11 +212,8 @@
                                 "start": 444,
                                 "end": 450,
                                 "fullWidth": 6,
-<<<<<<< HEAD
                                 "width": 6,
-=======
                                 "modifiers": [],
->>>>>>> e3c38734
                                 "identifier": {
                                     "kind": "IdentifierName",
                                     "fullStart": 444,
