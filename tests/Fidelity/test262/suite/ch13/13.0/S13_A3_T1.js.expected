--- conflicted
+++ resolved
@@ -94,12 +94,8 @@
                             "start": 465,
                             "end": 595,
                             "fullWidth": 130,
-<<<<<<< HEAD
                             "width": 130,
-                            "identifier": {
-=======
                             "propertyName": {
->>>>>>> 85e84683
                                 "kind": "IdentifierName",
                                 "fullStart": 465,
                                 "fullEnd": 472,
@@ -895,12 +891,8 @@
                             "start": 602,
                             "end": 624,
                             "fullWidth": 22,
-<<<<<<< HEAD
                             "width": 22,
-                            "identifier": {
-=======
                             "propertyName": {
->>>>>>> 85e84683
                                 "kind": "IdentifierName",
                                 "fullStart": 602,
                                 "fullEnd": 612,
