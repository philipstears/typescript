--- conflicted
+++ resolved
@@ -1711,11 +1711,8 @@
                                 "start": 1225,
                                 "end": 1228,
                                 "fullWidth": 3,
-<<<<<<< HEAD
                                 "width": 3,
-=======
                                 "modifiers": [],
->>>>>>> e3c38734
                                 "identifier": {
                                     "kind": "IdentifierName",
                                     "fullStart": 1225,
