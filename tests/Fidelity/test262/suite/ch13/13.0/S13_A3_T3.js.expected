--- conflicted
+++ resolved
@@ -805,12 +805,8 @@
                             "start": 531,
                             "end": 553,
                             "fullWidth": 22,
-<<<<<<< HEAD
                             "width": 22,
-                            "identifier": {
-=======
                             "propertyName": {
->>>>>>> 85e84683
                                 "kind": "IdentifierName",
                                 "fullStart": 531,
                                 "fullEnd": 541,
