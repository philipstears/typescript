--- conflicted
+++ resolved
@@ -166,12 +166,8 @@
                                         "start": 496,
                                         "end": 515,
                                         "fullWidth": 19,
-<<<<<<< HEAD
                                         "width": 19,
-                                        "identifier": {
-=======
                                         "propertyName": {
->>>>>>> 85e84683
                                             "kind": "IdentifierName",
                                             "fullStart": 496,
                                             "fullEnd": 505,
@@ -1066,12 +1062,8 @@
                             "start": 859,
                             "end": 900,
                             "fullWidth": 41,
-<<<<<<< HEAD
                             "width": 41,
-                            "identifier": {
-=======
                             "propertyName": {
->>>>>>> 85e84683
                                 "kind": "IdentifierName",
                                 "fullStart": 859,
                                 "fullEnd": 866,
@@ -1381,12 +1373,8 @@
                             "start": 996,
                             "end": 1015,
                             "fullWidth": 19,
-<<<<<<< HEAD
                             "width": 19,
-                            "identifier": {
-=======
                             "propertyName": {
->>>>>>> 85e84683
                                 "kind": "IdentifierName",
                                 "fullStart": 996,
                                 "fullEnd": 1005,
@@ -2158,12 +2146,8 @@
                             "start": 1331,
                             "end": 1350,
                             "fullWidth": 19,
-<<<<<<< HEAD
                             "width": 19,
-                            "identifier": {
-=======
                             "propertyName": {
->>>>>>> 85e84683
                                 "kind": "IdentifierName",
                                 "fullStart": 1331,
                                 "fullEnd": 1340,
