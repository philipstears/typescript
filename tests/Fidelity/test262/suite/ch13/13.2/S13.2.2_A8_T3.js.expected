{
    "isDeclaration": false,
    "languageVersion": "EcmaScript5",
    "parseOptions": {
        "allowAutomaticSemicolonInsertion": true
    },
    "sourceUnit": {
        "kind": "SourceUnit",
        "fullStart": 0,
        "fullEnd": 1820,
        "start": 706,
        "end": 1820,
        "fullWidth": 1820,
        "width": 1114,
        "moduleElements": [
            {
                "kind": "VariableStatement",
                "fullStart": 0,
                "fullEnd": 724,
                "start": 706,
                "end": 723,
                "fullWidth": 724,
                "width": 17,
                "modifiers": [],
                "variableDeclaration": {
                    "kind": "VariableDeclaration",
                    "fullStart": 0,
                    "fullEnd": 722,
                    "start": 706,
                    "end": 722,
                    "fullWidth": 722,
                    "width": 16,
                    "varKeyword": {
                        "kind": "VarKeyword",
                        "fullStart": 0,
                        "fullEnd": 710,
                        "start": 706,
                        "end": 709,
                        "fullWidth": 710,
                        "width": 3,
                        "text": "var",
                        "value": "var",
                        "valueText": "var",
                        "hasLeadingTrivia": true,
                        "hasLeadingComment": true,
                        "hasLeadingNewLine": true,
                        "hasTrailingTrivia": true,
                        "leadingTrivia": [
                            {
                                "kind": "SingleLineCommentTrivia",
                                "text": "// Copyright 2009 the Sputnik authors.  All rights reserved."
                            },
                            {
                                "kind": "NewLineTrivia",
                                "text": "\n"
                            },
                            {
                                "kind": "SingleLineCommentTrivia",
                                "text": "// This code is governed by the BSD license found in the LICENSE file."
                            },
                            {
                                "kind": "NewLineTrivia",
                                "text": "\n"
                            },
                            {
                                "kind": "NewLineTrivia",
                                "text": "\n"
                            },
                            {
                                "kind": "MultiLineCommentTrivia",
                                "text": "/**\n * When the [[Construct]] property for a Function object F is called:\n * A new native ECMAScript object is created.\n * Invoke the [[Call]] property of F, providing just created native ECMAScript object as the this value and providing the argument\n * list passed into [[Construct]] as the argument values.\n * If Type( [[Call]] returned) is an Function then return this just as obtained function\n *\n * @path ch13/13.2/S13.2.2_A8_T3.js\n * @description Creating a function whose prototype contains declaration of another function defined by using Function.call method\n */"
                            },
                            {
                                "kind": "NewLineTrivia",
                                "text": "\n"
                            },
                            {
                                "kind": "NewLineTrivia",
                                "text": "\n"
                            }
                        ],
                        "trailingTrivia": [
                            {
                                "kind": "WhitespaceTrivia",
                                "text": " "
                            }
                        ]
                    },
                    "variableDeclarators": [
                        {
                            "kind": "VariableDeclarator",
                            "fullStart": 710,
                            "fullEnd": 722,
                            "start": 710,
                            "end": 722,
                            "fullWidth": 12,
<<<<<<< HEAD
                            "width": 12,
                            "identifier": {
=======
                            "propertyName": {
>>>>>>> 85e84683
                                "kind": "IdentifierName",
                                "fullStart": 710,
                                "fullEnd": 716,
                                "start": 710,
                                "end": 716,
                                "fullWidth": 6,
                                "width": 6,
                                "text": "__FRST",
                                "value": "__FRST",
                                "valueText": "__FRST"
                            },
                            "equalsValueClause": {
                                "kind": "EqualsValueClause",
                                "fullStart": 716,
                                "fullEnd": 722,
                                "start": 716,
                                "end": 722,
                                "fullWidth": 6,
                                "width": 6,
                                "equalsToken": {
                                    "kind": "EqualsToken",
                                    "fullStart": 716,
                                    "fullEnd": 717,
                                    "start": 716,
                                    "end": 717,
                                    "fullWidth": 1,
                                    "width": 1,
                                    "text": "=",
                                    "value": "=",
                                    "valueText": "="
                                },
                                "value": {
                                    "kind": "StringLiteral",
                                    "fullStart": 717,
                                    "fullEnd": 722,
                                    "start": 717,
                                    "end": 722,
                                    "fullWidth": 5,
                                    "width": 5,
                                    "text": "\"one\"",
                                    "value": "one",
                                    "valueText": "one"
                                }
                            }
                        }
                    ]
                },
                "semicolonToken": {
                    "kind": "SemicolonToken",
                    "fullStart": 722,
                    "fullEnd": 724,
                    "start": 722,
                    "end": 723,
                    "fullWidth": 2,
                    "width": 1,
                    "text": ";",
                    "value": ";",
                    "valueText": ";",
                    "hasTrailingTrivia": true,
                    "hasTrailingNewLine": true,
                    "trailingTrivia": [
                        {
                            "kind": "NewLineTrivia",
                            "text": "\n"
                        }
                    ]
                }
            },
            {
                "kind": "VariableStatement",
                "fullStart": 724,
                "fullEnd": 742,
                "start": 724,
                "end": 741,
                "fullWidth": 18,
                "width": 17,
                "modifiers": [],
                "variableDeclaration": {
                    "kind": "VariableDeclaration",
                    "fullStart": 724,
                    "fullEnd": 740,
                    "start": 724,
                    "end": 740,
                    "fullWidth": 16,
                    "width": 16,
                    "varKeyword": {
                        "kind": "VarKeyword",
                        "fullStart": 724,
                        "fullEnd": 728,
                        "start": 724,
                        "end": 727,
                        "fullWidth": 4,
                        "width": 3,
                        "text": "var",
                        "value": "var",
                        "valueText": "var",
                        "hasTrailingTrivia": true,
                        "trailingTrivia": [
                            {
                                "kind": "WhitespaceTrivia",
                                "text": " "
                            }
                        ]
                    },
                    "variableDeclarators": [
                        {
                            "kind": "VariableDeclarator",
                            "fullStart": 728,
                            "fullEnd": 740,
                            "start": 728,
                            "end": 740,
                            "fullWidth": 12,
<<<<<<< HEAD
                            "width": 12,
                            "identifier": {
=======
                            "propertyName": {
>>>>>>> 85e84683
                                "kind": "IdentifierName",
                                "fullStart": 728,
                                "fullEnd": 734,
                                "start": 728,
                                "end": 734,
                                "fullWidth": 6,
                                "width": 6,
                                "text": "__SCND",
                                "value": "__SCND",
                                "valueText": "__SCND"
                            },
                            "equalsValueClause": {
                                "kind": "EqualsValueClause",
                                "fullStart": 734,
                                "fullEnd": 740,
                                "start": 734,
                                "end": 740,
                                "fullWidth": 6,
                                "width": 6,
                                "equalsToken": {
                                    "kind": "EqualsToken",
                                    "fullStart": 734,
                                    "fullEnd": 735,
                                    "start": 734,
                                    "end": 735,
                                    "fullWidth": 1,
                                    "width": 1,
                                    "text": "=",
                                    "value": "=",
                                    "valueText": "="
                                },
                                "value": {
                                    "kind": "StringLiteral",
                                    "fullStart": 735,
                                    "fullEnd": 740,
                                    "start": 735,
                                    "end": 740,
                                    "fullWidth": 5,
                                    "width": 5,
                                    "text": "\"two\"",
                                    "value": "two",
                                    "valueText": "two"
                                }
                            }
                        }
                    ]
                },
                "semicolonToken": {
                    "kind": "SemicolonToken",
                    "fullStart": 740,
                    "fullEnd": 742,
                    "start": 740,
                    "end": 741,
                    "fullWidth": 2,
                    "width": 1,
                    "text": ";",
                    "value": ";",
                    "valueText": ";",
                    "hasTrailingTrivia": true,
                    "hasTrailingNewLine": true,
                    "trailingTrivia": [
                        {
                            "kind": "NewLineTrivia",
                            "text": "\n"
                        }
                    ]
                }
            },
            {
                "kind": "VariableStatement",
                "fullStart": 742,
                "fullEnd": 896,
                "start": 743,
                "end": 895,
                "fullWidth": 154,
                "width": 152,
                "modifiers": [],
                "variableDeclaration": {
                    "kind": "VariableDeclaration",
                    "fullStart": 742,
                    "fullEnd": 894,
                    "start": 743,
                    "end": 894,
                    "fullWidth": 152,
                    "width": 151,
                    "varKeyword": {
                        "kind": "VarKeyword",
                        "fullStart": 742,
                        "fullEnd": 747,
                        "start": 743,
                        "end": 746,
                        "fullWidth": 5,
                        "width": 3,
                        "text": "var",
                        "value": "var",
                        "valueText": "var",
                        "hasLeadingTrivia": true,
                        "hasLeadingNewLine": true,
                        "hasTrailingTrivia": true,
                        "leadingTrivia": [
                            {
                                "kind": "NewLineTrivia",
                                "text": "\n"
                            }
                        ],
                        "trailingTrivia": [
                            {
                                "kind": "WhitespaceTrivia",
                                "text": " "
                            }
                        ]
                    },
                    "variableDeclarators": [
                        {
                            "kind": "VariableDeclarator",
                            "fullStart": 747,
                            "fullEnd": 894,
                            "start": 747,
                            "end": 894,
                            "fullWidth": 147,
<<<<<<< HEAD
                            "width": 147,
                            "identifier": {
=======
                            "propertyName": {
>>>>>>> 85e84683
                                "kind": "IdentifierName",
                                "fullStart": 747,
                                "fullEnd": 754,
                                "start": 747,
                                "end": 753,
                                "fullWidth": 7,
                                "width": 6,
                                "text": "__func",
                                "value": "__func",
                                "valueText": "__func",
                                "hasTrailingTrivia": true,
                                "trailingTrivia": [
                                    {
                                        "kind": "WhitespaceTrivia",
                                        "text": " "
                                    }
                                ]
                            },
                            "equalsValueClause": {
                                "kind": "EqualsValueClause",
                                "fullStart": 754,
                                "fullEnd": 894,
                                "start": 754,
                                "end": 894,
                                "fullWidth": 140,
                                "width": 140,
                                "equalsToken": {
                                    "kind": "EqualsToken",
                                    "fullStart": 754,
                                    "fullEnd": 756,
                                    "start": 754,
                                    "end": 755,
                                    "fullWidth": 2,
                                    "width": 1,
                                    "text": "=",
                                    "value": "=",
                                    "valueText": "=",
                                    "hasTrailingTrivia": true,
                                    "trailingTrivia": [
                                        {
                                            "kind": "WhitespaceTrivia",
                                            "text": " "
                                        }
                                    ]
                                },
                                "value": {
                                    "kind": "FunctionExpression",
                                    "fullStart": 756,
                                    "fullEnd": 894,
                                    "start": 756,
                                    "end": 894,
                                    "fullWidth": 138,
                                    "width": 138,
                                    "functionKeyword": {
                                        "kind": "FunctionKeyword",
                                        "fullStart": 756,
                                        "fullEnd": 764,
                                        "start": 756,
                                        "end": 764,
                                        "fullWidth": 8,
                                        "width": 8,
                                        "text": "function",
                                        "value": "function",
                                        "valueText": "function"
                                    },
                                    "callSignature": {
                                        "kind": "CallSignature",
                                        "fullStart": 764,
                                        "fullEnd": 776,
                                        "start": 764,
                                        "end": 776,
                                        "fullWidth": 12,
                                        "width": 12,
                                        "parameterList": {
                                            "kind": "ParameterList",
                                            "fullStart": 764,
                                            "fullEnd": 776,
                                            "start": 764,
                                            "end": 776,
                                            "fullWidth": 12,
                                            "width": 12,
                                            "openParenToken": {
                                                "kind": "OpenParenToken",
                                                "fullStart": 764,
                                                "fullEnd": 765,
                                                "start": 764,
                                                "end": 765,
                                                "fullWidth": 1,
                                                "width": 1,
                                                "text": "(",
                                                "value": "(",
                                                "valueText": "("
                                            },
                                            "parameters": [
                                                {
                                                    "kind": "Parameter",
                                                    "fullStart": 765,
                                                    "fullEnd": 769,
                                                    "start": 765,
                                                    "end": 769,
                                                    "fullWidth": 4,
                                                    "width": 4,
                                                    "modifiers": [],
                                                    "identifier": {
                                                        "kind": "IdentifierName",
                                                        "fullStart": 765,
                                                        "fullEnd": 769,
                                                        "start": 765,
                                                        "end": 769,
                                                        "fullWidth": 4,
                                                        "width": 4,
                                                        "text": "arg1",
                                                        "value": "arg1",
                                                        "valueText": "arg1"
                                                    }
                                                },
                                                {
                                                    "kind": "CommaToken",
                                                    "fullStart": 769,
                                                    "fullEnd": 771,
                                                    "start": 769,
                                                    "end": 770,
                                                    "fullWidth": 2,
                                                    "width": 1,
                                                    "text": ",",
                                                    "value": ",",
                                                    "valueText": ",",
                                                    "hasTrailingTrivia": true,
                                                    "trailingTrivia": [
                                                        {
                                                            "kind": "WhitespaceTrivia",
                                                            "text": " "
                                                        }
                                                    ]
                                                },
                                                {
                                                    "kind": "Parameter",
                                                    "fullStart": 771,
                                                    "fullEnd": 775,
                                                    "start": 771,
                                                    "end": 775,
                                                    "fullWidth": 4,
                                                    "width": 4,
                                                    "modifiers": [],
                                                    "identifier": {
                                                        "kind": "IdentifierName",
                                                        "fullStart": 771,
                                                        "fullEnd": 775,
                                                        "start": 771,
                                                        "end": 775,
                                                        "fullWidth": 4,
                                                        "width": 4,
                                                        "text": "arg2",
                                                        "value": "arg2",
                                                        "valueText": "arg2"
                                                    }
                                                }
                                            ],
                                            "closeParenToken": {
                                                "kind": "CloseParenToken",
                                                "fullStart": 775,
                                                "fullEnd": 776,
                                                "start": 775,
                                                "end": 776,
                                                "fullWidth": 1,
                                                "width": 1,
                                                "text": ")",
                                                "value": ")",
                                                "valueText": ")"
                                            }
                                        }
                                    },
                                    "block": {
                                        "kind": "Block",
                                        "fullStart": 776,
                                        "fullEnd": 894,
                                        "start": 776,
                                        "end": 894,
                                        "fullWidth": 118,
                                        "width": 118,
                                        "openBraceToken": {
                                            "kind": "OpenBraceToken",
                                            "fullStart": 776,
                                            "fullEnd": 778,
                                            "start": 776,
                                            "end": 777,
                                            "fullWidth": 2,
                                            "width": 1,
                                            "text": "{",
                                            "value": "{",
                                            "valueText": "{",
                                            "hasTrailingTrivia": true,
                                            "hasTrailingNewLine": true,
                                            "trailingTrivia": [
                                                {
                                                    "kind": "NewLineTrivia",
                                                    "text": "\n"
                                                }
                                            ]
                                        },
                                        "statements": [
                                            {
                                                "kind": "ExpressionStatement",
                                                "fullStart": 778,
                                                "fullEnd": 796,
                                                "start": 779,
                                                "end": 795,
                                                "fullWidth": 18,
                                                "width": 16,
                                                "expression": {
                                                    "kind": "AssignmentExpression",
                                                    "fullStart": 778,
                                                    "fullEnd": 794,
                                                    "start": 779,
                                                    "end": 794,
                                                    "fullWidth": 16,
                                                    "width": 15,
                                                    "left": {
                                                        "kind": "MemberAccessExpression",
                                                        "fullStart": 778,
                                                        "fullEnd": 789,
                                                        "start": 779,
                                                        "end": 789,
                                                        "fullWidth": 11,
                                                        "width": 10,
                                                        "expression": {
                                                            "kind": "ThisKeyword",
                                                            "fullStart": 778,
                                                            "fullEnd": 783,
                                                            "start": 779,
                                                            "end": 783,
                                                            "fullWidth": 5,
                                                            "width": 4,
                                                            "text": "this",
                                                            "value": "this",
                                                            "valueText": "this",
                                                            "hasLeadingTrivia": true,
                                                            "leadingTrivia": [
                                                                {
                                                                    "kind": "WhitespaceTrivia",
                                                                    "text": "\t"
                                                                }
                                                            ]
                                                        },
                                                        "dotToken": {
                                                            "kind": "DotToken",
                                                            "fullStart": 783,
                                                            "fullEnd": 784,
                                                            "start": 783,
                                                            "end": 784,
                                                            "fullWidth": 1,
                                                            "width": 1,
                                                            "text": ".",
                                                            "value": ".",
                                                            "valueText": "."
                                                        },
                                                        "name": {
                                                            "kind": "IdentifierName",
                                                            "fullStart": 784,
                                                            "fullEnd": 789,
                                                            "start": 784,
                                                            "end": 789,
                                                            "fullWidth": 5,
                                                            "width": 5,
                                                            "text": "first",
                                                            "value": "first",
                                                            "valueText": "first"
                                                        }
                                                    },
                                                    "operatorToken": {
                                                        "kind": "EqualsToken",
                                                        "fullStart": 789,
                                                        "fullEnd": 790,
                                                        "start": 789,
                                                        "end": 790,
                                                        "fullWidth": 1,
                                                        "width": 1,
                                                        "text": "=",
                                                        "value": "=",
                                                        "valueText": "="
                                                    },
                                                    "right": {
                                                        "kind": "IdentifierName",
                                                        "fullStart": 790,
                                                        "fullEnd": 794,
                                                        "start": 790,
                                                        "end": 794,
                                                        "fullWidth": 4,
                                                        "width": 4,
                                                        "text": "arg1",
                                                        "value": "arg1",
                                                        "valueText": "arg1"
                                                    }
                                                },
                                                "semicolonToken": {
                                                    "kind": "SemicolonToken",
                                                    "fullStart": 794,
                                                    "fullEnd": 796,
                                                    "start": 794,
                                                    "end": 795,
                                                    "fullWidth": 2,
                                                    "width": 1,
                                                    "text": ";",
                                                    "value": ";",
                                                    "valueText": ";",
                                                    "hasTrailingTrivia": true,
                                                    "hasTrailingNewLine": true,
                                                    "trailingTrivia": [
                                                        {
                                                            "kind": "NewLineTrivia",
                                                            "text": "\n"
                                                        }
                                                    ]
                                                }
                                            },
                                            {
                                                "kind": "VariableStatement",
                                                "fullStart": 796,
                                                "fullEnd": 853,
                                                "start": 797,
                                                "end": 852,
                                                "fullWidth": 57,
                                                "width": 55,
                                                "modifiers": [],
                                                "variableDeclaration": {
                                                    "kind": "VariableDeclaration",
                                                    "fullStart": 796,
                                                    "fullEnd": 851,
                                                    "start": 797,
                                                    "end": 851,
                                                    "fullWidth": 55,
                                                    "width": 54,
                                                    "varKeyword": {
                                                        "kind": "VarKeyword",
                                                        "fullStart": 796,
                                                        "fullEnd": 801,
                                                        "start": 797,
                                                        "end": 800,
                                                        "fullWidth": 5,
                                                        "width": 3,
                                                        "text": "var",
                                                        "value": "var",
                                                        "valueText": "var",
                                                        "hasLeadingTrivia": true,
                                                        "hasTrailingTrivia": true,
                                                        "leadingTrivia": [
                                                            {
                                                                "kind": "WhitespaceTrivia",
                                                                "text": "\t"
                                                            }
                                                        ],
                                                        "trailingTrivia": [
                                                            {
                                                                "kind": "WhitespaceTrivia",
                                                                "text": " "
                                                            }
                                                        ]
                                                    },
                                                    "variableDeclarators": [
                                                        {
                                                            "kind": "VariableDeclarator",
                                                            "fullStart": 801,
                                                            "fullEnd": 851,
                                                            "start": 801,
                                                            "end": 851,
                                                            "fullWidth": 50,
<<<<<<< HEAD
                                                            "width": 50,
                                                            "identifier": {
=======
                                                            "propertyName": {
>>>>>>> 85e84683
                                                                "kind": "IdentifierName",
                                                                "fullStart": 801,
                                                                "fullEnd": 808,
                                                                "start": 801,
                                                                "end": 807,
                                                                "fullWidth": 7,
                                                                "width": 6,
                                                                "text": "__gunc",
                                                                "value": "__gunc",
                                                                "valueText": "__gunc",
                                                                "hasTrailingTrivia": true,
                                                                "trailingTrivia": [
                                                                    {
                                                                        "kind": "WhitespaceTrivia",
                                                                        "text": " "
                                                                    }
                                                                ]
                                                            },
                                                            "equalsValueClause": {
                                                                "kind": "EqualsValueClause",
                                                                "fullStart": 808,
                                                                "fullEnd": 851,
                                                                "start": 808,
                                                                "end": 851,
                                                                "fullWidth": 43,
                                                                "width": 43,
                                                                "equalsToken": {
                                                                    "kind": "EqualsToken",
                                                                    "fullStart": 808,
                                                                    "fullEnd": 810,
                                                                    "start": 808,
                                                                    "end": 809,
                                                                    "fullWidth": 2,
                                                                    "width": 1,
                                                                    "text": "=",
                                                                    "value": "=",
                                                                    "valueText": "=",
                                                                    "hasTrailingTrivia": true,
                                                                    "trailingTrivia": [
                                                                        {
                                                                            "kind": "WhitespaceTrivia",
                                                                            "text": " "
                                                                        }
                                                                    ]
                                                                },
                                                                "value": {
                                                                    "kind": "InvocationExpression",
                                                                    "fullStart": 810,
                                                                    "fullEnd": 851,
                                                                    "start": 810,
                                                                    "end": 851,
                                                                    "fullWidth": 41,
                                                                    "width": 41,
                                                                    "expression": {
                                                                        "kind": "MemberAccessExpression",
                                                                        "fullStart": 810,
                                                                        "fullEnd": 823,
                                                                        "start": 810,
                                                                        "end": 823,
                                                                        "fullWidth": 13,
                                                                        "width": 13,
                                                                        "expression": {
                                                                            "kind": "IdentifierName",
                                                                            "fullStart": 810,
                                                                            "fullEnd": 818,
                                                                            "start": 810,
                                                                            "end": 818,
                                                                            "fullWidth": 8,
                                                                            "width": 8,
                                                                            "text": "Function",
                                                                            "value": "Function",
                                                                            "valueText": "Function"
                                                                        },
                                                                        "dotToken": {
                                                                            "kind": "DotToken",
                                                                            "fullStart": 818,
                                                                            "fullEnd": 819,
                                                                            "start": 818,
                                                                            "end": 819,
                                                                            "fullWidth": 1,
                                                                            "width": 1,
                                                                            "text": ".",
                                                                            "value": ".",
                                                                            "valueText": "."
                                                                        },
                                                                        "name": {
                                                                            "kind": "IdentifierName",
                                                                            "fullStart": 819,
                                                                            "fullEnd": 823,
                                                                            "start": 819,
                                                                            "end": 823,
                                                                            "fullWidth": 4,
                                                                            "width": 4,
                                                                            "text": "call",
                                                                            "value": "call",
                                                                            "valueText": "call"
                                                                        }
                                                                    },
                                                                    "argumentList": {
                                                                        "kind": "ArgumentList",
                                                                        "fullStart": 823,
                                                                        "fullEnd": 851,
                                                                        "start": 823,
                                                                        "end": 851,
                                                                        "fullWidth": 28,
                                                                        "width": 28,
                                                                        "openParenToken": {
                                                                            "kind": "OpenParenToken",
                                                                            "fullStart": 823,
                                                                            "fullEnd": 824,
                                                                            "start": 823,
                                                                            "end": 824,
                                                                            "fullWidth": 1,
                                                                            "width": 1,
                                                                            "text": "(",
                                                                            "value": "(",
                                                                            "valueText": "("
                                                                        },
                                                                        "arguments": [
                                                                            {
                                                                                "kind": "ThisKeyword",
                                                                                "fullStart": 824,
                                                                                "fullEnd": 828,
                                                                                "start": 824,
                                                                                "end": 828,
                                                                                "fullWidth": 4,
                                                                                "width": 4,
                                                                                "text": "this",
                                                                                "value": "this",
                                                                                "valueText": "this"
                                                                            },
                                                                            {
                                                                                "kind": "CommaToken",
                                                                                "fullStart": 828,
                                                                                "fullEnd": 829,
                                                                                "start": 828,
                                                                                "end": 829,
                                                                                "fullWidth": 1,
                                                                                "width": 1,
                                                                                "text": ",",
                                                                                "value": ",",
                                                                                "valueText": ","
                                                                            },
                                                                            {
                                                                                "kind": "StringLiteral",
                                                                                "fullStart": 829,
                                                                                "fullEnd": 834,
                                                                                "start": 829,
                                                                                "end": 834,
                                                                                "fullWidth": 5,
                                                                                "width": 5,
                                                                                "text": "\"arg\"",
                                                                                "value": "arg",
                                                                                "valueText": "arg"
                                                                            },
                                                                            {
                                                                                "kind": "CommaToken",
                                                                                "fullStart": 834,
                                                                                "fullEnd": 835,
                                                                                "start": 834,
                                                                                "end": 835,
                                                                                "fullWidth": 1,
                                                                                "width": 1,
                                                                                "text": ",",
                                                                                "value": ",",
                                                                                "valueText": ","
                                                                            },
                                                                            {
                                                                                "kind": "StringLiteral",
                                                                                "fullStart": 835,
                                                                                "fullEnd": 850,
                                                                                "start": 835,
                                                                                "end": 850,
                                                                                "fullWidth": 15,
                                                                                "width": 15,
                                                                                "text": "\"return ++arg;\"",
                                                                                "value": "return ++arg;",
                                                                                "valueText": "return ++arg;"
                                                                            }
                                                                        ],
                                                                        "closeParenToken": {
                                                                            "kind": "CloseParenToken",
                                                                            "fullStart": 850,
                                                                            "fullEnd": 851,
                                                                            "start": 850,
                                                                            "end": 851,
                                                                            "fullWidth": 1,
                                                                            "width": 1,
                                                                            "text": ")",
                                                                            "value": ")",
                                                                            "valueText": ")"
                                                                        }
                                                                    }
                                                                }
                                                            }
                                                        }
                                                    ]
                                                },
                                                "semicolonToken": {
                                                    "kind": "SemicolonToken",
                                                    "fullStart": 851,
                                                    "fullEnd": 853,
                                                    "start": 851,
                                                    "end": 852,
                                                    "fullWidth": 2,
                                                    "width": 1,
                                                    "text": ";",
                                                    "value": ";",
                                                    "valueText": ";",
                                                    "hasTrailingTrivia": true,
                                                    "hasTrailingNewLine": true,
                                                    "trailingTrivia": [
                                                        {
                                                            "kind": "NewLineTrivia",
                                                            "text": "\n"
                                                        }
                                                    ]
                                                }
                                            },
                                            {
                                                "kind": "ExpressionStatement",
                                                "fullStart": 853,
                                                "fullEnd": 872,
                                                "start": 854,
                                                "end": 871,
                                                "fullWidth": 19,
                                                "width": 17,
                                                "expression": {
                                                    "kind": "AssignmentExpression",
                                                    "fullStart": 853,
                                                    "fullEnd": 870,
                                                    "start": 854,
                                                    "end": 870,
                                                    "fullWidth": 17,
                                                    "width": 16,
                                                    "left": {
                                                        "kind": "MemberAccessExpression",
                                                        "fullStart": 853,
                                                        "fullEnd": 865,
                                                        "start": 854,
                                                        "end": 865,
                                                        "fullWidth": 12,
                                                        "width": 11,
                                                        "expression": {
                                                            "kind": "IdentifierName",
                                                            "fullStart": 853,
                                                            "fullEnd": 860,
                                                            "start": 854,
                                                            "end": 860,
                                                            "fullWidth": 7,
                                                            "width": 6,
                                                            "text": "__gunc",
                                                            "value": "__gunc",
                                                            "valueText": "__gunc",
                                                            "hasLeadingTrivia": true,
                                                            "leadingTrivia": [
                                                                {
                                                                    "kind": "WhitespaceTrivia",
                                                                    "text": "\t"
                                                                }
                                                            ]
                                                        },
                                                        "dotToken": {
                                                            "kind": "DotToken",
                                                            "fullStart": 860,
                                                            "fullEnd": 861,
                                                            "start": 860,
                                                            "end": 861,
                                                            "fullWidth": 1,
                                                            "width": 1,
                                                            "text": ".",
                                                            "value": ".",
                                                            "valueText": "."
                                                        },
                                                        "name": {
                                                            "kind": "IdentifierName",
                                                            "fullStart": 861,
                                                            "fullEnd": 865,
                                                            "start": 861,
                                                            "end": 865,
                                                            "fullWidth": 4,
                                                            "width": 4,
                                                            "text": "prop",
                                                            "value": "prop",
                                                            "valueText": "prop"
                                                        }
                                                    },
                                                    "operatorToken": {
                                                        "kind": "EqualsToken",
                                                        "fullStart": 865,
                                                        "fullEnd": 866,
                                                        "start": 865,
                                                        "end": 866,
                                                        "fullWidth": 1,
                                                        "width": 1,
                                                        "text": "=",
                                                        "value": "=",
                                                        "valueText": "="
                                                    },
                                                    "right": {
                                                        "kind": "IdentifierName",
                                                        "fullStart": 866,
                                                        "fullEnd": 870,
                                                        "start": 866,
                                                        "end": 870,
                                                        "fullWidth": 4,
                                                        "width": 4,
                                                        "text": "arg2",
                                                        "value": "arg2",
                                                        "valueText": "arg2"
                                                    }
                                                },
                                                "semicolonToken": {
                                                    "kind": "SemicolonToken",
                                                    "fullStart": 870,
                                                    "fullEnd": 872,
                                                    "start": 870,
                                                    "end": 871,
                                                    "fullWidth": 2,
                                                    "width": 1,
                                                    "text": ";",
                                                    "value": ";",
                                                    "valueText": ";",
                                                    "hasTrailingTrivia": true,
                                                    "hasTrailingNewLine": true,
                                                    "trailingTrivia": [
                                                        {
                                                            "kind": "NewLineTrivia",
                                                            "text": "\n"
                                                        }
                                                    ]
                                                }
                                            },
                                            {
                                                "kind": "ReturnStatement",
                                                "fullStart": 872,
                                                "fullEnd": 891,
                                                "start": 876,
                                                "end": 890,
                                                "fullWidth": 19,
                                                "width": 14,
                                                "returnKeyword": {
                                                    "kind": "ReturnKeyword",
                                                    "fullStart": 872,
                                                    "fullEnd": 883,
                                                    "start": 876,
                                                    "end": 882,
                                                    "fullWidth": 11,
                                                    "width": 6,
                                                    "text": "return",
                                                    "value": "return",
                                                    "valueText": "return",
                                                    "hasLeadingTrivia": true,
                                                    "hasTrailingTrivia": true,
                                                    "leadingTrivia": [
                                                        {
                                                            "kind": "WhitespaceTrivia",
                                                            "text": "    "
                                                        }
                                                    ],
                                                    "trailingTrivia": [
                                                        {
                                                            "kind": "WhitespaceTrivia",
                                                            "text": " "
                                                        }
                                                    ]
                                                },
                                                "expression": {
                                                    "kind": "IdentifierName",
                                                    "fullStart": 883,
                                                    "fullEnd": 889,
                                                    "start": 883,
                                                    "end": 889,
                                                    "fullWidth": 6,
                                                    "width": 6,
                                                    "text": "__gunc",
                                                    "value": "__gunc",
                                                    "valueText": "__gunc"
                                                },
                                                "semicolonToken": {
                                                    "kind": "SemicolonToken",
                                                    "fullStart": 889,
                                                    "fullEnd": 891,
                                                    "start": 889,
                                                    "end": 890,
                                                    "fullWidth": 2,
                                                    "width": 1,
                                                    "text": ";",
                                                    "value": ";",
                                                    "valueText": ";",
                                                    "hasTrailingTrivia": true,
                                                    "hasTrailingNewLine": true,
                                                    "trailingTrivia": [
                                                        {
                                                            "kind": "NewLineTrivia",
                                                            "text": "\n"
                                                        }
                                                    ]
                                                }
                                            }
                                        ],
                                        "closeBraceToken": {
                                            "kind": "CloseBraceToken",
                                            "fullStart": 891,
                                            "fullEnd": 894,
                                            "start": 893,
                                            "end": 894,
                                            "fullWidth": 3,
                                            "width": 1,
                                            "text": "}",
                                            "value": "}",
                                            "valueText": "}",
                                            "hasLeadingTrivia": true,
                                            "hasLeadingNewLine": true,
                                            "leadingTrivia": [
                                                {
                                                    "kind": "WhitespaceTrivia",
                                                    "text": "\t"
                                                },
                                                {
                                                    "kind": "NewLineTrivia",
                                                    "text": "\n"
                                                }
                                            ]
                                        }
                                    }
                                }
                            }
                        }
                    ]
                },
                "semicolonToken": {
                    "kind": "SemicolonToken",
                    "fullStart": 894,
                    "fullEnd": 896,
                    "start": 894,
                    "end": 895,
                    "fullWidth": 2,
                    "width": 1,
                    "text": ";",
                    "value": ";",
                    "valueText": ";",
                    "hasTrailingTrivia": true,
                    "hasTrailingNewLine": true,
                    "trailingTrivia": [
                        {
                            "kind": "NewLineTrivia",
                            "text": "\n"
                        }
                    ]
                }
            },
            {
                "kind": "VariableStatement",
                "fullStart": 896,
                "fullEnd": 942,
                "start": 897,
                "end": 941,
                "fullWidth": 46,
                "width": 44,
                "modifiers": [],
                "variableDeclaration": {
                    "kind": "VariableDeclaration",
                    "fullStart": 896,
                    "fullEnd": 940,
                    "start": 897,
                    "end": 940,
                    "fullWidth": 44,
                    "width": 43,
                    "varKeyword": {
                        "kind": "VarKeyword",
                        "fullStart": 896,
                        "fullEnd": 901,
                        "start": 897,
                        "end": 900,
                        "fullWidth": 5,
                        "width": 3,
                        "text": "var",
                        "value": "var",
                        "valueText": "var",
                        "hasLeadingTrivia": true,
                        "hasLeadingNewLine": true,
                        "hasTrailingTrivia": true,
                        "leadingTrivia": [
                            {
                                "kind": "NewLineTrivia",
                                "text": "\n"
                            }
                        ],
                        "trailingTrivia": [
                            {
                                "kind": "WhitespaceTrivia",
                                "text": " "
                            }
                        ]
                    },
                    "variableDeclarators": [
                        {
                            "kind": "VariableDeclarator",
                            "fullStart": 901,
                            "fullEnd": 940,
                            "start": 901,
                            "end": 940,
                            "fullWidth": 39,
<<<<<<< HEAD
                            "width": 39,
                            "identifier": {
=======
                            "propertyName": {
>>>>>>> 85e84683
                                "kind": "IdentifierName",
                                "fullStart": 901,
                                "fullEnd": 912,
                                "start": 901,
                                "end": 911,
                                "fullWidth": 11,
                                "width": 10,
                                "text": "__instance",
                                "value": "__instance",
                                "valueText": "__instance",
                                "hasTrailingTrivia": true,
                                "trailingTrivia": [
                                    {
                                        "kind": "WhitespaceTrivia",
                                        "text": " "
                                    }
                                ]
                            },
                            "equalsValueClause": {
                                "kind": "EqualsValueClause",
                                "fullStart": 912,
                                "fullEnd": 940,
                                "start": 912,
                                "end": 940,
                                "fullWidth": 28,
                                "width": 28,
                                "equalsToken": {
                                    "kind": "EqualsToken",
                                    "fullStart": 912,
                                    "fullEnd": 914,
                                    "start": 912,
                                    "end": 913,
                                    "fullWidth": 2,
                                    "width": 1,
                                    "text": "=",
                                    "value": "=",
                                    "valueText": "=",
                                    "hasTrailingTrivia": true,
                                    "trailingTrivia": [
                                        {
                                            "kind": "WhitespaceTrivia",
                                            "text": " "
                                        }
                                    ]
                                },
                                "value": {
                                    "kind": "ObjectCreationExpression",
                                    "fullStart": 914,
                                    "fullEnd": 940,
                                    "start": 914,
                                    "end": 940,
                                    "fullWidth": 26,
                                    "width": 26,
                                    "newKeyword": {
                                        "kind": "NewKeyword",
                                        "fullStart": 914,
                                        "fullEnd": 918,
                                        "start": 914,
                                        "end": 917,
                                        "fullWidth": 4,
                                        "width": 3,
                                        "text": "new",
                                        "value": "new",
                                        "valueText": "new",
                                        "hasTrailingTrivia": true,
                                        "trailingTrivia": [
                                            {
                                                "kind": "WhitespaceTrivia",
                                                "text": " "
                                            }
                                        ]
                                    },
                                    "expression": {
                                        "kind": "IdentifierName",
                                        "fullStart": 918,
                                        "fullEnd": 924,
                                        "start": 918,
                                        "end": 924,
                                        "fullWidth": 6,
                                        "width": 6,
                                        "text": "__func",
                                        "value": "__func",
                                        "valueText": "__func"
                                    },
                                    "argumentList": {
                                        "kind": "ArgumentList",
                                        "fullStart": 924,
                                        "fullEnd": 940,
                                        "start": 924,
                                        "end": 940,
                                        "fullWidth": 16,
                                        "width": 16,
                                        "openParenToken": {
                                            "kind": "OpenParenToken",
                                            "fullStart": 924,
                                            "fullEnd": 925,
                                            "start": 924,
                                            "end": 925,
                                            "fullWidth": 1,
                                            "width": 1,
                                            "text": "(",
                                            "value": "(",
                                            "valueText": "("
                                        },
                                        "arguments": [
                                            {
                                                "kind": "IdentifierName",
                                                "fullStart": 925,
                                                "fullEnd": 931,
                                                "start": 925,
                                                "end": 931,
                                                "fullWidth": 6,
                                                "width": 6,
                                                "text": "__FRST",
                                                "value": "__FRST",
                                                "valueText": "__FRST"
                                            },
                                            {
                                                "kind": "CommaToken",
                                                "fullStart": 931,
                                                "fullEnd": 933,
                                                "start": 931,
                                                "end": 932,
                                                "fullWidth": 2,
                                                "width": 1,
                                                "text": ",",
                                                "value": ",",
                                                "valueText": ",",
                                                "hasTrailingTrivia": true,
                                                "trailingTrivia": [
                                                    {
                                                        "kind": "WhitespaceTrivia",
                                                        "text": " "
                                                    }
                                                ]
                                            },
                                            {
                                                "kind": "IdentifierName",
                                                "fullStart": 933,
                                                "fullEnd": 939,
                                                "start": 933,
                                                "end": 939,
                                                "fullWidth": 6,
                                                "width": 6,
                                                "text": "__SCND",
                                                "value": "__SCND",
                                                "valueText": "__SCND"
                                            }
                                        ],
                                        "closeParenToken": {
                                            "kind": "CloseParenToken",
                                            "fullStart": 939,
                                            "fullEnd": 940,
                                            "start": 939,
                                            "end": 940,
                                            "fullWidth": 1,
                                            "width": 1,
                                            "text": ")",
                                            "value": ")",
                                            "valueText": ")"
                                        }
                                    }
                                }
                            }
                        }
                    ]
                },
                "semicolonToken": {
                    "kind": "SemicolonToken",
                    "fullStart": 940,
                    "fullEnd": 942,
                    "start": 940,
                    "end": 941,
                    "fullWidth": 2,
                    "width": 1,
                    "text": ";",
                    "value": ";",
                    "valueText": ";",
                    "hasTrailingTrivia": true,
                    "hasTrailingNewLine": true,
                    "trailingTrivia": [
                        {
                            "kind": "NewLineTrivia",
                            "text": "\n"
                        }
                    ]
                }
            },
            {
                "kind": "IfStatement",
                "fullStart": 942,
                "fullEnd": 1166,
                "start": 1032,
                "end": 1165,
                "fullWidth": 224,
                "width": 133,
                "ifKeyword": {
                    "kind": "IfKeyword",
                    "fullStart": 942,
                    "fullEnd": 1035,
                    "start": 1032,
                    "end": 1034,
                    "fullWidth": 93,
                    "width": 2,
                    "text": "if",
                    "value": "if",
                    "valueText": "if",
                    "hasLeadingTrivia": true,
                    "hasLeadingComment": true,
                    "hasLeadingNewLine": true,
                    "hasTrailingTrivia": true,
                    "leadingTrivia": [
                        {
                            "kind": "NewLineTrivia",
                            "text": "\n"
                        },
                        {
                            "kind": "SingleLineCommentTrivia",
                            "text": "//////////////////////////////////////////////////////////////////////////////"
                        },
                        {
                            "kind": "NewLineTrivia",
                            "text": "\n"
                        },
                        {
                            "kind": "SingleLineCommentTrivia",
                            "text": "//CHECK#1"
                        },
                        {
                            "kind": "NewLineTrivia",
                            "text": "\n"
                        }
                    ],
                    "trailingTrivia": [
                        {
                            "kind": "WhitespaceTrivia",
                            "text": " "
                        }
                    ]
                },
                "openParenToken": {
                    "kind": "OpenParenToken",
                    "fullStart": 1035,
                    "fullEnd": 1036,
                    "start": 1035,
                    "end": 1036,
                    "fullWidth": 1,
                    "width": 1,
                    "text": "(",
                    "value": "(",
                    "valueText": "("
                },
                "condition": {
                    "kind": "NotEqualsExpression",
                    "fullStart": 1036,
                    "fullEnd": 1066,
                    "start": 1036,
                    "end": 1066,
                    "fullWidth": 30,
                    "width": 30,
                    "left": {
                        "kind": "MemberAccessExpression",
                        "fullStart": 1036,
                        "fullEnd": 1053,
                        "start": 1036,
                        "end": 1052,
                        "fullWidth": 17,
                        "width": 16,
                        "expression": {
                            "kind": "IdentifierName",
                            "fullStart": 1036,
                            "fullEnd": 1046,
                            "start": 1036,
                            "end": 1046,
                            "fullWidth": 10,
                            "width": 10,
                            "text": "__instance",
                            "value": "__instance",
                            "valueText": "__instance"
                        },
                        "dotToken": {
                            "kind": "DotToken",
                            "fullStart": 1046,
                            "fullEnd": 1047,
                            "start": 1046,
                            "end": 1047,
                            "fullWidth": 1,
                            "width": 1,
                            "text": ".",
                            "value": ".",
                            "valueText": "."
                        },
                        "name": {
                            "kind": "IdentifierName",
                            "fullStart": 1047,
                            "fullEnd": 1053,
                            "start": 1047,
                            "end": 1052,
                            "fullWidth": 6,
                            "width": 5,
                            "text": "first",
                            "value": "first",
                            "valueText": "first",
                            "hasTrailingTrivia": true,
                            "trailingTrivia": [
                                {
                                    "kind": "WhitespaceTrivia",
                                    "text": " "
                                }
                            ]
                        }
                    },
                    "operatorToken": {
                        "kind": "ExclamationEqualsEqualsToken",
                        "fullStart": 1053,
                        "fullEnd": 1057,
                        "start": 1053,
                        "end": 1056,
                        "fullWidth": 4,
                        "width": 3,
                        "text": "!==",
                        "value": "!==",
                        "valueText": "!==",
                        "hasTrailingTrivia": true,
                        "trailingTrivia": [
                            {
                                "kind": "WhitespaceTrivia",
                                "text": " "
                            }
                        ]
                    },
                    "right": {
                        "kind": "IdentifierName",
                        "fullStart": 1057,
                        "fullEnd": 1066,
                        "start": 1057,
                        "end": 1066,
                        "fullWidth": 9,
                        "width": 9,
                        "text": "undefined",
                        "value": "undefined",
                        "valueText": "undefined"
                    }
                },
                "closeParenToken": {
                    "kind": "CloseParenToken",
                    "fullStart": 1066,
                    "fullEnd": 1068,
                    "start": 1066,
                    "end": 1067,
                    "fullWidth": 2,
                    "width": 1,
                    "text": ")",
                    "value": ")",
                    "valueText": ")",
                    "hasTrailingTrivia": true,
                    "trailingTrivia": [
                        {
                            "kind": "WhitespaceTrivia",
                            "text": " "
                        }
                    ]
                },
                "statement": {
                    "kind": "Block",
                    "fullStart": 1068,
                    "fullEnd": 1166,
                    "start": 1068,
                    "end": 1165,
                    "fullWidth": 98,
                    "width": 97,
                    "openBraceToken": {
                        "kind": "OpenBraceToken",
                        "fullStart": 1068,
                        "fullEnd": 1070,
                        "start": 1068,
                        "end": 1069,
                        "fullWidth": 2,
                        "width": 1,
                        "text": "{",
                        "value": "{",
                        "valueText": "{",
                        "hasTrailingTrivia": true,
                        "hasTrailingNewLine": true,
                        "trailingTrivia": [
                            {
                                "kind": "NewLineTrivia",
                                "text": "\n"
                            }
                        ]
                    },
                    "statements": [
                        {
                            "kind": "ExpressionStatement",
                            "fullStart": 1070,
                            "fullEnd": 1164,
                            "start": 1071,
                            "end": 1163,
                            "fullWidth": 94,
                            "width": 92,
                            "expression": {
                                "kind": "InvocationExpression",
                                "fullStart": 1070,
                                "fullEnd": 1162,
                                "start": 1071,
                                "end": 1162,
                                "fullWidth": 92,
                                "width": 91,
                                "expression": {
                                    "kind": "IdentifierName",
                                    "fullStart": 1070,
                                    "fullEnd": 1077,
                                    "start": 1071,
                                    "end": 1077,
                                    "fullWidth": 7,
                                    "width": 6,
                                    "text": "$ERROR",
                                    "value": "$ERROR",
                                    "valueText": "$ERROR",
                                    "hasLeadingTrivia": true,
                                    "leadingTrivia": [
                                        {
                                            "kind": "WhitespaceTrivia",
                                            "text": "\t"
                                        }
                                    ]
                                },
                                "argumentList": {
                                    "kind": "ArgumentList",
                                    "fullStart": 1077,
                                    "fullEnd": 1162,
                                    "start": 1077,
                                    "end": 1162,
                                    "fullWidth": 85,
                                    "width": 85,
                                    "openParenToken": {
                                        "kind": "OpenParenToken",
                                        "fullStart": 1077,
                                        "fullEnd": 1078,
                                        "start": 1077,
                                        "end": 1078,
                                        "fullWidth": 1,
                                        "width": 1,
                                        "text": "(",
                                        "value": "(",
                                        "valueText": "("
                                    },
                                    "arguments": [
                                        {
                                            "kind": "AddExpression",
                                            "fullStart": 1078,
                                            "fullEnd": 1161,
                                            "start": 1078,
                                            "end": 1161,
                                            "fullWidth": 83,
                                            "width": 83,
                                            "left": {
                                                "kind": "StringLiteral",
                                                "fullStart": 1078,
                                                "fullEnd": 1144,
                                                "start": 1078,
                                                "end": 1144,
                                                "fullWidth": 66,
                                                "width": 66,
                                                "text": "'#1: __instance.first === undefined. Actual: __instance.first ==='",
                                                "value": "#1: __instance.first === undefined. Actual: __instance.first ===",
                                                "valueText": "#1: __instance.first === undefined. Actual: __instance.first ==="
                                            },
                                            "operatorToken": {
                                                "kind": "PlusToken",
                                                "fullStart": 1144,
                                                "fullEnd": 1145,
                                                "start": 1144,
                                                "end": 1145,
                                                "fullWidth": 1,
                                                "width": 1,
                                                "text": "+",
                                                "value": "+",
                                                "valueText": "+"
                                            },
                                            "right": {
                                                "kind": "MemberAccessExpression",
                                                "fullStart": 1145,
                                                "fullEnd": 1161,
                                                "start": 1145,
                                                "end": 1161,
                                                "fullWidth": 16,
                                                "width": 16,
                                                "expression": {
                                                    "kind": "IdentifierName",
                                                    "fullStart": 1145,
                                                    "fullEnd": 1155,
                                                    "start": 1145,
                                                    "end": 1155,
                                                    "fullWidth": 10,
                                                    "width": 10,
                                                    "text": "__instance",
                                                    "value": "__instance",
                                                    "valueText": "__instance"
                                                },
                                                "dotToken": {
                                                    "kind": "DotToken",
                                                    "fullStart": 1155,
                                                    "fullEnd": 1156,
                                                    "start": 1155,
                                                    "end": 1156,
                                                    "fullWidth": 1,
                                                    "width": 1,
                                                    "text": ".",
                                                    "value": ".",
                                                    "valueText": "."
                                                },
                                                "name": {
                                                    "kind": "IdentifierName",
                                                    "fullStart": 1156,
                                                    "fullEnd": 1161,
                                                    "start": 1156,
                                                    "end": 1161,
                                                    "fullWidth": 5,
                                                    "width": 5,
                                                    "text": "first",
                                                    "value": "first",
                                                    "valueText": "first"
                                                }
                                            }
                                        }
                                    ],
                                    "closeParenToken": {
                                        "kind": "CloseParenToken",
                                        "fullStart": 1161,
                                        "fullEnd": 1162,
                                        "start": 1161,
                                        "end": 1162,
                                        "fullWidth": 1,
                                        "width": 1,
                                        "text": ")",
                                        "value": ")",
                                        "valueText": ")"
                                    }
                                }
                            },
                            "semicolonToken": {
                                "kind": "SemicolonToken",
                                "fullStart": 1162,
                                "fullEnd": 1164,
                                "start": 1162,
                                "end": 1163,
                                "fullWidth": 2,
                                "width": 1,
                                "text": ";",
                                "value": ";",
                                "valueText": ";",
                                "hasTrailingTrivia": true,
                                "hasTrailingNewLine": true,
                                "trailingTrivia": [
                                    {
                                        "kind": "NewLineTrivia",
                                        "text": "\n"
                                    }
                                ]
                            }
                        }
                    ],
                    "closeBraceToken": {
                        "kind": "CloseBraceToken",
                        "fullStart": 1164,
                        "fullEnd": 1166,
                        "start": 1164,
                        "end": 1165,
                        "fullWidth": 2,
                        "width": 1,
                        "text": "}",
                        "value": "}",
                        "valueText": "}",
                        "hasTrailingTrivia": true,
                        "hasTrailingNewLine": true,
                        "trailingTrivia": [
                            {
                                "kind": "NewLineTrivia",
                                "text": "\n"
                            }
                        ]
                    }
                }
            },
            {
                "kind": "IfStatement",
                "fullStart": 1166,
                "fullEnd": 1460,
                "start": 1338,
                "end": 1459,
                "fullWidth": 294,
                "width": 121,
                "ifKeyword": {
                    "kind": "IfKeyword",
                    "fullStart": 1166,
                    "fullEnd": 1341,
                    "start": 1338,
                    "end": 1340,
                    "fullWidth": 175,
                    "width": 2,
                    "text": "if",
                    "value": "if",
                    "valueText": "if",
                    "hasLeadingTrivia": true,
                    "hasLeadingComment": true,
                    "hasLeadingNewLine": true,
                    "hasTrailingTrivia": true,
                    "leadingTrivia": [
                        {
                            "kind": "SingleLineCommentTrivia",
                            "text": "//"
                        },
                        {
                            "kind": "NewLineTrivia",
                            "text": "\n"
                        },
                        {
                            "kind": "SingleLineCommentTrivia",
                            "text": "//////////////////////////////////////////////////////////////////////////////"
                        },
                        {
                            "kind": "NewLineTrivia",
                            "text": "\n"
                        },
                        {
                            "kind": "NewLineTrivia",
                            "text": "\n"
                        },
                        {
                            "kind": "SingleLineCommentTrivia",
                            "text": "//////////////////////////////////////////////////////////////////////////////"
                        },
                        {
                            "kind": "NewLineTrivia",
                            "text": "\n"
                        },
                        {
                            "kind": "SingleLineCommentTrivia",
                            "text": "//CHECK#2"
                        },
                        {
                            "kind": "NewLineTrivia",
                            "text": "\n"
                        }
                    ],
                    "trailingTrivia": [
                        {
                            "kind": "WhitespaceTrivia",
                            "text": " "
                        }
                    ]
                },
                "openParenToken": {
                    "kind": "OpenParenToken",
                    "fullStart": 1341,
                    "fullEnd": 1342,
                    "start": 1341,
                    "end": 1342,
                    "fullWidth": 1,
                    "width": 1,
                    "text": "(",
                    "value": "(",
                    "valueText": "("
                },
                "condition": {
                    "kind": "NotEqualsExpression",
                    "fullStart": 1342,
                    "fullEnd": 1366,
                    "start": 1342,
                    "end": 1366,
                    "fullWidth": 24,
                    "width": 24,
                    "left": {
                        "kind": "MemberAccessExpression",
                        "fullStart": 1342,
                        "fullEnd": 1357,
                        "start": 1342,
                        "end": 1357,
                        "fullWidth": 15,
                        "width": 15,
                        "expression": {
                            "kind": "IdentifierName",
                            "fullStart": 1342,
                            "fullEnd": 1352,
                            "start": 1342,
                            "end": 1352,
                            "fullWidth": 10,
                            "width": 10,
                            "text": "__instance",
                            "value": "__instance",
                            "valueText": "__instance"
                        },
                        "dotToken": {
                            "kind": "DotToken",
                            "fullStart": 1352,
                            "fullEnd": 1353,
                            "start": 1352,
                            "end": 1353,
                            "fullWidth": 1,
                            "width": 1,
                            "text": ".",
                            "value": ".",
                            "valueText": "."
                        },
                        "name": {
                            "kind": "IdentifierName",
                            "fullStart": 1353,
                            "fullEnd": 1357,
                            "start": 1353,
                            "end": 1357,
                            "fullWidth": 4,
                            "width": 4,
                            "text": "prop",
                            "value": "prop",
                            "valueText": "prop"
                        }
                    },
                    "operatorToken": {
                        "kind": "ExclamationEqualsEqualsToken",
                        "fullStart": 1357,
                        "fullEnd": 1360,
                        "start": 1357,
                        "end": 1360,
                        "fullWidth": 3,
                        "width": 3,
                        "text": "!==",
                        "value": "!==",
                        "valueText": "!=="
                    },
                    "right": {
                        "kind": "IdentifierName",
                        "fullStart": 1360,
                        "fullEnd": 1366,
                        "start": 1360,
                        "end": 1366,
                        "fullWidth": 6,
                        "width": 6,
                        "text": "__SCND",
                        "value": "__SCND",
                        "valueText": "__SCND"
                    }
                },
                "closeParenToken": {
                    "kind": "CloseParenToken",
                    "fullStart": 1366,
                    "fullEnd": 1368,
                    "start": 1366,
                    "end": 1367,
                    "fullWidth": 2,
                    "width": 1,
                    "text": ")",
                    "value": ")",
                    "valueText": ")",
                    "hasTrailingTrivia": true,
                    "trailingTrivia": [
                        {
                            "kind": "WhitespaceTrivia",
                            "text": " "
                        }
                    ]
                },
                "statement": {
                    "kind": "Block",
                    "fullStart": 1368,
                    "fullEnd": 1460,
                    "start": 1368,
                    "end": 1459,
                    "fullWidth": 92,
                    "width": 91,
                    "openBraceToken": {
                        "kind": "OpenBraceToken",
                        "fullStart": 1368,
                        "fullEnd": 1370,
                        "start": 1368,
                        "end": 1369,
                        "fullWidth": 2,
                        "width": 1,
                        "text": "{",
                        "value": "{",
                        "valueText": "{",
                        "hasTrailingTrivia": true,
                        "hasTrailingNewLine": true,
                        "trailingTrivia": [
                            {
                                "kind": "NewLineTrivia",
                                "text": "\n"
                            }
                        ]
                    },
                    "statements": [
                        {
                            "kind": "ExpressionStatement",
                            "fullStart": 1370,
                            "fullEnd": 1458,
                            "start": 1371,
                            "end": 1457,
                            "fullWidth": 88,
                            "width": 86,
                            "expression": {
                                "kind": "InvocationExpression",
                                "fullStart": 1370,
                                "fullEnd": 1456,
                                "start": 1371,
                                "end": 1456,
                                "fullWidth": 86,
                                "width": 85,
                                "expression": {
                                    "kind": "IdentifierName",
                                    "fullStart": 1370,
                                    "fullEnd": 1377,
                                    "start": 1371,
                                    "end": 1377,
                                    "fullWidth": 7,
                                    "width": 6,
                                    "text": "$ERROR",
                                    "value": "$ERROR",
                                    "valueText": "$ERROR",
                                    "hasLeadingTrivia": true,
                                    "leadingTrivia": [
                                        {
                                            "kind": "WhitespaceTrivia",
                                            "text": "\t"
                                        }
                                    ]
                                },
                                "argumentList": {
                                    "kind": "ArgumentList",
                                    "fullStart": 1377,
                                    "fullEnd": 1456,
                                    "start": 1377,
                                    "end": 1456,
                                    "fullWidth": 79,
                                    "width": 79,
                                    "openParenToken": {
                                        "kind": "OpenParenToken",
                                        "fullStart": 1377,
                                        "fullEnd": 1378,
                                        "start": 1377,
                                        "end": 1378,
                                        "fullWidth": 1,
                                        "width": 1,
                                        "text": "(",
                                        "value": "(",
                                        "valueText": "("
                                    },
                                    "arguments": [
                                        {
                                            "kind": "AddExpression",
                                            "fullStart": 1378,
                                            "fullEnd": 1455,
                                            "start": 1378,
                                            "end": 1455,
                                            "fullWidth": 77,
                                            "width": 77,
                                            "left": {
                                                "kind": "StringLiteral",
                                                "fullStart": 1378,
                                                "fullEnd": 1439,
                                                "start": 1378,
                                                "end": 1439,
                                                "fullWidth": 61,
                                                "width": 61,
                                                "text": "'#2: __instance.prop === __SCND. Actual: __instance.prop ==='",
                                                "value": "#2: __instance.prop === __SCND. Actual: __instance.prop ===",
                                                "valueText": "#2: __instance.prop === __SCND. Actual: __instance.prop ==="
                                            },
                                            "operatorToken": {
                                                "kind": "PlusToken",
                                                "fullStart": 1439,
                                                "fullEnd": 1440,
                                                "start": 1439,
                                                "end": 1440,
                                                "fullWidth": 1,
                                                "width": 1,
                                                "text": "+",
                                                "value": "+",
                                                "valueText": "+"
                                            },
                                            "right": {
                                                "kind": "MemberAccessExpression",
                                                "fullStart": 1440,
                                                "fullEnd": 1455,
                                                "start": 1440,
                                                "end": 1455,
                                                "fullWidth": 15,
                                                "width": 15,
                                                "expression": {
                                                    "kind": "IdentifierName",
                                                    "fullStart": 1440,
                                                    "fullEnd": 1450,
                                                    "start": 1440,
                                                    "end": 1450,
                                                    "fullWidth": 10,
                                                    "width": 10,
                                                    "text": "__instance",
                                                    "value": "__instance",
                                                    "valueText": "__instance"
                                                },
                                                "dotToken": {
                                                    "kind": "DotToken",
                                                    "fullStart": 1450,
                                                    "fullEnd": 1451,
                                                    "start": 1450,
                                                    "end": 1451,
                                                    "fullWidth": 1,
                                                    "width": 1,
                                                    "text": ".",
                                                    "value": ".",
                                                    "valueText": "."
                                                },
                                                "name": {
                                                    "kind": "IdentifierName",
                                                    "fullStart": 1451,
                                                    "fullEnd": 1455,
                                                    "start": 1451,
                                                    "end": 1455,
                                                    "fullWidth": 4,
                                                    "width": 4,
                                                    "text": "prop",
                                                    "value": "prop",
                                                    "valueText": "prop"
                                                }
                                            }
                                        }
                                    ],
                                    "closeParenToken": {
                                        "kind": "CloseParenToken",
                                        "fullStart": 1455,
                                        "fullEnd": 1456,
                                        "start": 1455,
                                        "end": 1456,
                                        "fullWidth": 1,
                                        "width": 1,
                                        "text": ")",
                                        "value": ")",
                                        "valueText": ")"
                                    }
                                }
                            },
                            "semicolonToken": {
                                "kind": "SemicolonToken",
                                "fullStart": 1456,
                                "fullEnd": 1458,
                                "start": 1456,
                                "end": 1457,
                                "fullWidth": 2,
                                "width": 1,
                                "text": ";",
                                "value": ";",
                                "valueText": ";",
                                "hasTrailingTrivia": true,
                                "hasTrailingNewLine": true,
                                "trailingTrivia": [
                                    {
                                        "kind": "NewLineTrivia",
                                        "text": "\n"
                                    }
                                ]
                            }
                        }
                    ],
                    "closeBraceToken": {
                        "kind": "CloseBraceToken",
                        "fullStart": 1458,
                        "fullEnd": 1460,
                        "start": 1458,
                        "end": 1459,
                        "fullWidth": 2,
                        "width": 1,
                        "text": "}",
                        "value": "}",
                        "valueText": "}",
                        "hasTrailingTrivia": true,
                        "hasTrailingNewLine": true,
                        "trailingTrivia": [
                            {
                                "kind": "NewLineTrivia",
                                "text": "\n"
                            }
                        ]
                    }
                }
            },
            {
                "kind": "IfStatement",
                "fullStart": 1460,
                "fullEnd": 1736,
                "start": 1632,
                "end": 1735,
                "fullWidth": 276,
                "width": 103,
                "ifKeyword": {
                    "kind": "IfKeyword",
                    "fullStart": 1460,
                    "fullEnd": 1635,
                    "start": 1632,
                    "end": 1634,
                    "fullWidth": 175,
                    "width": 2,
                    "text": "if",
                    "value": "if",
                    "valueText": "if",
                    "hasLeadingTrivia": true,
                    "hasLeadingComment": true,
                    "hasLeadingNewLine": true,
                    "hasTrailingTrivia": true,
                    "leadingTrivia": [
                        {
                            "kind": "SingleLineCommentTrivia",
                            "text": "//"
                        },
                        {
                            "kind": "NewLineTrivia",
                            "text": "\n"
                        },
                        {
                            "kind": "SingleLineCommentTrivia",
                            "text": "//////////////////////////////////////////////////////////////////////////////"
                        },
                        {
                            "kind": "NewLineTrivia",
                            "text": "\n"
                        },
                        {
                            "kind": "NewLineTrivia",
                            "text": "\n"
                        },
                        {
                            "kind": "SingleLineCommentTrivia",
                            "text": "//////////////////////////////////////////////////////////////////////////////"
                        },
                        {
                            "kind": "NewLineTrivia",
                            "text": "\n"
                        },
                        {
                            "kind": "SingleLineCommentTrivia",
                            "text": "//CHECK#3"
                        },
                        {
                            "kind": "NewLineTrivia",
                            "text": "\n"
                        }
                    ],
                    "trailingTrivia": [
                        {
                            "kind": "WhitespaceTrivia",
                            "text": " "
                        }
                    ]
                },
                "openParenToken": {
                    "kind": "OpenParenToken",
                    "fullStart": 1635,
                    "fullEnd": 1636,
                    "start": 1635,
                    "end": 1636,
                    "fullWidth": 1,
                    "width": 1,
                    "text": "(",
                    "value": "(",
                    "valueText": "("
                },
                "condition": {
                    "kind": "NotEqualsExpression",
                    "fullStart": 1636,
                    "fullEnd": 1654,
                    "start": 1636,
                    "end": 1654,
                    "fullWidth": 18,
                    "width": 18,
                    "left": {
                        "kind": "InvocationExpression",
                        "fullStart": 1636,
                        "fullEnd": 1649,
                        "start": 1636,
                        "end": 1649,
                        "fullWidth": 13,
                        "width": 13,
                        "expression": {
                            "kind": "IdentifierName",
                            "fullStart": 1636,
                            "fullEnd": 1646,
                            "start": 1636,
                            "end": 1646,
                            "fullWidth": 10,
                            "width": 10,
                            "text": "__instance",
                            "value": "__instance",
                            "valueText": "__instance"
                        },
                        "argumentList": {
                            "kind": "ArgumentList",
                            "fullStart": 1646,
                            "fullEnd": 1649,
                            "start": 1646,
                            "end": 1649,
                            "fullWidth": 3,
                            "width": 3,
                            "openParenToken": {
                                "kind": "OpenParenToken",
                                "fullStart": 1646,
                                "fullEnd": 1647,
                                "start": 1646,
                                "end": 1647,
                                "fullWidth": 1,
                                "width": 1,
                                "text": "(",
                                "value": "(",
                                "valueText": "("
                            },
                            "arguments": [
                                {
                                    "kind": "NumericLiteral",
                                    "fullStart": 1647,
                                    "fullEnd": 1648,
                                    "start": 1647,
                                    "end": 1648,
                                    "fullWidth": 1,
                                    "width": 1,
                                    "text": "1",
                                    "value": 1,
                                    "valueText": "1"
                                }
                            ],
                            "closeParenToken": {
                                "kind": "CloseParenToken",
                                "fullStart": 1648,
                                "fullEnd": 1649,
                                "start": 1648,
                                "end": 1649,
                                "fullWidth": 1,
                                "width": 1,
                                "text": ")",
                                "value": ")",
                                "valueText": ")"
                            }
                        }
                    },
                    "operatorToken": {
                        "kind": "ExclamationEqualsEqualsToken",
                        "fullStart": 1649,
                        "fullEnd": 1653,
                        "start": 1649,
                        "end": 1652,
                        "fullWidth": 4,
                        "width": 3,
                        "text": "!==",
                        "value": "!==",
                        "valueText": "!==",
                        "hasTrailingTrivia": true,
                        "trailingTrivia": [
                            {
                                "kind": "WhitespaceTrivia",
                                "text": " "
                            }
                        ]
                    },
                    "right": {
                        "kind": "NumericLiteral",
                        "fullStart": 1653,
                        "fullEnd": 1654,
                        "start": 1653,
                        "end": 1654,
                        "fullWidth": 1,
                        "width": 1,
                        "text": "2",
                        "value": 2,
                        "valueText": "2"
                    }
                },
                "closeParenToken": {
                    "kind": "CloseParenToken",
                    "fullStart": 1654,
                    "fullEnd": 1656,
                    "start": 1654,
                    "end": 1655,
                    "fullWidth": 2,
                    "width": 1,
                    "text": ")",
                    "value": ")",
                    "valueText": ")",
                    "hasTrailingTrivia": true,
                    "trailingTrivia": [
                        {
                            "kind": "WhitespaceTrivia",
                            "text": " "
                        }
                    ]
                },
                "statement": {
                    "kind": "Block",
                    "fullStart": 1656,
                    "fullEnd": 1736,
                    "start": 1656,
                    "end": 1735,
                    "fullWidth": 80,
                    "width": 79,
                    "openBraceToken": {
                        "kind": "OpenBraceToken",
                        "fullStart": 1656,
                        "fullEnd": 1658,
                        "start": 1656,
                        "end": 1657,
                        "fullWidth": 2,
                        "width": 1,
                        "text": "{",
                        "value": "{",
                        "valueText": "{",
                        "hasTrailingTrivia": true,
                        "hasTrailingNewLine": true,
                        "trailingTrivia": [
                            {
                                "kind": "NewLineTrivia",
                                "text": "\n"
                            }
                        ]
                    },
                    "statements": [
                        {
                            "kind": "ExpressionStatement",
                            "fullStart": 1658,
                            "fullEnd": 1734,
                            "start": 1659,
                            "end": 1733,
                            "fullWidth": 76,
                            "width": 74,
                            "expression": {
                                "kind": "InvocationExpression",
                                "fullStart": 1658,
                                "fullEnd": 1732,
                                "start": 1659,
                                "end": 1732,
                                "fullWidth": 74,
                                "width": 73,
                                "expression": {
                                    "kind": "IdentifierName",
                                    "fullStart": 1658,
                                    "fullEnd": 1665,
                                    "start": 1659,
                                    "end": 1665,
                                    "fullWidth": 7,
                                    "width": 6,
                                    "text": "$ERROR",
                                    "value": "$ERROR",
                                    "valueText": "$ERROR",
                                    "hasLeadingTrivia": true,
                                    "leadingTrivia": [
                                        {
                                            "kind": "WhitespaceTrivia",
                                            "text": "\t"
                                        }
                                    ]
                                },
                                "argumentList": {
                                    "kind": "ArgumentList",
                                    "fullStart": 1665,
                                    "fullEnd": 1732,
                                    "start": 1665,
                                    "end": 1732,
                                    "fullWidth": 67,
                                    "width": 67,
                                    "openParenToken": {
                                        "kind": "OpenParenToken",
                                        "fullStart": 1665,
                                        "fullEnd": 1666,
                                        "start": 1665,
                                        "end": 1666,
                                        "fullWidth": 1,
                                        "width": 1,
                                        "text": "(",
                                        "value": "(",
                                        "valueText": "("
                                    },
                                    "arguments": [
                                        {
                                            "kind": "AddExpression",
                                            "fullStart": 1666,
                                            "fullEnd": 1731,
                                            "start": 1666,
                                            "end": 1731,
                                            "fullWidth": 65,
                                            "width": 65,
                                            "left": {
                                                "kind": "StringLiteral",
                                                "fullStart": 1666,
                                                "fullEnd": 1717,
                                                "start": 1666,
                                                "end": 1717,
                                                "fullWidth": 51,
                                                "width": 51,
                                                "text": "'#2: __instance(1)=== 2. Actual: __instance(1) ==='",
                                                "value": "#2: __instance(1)=== 2. Actual: __instance(1) ===",
                                                "valueText": "#2: __instance(1)=== 2. Actual: __instance(1) ==="
                                            },
                                            "operatorToken": {
                                                "kind": "PlusToken",
                                                "fullStart": 1717,
                                                "fullEnd": 1718,
                                                "start": 1717,
                                                "end": 1718,
                                                "fullWidth": 1,
                                                "width": 1,
                                                "text": "+",
                                                "value": "+",
                                                "valueText": "+"
                                            },
                                            "right": {
                                                "kind": "InvocationExpression",
                                                "fullStart": 1718,
                                                "fullEnd": 1731,
                                                "start": 1718,
                                                "end": 1731,
                                                "fullWidth": 13,
                                                "width": 13,
                                                "expression": {
                                                    "kind": "IdentifierName",
                                                    "fullStart": 1718,
                                                    "fullEnd": 1728,
                                                    "start": 1718,
                                                    "end": 1728,
                                                    "fullWidth": 10,
                                                    "width": 10,
                                                    "text": "__instance",
                                                    "value": "__instance",
                                                    "valueText": "__instance"
                                                },
                                                "argumentList": {
                                                    "kind": "ArgumentList",
                                                    "fullStart": 1728,
                                                    "fullEnd": 1731,
                                                    "start": 1728,
                                                    "end": 1731,
                                                    "fullWidth": 3,
                                                    "width": 3,
                                                    "openParenToken": {
                                                        "kind": "OpenParenToken",
                                                        "fullStart": 1728,
                                                        "fullEnd": 1729,
                                                        "start": 1728,
                                                        "end": 1729,
                                                        "fullWidth": 1,
                                                        "width": 1,
                                                        "text": "(",
                                                        "value": "(",
                                                        "valueText": "("
                                                    },
                                                    "arguments": [
                                                        {
                                                            "kind": "NumericLiteral",
                                                            "fullStart": 1729,
                                                            "fullEnd": 1730,
                                                            "start": 1729,
                                                            "end": 1730,
                                                            "fullWidth": 1,
                                                            "width": 1,
                                                            "text": "1",
                                                            "value": 1,
                                                            "valueText": "1"
                                                        }
                                                    ],
                                                    "closeParenToken": {
                                                        "kind": "CloseParenToken",
                                                        "fullStart": 1730,
                                                        "fullEnd": 1731,
                                                        "start": 1730,
                                                        "end": 1731,
                                                        "fullWidth": 1,
                                                        "width": 1,
                                                        "text": ")",
                                                        "value": ")",
                                                        "valueText": ")"
                                                    }
                                                }
                                            }
                                        }
                                    ],
                                    "closeParenToken": {
                                        "kind": "CloseParenToken",
                                        "fullStart": 1731,
                                        "fullEnd": 1732,
                                        "start": 1731,
                                        "end": 1732,
                                        "fullWidth": 1,
                                        "width": 1,
                                        "text": ")",
                                        "value": ")",
                                        "valueText": ")"
                                    }
                                }
                            },
                            "semicolonToken": {
                                "kind": "SemicolonToken",
                                "fullStart": 1732,
                                "fullEnd": 1734,
                                "start": 1732,
                                "end": 1733,
                                "fullWidth": 2,
                                "width": 1,
                                "text": ";",
                                "value": ";",
                                "valueText": ";",
                                "hasTrailingTrivia": true,
                                "hasTrailingNewLine": true,
                                "trailingTrivia": [
                                    {
                                        "kind": "NewLineTrivia",
                                        "text": "\n"
                                    }
                                ]
                            }
                        }
                    ],
                    "closeBraceToken": {
                        "kind": "CloseBraceToken",
                        "fullStart": 1734,
                        "fullEnd": 1736,
                        "start": 1734,
                        "end": 1735,
                        "fullWidth": 2,
                        "width": 1,
                        "text": "}",
                        "value": "}",
                        "valueText": "}",
                        "hasTrailingTrivia": true,
                        "hasTrailingNewLine": true,
                        "trailingTrivia": [
                            {
                                "kind": "NewLineTrivia",
                                "text": "\n"
                            }
                        ]
                    }
                }
            }
        ],
        "endOfFileToken": {
            "kind": "EndOfFileToken",
            "fullStart": 1736,
            "fullEnd": 1820,
            "start": 1820,
            "end": 1820,
            "fullWidth": 84,
            "width": 0,
            "text": "",
            "hasLeadingTrivia": true,
            "hasLeadingComment": true,
            "hasLeadingNewLine": true,
            "leadingTrivia": [
                {
                    "kind": "SingleLineCommentTrivia",
                    "text": "//"
                },
                {
                    "kind": "NewLineTrivia",
                    "text": "\n"
                },
                {
                    "kind": "SingleLineCommentTrivia",
                    "text": "//////////////////////////////////////////////////////////////////////////////"
                },
                {
                    "kind": "NewLineTrivia",
                    "text": "\n"
                },
                {
                    "kind": "NewLineTrivia",
                    "text": "\n"
                },
                {
                    "kind": "NewLineTrivia",
                    "text": "\n"
                }
            ]
        }
    },
    "lineMap": {
        "lineStarts": [
            0,
            61,
            132,
            133,
            137,
            207,
            253,
            384,
            442,
            531,
            534,
            570,
            701,
            705,
            706,
            724,
            742,
            743,
            778,
            796,
            853,
            872,
            891,
            893,
            896,
            897,
            942,
            943,
            1022,
            1032,
            1070,
            1164,
            1166,
            1169,
            1248,
            1249,
            1328,
            1338,
            1370,
            1458,
            1460,
            1463,
            1542,
            1543,
            1622,
            1632,
            1658,
            1734,
            1736,
            1739,
            1818,
            1819,
            1820
        ],
        "length": 1820
    }
}<|MERGE_RESOLUTION|>--- conflicted
+++ resolved
@@ -94,12 +94,8 @@
                             "start": 710,
                             "end": 722,
                             "fullWidth": 12,
-<<<<<<< HEAD
                             "width": 12,
-                            "identifier": {
-=======
                             "propertyName": {
->>>>>>> 85e84683
                                 "kind": "IdentifierName",
                                 "fullStart": 710,
                                 "fullEnd": 716,
@@ -212,12 +208,8 @@
                             "start": 728,
                             "end": 740,
                             "fullWidth": 12,
-<<<<<<< HEAD
                             "width": 12,
-                            "identifier": {
-=======
                             "propertyName": {
->>>>>>> 85e84683
                                 "kind": "IdentifierName",
                                 "fullStart": 728,
                                 "fullEnd": 734,
@@ -338,12 +330,8 @@
                             "start": 747,
                             "end": 894,
                             "fullWidth": 147,
-<<<<<<< HEAD
                             "width": 147,
-                            "identifier": {
-=======
                             "propertyName": {
->>>>>>> 85e84683
                                 "kind": "IdentifierName",
                                 "fullStart": 747,
                                 "fullEnd": 754,
@@ -710,12 +698,8 @@
                                                             "start": 801,
                                                             "end": 851,
                                                             "fullWidth": 50,
-<<<<<<< HEAD
                                                             "width": 50,
-                                                            "identifier": {
-=======
                                                             "propertyName": {
->>>>>>> 85e84683
                                                                 "kind": "IdentifierName",
                                                                 "fullStart": 801,
                                                                 "fullEnd": 808,
@@ -1220,12 +1204,8 @@
                             "start": 901,
                             "end": 940,
                             "fullWidth": 39,
-<<<<<<< HEAD
                             "width": 39,
-                            "identifier": {
-=======
                             "propertyName": {
->>>>>>> 85e84683
                                 "kind": "IdentifierName",
                                 "fullStart": 901,
                                 "fullEnd": 912,
