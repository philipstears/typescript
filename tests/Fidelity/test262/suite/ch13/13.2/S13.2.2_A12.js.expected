--- conflicted
+++ resolved
@@ -858,12 +858,8 @@
                                         "start": 611,
                                         "end": 630,
                                         "fullWidth": 19,
-<<<<<<< HEAD
                                         "width": 19,
-                                        "identifier": {
-=======
                                         "propertyName": {
->>>>>>> 85e84683
                                             "kind": "IdentifierName",
                                             "fullStart": 611,
                                             "fullEnd": 615,
