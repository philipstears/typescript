{
    "isDeclaration": false,
    "languageVersion": "EcmaScript5",
    "parseOptions": {
        "allowAutomaticSemicolonInsertion": true
    },
    "sourceUnit": {
        "kind": "SourceUnit",
        "fullStart": 0,
        "fullEnd": 783,
        "start": 542,
        "end": 783,
        "fullWidth": 783,
        "width": 241,
        "isIncrementallyUnusable": true,
        "moduleElements": [
            {
                "kind": "FunctionDeclaration",
                "fullStart": 0,
                "fullEnd": 761,
                "start": 542,
                "end": 759,
                "fullWidth": 761,
                "width": 217,
                "modifiers": [],
                "functionKeyword": {
                    "kind": "FunctionKeyword",
                    "fullStart": 0,
                    "fullEnd": 551,
                    "start": 542,
                    "end": 550,
                    "fullWidth": 551,
                    "width": 8,
                    "text": "function",
                    "value": "function",
                    "valueText": "function",
                    "hasLeadingTrivia": true,
                    "hasLeadingComment": true,
                    "hasLeadingNewLine": true,
                    "hasTrailingTrivia": true,
                    "leadingTrivia": [
                        {
                            "kind": "SingleLineCommentTrivia",
                            "text": "/// Copyright (c) 2012 Ecma International.  All rights reserved. "
                        },
                        {
                            "kind": "NewLineTrivia",
                            "text": "\r\n"
                        },
                        {
                            "kind": "SingleLineCommentTrivia",
                            "text": "/// Ecma International makes this code available under the terms and conditions set"
                        },
                        {
                            "kind": "NewLineTrivia",
                            "text": "\r\n"
                        },
                        {
                            "kind": "SingleLineCommentTrivia",
                            "text": "/// forth on http://hg.ecmascript.org/tests/test262/raw-file/tip/LICENSE (the "
                        },
                        {
                            "kind": "NewLineTrivia",
                            "text": "\r\n"
                        },
                        {
                            "kind": "SingleLineCommentTrivia",
                            "text": "/// \"Use Terms\").   Any redistribution of this code must retain the above "
                        },
                        {
                            "kind": "NewLineTrivia",
                            "text": "\r\n"
                        },
                        {
                            "kind": "SingleLineCommentTrivia",
                            "text": "/// copyright and this notice and otherwise comply with the Use Terms."
                        },
                        {
                            "kind": "NewLineTrivia",
                            "text": "\r\n"
                        },
                        {
                            "kind": "MultiLineCommentTrivia",
                            "text": "/**\r\n * @path ch13/13.2/13.2-36-s.js\r\n * @description StrictMode - property named 'arguments' of function objects is not configurable\r\n * @onlyStrict\r\n */"
                        },
                        {
                            "kind": "NewLineTrivia",
                            "text": "\r\n"
                        },
                        {
                            "kind": "NewLineTrivia",
                            "text": "\r\n"
                        },
                        {
                            "kind": "NewLineTrivia",
                            "text": "\r\n"
                        },
                        {
                            "kind": "NewLineTrivia",
                            "text": "\r\n"
                        }
                    ],
                    "trailingTrivia": [
                        {
                            "kind": "WhitespaceTrivia",
                            "text": " "
                        }
                    ]
                },
                "identifier": {
                    "kind": "IdentifierName",
                    "fullStart": 551,
                    "fullEnd": 559,
                    "start": 551,
                    "end": 559,
                    "fullWidth": 8,
                    "width": 8,
                    "text": "testcase",
                    "value": "testcase",
                    "valueText": "testcase"
                },
                "callSignature": {
                    "kind": "CallSignature",
                    "fullStart": 559,
                    "fullEnd": 562,
                    "start": 559,
                    "end": 561,
                    "fullWidth": 3,
                    "width": 2,
                    "parameterList": {
                        "kind": "ParameterList",
                        "fullStart": 559,
                        "fullEnd": 562,
                        "start": 559,
                        "end": 561,
                        "fullWidth": 3,
                        "width": 2,
                        "openParenToken": {
                            "kind": "OpenParenToken",
                            "fullStart": 559,
                            "fullEnd": 560,
                            "start": 559,
                            "end": 560,
                            "fullWidth": 1,
                            "width": 1,
                            "text": "(",
                            "value": "(",
                            "valueText": "("
                        },
                        "parameters": [],
                        "closeParenToken": {
                            "kind": "CloseParenToken",
                            "fullStart": 560,
                            "fullEnd": 562,
                            "start": 560,
                            "end": 561,
                            "fullWidth": 2,
                            "width": 1,
                            "text": ")",
                            "value": ")",
                            "valueText": ")",
                            "hasTrailingTrivia": true,
                            "trailingTrivia": [
                                {
                                    "kind": "WhitespaceTrivia",
                                    "text": " "
                                }
                            ]
                        }
                    }
                },
                "block": {
                    "kind": "Block",
                    "fullStart": 562,
                    "fullEnd": 761,
                    "start": 562,
                    "end": 759,
                    "fullWidth": 199,
                    "width": 197,
                    "openBraceToken": {
                        "kind": "OpenBraceToken",
                        "fullStart": 562,
                        "fullEnd": 565,
                        "start": 562,
                        "end": 563,
                        "fullWidth": 3,
                        "width": 1,
                        "text": "{",
                        "value": "{",
                        "valueText": "{",
                        "hasTrailingTrivia": true,
                        "hasTrailingNewLine": true,
                        "trailingTrivia": [
                            {
                                "kind": "NewLineTrivia",
                                "text": "\r\n"
                            }
                        ]
                    },
                    "statements": [
                        {
                            "kind": "VariableStatement",
                            "fullStart": 565,
                            "fullEnd": 619,
                            "start": 573,
                            "end": 617,
                            "fullWidth": 54,
                            "width": 44,
                            "modifiers": [],
                            "variableDeclaration": {
                                "kind": "VariableDeclaration",
                                "fullStart": 565,
                                "fullEnd": 616,
                                "start": 573,
                                "end": 616,
                                "fullWidth": 51,
                                "width": 43,
                                "varKeyword": {
                                    "kind": "VarKeyword",
                                    "fullStart": 565,
                                    "fullEnd": 577,
                                    "start": 573,
                                    "end": 576,
                                    "fullWidth": 12,
                                    "width": 3,
                                    "text": "var",
                                    "value": "var",
                                    "valueText": "var",
                                    "hasLeadingTrivia": true,
                                    "hasTrailingTrivia": true,
                                    "leadingTrivia": [
                                        {
                                            "kind": "WhitespaceTrivia",
                                            "text": "        "
                                        }
                                    ],
                                    "trailingTrivia": [
                                        {
                                            "kind": "WhitespaceTrivia",
                                            "text": " "
                                        }
                                    ]
                                },
                                "variableDeclarators": [
                                    {
                                        "kind": "VariableDeclarator",
                                        "fullStart": 577,
                                        "fullEnd": 616,
                                        "start": 577,
                                        "end": 616,
                                        "fullWidth": 39,
<<<<<<< HEAD
                                        "width": 39,
                                        "identifier": {
=======
                                        "propertyName": {
>>>>>>> 85e84683
                                            "kind": "IdentifierName",
                                            "fullStart": 577,
                                            "fullEnd": 586,
                                            "start": 577,
                                            "end": 585,
                                            "fullWidth": 9,
                                            "width": 8,
                                            "text": "funcExpr",
                                            "value": "funcExpr",
                                            "valueText": "funcExpr",
                                            "hasTrailingTrivia": true,
                                            "trailingTrivia": [
                                                {
                                                    "kind": "WhitespaceTrivia",
                                                    "text": " "
                                                }
                                            ]
                                        },
                                        "equalsValueClause": {
                                            "kind": "EqualsValueClause",
                                            "fullStart": 586,
                                            "fullEnd": 616,
                                            "start": 586,
                                            "end": 616,
                                            "fullWidth": 30,
                                            "width": 30,
                                            "equalsToken": {
                                                "kind": "EqualsToken",
                                                "fullStart": 586,
                                                "fullEnd": 588,
                                                "start": 586,
                                                "end": 587,
                                                "fullWidth": 2,
                                                "width": 1,
                                                "text": "=",
                                                "value": "=",
                                                "valueText": "=",
                                                "hasTrailingTrivia": true,
                                                "trailingTrivia": [
                                                    {
                                                        "kind": "WhitespaceTrivia",
                                                        "text": " "
                                                    }
                                                ]
                                            },
                                            "value": {
                                                "kind": "FunctionExpression",
                                                "fullStart": 588,
                                                "fullEnd": 616,
                                                "start": 588,
                                                "end": 616,
                                                "fullWidth": 28,
                                                "width": 28,
                                                "functionKeyword": {
                                                    "kind": "FunctionKeyword",
                                                    "fullStart": 588,
                                                    "fullEnd": 597,
                                                    "start": 588,
                                                    "end": 596,
                                                    "fullWidth": 9,
                                                    "width": 8,
                                                    "text": "function",
                                                    "value": "function",
                                                    "valueText": "function",
                                                    "hasTrailingTrivia": true,
                                                    "trailingTrivia": [
                                                        {
                                                            "kind": "WhitespaceTrivia",
                                                            "text": " "
                                                        }
                                                    ]
                                                },
                                                "callSignature": {
                                                    "kind": "CallSignature",
                                                    "fullStart": 597,
                                                    "fullEnd": 600,
                                                    "start": 597,
                                                    "end": 599,
                                                    "fullWidth": 3,
                                                    "width": 2,
                                                    "parameterList": {
                                                        "kind": "ParameterList",
                                                        "fullStart": 597,
                                                        "fullEnd": 600,
                                                        "start": 597,
                                                        "end": 599,
                                                        "fullWidth": 3,
                                                        "width": 2,
                                                        "openParenToken": {
                                                            "kind": "OpenParenToken",
                                                            "fullStart": 597,
                                                            "fullEnd": 598,
                                                            "start": 597,
                                                            "end": 598,
                                                            "fullWidth": 1,
                                                            "width": 1,
                                                            "text": "(",
                                                            "value": "(",
                                                            "valueText": "("
                                                        },
                                                        "parameters": [],
                                                        "closeParenToken": {
                                                            "kind": "CloseParenToken",
                                                            "fullStart": 598,
                                                            "fullEnd": 600,
                                                            "start": 598,
                                                            "end": 599,
                                                            "fullWidth": 2,
                                                            "width": 1,
                                                            "text": ")",
                                                            "value": ")",
                                                            "valueText": ")",
                                                            "hasTrailingTrivia": true,
                                                            "trailingTrivia": [
                                                                {
                                                                    "kind": "WhitespaceTrivia",
                                                                    "text": " "
                                                                }
                                                            ]
                                                        }
                                                    }
                                                },
                                                "block": {
                                                    "kind": "Block",
                                                    "fullStart": 600,
                                                    "fullEnd": 616,
                                                    "start": 600,
                                                    "end": 616,
                                                    "fullWidth": 16,
                                                    "width": 16,
                                                    "openBraceToken": {
                                                        "kind": "OpenBraceToken",
                                                        "fullStart": 600,
                                                        "fullEnd": 602,
                                                        "start": 600,
                                                        "end": 601,
                                                        "fullWidth": 2,
                                                        "width": 1,
                                                        "text": "{",
                                                        "value": "{",
                                                        "valueText": "{",
                                                        "hasTrailingTrivia": true,
                                                        "trailingTrivia": [
                                                            {
                                                                "kind": "WhitespaceTrivia",
                                                                "text": " "
                                                            }
                                                        ]
                                                    },
                                                    "statements": [
                                                        {
                                                            "kind": "ExpressionStatement",
                                                            "fullStart": 602,
                                                            "fullEnd": 615,
                                                            "start": 602,
                                                            "end": 615,
                                                            "fullWidth": 13,
                                                            "width": 13,
                                                            "expression": {
                                                                "kind": "StringLiteral",
                                                                "fullStart": 602,
                                                                "fullEnd": 614,
                                                                "start": 602,
                                                                "end": 614,
                                                                "fullWidth": 12,
                                                                "width": 12,
                                                                "text": "\"use strict\"",
                                                                "value": "use strict",
                                                                "valueText": "use strict"
                                                            },
                                                            "semicolonToken": {
                                                                "kind": "SemicolonToken",
                                                                "fullStart": 614,
                                                                "fullEnd": 615,
                                                                "start": 614,
                                                                "end": 615,
                                                                "fullWidth": 1,
                                                                "width": 1,
                                                                "text": ";",
                                                                "value": ";",
                                                                "valueText": ";"
                                                            }
                                                        }
                                                    ],
                                                    "closeBraceToken": {
                                                        "kind": "CloseBraceToken",
                                                        "fullStart": 615,
                                                        "fullEnd": 616,
                                                        "start": 615,
                                                        "end": 616,
                                                        "fullWidth": 1,
                                                        "width": 1,
                                                        "text": "}",
                                                        "value": "}",
                                                        "valueText": "}"
                                                    }
                                                }
                                            }
                                        }
                                    }
                                ]
                            },
                            "semicolonToken": {
                                "kind": "SemicolonToken",
                                "fullStart": 616,
                                "fullEnd": 619,
                                "start": 616,
                                "end": 617,
                                "fullWidth": 3,
                                "width": 1,
                                "text": ";",
                                "value": ";",
                                "valueText": ";",
                                "hasTrailingTrivia": true,
                                "hasTrailingNewLine": true,
                                "trailingTrivia": [
                                    {
                                        "kind": "NewLineTrivia",
                                        "text": "\r\n"
                                    }
                                ]
                            }
                        },
                        {
                            "kind": "ReturnStatement",
                            "fullStart": 619,
                            "fullEnd": 758,
                            "start": 627,
                            "end": 756,
                            "fullWidth": 139,
                            "width": 129,
                            "returnKeyword": {
                                "kind": "ReturnKeyword",
                                "fullStart": 619,
                                "fullEnd": 634,
                                "start": 627,
                                "end": 633,
                                "fullWidth": 15,
                                "width": 6,
                                "text": "return",
                                "value": "return",
                                "valueText": "return",
                                "hasLeadingTrivia": true,
                                "hasTrailingTrivia": true,
                                "leadingTrivia": [
                                    {
                                        "kind": "WhitespaceTrivia",
                                        "text": "        "
                                    }
                                ],
                                "trailingTrivia": [
                                    {
                                        "kind": "WhitespaceTrivia",
                                        "text": " "
                                    }
                                ]
                            },
                            "expression": {
                                "kind": "LogicalNotExpression",
                                "fullStart": 634,
                                "fullEnd": 755,
                                "start": 634,
                                "end": 755,
                                "fullWidth": 121,
                                "width": 121,
                                "operatorToken": {
                                    "kind": "ExclamationToken",
                                    "fullStart": 634,
                                    "fullEnd": 636,
                                    "start": 634,
                                    "end": 635,
                                    "fullWidth": 2,
                                    "width": 1,
                                    "text": "!",
                                    "value": "!",
                                    "valueText": "!",
                                    "hasTrailingTrivia": true,
                                    "trailingTrivia": [
                                        {
                                            "kind": "WhitespaceTrivia",
                                            "text": " "
                                        }
                                    ]
                                },
                                "operand": {
                                    "kind": "MemberAccessExpression",
                                    "fullStart": 636,
                                    "fullEnd": 755,
                                    "start": 636,
                                    "end": 755,
                                    "fullWidth": 119,
                                    "width": 119,
                                    "expression": {
                                        "kind": "InvocationExpression",
                                        "fullStart": 636,
                                        "fullEnd": 742,
                                        "start": 636,
                                        "end": 742,
                                        "fullWidth": 106,
                                        "width": 106,
                                        "expression": {
                                            "kind": "MemberAccessExpression",
                                            "fullStart": 636,
                                            "fullEnd": 667,
                                            "start": 636,
                                            "end": 667,
                                            "fullWidth": 31,
                                            "width": 31,
                                            "expression": {
                                                "kind": "IdentifierName",
                                                "fullStart": 636,
                                                "fullEnd": 642,
                                                "start": 636,
                                                "end": 642,
                                                "fullWidth": 6,
                                                "width": 6,
                                                "text": "Object",
                                                "value": "Object",
                                                "valueText": "Object"
                                            },
                                            "dotToken": {
                                                "kind": "DotToken",
                                                "fullStart": 642,
                                                "fullEnd": 643,
                                                "start": 642,
                                                "end": 643,
                                                "fullWidth": 1,
                                                "width": 1,
                                                "text": ".",
                                                "value": ".",
                                                "valueText": "."
                                            },
                                            "name": {
                                                "kind": "IdentifierName",
                                                "fullStart": 643,
                                                "fullEnd": 667,
                                                "start": 643,
                                                "end": 667,
                                                "fullWidth": 24,
                                                "width": 24,
                                                "text": "getOwnPropertyDescriptor",
                                                "value": "getOwnPropertyDescriptor",
                                                "valueText": "getOwnPropertyDescriptor"
                                            }
                                        },
                                        "argumentList": {
                                            "kind": "ArgumentList",
                                            "fullStart": 667,
                                            "fullEnd": 742,
                                            "start": 667,
                                            "end": 742,
                                            "fullWidth": 75,
                                            "width": 75,
                                            "openParenToken": {
                                                "kind": "OpenParenToken",
                                                "fullStart": 667,
                                                "fullEnd": 668,
                                                "start": 667,
                                                "end": 668,
                                                "fullWidth": 1,
                                                "width": 1,
                                                "text": "(",
                                                "value": "(",
                                                "valueText": "("
                                            },
                                            "arguments": [
                                                {
                                                    "kind": "IdentifierName",
                                                    "fullStart": 668,
                                                    "fullEnd": 676,
                                                    "start": 668,
                                                    "end": 676,
                                                    "fullWidth": 8,
                                                    "width": 8,
                                                    "text": "funcExpr",
                                                    "value": "funcExpr",
                                                    "valueText": "funcExpr"
                                                },
                                                {
                                                    "kind": "CommaToken",
                                                    "fullStart": 676,
                                                    "fullEnd": 680,
                                                    "start": 676,
                                                    "end": 677,
                                                    "fullWidth": 4,
                                                    "width": 1,
                                                    "text": ",",
                                                    "value": ",",
                                                    "valueText": ",",
                                                    "hasTrailingTrivia": true,
                                                    "hasTrailingNewLine": true,
                                                    "trailingTrivia": [
                                                        {
                                                            "kind": "WhitespaceTrivia",
                                                            "text": " "
                                                        },
                                                        {
                                                            "kind": "NewLineTrivia",
                                                            "text": "\r\n"
                                                        }
                                                    ]
                                                },
                                                {
                                                    "kind": "StringLiteral",
                                                    "fullStart": 680,
                                                    "fullEnd": 741,
                                                    "start": 730,
                                                    "end": 741,
                                                    "fullWidth": 61,
                                                    "width": 11,
                                                    "text": "\"arguments\"",
                                                    "value": "arguments",
                                                    "valueText": "arguments",
                                                    "hasLeadingTrivia": true,
                                                    "leadingTrivia": [
                                                        {
                                                            "kind": "WhitespaceTrivia",
                                                            "text": "                                                  "
                                                        }
                                                    ]
                                                }
                                            ],
                                            "closeParenToken": {
                                                "kind": "CloseParenToken",
                                                "fullStart": 741,
                                                "fullEnd": 742,
                                                "start": 741,
                                                "end": 742,
                                                "fullWidth": 1,
                                                "width": 1,
                                                "text": ")",
                                                "value": ")",
                                                "valueText": ")"
                                            }
                                        }
                                    },
                                    "dotToken": {
                                        "kind": "DotToken",
                                        "fullStart": 742,
                                        "fullEnd": 743,
                                        "start": 742,
                                        "end": 743,
                                        "fullWidth": 1,
                                        "width": 1,
                                        "text": ".",
                                        "value": ".",
                                        "valueText": "."
                                    },
                                    "name": {
                                        "kind": "IdentifierName",
                                        "fullStart": 743,
                                        "fullEnd": 755,
                                        "start": 743,
                                        "end": 755,
                                        "fullWidth": 12,
                                        "width": 12,
                                        "text": "configurable",
                                        "value": "configurable",
                                        "valueText": "configurable"
                                    }
                                }
                            },
                            "semicolonToken": {
                                "kind": "SemicolonToken",
                                "fullStart": 755,
                                "fullEnd": 758,
                                "start": 755,
                                "end": 756,
                                "fullWidth": 3,
                                "width": 1,
                                "text": ";",
                                "value": ";",
                                "valueText": ";",
                                "hasTrailingTrivia": true,
                                "hasTrailingNewLine": true,
                                "trailingTrivia": [
                                    {
                                        "kind": "NewLineTrivia",
                                        "text": "\r\n"
                                    }
                                ]
                            }
                        }
                    ],
                    "closeBraceToken": {
                        "kind": "CloseBraceToken",
                        "fullStart": 758,
                        "fullEnd": 761,
                        "start": 758,
                        "end": 759,
                        "fullWidth": 3,
                        "width": 1,
                        "text": "}",
                        "value": "}",
                        "valueText": "}",
                        "hasTrailingTrivia": true,
                        "hasTrailingNewLine": true,
                        "trailingTrivia": [
                            {
                                "kind": "NewLineTrivia",
                                "text": "\r\n"
                            }
                        ]
                    }
                }
            },
            {
                "kind": "ExpressionStatement",
                "fullStart": 761,
                "fullEnd": 783,
                "start": 761,
                "end": 783,
                "fullWidth": 22,
                "width": 22,
                "expression": {
                    "kind": "InvocationExpression",
                    "fullStart": 761,
                    "fullEnd": 782,
                    "start": 761,
                    "end": 782,
                    "fullWidth": 21,
                    "width": 21,
                    "expression": {
                        "kind": "IdentifierName",
                        "fullStart": 761,
                        "fullEnd": 772,
                        "start": 761,
                        "end": 772,
                        "fullWidth": 11,
                        "width": 11,
                        "text": "runTestCase",
                        "value": "runTestCase",
                        "valueText": "runTestCase"
                    },
                    "argumentList": {
                        "kind": "ArgumentList",
                        "fullStart": 772,
                        "fullEnd": 782,
                        "start": 772,
                        "end": 782,
                        "fullWidth": 10,
                        "width": 10,
                        "openParenToken": {
                            "kind": "OpenParenToken",
                            "fullStart": 772,
                            "fullEnd": 773,
                            "start": 772,
                            "end": 773,
                            "fullWidth": 1,
                            "width": 1,
                            "text": "(",
                            "value": "(",
                            "valueText": "("
                        },
                        "arguments": [
                            {
                                "kind": "IdentifierName",
                                "fullStart": 773,
                                "fullEnd": 781,
                                "start": 773,
                                "end": 781,
                                "fullWidth": 8,
                                "width": 8,
                                "text": "testcase",
                                "value": "testcase",
                                "valueText": "testcase"
                            }
                        ],
                        "closeParenToken": {
                            "kind": "CloseParenToken",
                            "fullStart": 781,
                            "fullEnd": 782,
                            "start": 781,
                            "end": 782,
                            "fullWidth": 1,
                            "width": 1,
                            "text": ")",
                            "value": ")",
                            "valueText": ")"
                        }
                    }
                },
                "semicolonToken": {
                    "kind": "SemicolonToken",
                    "fullStart": 782,
                    "fullEnd": 783,
                    "start": 782,
                    "end": 783,
                    "fullWidth": 1,
                    "width": 1,
                    "text": ";",
                    "value": ";",
                    "valueText": ";"
                }
            }
        ],
        "endOfFileToken": {
            "kind": "EndOfFileToken",
            "fullStart": 783,
            "fullEnd": 783,
            "start": 783,
            "end": 783,
            "fullWidth": 0,
            "width": 0,
            "text": ""
        }
    },
    "lineMap": {
        "lineStarts": [
            0,
            67,
            152,
            232,
            308,
            380,
            385,
            418,
            515,
            531,
            536,
            538,
            540,
            542,
            565,
            619,
            680,
            758,
            761
        ],
        "length": 783
    }
}<|MERGE_RESOLUTION|>--- conflicted
+++ resolved
@@ -249,12 +249,8 @@
                                         "start": 577,
                                         "end": 616,
                                         "fullWidth": 39,
-<<<<<<< HEAD
                                         "width": 39,
-                                        "identifier": {
-=======
                                         "propertyName": {
->>>>>>> 85e84683
                                             "kind": "IdentifierName",
                                             "fullStart": 577,
                                             "fullEnd": 586,
