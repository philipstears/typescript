{
    "isDeclaration": false,
    "languageVersion": "EcmaScript5",
    "parseOptions": {
        "allowAutomaticSemicolonInsertion": true
    },
    "sourceUnit": {
        "kind": "SourceUnit",
        "fullStart": 0,
        "fullEnd": 1951,
        "start": 589,
        "end": 1951,
        "fullWidth": 1951,
        "width": 1362,
        "isIncrementallyUnusable": true,
        "moduleElements": [
            {
                "kind": "FunctionDeclaration",
                "fullStart": 0,
                "fullEnd": 1927,
                "start": 589,
                "end": 1925,
                "fullWidth": 1927,
                "width": 1336,
                "isIncrementallyUnusable": true,
                "modifiers": [],
                "functionKeyword": {
                    "kind": "FunctionKeyword",
                    "fullStart": 0,
                    "fullEnd": 598,
                    "start": 589,
                    "end": 597,
                    "fullWidth": 598,
                    "width": 8,
                    "text": "function",
                    "value": "function",
                    "valueText": "function",
                    "hasLeadingTrivia": true,
                    "hasLeadingComment": true,
                    "hasLeadingNewLine": true,
                    "hasTrailingTrivia": true,
                    "leadingTrivia": [
                        {
                            "kind": "SingleLineCommentTrivia",
                            "text": "/// Copyright (c) 2012 Ecma International.  All rights reserved. "
                        },
                        {
                            "kind": "NewLineTrivia",
                            "text": "\r\n"
                        },
                        {
                            "kind": "SingleLineCommentTrivia",
                            "text": "/// Ecma International makes this code available under the terms and conditions set"
                        },
                        {
                            "kind": "NewLineTrivia",
                            "text": "\r\n"
                        },
                        {
                            "kind": "SingleLineCommentTrivia",
                            "text": "/// forth on http://hg.ecmascript.org/tests/test262/raw-file/tip/LICENSE (the "
                        },
                        {
                            "kind": "NewLineTrivia",
                            "text": "\r\n"
                        },
                        {
                            "kind": "SingleLineCommentTrivia",
                            "text": "/// \"Use Terms\").   Any redistribution of this code must retain the above "
                        },
                        {
                            "kind": "NewLineTrivia",
                            "text": "\r\n"
                        },
                        {
                            "kind": "SingleLineCommentTrivia",
                            "text": "/// copyright and this notice and otherwise comply with the Use Terms."
                        },
                        {
                            "kind": "NewLineTrivia",
                            "text": "\r\n"
                        },
                        {
                            "kind": "MultiLineCommentTrivia",
                            "text": "/**\r\n * @path ch13/13.2/13.2-18-1.js\r\n * @description Function Object has 'prototype' as its own property, it is not enumerable and does not invoke the setter defined on Function.prototype (Step 18)\r\n */"
                        },
                        {
                            "kind": "NewLineTrivia",
                            "text": "\r\n"
                        },
                        {
                            "kind": "NewLineTrivia",
                            "text": "\r\n"
                        },
                        {
                            "kind": "NewLineTrivia",
                            "text": "\r\n"
                        }
                    ],
                    "trailingTrivia": [
                        {
                            "kind": "WhitespaceTrivia",
                            "text": " "
                        }
                    ]
                },
                "identifier": {
                    "kind": "IdentifierName",
                    "fullStart": 598,
                    "fullEnd": 606,
                    "start": 598,
                    "end": 606,
                    "fullWidth": 8,
                    "width": 8,
                    "text": "testcase",
                    "value": "testcase",
                    "valueText": "testcase"
                },
                "callSignature": {
                    "kind": "CallSignature",
                    "fullStart": 606,
                    "fullEnd": 609,
                    "start": 606,
                    "end": 608,
                    "fullWidth": 3,
                    "width": 2,
                    "parameterList": {
                        "kind": "ParameterList",
                        "fullStart": 606,
                        "fullEnd": 609,
                        "start": 606,
                        "end": 608,
                        "fullWidth": 3,
                        "width": 2,
                        "openParenToken": {
                            "kind": "OpenParenToken",
                            "fullStart": 606,
                            "fullEnd": 607,
                            "start": 606,
                            "end": 607,
                            "fullWidth": 1,
                            "width": 1,
                            "text": "(",
                            "value": "(",
                            "valueText": "("
                        },
                        "parameters": [],
                        "closeParenToken": {
                            "kind": "CloseParenToken",
                            "fullStart": 607,
                            "fullEnd": 609,
                            "start": 607,
                            "end": 608,
                            "fullWidth": 2,
                            "width": 1,
                            "text": ")",
                            "value": ")",
                            "valueText": ")",
                            "hasTrailingTrivia": true,
                            "trailingTrivia": [
                                {
                                    "kind": "WhitespaceTrivia",
                                    "text": " "
                                }
                            ]
                        }
                    }
                },
                "block": {
                    "kind": "Block",
                    "fullStart": 609,
                    "fullEnd": 1927,
                    "start": 609,
                    "end": 1925,
                    "fullWidth": 1318,
                    "width": 1316,
                    "isIncrementallyUnusable": true,
                    "openBraceToken": {
                        "kind": "OpenBraceToken",
                        "fullStart": 609,
                        "fullEnd": 612,
                        "start": 609,
                        "end": 610,
                        "fullWidth": 3,
                        "width": 1,
                        "text": "{",
                        "value": "{",
                        "valueText": "{",
                        "hasTrailingTrivia": true,
                        "hasTrailingNewLine": true,
                        "trailingTrivia": [
                            {
                                "kind": "NewLineTrivia",
                                "text": "\r\n"
                            }
                        ]
                    },
                    "statements": [
                        {
                            "kind": "TryStatement",
                            "fullStart": 612,
                            "fullEnd": 1920,
                            "start": 620,
                            "end": 1918,
                            "fullWidth": 1308,
                            "width": 1298,
                            "isIncrementallyUnusable": true,
                            "tryKeyword": {
                                "kind": "TryKeyword",
                                "fullStart": 612,
                                "fullEnd": 624,
                                "start": 620,
                                "end": 623,
                                "fullWidth": 12,
                                "width": 3,
                                "text": "try",
                                "value": "try",
                                "valueText": "try",
                                "hasLeadingTrivia": true,
                                "hasTrailingTrivia": true,
                                "leadingTrivia": [
                                    {
                                        "kind": "WhitespaceTrivia",
                                        "text": "        "
                                    }
                                ],
                                "trailingTrivia": [
                                    {
                                        "kind": "WhitespaceTrivia",
                                        "text": " "
                                    }
                                ]
                            },
                            "block": {
                                "kind": "Block",
                                "fullStart": 624,
                                "fullEnd": 1848,
                                "start": 624,
                                "end": 1847,
                                "fullWidth": 1224,
                                "width": 1223,
                                "isIncrementallyUnusable": true,
                                "openBraceToken": {
                                    "kind": "OpenBraceToken",
                                    "fullStart": 624,
                                    "fullEnd": 627,
                                    "start": 624,
                                    "end": 625,
                                    "fullWidth": 3,
                                    "width": 1,
                                    "text": "{",
                                    "value": "{",
                                    "valueText": "{",
                                    "hasTrailingTrivia": true,
                                    "hasTrailingNewLine": true,
                                    "trailingTrivia": [
                                        {
                                            "kind": "NewLineTrivia",
                                            "text": "\r\n"
                                        }
                                    ]
                                },
                                "statements": [
                                    {
                                        "kind": "VariableStatement",
                                        "fullStart": 627,
                                        "fullEnd": 713,
                                        "start": 639,
                                        "end": 711,
                                        "fullWidth": 86,
                                        "width": 72,
                                        "modifiers": [],
                                        "variableDeclaration": {
                                            "kind": "VariableDeclaration",
                                            "fullStart": 627,
                                            "fullEnd": 710,
                                            "start": 639,
                                            "end": 710,
                                            "fullWidth": 83,
                                            "width": 71,
                                            "varKeyword": {
                                                "kind": "VarKeyword",
                                                "fullStart": 627,
                                                "fullEnd": 643,
                                                "start": 639,
                                                "end": 642,
                                                "fullWidth": 16,
                                                "width": 3,
                                                "text": "var",
                                                "value": "var",
                                                "valueText": "var",
                                                "hasLeadingTrivia": true,
                                                "hasTrailingTrivia": true,
                                                "leadingTrivia": [
                                                    {
                                                        "kind": "WhitespaceTrivia",
                                                        "text": "            "
                                                    }
                                                ],
                                                "trailingTrivia": [
                                                    {
                                                        "kind": "WhitespaceTrivia",
                                                        "text": " "
                                                    }
                                                ]
                                            },
                                            "variableDeclarators": [
                                                {
                                                    "kind": "VariableDeclarator",
                                                    "fullStart": 643,
                                                    "fullEnd": 710,
                                                    "start": 643,
                                                    "end": 710,
                                                    "fullWidth": 67,
<<<<<<< HEAD
                                                    "width": 67,
                                                    "identifier": {
=======
                                                    "propertyName": {
>>>>>>> 85e84683
                                                        "kind": "IdentifierName",
                                                        "fullStart": 643,
                                                        "fullEnd": 651,
                                                        "start": 643,
                                                        "end": 650,
                                                        "fullWidth": 8,
                                                        "width": 7,
                                                        "text": "getFunc",
                                                        "value": "getFunc",
                                                        "valueText": "getFunc",
                                                        "hasTrailingTrivia": true,
                                                        "trailingTrivia": [
                                                            {
                                                                "kind": "WhitespaceTrivia",
                                                                "text": " "
                                                            }
                                                        ]
                                                    },
                                                    "equalsValueClause": {
                                                        "kind": "EqualsValueClause",
                                                        "fullStart": 651,
                                                        "fullEnd": 710,
                                                        "start": 651,
                                                        "end": 710,
                                                        "fullWidth": 59,
                                                        "width": 59,
                                                        "equalsToken": {
                                                            "kind": "EqualsToken",
                                                            "fullStart": 651,
                                                            "fullEnd": 653,
                                                            "start": 651,
                                                            "end": 652,
                                                            "fullWidth": 2,
                                                            "width": 1,
                                                            "text": "=",
                                                            "value": "=",
                                                            "valueText": "=",
                                                            "hasTrailingTrivia": true,
                                                            "trailingTrivia": [
                                                                {
                                                                    "kind": "WhitespaceTrivia",
                                                                    "text": " "
                                                                }
                                                            ]
                                                        },
                                                        "value": {
                                                            "kind": "FunctionExpression",
                                                            "fullStart": 653,
                                                            "fullEnd": 710,
                                                            "start": 653,
                                                            "end": 710,
                                                            "fullWidth": 57,
                                                            "width": 57,
                                                            "functionKeyword": {
                                                                "kind": "FunctionKeyword",
                                                                "fullStart": 653,
                                                                "fullEnd": 662,
                                                                "start": 653,
                                                                "end": 661,
                                                                "fullWidth": 9,
                                                                "width": 8,
                                                                "text": "function",
                                                                "value": "function",
                                                                "valueText": "function",
                                                                "hasTrailingTrivia": true,
                                                                "trailingTrivia": [
                                                                    {
                                                                        "kind": "WhitespaceTrivia",
                                                                        "text": " "
                                                                    }
                                                                ]
                                                            },
                                                            "callSignature": {
                                                                "kind": "CallSignature",
                                                                "fullStart": 662,
                                                                "fullEnd": 665,
                                                                "start": 662,
                                                                "end": 664,
                                                                "fullWidth": 3,
                                                                "width": 2,
                                                                "parameterList": {
                                                                    "kind": "ParameterList",
                                                                    "fullStart": 662,
                                                                    "fullEnd": 665,
                                                                    "start": 662,
                                                                    "end": 664,
                                                                    "fullWidth": 3,
                                                                    "width": 2,
                                                                    "openParenToken": {
                                                                        "kind": "OpenParenToken",
                                                                        "fullStart": 662,
                                                                        "fullEnd": 663,
                                                                        "start": 662,
                                                                        "end": 663,
                                                                        "fullWidth": 1,
                                                                        "width": 1,
                                                                        "text": "(",
                                                                        "value": "(",
                                                                        "valueText": "("
                                                                    },
                                                                    "parameters": [],
                                                                    "closeParenToken": {
                                                                        "kind": "CloseParenToken",
                                                                        "fullStart": 663,
                                                                        "fullEnd": 665,
                                                                        "start": 663,
                                                                        "end": 664,
                                                                        "fullWidth": 2,
                                                                        "width": 1,
                                                                        "text": ")",
                                                                        "value": ")",
                                                                        "valueText": ")",
                                                                        "hasTrailingTrivia": true,
                                                                        "trailingTrivia": [
                                                                            {
                                                                                "kind": "WhitespaceTrivia",
                                                                                "text": " "
                                                                            }
                                                                        ]
                                                                    }
                                                                }
                                                            },
                                                            "block": {
                                                                "kind": "Block",
                                                                "fullStart": 665,
                                                                "fullEnd": 710,
                                                                "start": 665,
                                                                "end": 710,
                                                                "fullWidth": 45,
                                                                "width": 45,
                                                                "openBraceToken": {
                                                                    "kind": "OpenBraceToken",
                                                                    "fullStart": 665,
                                                                    "fullEnd": 668,
                                                                    "start": 665,
                                                                    "end": 666,
                                                                    "fullWidth": 3,
                                                                    "width": 1,
                                                                    "text": "{",
                                                                    "value": "{",
                                                                    "valueText": "{",
                                                                    "hasTrailingTrivia": true,
                                                                    "hasTrailingNewLine": true,
                                                                    "trailingTrivia": [
                                                                        {
                                                                            "kind": "NewLineTrivia",
                                                                            "text": "\r\n"
                                                                        }
                                                                    ]
                                                                },
                                                                "statements": [
                                                                    {
                                                                        "kind": "ReturnStatement",
                                                                        "fullStart": 668,
                                                                        "fullEnd": 697,
                                                                        "start": 684,
                                                                        "end": 695,
                                                                        "fullWidth": 29,
                                                                        "width": 11,
                                                                        "returnKeyword": {
                                                                            "kind": "ReturnKeyword",
                                                                            "fullStart": 668,
                                                                            "fullEnd": 691,
                                                                            "start": 684,
                                                                            "end": 690,
                                                                            "fullWidth": 23,
                                                                            "width": 6,
                                                                            "text": "return",
                                                                            "value": "return",
                                                                            "valueText": "return",
                                                                            "hasLeadingTrivia": true,
                                                                            "hasTrailingTrivia": true,
                                                                            "leadingTrivia": [
                                                                                {
                                                                                    "kind": "WhitespaceTrivia",
                                                                                    "text": "                "
                                                                                }
                                                                            ],
                                                                            "trailingTrivia": [
                                                                                {
                                                                                    "kind": "WhitespaceTrivia",
                                                                                    "text": " "
                                                                                }
                                                                            ]
                                                                        },
                                                                        "expression": {
                                                                            "kind": "NumericLiteral",
                                                                            "fullStart": 691,
                                                                            "fullEnd": 694,
                                                                            "start": 691,
                                                                            "end": 694,
                                                                            "fullWidth": 3,
                                                                            "width": 3,
                                                                            "text": "100",
                                                                            "value": 100,
                                                                            "valueText": "100"
                                                                        },
                                                                        "semicolonToken": {
                                                                            "kind": "SemicolonToken",
                                                                            "fullStart": 694,
                                                                            "fullEnd": 697,
                                                                            "start": 694,
                                                                            "end": 695,
                                                                            "fullWidth": 3,
                                                                            "width": 1,
                                                                            "text": ";",
                                                                            "value": ";",
                                                                            "valueText": ";",
                                                                            "hasTrailingTrivia": true,
                                                                            "hasTrailingNewLine": true,
                                                                            "trailingTrivia": [
                                                                                {
                                                                                    "kind": "NewLineTrivia",
                                                                                    "text": "\r\n"
                                                                                }
                                                                            ]
                                                                        }
                                                                    }
                                                                ],
                                                                "closeBraceToken": {
                                                                    "kind": "CloseBraceToken",
                                                                    "fullStart": 697,
                                                                    "fullEnd": 710,
                                                                    "start": 709,
                                                                    "end": 710,
                                                                    "fullWidth": 13,
                                                                    "width": 1,
                                                                    "text": "}",
                                                                    "value": "}",
                                                                    "valueText": "}",
                                                                    "hasLeadingTrivia": true,
                                                                    "leadingTrivia": [
                                                                        {
                                                                            "kind": "WhitespaceTrivia",
                                                                            "text": "            "
                                                                        }
                                                                    ]
                                                                }
                                                            }
                                                        }
                                                    }
                                                }
                                            ]
                                        },
                                        "semicolonToken": {
                                            "kind": "SemicolonToken",
                                            "fullStart": 710,
                                            "fullEnd": 713,
                                            "start": 710,
                                            "end": 711,
                                            "fullWidth": 3,
                                            "width": 1,
                                            "text": ";",
                                            "value": ";",
                                            "valueText": ";",
                                            "hasTrailingTrivia": true,
                                            "hasTrailingNewLine": true,
                                            "trailingTrivia": [
                                                {
                                                    "kind": "NewLineTrivia",
                                                    "text": "\r\n"
                                                }
                                            ]
                                        }
                                    },
                                    {
                                        "kind": "VariableStatement",
                                        "fullStart": 713,
                                        "fullEnd": 747,
                                        "start": 727,
                                        "end": 745,
                                        "fullWidth": 34,
                                        "width": 18,
                                        "modifiers": [],
                                        "variableDeclaration": {
                                            "kind": "VariableDeclaration",
                                            "fullStart": 713,
                                            "fullEnd": 744,
                                            "start": 727,
                                            "end": 744,
                                            "fullWidth": 31,
                                            "width": 17,
                                            "varKeyword": {
                                                "kind": "VarKeyword",
                                                "fullStart": 713,
                                                "fullEnd": 731,
                                                "start": 727,
                                                "end": 730,
                                                "fullWidth": 18,
                                                "width": 3,
                                                "text": "var",
                                                "value": "var",
                                                "valueText": "var",
                                                "hasLeadingTrivia": true,
                                                "hasLeadingNewLine": true,
                                                "hasTrailingTrivia": true,
                                                "leadingTrivia": [
                                                    {
                                                        "kind": "NewLineTrivia",
                                                        "text": "\r\n"
                                                    },
                                                    {
                                                        "kind": "WhitespaceTrivia",
                                                        "text": "            "
                                                    }
                                                ],
                                                "trailingTrivia": [
                                                    {
                                                        "kind": "WhitespaceTrivia",
                                                        "text": " "
                                                    }
                                                ]
                                            },
                                            "variableDeclarators": [
                                                {
                                                    "kind": "VariableDeclarator",
                                                    "fullStart": 731,
                                                    "fullEnd": 744,
                                                    "start": 731,
                                                    "end": 744,
                                                    "fullWidth": 13,
<<<<<<< HEAD
                                                    "width": 13,
                                                    "identifier": {
=======
                                                    "propertyName": {
>>>>>>> 85e84683
                                                        "kind": "IdentifierName",
                                                        "fullStart": 731,
                                                        "fullEnd": 736,
                                                        "start": 731,
                                                        "end": 735,
                                                        "fullWidth": 5,
                                                        "width": 4,
                                                        "text": "data",
                                                        "value": "data",
                                                        "valueText": "data",
                                                        "hasTrailingTrivia": true,
                                                        "trailingTrivia": [
                                                            {
                                                                "kind": "WhitespaceTrivia",
                                                                "text": " "
                                                            }
                                                        ]
                                                    },
                                                    "equalsValueClause": {
                                                        "kind": "EqualsValueClause",
                                                        "fullStart": 736,
                                                        "fullEnd": 744,
                                                        "start": 736,
                                                        "end": 744,
                                                        "fullWidth": 8,
                                                        "width": 8,
                                                        "equalsToken": {
                                                            "kind": "EqualsToken",
                                                            "fullStart": 736,
                                                            "fullEnd": 738,
                                                            "start": 736,
                                                            "end": 737,
                                                            "fullWidth": 2,
                                                            "width": 1,
                                                            "text": "=",
                                                            "value": "=",
                                                            "valueText": "=",
                                                            "hasTrailingTrivia": true,
                                                            "trailingTrivia": [
                                                                {
                                                                    "kind": "WhitespaceTrivia",
                                                                    "text": " "
                                                                }
                                                            ]
                                                        },
                                                        "value": {
                                                            "kind": "StringLiteral",
                                                            "fullStart": 738,
                                                            "fullEnd": 744,
                                                            "start": 738,
                                                            "end": 744,
                                                            "fullWidth": 6,
                                                            "width": 6,
                                                            "text": "\"data\"",
                                                            "value": "data",
                                                            "valueText": "data"
                                                        }
                                                    }
                                                }
                                            ]
                                        },
                                        "semicolonToken": {
                                            "kind": "SemicolonToken",
                                            "fullStart": 744,
                                            "fullEnd": 747,
                                            "start": 744,
                                            "end": 745,
                                            "fullWidth": 3,
                                            "width": 1,
                                            "text": ";",
                                            "value": ";",
                                            "valueText": ";",
                                            "hasTrailingTrivia": true,
                                            "hasTrailingNewLine": true,
                                            "trailingTrivia": [
                                                {
                                                    "kind": "NewLineTrivia",
                                                    "text": "\r\n"
                                                }
                                            ]
                                        }
                                    },
                                    {
                                        "kind": "VariableStatement",
                                        "fullStart": 747,
                                        "fullEnd": 840,
                                        "start": 759,
                                        "end": 838,
                                        "fullWidth": 93,
                                        "width": 79,
                                        "modifiers": [],
                                        "variableDeclaration": {
                                            "kind": "VariableDeclaration",
                                            "fullStart": 747,
                                            "fullEnd": 837,
                                            "start": 759,
                                            "end": 837,
                                            "fullWidth": 90,
                                            "width": 78,
                                            "varKeyword": {
                                                "kind": "VarKeyword",
                                                "fullStart": 747,
                                                "fullEnd": 763,
                                                "start": 759,
                                                "end": 762,
                                                "fullWidth": 16,
                                                "width": 3,
                                                "text": "var",
                                                "value": "var",
                                                "valueText": "var",
                                                "hasLeadingTrivia": true,
                                                "hasTrailingTrivia": true,
                                                "leadingTrivia": [
                                                    {
                                                        "kind": "WhitespaceTrivia",
                                                        "text": "            "
                                                    }
                                                ],
                                                "trailingTrivia": [
                                                    {
                                                        "kind": "WhitespaceTrivia",
                                                        "text": " "
                                                    }
                                                ]
                                            },
                                            "variableDeclarators": [
                                                {
                                                    "kind": "VariableDeclarator",
                                                    "fullStart": 763,
                                                    "fullEnd": 837,
                                                    "start": 763,
                                                    "end": 837,
                                                    "fullWidth": 74,
<<<<<<< HEAD
                                                    "width": 74,
                                                    "identifier": {
=======
                                                    "propertyName": {
>>>>>>> 85e84683
                                                        "kind": "IdentifierName",
                                                        "fullStart": 763,
                                                        "fullEnd": 771,
                                                        "start": 763,
                                                        "end": 770,
                                                        "fullWidth": 8,
                                                        "width": 7,
                                                        "text": "setFunc",
                                                        "value": "setFunc",
                                                        "valueText": "setFunc",
                                                        "hasTrailingTrivia": true,
                                                        "trailingTrivia": [
                                                            {
                                                                "kind": "WhitespaceTrivia",
                                                                "text": " "
                                                            }
                                                        ]
                                                    },
                                                    "equalsValueClause": {
                                                        "kind": "EqualsValueClause",
                                                        "fullStart": 771,
                                                        "fullEnd": 837,
                                                        "start": 771,
                                                        "end": 837,
                                                        "fullWidth": 66,
                                                        "width": 66,
                                                        "equalsToken": {
                                                            "kind": "EqualsToken",
                                                            "fullStart": 771,
                                                            "fullEnd": 773,
                                                            "start": 771,
                                                            "end": 772,
                                                            "fullWidth": 2,
                                                            "width": 1,
                                                            "text": "=",
                                                            "value": "=",
                                                            "valueText": "=",
                                                            "hasTrailingTrivia": true,
                                                            "trailingTrivia": [
                                                                {
                                                                    "kind": "WhitespaceTrivia",
                                                                    "text": " "
                                                                }
                                                            ]
                                                        },
                                                        "value": {
                                                            "kind": "FunctionExpression",
                                                            "fullStart": 773,
                                                            "fullEnd": 837,
                                                            "start": 773,
                                                            "end": 837,
                                                            "fullWidth": 64,
                                                            "width": 64,
                                                            "functionKeyword": {
                                                                "kind": "FunctionKeyword",
                                                                "fullStart": 773,
                                                                "fullEnd": 782,
                                                                "start": 773,
                                                                "end": 781,
                                                                "fullWidth": 9,
                                                                "width": 8,
                                                                "text": "function",
                                                                "value": "function",
                                                                "valueText": "function",
                                                                "hasTrailingTrivia": true,
                                                                "trailingTrivia": [
                                                                    {
                                                                        "kind": "WhitespaceTrivia",
                                                                        "text": " "
                                                                    }
                                                                ]
                                                            },
                                                            "callSignature": {
                                                                "kind": "CallSignature",
                                                                "fullStart": 782,
                                                                "fullEnd": 790,
                                                                "start": 782,
                                                                "end": 789,
                                                                "fullWidth": 8,
                                                                "width": 7,
                                                                "parameterList": {
                                                                    "kind": "ParameterList",
                                                                    "fullStart": 782,
                                                                    "fullEnd": 790,
                                                                    "start": 782,
                                                                    "end": 789,
                                                                    "fullWidth": 8,
                                                                    "width": 7,
                                                                    "openParenToken": {
                                                                        "kind": "OpenParenToken",
                                                                        "fullStart": 782,
                                                                        "fullEnd": 783,
                                                                        "start": 782,
                                                                        "end": 783,
                                                                        "fullWidth": 1,
                                                                        "width": 1,
                                                                        "text": "(",
                                                                        "value": "(",
                                                                        "valueText": "("
                                                                    },
                                                                    "parameters": [
                                                                        {
                                                                            "kind": "Parameter",
                                                                            "fullStart": 783,
                                                                            "fullEnd": 788,
                                                                            "start": 783,
                                                                            "end": 788,
                                                                            "fullWidth": 5,
                                                                            "width": 5,
                                                                            "modifiers": [],
                                                                            "identifier": {
                                                                                "kind": "IdentifierName",
                                                                                "fullStart": 783,
                                                                                "fullEnd": 788,
                                                                                "start": 783,
                                                                                "end": 788,
                                                                                "fullWidth": 5,
                                                                                "width": 5,
                                                                                "text": "value",
                                                                                "value": "value",
                                                                                "valueText": "value"
                                                                            }
                                                                        }
                                                                    ],
                                                                    "closeParenToken": {
                                                                        "kind": "CloseParenToken",
                                                                        "fullStart": 788,
                                                                        "fullEnd": 790,
                                                                        "start": 788,
                                                                        "end": 789,
                                                                        "fullWidth": 2,
                                                                        "width": 1,
                                                                        "text": ")",
                                                                        "value": ")",
                                                                        "valueText": ")",
                                                                        "hasTrailingTrivia": true,
                                                                        "trailingTrivia": [
                                                                            {
                                                                                "kind": "WhitespaceTrivia",
                                                                                "text": " "
                                                                            }
                                                                        ]
                                                                    }
                                                                }
                                                            },
                                                            "block": {
                                                                "kind": "Block",
                                                                "fullStart": 790,
                                                                "fullEnd": 837,
                                                                "start": 790,
                                                                "end": 837,
                                                                "fullWidth": 47,
                                                                "width": 47,
                                                                "openBraceToken": {
                                                                    "kind": "OpenBraceToken",
                                                                    "fullStart": 790,
                                                                    "fullEnd": 793,
                                                                    "start": 790,
                                                                    "end": 791,
                                                                    "fullWidth": 3,
                                                                    "width": 1,
                                                                    "text": "{",
                                                                    "value": "{",
                                                                    "valueText": "{",
                                                                    "hasTrailingTrivia": true,
                                                                    "hasTrailingNewLine": true,
                                                                    "trailingTrivia": [
                                                                        {
                                                                            "kind": "NewLineTrivia",
                                                                            "text": "\r\n"
                                                                        }
                                                                    ]
                                                                },
                                                                "statements": [
                                                                    {
                                                                        "kind": "ExpressionStatement",
                                                                        "fullStart": 793,
                                                                        "fullEnd": 824,
                                                                        "start": 809,
                                                                        "end": 822,
                                                                        "fullWidth": 31,
                                                                        "width": 13,
                                                                        "expression": {
                                                                            "kind": "AssignmentExpression",
                                                                            "fullStart": 793,
                                                                            "fullEnd": 821,
                                                                            "start": 809,
                                                                            "end": 821,
                                                                            "fullWidth": 28,
                                                                            "width": 12,
                                                                            "left": {
                                                                                "kind": "IdentifierName",
                                                                                "fullStart": 793,
                                                                                "fullEnd": 814,
                                                                                "start": 809,
                                                                                "end": 813,
                                                                                "fullWidth": 21,
                                                                                "width": 4,
                                                                                "text": "data",
                                                                                "value": "data",
                                                                                "valueText": "data",
                                                                                "hasLeadingTrivia": true,
                                                                                "hasTrailingTrivia": true,
                                                                                "leadingTrivia": [
                                                                                    {
                                                                                        "kind": "WhitespaceTrivia",
                                                                                        "text": "                "
                                                                                    }
                                                                                ],
                                                                                "trailingTrivia": [
                                                                                    {
                                                                                        "kind": "WhitespaceTrivia",
                                                                                        "text": " "
                                                                                    }
                                                                                ]
                                                                            },
                                                                            "operatorToken": {
                                                                                "kind": "EqualsToken",
                                                                                "fullStart": 814,
                                                                                "fullEnd": 816,
                                                                                "start": 814,
                                                                                "end": 815,
                                                                                "fullWidth": 2,
                                                                                "width": 1,
                                                                                "text": "=",
                                                                                "value": "=",
                                                                                "valueText": "=",
                                                                                "hasTrailingTrivia": true,
                                                                                "trailingTrivia": [
                                                                                    {
                                                                                        "kind": "WhitespaceTrivia",
                                                                                        "text": " "
                                                                                    }
                                                                                ]
                                                                            },
                                                                            "right": {
                                                                                "kind": "IdentifierName",
                                                                                "fullStart": 816,
                                                                                "fullEnd": 821,
                                                                                "start": 816,
                                                                                "end": 821,
                                                                                "fullWidth": 5,
                                                                                "width": 5,
                                                                                "text": "value",
                                                                                "value": "value",
                                                                                "valueText": "value"
                                                                            }
                                                                        },
                                                                        "semicolonToken": {
                                                                            "kind": "SemicolonToken",
                                                                            "fullStart": 821,
                                                                            "fullEnd": 824,
                                                                            "start": 821,
                                                                            "end": 822,
                                                                            "fullWidth": 3,
                                                                            "width": 1,
                                                                            "text": ";",
                                                                            "value": ";",
                                                                            "valueText": ";",
                                                                            "hasTrailingTrivia": true,
                                                                            "hasTrailingNewLine": true,
                                                                            "trailingTrivia": [
                                                                                {
                                                                                    "kind": "NewLineTrivia",
                                                                                    "text": "\r\n"
                                                                                }
                                                                            ]
                                                                        }
                                                                    }
                                                                ],
                                                                "closeBraceToken": {
                                                                    "kind": "CloseBraceToken",
                                                                    "fullStart": 824,
                                                                    "fullEnd": 837,
                                                                    "start": 836,
                                                                    "end": 837,
                                                                    "fullWidth": 13,
                                                                    "width": 1,
                                                                    "text": "}",
                                                                    "value": "}",
                                                                    "valueText": "}",
                                                                    "hasLeadingTrivia": true,
                                                                    "leadingTrivia": [
                                                                        {
                                                                            "kind": "WhitespaceTrivia",
                                                                            "text": "            "
                                                                        }
                                                                    ]
                                                                }
                                                            }
                                                        }
                                                    }
                                                }
                                            ]
                                        },
                                        "semicolonToken": {
                                            "kind": "SemicolonToken",
                                            "fullStart": 837,
                                            "fullEnd": 840,
                                            "start": 837,
                                            "end": 838,
                                            "fullWidth": 3,
                                            "width": 1,
                                            "text": ";",
                                            "value": ";",
                                            "valueText": ";",
                                            "hasTrailingTrivia": true,
                                            "hasTrailingNewLine": true,
                                            "trailingTrivia": [
                                                {
                                                    "kind": "NewLineTrivia",
                                                    "text": "\r\n"
                                                }
                                            ]
                                        }
                                    },
                                    {
                                        "kind": "ExpressionStatement",
                                        "fullStart": 840,
                                        "fullEnd": 1025,
                                        "start": 852,
                                        "end": 1023,
                                        "fullWidth": 185,
                                        "width": 171,
                                        "isIncrementallyUnusable": true,
                                        "expression": {
                                            "kind": "InvocationExpression",
                                            "fullStart": 840,
                                            "fullEnd": 1022,
                                            "start": 852,
                                            "end": 1022,
                                            "fullWidth": 182,
                                            "width": 170,
                                            "isIncrementallyUnusable": true,
                                            "expression": {
                                                "kind": "MemberAccessExpression",
                                                "fullStart": 840,
                                                "fullEnd": 873,
                                                "start": 852,
                                                "end": 873,
                                                "fullWidth": 33,
                                                "width": 21,
                                                "expression": {
                                                    "kind": "IdentifierName",
                                                    "fullStart": 840,
                                                    "fullEnd": 858,
                                                    "start": 852,
                                                    "end": 858,
                                                    "fullWidth": 18,
                                                    "width": 6,
                                                    "text": "Object",
                                                    "value": "Object",
                                                    "valueText": "Object",
                                                    "hasLeadingTrivia": true,
                                                    "leadingTrivia": [
                                                        {
                                                            "kind": "WhitespaceTrivia",
                                                            "text": "            "
                                                        }
                                                    ]
                                                },
                                                "dotToken": {
                                                    "kind": "DotToken",
                                                    "fullStart": 858,
                                                    "fullEnd": 859,
                                                    "start": 858,
                                                    "end": 859,
                                                    "fullWidth": 1,
                                                    "width": 1,
                                                    "text": ".",
                                                    "value": ".",
                                                    "valueText": "."
                                                },
                                                "name": {
                                                    "kind": "IdentifierName",
                                                    "fullStart": 859,
                                                    "fullEnd": 873,
                                                    "start": 859,
                                                    "end": 873,
                                                    "fullWidth": 14,
                                                    "width": 14,
                                                    "text": "defineProperty",
                                                    "value": "defineProperty",
                                                    "valueText": "defineProperty"
                                                }
                                            },
                                            "argumentList": {
                                                "kind": "ArgumentList",
                                                "fullStart": 873,
                                                "fullEnd": 1022,
                                                "start": 873,
                                                "end": 1022,
                                                "fullWidth": 149,
                                                "width": 149,
                                                "isIncrementallyUnusable": true,
                                                "openParenToken": {
                                                    "kind": "OpenParenToken",
                                                    "fullStart": 873,
                                                    "fullEnd": 874,
                                                    "start": 873,
                                                    "end": 874,
                                                    "fullWidth": 1,
                                                    "width": 1,
                                                    "text": "(",
                                                    "value": "(",
                                                    "valueText": "("
                                                },
                                                "arguments": [
                                                    {
                                                        "kind": "MemberAccessExpression",
                                                        "fullStart": 874,
                                                        "fullEnd": 892,
                                                        "start": 874,
                                                        "end": 892,
                                                        "fullWidth": 18,
                                                        "width": 18,
                                                        "expression": {
                                                            "kind": "IdentifierName",
                                                            "fullStart": 874,
                                                            "fullEnd": 882,
                                                            "start": 874,
                                                            "end": 882,
                                                            "fullWidth": 8,
                                                            "width": 8,
                                                            "text": "Function",
                                                            "value": "Function",
                                                            "valueText": "Function"
                                                        },
                                                        "dotToken": {
                                                            "kind": "DotToken",
                                                            "fullStart": 882,
                                                            "fullEnd": 883,
                                                            "start": 882,
                                                            "end": 883,
                                                            "fullWidth": 1,
                                                            "width": 1,
                                                            "text": ".",
                                                            "value": ".",
                                                            "valueText": "."
                                                        },
                                                        "name": {
                                                            "kind": "IdentifierName",
                                                            "fullStart": 883,
                                                            "fullEnd": 892,
                                                            "start": 883,
                                                            "end": 892,
                                                            "fullWidth": 9,
                                                            "width": 9,
                                                            "text": "prototype",
                                                            "value": "prototype",
                                                            "valueText": "prototype"
                                                        }
                                                    },
                                                    {
                                                        "kind": "CommaToken",
                                                        "fullStart": 892,
                                                        "fullEnd": 894,
                                                        "start": 892,
                                                        "end": 893,
                                                        "fullWidth": 2,
                                                        "width": 1,
                                                        "text": ",",
                                                        "value": ",",
                                                        "valueText": ",",
                                                        "hasTrailingTrivia": true,
                                                        "trailingTrivia": [
                                                            {
                                                                "kind": "WhitespaceTrivia",
                                                                "text": " "
                                                            }
                                                        ]
                                                    },
                                                    {
                                                        "kind": "StringLiteral",
                                                        "fullStart": 894,
                                                        "fullEnd": 905,
                                                        "start": 894,
                                                        "end": 905,
                                                        "fullWidth": 11,
                                                        "width": 11,
                                                        "text": "\"prototype\"",
                                                        "value": "prototype",
                                                        "valueText": "prototype"
                                                    },
                                                    {
                                                        "kind": "CommaToken",
                                                        "fullStart": 905,
                                                        "fullEnd": 907,
                                                        "start": 905,
                                                        "end": 906,
                                                        "fullWidth": 2,
                                                        "width": 1,
                                                        "text": ",",
                                                        "value": ",",
                                                        "valueText": ",",
                                                        "hasTrailingTrivia": true,
                                                        "trailingTrivia": [
                                                            {
                                                                "kind": "WhitespaceTrivia",
                                                                "text": " "
                                                            }
                                                        ]
                                                    },
                                                    {
                                                        "kind": "ObjectLiteralExpression",
                                                        "fullStart": 907,
                                                        "fullEnd": 1021,
                                                        "start": 907,
                                                        "end": 1021,
                                                        "fullWidth": 114,
                                                        "width": 114,
                                                        "isIncrementallyUnusable": true,
                                                        "openBraceToken": {
                                                            "kind": "OpenBraceToken",
                                                            "fullStart": 907,
                                                            "fullEnd": 910,
                                                            "start": 907,
                                                            "end": 908,
                                                            "fullWidth": 3,
                                                            "width": 1,
                                                            "text": "{",
                                                            "value": "{",
                                                            "valueText": "{",
                                                            "hasTrailingTrivia": true,
                                                            "hasTrailingNewLine": true,
                                                            "trailingTrivia": [
                                                                {
                                                                    "kind": "NewLineTrivia",
                                                                    "text": "\r\n"
                                                                }
                                                            ]
                                                        },
                                                        "propertyAssignments": [
                                                            {
                                                                "kind": "SimplePropertyAssignment",
                                                                "fullStart": 910,
                                                                "fullEnd": 938,
                                                                "start": 926,
                                                                "end": 938,
                                                                "fullWidth": 28,
                                                                "width": 12,
                                                                "isIncrementallyUnusable": true,
                                                                "propertyName": {
                                                                    "kind": "IdentifierName",
                                                                    "fullStart": 910,
                                                                    "fullEnd": 929,
                                                                    "start": 926,
                                                                    "end": 929,
                                                                    "fullWidth": 19,
                                                                    "width": 3,
                                                                    "text": "get",
                                                                    "value": "get",
                                                                    "valueText": "get",
                                                                    "hasLeadingTrivia": true,
                                                                    "leadingTrivia": [
                                                                        {
                                                                            "kind": "WhitespaceTrivia",
                                                                            "text": "                "
                                                                        }
                                                                    ]
                                                                },
                                                                "colonToken": {
                                                                    "kind": "ColonToken",
                                                                    "fullStart": 929,
                                                                    "fullEnd": 931,
                                                                    "start": 929,
                                                                    "end": 930,
                                                                    "fullWidth": 2,
                                                                    "width": 1,
                                                                    "text": ":",
                                                                    "value": ":",
                                                                    "valueText": ":",
                                                                    "hasTrailingTrivia": true,
                                                                    "trailingTrivia": [
                                                                        {
                                                                            "kind": "WhitespaceTrivia",
                                                                            "text": " "
                                                                        }
                                                                    ]
                                                                },
                                                                "expression": {
                                                                    "kind": "IdentifierName",
                                                                    "fullStart": 931,
                                                                    "fullEnd": 938,
                                                                    "start": 931,
                                                                    "end": 938,
                                                                    "fullWidth": 7,
                                                                    "width": 7,
                                                                    "text": "getFunc",
                                                                    "value": "getFunc",
                                                                    "valueText": "getFunc"
                                                                }
                                                            },
                                                            {
                                                                "kind": "CommaToken",
                                                                "fullStart": 938,
                                                                "fullEnd": 941,
                                                                "start": 938,
                                                                "end": 939,
                                                                "fullWidth": 3,
                                                                "width": 1,
                                                                "text": ",",
                                                                "value": ",",
                                                                "valueText": ",",
                                                                "hasTrailingTrivia": true,
                                                                "hasTrailingNewLine": true,
                                                                "trailingTrivia": [
                                                                    {
                                                                        "kind": "NewLineTrivia",
                                                                        "text": "\r\n"
                                                                    }
                                                                ]
                                                            },
                                                            {
                                                                "kind": "SimplePropertyAssignment",
                                                                "fullStart": 941,
                                                                "fullEnd": 969,
                                                                "start": 957,
                                                                "end": 969,
                                                                "fullWidth": 28,
                                                                "width": 12,
                                                                "isIncrementallyUnusable": true,
                                                                "propertyName": {
                                                                    "kind": "IdentifierName",
                                                                    "fullStart": 941,
                                                                    "fullEnd": 960,
                                                                    "start": 957,
                                                                    "end": 960,
                                                                    "fullWidth": 19,
                                                                    "width": 3,
                                                                    "text": "set",
                                                                    "value": "set",
                                                                    "valueText": "set",
                                                                    "hasLeadingTrivia": true,
                                                                    "leadingTrivia": [
                                                                        {
                                                                            "kind": "WhitespaceTrivia",
                                                                            "text": "                "
                                                                        }
                                                                    ]
                                                                },
                                                                "colonToken": {
                                                                    "kind": "ColonToken",
                                                                    "fullStart": 960,
                                                                    "fullEnd": 962,
                                                                    "start": 960,
                                                                    "end": 961,
                                                                    "fullWidth": 2,
                                                                    "width": 1,
                                                                    "text": ":",
                                                                    "value": ":",
                                                                    "valueText": ":",
                                                                    "hasTrailingTrivia": true,
                                                                    "trailingTrivia": [
                                                                        {
                                                                            "kind": "WhitespaceTrivia",
                                                                            "text": " "
                                                                        }
                                                                    ]
                                                                },
                                                                "expression": {
                                                                    "kind": "IdentifierName",
                                                                    "fullStart": 962,
                                                                    "fullEnd": 969,
                                                                    "start": 962,
                                                                    "end": 969,
                                                                    "fullWidth": 7,
                                                                    "width": 7,
                                                                    "text": "setFunc",
                                                                    "value": "setFunc",
                                                                    "valueText": "setFunc"
                                                                }
                                                            },
                                                            {
                                                                "kind": "CommaToken",
                                                                "fullStart": 969,
                                                                "fullEnd": 972,
                                                                "start": 969,
                                                                "end": 970,
                                                                "fullWidth": 3,
                                                                "width": 1,
                                                                "text": ",",
                                                                "value": ",",
                                                                "valueText": ",",
                                                                "hasTrailingTrivia": true,
                                                                "hasTrailingNewLine": true,
                                                                "trailingTrivia": [
                                                                    {
                                                                        "kind": "NewLineTrivia",
                                                                        "text": "\r\n"
                                                                    }
                                                                ]
                                                            },
                                                            {
                                                                "kind": "SimplePropertyAssignment",
                                                                "fullStart": 972,
                                                                "fullEnd": 1008,
                                                                "start": 988,
                                                                "end": 1006,
                                                                "fullWidth": 36,
                                                                "width": 18,
                                                                "propertyName": {
                                                                    "kind": "IdentifierName",
                                                                    "fullStart": 972,
                                                                    "fullEnd": 1000,
                                                                    "start": 988,
                                                                    "end": 1000,
                                                                    "fullWidth": 28,
                                                                    "width": 12,
                                                                    "text": "configurable",
                                                                    "value": "configurable",
                                                                    "valueText": "configurable",
                                                                    "hasLeadingTrivia": true,
                                                                    "leadingTrivia": [
                                                                        {
                                                                            "kind": "WhitespaceTrivia",
                                                                            "text": "                "
                                                                        }
                                                                    ]
                                                                },
                                                                "colonToken": {
                                                                    "kind": "ColonToken",
                                                                    "fullStart": 1000,
                                                                    "fullEnd": 1002,
                                                                    "start": 1000,
                                                                    "end": 1001,
                                                                    "fullWidth": 2,
                                                                    "width": 1,
                                                                    "text": ":",
                                                                    "value": ":",
                                                                    "valueText": ":",
                                                                    "hasTrailingTrivia": true,
                                                                    "trailingTrivia": [
                                                                        {
                                                                            "kind": "WhitespaceTrivia",
                                                                            "text": " "
                                                                        }
                                                                    ]
                                                                },
                                                                "expression": {
                                                                    "kind": "TrueKeyword",
                                                                    "fullStart": 1002,
                                                                    "fullEnd": 1008,
                                                                    "start": 1002,
                                                                    "end": 1006,
                                                                    "fullWidth": 6,
                                                                    "width": 4,
                                                                    "text": "true",
                                                                    "value": true,
                                                                    "valueText": "true",
                                                                    "hasTrailingTrivia": true,
                                                                    "hasTrailingNewLine": true,
                                                                    "trailingTrivia": [
                                                                        {
                                                                            "kind": "NewLineTrivia",
                                                                            "text": "\r\n"
                                                                        }
                                                                    ]
                                                                }
                                                            }
                                                        ],
                                                        "closeBraceToken": {
                                                            "kind": "CloseBraceToken",
                                                            "fullStart": 1008,
                                                            "fullEnd": 1021,
                                                            "start": 1020,
                                                            "end": 1021,
                                                            "fullWidth": 13,
                                                            "width": 1,
                                                            "text": "}",
                                                            "value": "}",
                                                            "valueText": "}",
                                                            "hasLeadingTrivia": true,
                                                            "leadingTrivia": [
                                                                {
                                                                    "kind": "WhitespaceTrivia",
                                                                    "text": "            "
                                                                }
                                                            ]
                                                        }
                                                    }
                                                ],
                                                "closeParenToken": {
                                                    "kind": "CloseParenToken",
                                                    "fullStart": 1021,
                                                    "fullEnd": 1022,
                                                    "start": 1021,
                                                    "end": 1022,
                                                    "fullWidth": 1,
                                                    "width": 1,
                                                    "text": ")",
                                                    "value": ")",
                                                    "valueText": ")"
                                                }
                                            }
                                        },
                                        "semicolonToken": {
                                            "kind": "SemicolonToken",
                                            "fullStart": 1022,
                                            "fullEnd": 1025,
                                            "start": 1022,
                                            "end": 1023,
                                            "fullWidth": 3,
                                            "width": 1,
                                            "text": ";",
                                            "value": ";",
                                            "valueText": ";",
                                            "hasTrailingTrivia": true,
                                            "hasTrailingNewLine": true,
                                            "trailingTrivia": [
                                                {
                                                    "kind": "NewLineTrivia",
                                                    "text": "\r\n"
                                                }
                                            ]
                                        }
                                    },
                                    {
                                        "kind": "VariableStatement",
                                        "fullStart": 1025,
                                        "fullEnd": 1067,
                                        "start": 1039,
                                        "end": 1065,
                                        "fullWidth": 42,
                                        "width": 26,
                                        "modifiers": [],
                                        "variableDeclaration": {
                                            "kind": "VariableDeclaration",
                                            "fullStart": 1025,
                                            "fullEnd": 1064,
                                            "start": 1039,
                                            "end": 1064,
                                            "fullWidth": 39,
                                            "width": 25,
                                            "varKeyword": {
                                                "kind": "VarKeyword",
                                                "fullStart": 1025,
                                                "fullEnd": 1043,
                                                "start": 1039,
                                                "end": 1042,
                                                "fullWidth": 18,
                                                "width": 3,
                                                "text": "var",
                                                "value": "var",
                                                "valueText": "var",
                                                "hasLeadingTrivia": true,
                                                "hasLeadingNewLine": true,
                                                "hasTrailingTrivia": true,
                                                "leadingTrivia": [
                                                    {
                                                        "kind": "NewLineTrivia",
                                                        "text": "\r\n"
                                                    },
                                                    {
                                                        "kind": "WhitespaceTrivia",
                                                        "text": "            "
                                                    }
                                                ],
                                                "trailingTrivia": [
                                                    {
                                                        "kind": "WhitespaceTrivia",
                                                        "text": " "
                                                    }
                                                ]
                                            },
                                            "variableDeclarators": [
                                                {
                                                    "kind": "VariableDeclarator",
                                                    "fullStart": 1043,
                                                    "fullEnd": 1064,
                                                    "start": 1043,
                                                    "end": 1064,
                                                    "fullWidth": 21,
<<<<<<< HEAD
                                                    "width": 21,
                                                    "identifier": {
=======
                                                    "propertyName": {
>>>>>>> 85e84683
                                                        "kind": "IdentifierName",
                                                        "fullStart": 1043,
                                                        "fullEnd": 1047,
                                                        "start": 1043,
                                                        "end": 1046,
                                                        "fullWidth": 4,
                                                        "width": 3,
                                                        "text": "fun",
                                                        "value": "fun",
                                                        "valueText": "fun",
                                                        "hasTrailingTrivia": true,
                                                        "trailingTrivia": [
                                                            {
                                                                "kind": "WhitespaceTrivia",
                                                                "text": " "
                                                            }
                                                        ]
                                                    },
                                                    "equalsValueClause": {
                                                        "kind": "EqualsValueClause",
                                                        "fullStart": 1047,
                                                        "fullEnd": 1064,
                                                        "start": 1047,
                                                        "end": 1064,
                                                        "fullWidth": 17,
                                                        "width": 17,
                                                        "equalsToken": {
                                                            "kind": "EqualsToken",
                                                            "fullStart": 1047,
                                                            "fullEnd": 1049,
                                                            "start": 1047,
                                                            "end": 1048,
                                                            "fullWidth": 2,
                                                            "width": 1,
                                                            "text": "=",
                                                            "value": "=",
                                                            "valueText": "=",
                                                            "hasTrailingTrivia": true,
                                                            "trailingTrivia": [
                                                                {
                                                                    "kind": "WhitespaceTrivia",
                                                                    "text": " "
                                                                }
                                                            ]
                                                        },
                                                        "value": {
                                                            "kind": "FunctionExpression",
                                                            "fullStart": 1049,
                                                            "fullEnd": 1064,
                                                            "start": 1049,
                                                            "end": 1064,
                                                            "fullWidth": 15,
                                                            "width": 15,
                                                            "functionKeyword": {
                                                                "kind": "FunctionKeyword",
                                                                "fullStart": 1049,
                                                                "fullEnd": 1058,
                                                                "start": 1049,
                                                                "end": 1057,
                                                                "fullWidth": 9,
                                                                "width": 8,
                                                                "text": "function",
                                                                "value": "function",
                                                                "valueText": "function",
                                                                "hasTrailingTrivia": true,
                                                                "trailingTrivia": [
                                                                    {
                                                                        "kind": "WhitespaceTrivia",
                                                                        "text": " "
                                                                    }
                                                                ]
                                                            },
                                                            "callSignature": {
                                                                "kind": "CallSignature",
                                                                "fullStart": 1058,
                                                                "fullEnd": 1061,
                                                                "start": 1058,
                                                                "end": 1060,
                                                                "fullWidth": 3,
                                                                "width": 2,
                                                                "parameterList": {
                                                                    "kind": "ParameterList",
                                                                    "fullStart": 1058,
                                                                    "fullEnd": 1061,
                                                                    "start": 1058,
                                                                    "end": 1060,
                                                                    "fullWidth": 3,
                                                                    "width": 2,
                                                                    "openParenToken": {
                                                                        "kind": "OpenParenToken",
                                                                        "fullStart": 1058,
                                                                        "fullEnd": 1059,
                                                                        "start": 1058,
                                                                        "end": 1059,
                                                                        "fullWidth": 1,
                                                                        "width": 1,
                                                                        "text": "(",
                                                                        "value": "(",
                                                                        "valueText": "("
                                                                    },
                                                                    "parameters": [],
                                                                    "closeParenToken": {
                                                                        "kind": "CloseParenToken",
                                                                        "fullStart": 1059,
                                                                        "fullEnd": 1061,
                                                                        "start": 1059,
                                                                        "end": 1060,
                                                                        "fullWidth": 2,
                                                                        "width": 1,
                                                                        "text": ")",
                                                                        "value": ")",
                                                                        "valueText": ")",
                                                                        "hasTrailingTrivia": true,
                                                                        "trailingTrivia": [
                                                                            {
                                                                                "kind": "WhitespaceTrivia",
                                                                                "text": " "
                                                                            }
                                                                        ]
                                                                    }
                                                                }
                                                            },
                                                            "block": {
                                                                "kind": "Block",
                                                                "fullStart": 1061,
                                                                "fullEnd": 1064,
                                                                "start": 1061,
                                                                "end": 1064,
                                                                "fullWidth": 3,
                                                                "width": 3,
                                                                "openBraceToken": {
                                                                    "kind": "OpenBraceToken",
                                                                    "fullStart": 1061,
                                                                    "fullEnd": 1063,
                                                                    "start": 1061,
                                                                    "end": 1062,
                                                                    "fullWidth": 2,
                                                                    "width": 1,
                                                                    "text": "{",
                                                                    "value": "{",
                                                                    "valueText": "{",
                                                                    "hasTrailingTrivia": true,
                                                                    "trailingTrivia": [
                                                                        {
                                                                            "kind": "WhitespaceTrivia",
                                                                            "text": " "
                                                                        }
                                                                    ]
                                                                },
                                                                "statements": [],
                                                                "closeBraceToken": {
                                                                    "kind": "CloseBraceToken",
                                                                    "fullStart": 1063,
                                                                    "fullEnd": 1064,
                                                                    "start": 1063,
                                                                    "end": 1064,
                                                                    "fullWidth": 1,
                                                                    "width": 1,
                                                                    "text": "}",
                                                                    "value": "}",
                                                                    "valueText": "}"
                                                                }
                                                            }
                                                        }
                                                    }
                                                }
                                            ]
                                        },
                                        "semicolonToken": {
                                            "kind": "SemicolonToken",
                                            "fullStart": 1064,
                                            "fullEnd": 1067,
                                            "start": 1064,
                                            "end": 1065,
                                            "fullWidth": 3,
                                            "width": 1,
                                            "text": ";",
                                            "value": ";",
                                            "valueText": ";",
                                            "hasTrailingTrivia": true,
                                            "hasTrailingNewLine": true,
                                            "trailingTrivia": [
                                                {
                                                    "kind": "NewLineTrivia",
                                                    "text": "\r\n"
                                                }
                                            ]
                                        }
                                    },
                                    {
                                        "kind": "VariableStatement",
                                        "fullStart": 1067,
                                        "fullEnd": 1107,
                                        "start": 1081,
                                        "end": 1105,
                                        "fullWidth": 40,
                                        "width": 24,
                                        "modifiers": [],
                                        "variableDeclaration": {
                                            "kind": "VariableDeclaration",
                                            "fullStart": 1067,
                                            "fullEnd": 1104,
                                            "start": 1081,
                                            "end": 1104,
                                            "fullWidth": 37,
                                            "width": 23,
                                            "varKeyword": {
                                                "kind": "VarKeyword",
                                                "fullStart": 1067,
                                                "fullEnd": 1085,
                                                "start": 1081,
                                                "end": 1084,
                                                "fullWidth": 18,
                                                "width": 3,
                                                "text": "var",
                                                "value": "var",
                                                "valueText": "var",
                                                "hasLeadingTrivia": true,
                                                "hasLeadingNewLine": true,
                                                "hasTrailingTrivia": true,
                                                "leadingTrivia": [
                                                    {
                                                        "kind": "NewLineTrivia",
                                                        "text": "\r\n"
                                                    },
                                                    {
                                                        "kind": "WhitespaceTrivia",
                                                        "text": "            "
                                                    }
                                                ],
                                                "trailingTrivia": [
                                                    {
                                                        "kind": "WhitespaceTrivia",
                                                        "text": " "
                                                    }
                                                ]
                                            },
                                            "variableDeclarators": [
                                                {
                                                    "kind": "VariableDeclarator",
                                                    "fullStart": 1085,
                                                    "fullEnd": 1104,
                                                    "start": 1085,
                                                    "end": 1104,
                                                    "fullWidth": 19,
<<<<<<< HEAD
                                                    "width": 19,
                                                    "identifier": {
=======
                                                    "propertyName": {
>>>>>>> 85e84683
                                                        "kind": "IdentifierName",
                                                        "fullStart": 1085,
                                                        "fullEnd": 1097,
                                                        "start": 1085,
                                                        "end": 1096,
                                                        "fullWidth": 12,
                                                        "width": 11,
                                                        "text": "verifyValue",
                                                        "value": "verifyValue",
                                                        "valueText": "verifyValue",
                                                        "hasTrailingTrivia": true,
                                                        "trailingTrivia": [
                                                            {
                                                                "kind": "WhitespaceTrivia",
                                                                "text": " "
                                                            }
                                                        ]
                                                    },
                                                    "equalsValueClause": {
                                                        "kind": "EqualsValueClause",
                                                        "fullStart": 1097,
                                                        "fullEnd": 1104,
                                                        "start": 1097,
                                                        "end": 1104,
                                                        "fullWidth": 7,
                                                        "width": 7,
                                                        "equalsToken": {
                                                            "kind": "EqualsToken",
                                                            "fullStart": 1097,
                                                            "fullEnd": 1099,
                                                            "start": 1097,
                                                            "end": 1098,
                                                            "fullWidth": 2,
                                                            "width": 1,
                                                            "text": "=",
                                                            "value": "=",
                                                            "valueText": "=",
                                                            "hasTrailingTrivia": true,
                                                            "trailingTrivia": [
                                                                {
                                                                    "kind": "WhitespaceTrivia",
                                                                    "text": " "
                                                                }
                                                            ]
                                                        },
                                                        "value": {
                                                            "kind": "FalseKeyword",
                                                            "fullStart": 1099,
                                                            "fullEnd": 1104,
                                                            "start": 1099,
                                                            "end": 1104,
                                                            "fullWidth": 5,
                                                            "width": 5,
                                                            "text": "false",
                                                            "value": false,
                                                            "valueText": "false"
                                                        }
                                                    }
                                                }
                                            ]
                                        },
                                        "semicolonToken": {
                                            "kind": "SemicolonToken",
                                            "fullStart": 1104,
                                            "fullEnd": 1107,
                                            "start": 1104,
                                            "end": 1105,
                                            "fullWidth": 3,
                                            "width": 1,
                                            "text": ";",
                                            "value": ";",
                                            "valueText": ";",
                                            "hasTrailingTrivia": true,
                                            "hasTrailingNewLine": true,
                                            "trailingTrivia": [
                                                {
                                                    "kind": "NewLineTrivia",
                                                    "text": "\r\n"
                                                }
                                            ]
                                        }
                                    },
                                    {
                                        "kind": "ExpressionStatement",
                                        "fullStart": 1107,
                                        "fullEnd": 1209,
                                        "start": 1119,
                                        "end": 1207,
                                        "fullWidth": 102,
                                        "width": 88,
                                        "expression": {
                                            "kind": "AssignmentExpression",
                                            "fullStart": 1107,
                                            "fullEnd": 1206,
                                            "start": 1119,
                                            "end": 1206,
                                            "fullWidth": 99,
                                            "width": 87,
                                            "left": {
                                                "kind": "IdentifierName",
                                                "fullStart": 1107,
                                                "fullEnd": 1131,
                                                "start": 1119,
                                                "end": 1130,
                                                "fullWidth": 24,
                                                "width": 11,
                                                "text": "verifyValue",
                                                "value": "verifyValue",
                                                "valueText": "verifyValue",
                                                "hasLeadingTrivia": true,
                                                "hasTrailingTrivia": true,
                                                "leadingTrivia": [
                                                    {
                                                        "kind": "WhitespaceTrivia",
                                                        "text": "            "
                                                    }
                                                ],
                                                "trailingTrivia": [
                                                    {
                                                        "kind": "WhitespaceTrivia",
                                                        "text": " "
                                                    }
                                                ]
                                            },
                                            "operatorToken": {
                                                "kind": "EqualsToken",
                                                "fullStart": 1131,
                                                "fullEnd": 1133,
                                                "start": 1131,
                                                "end": 1132,
                                                "fullWidth": 2,
                                                "width": 1,
                                                "text": "=",
                                                "value": "=",
                                                "valueText": "=",
                                                "hasTrailingTrivia": true,
                                                "trailingTrivia": [
                                                    {
                                                        "kind": "WhitespaceTrivia",
                                                        "text": " "
                                                    }
                                                ]
                                            },
                                            "right": {
                                                "kind": "ParenthesizedExpression",
                                                "fullStart": 1133,
                                                "fullEnd": 1206,
                                                "start": 1133,
                                                "end": 1206,
                                                "fullWidth": 73,
                                                "width": 73,
                                                "openParenToken": {
                                                    "kind": "OpenParenToken",
                                                    "fullStart": 1133,
                                                    "fullEnd": 1134,
                                                    "start": 1133,
                                                    "end": 1134,
                                                    "fullWidth": 1,
                                                    "width": 1,
                                                    "text": "(",
                                                    "value": "(",
                                                    "valueText": "("
                                                },
                                                "expression": {
                                                    "kind": "LogicalAndExpression",
                                                    "fullStart": 1134,
                                                    "fullEnd": 1205,
                                                    "start": 1134,
                                                    "end": 1205,
                                                    "fullWidth": 71,
                                                    "width": 71,
                                                    "left": {
                                                        "kind": "NotEqualsExpression",
                                                        "fullStart": 1134,
                                                        "fullEnd": 1156,
                                                        "start": 1134,
                                                        "end": 1155,
                                                        "fullWidth": 22,
                                                        "width": 21,
                                                        "left": {
                                                            "kind": "MemberAccessExpression",
                                                            "fullStart": 1134,
                                                            "fullEnd": 1148,
                                                            "start": 1134,
                                                            "end": 1147,
                                                            "fullWidth": 14,
                                                            "width": 13,
                                                            "expression": {
                                                                "kind": "IdentifierName",
                                                                "fullStart": 1134,
                                                                "fullEnd": 1137,
                                                                "start": 1134,
                                                                "end": 1137,
                                                                "fullWidth": 3,
                                                                "width": 3,
                                                                "text": "fun",
                                                                "value": "fun",
                                                                "valueText": "fun"
                                                            },
                                                            "dotToken": {
                                                                "kind": "DotToken",
                                                                "fullStart": 1137,
                                                                "fullEnd": 1138,
                                                                "start": 1137,
                                                                "end": 1138,
                                                                "fullWidth": 1,
                                                                "width": 1,
                                                                "text": ".",
                                                                "value": ".",
                                                                "valueText": "."
                                                            },
                                                            "name": {
                                                                "kind": "IdentifierName",
                                                                "fullStart": 1138,
                                                                "fullEnd": 1148,
                                                                "start": 1138,
                                                                "end": 1147,
                                                                "fullWidth": 10,
                                                                "width": 9,
                                                                "text": "prototype",
                                                                "value": "prototype",
                                                                "valueText": "prototype",
                                                                "hasTrailingTrivia": true,
                                                                "trailingTrivia": [
                                                                    {
                                                                        "kind": "WhitespaceTrivia",
                                                                        "text": " "
                                                                    }
                                                                ]
                                                            }
                                                        },
                                                        "operatorToken": {
                                                            "kind": "ExclamationEqualsEqualsToken",
                                                            "fullStart": 1148,
                                                            "fullEnd": 1152,
                                                            "start": 1148,
                                                            "end": 1151,
                                                            "fullWidth": 4,
                                                            "width": 3,
                                                            "text": "!==",
                                                            "value": "!==",
                                                            "valueText": "!==",
                                                            "hasTrailingTrivia": true,
                                                            "trailingTrivia": [
                                                                {
                                                                    "kind": "WhitespaceTrivia",
                                                                    "text": " "
                                                                }
                                                            ]
                                                        },
                                                        "right": {
                                                            "kind": "NumericLiteral",
                                                            "fullStart": 1152,
                                                            "fullEnd": 1156,
                                                            "start": 1152,
                                                            "end": 1155,
                                                            "fullWidth": 4,
                                                            "width": 3,
                                                            "text": "100",
                                                            "value": 100,
                                                            "valueText": "100",
                                                            "hasTrailingTrivia": true,
                                                            "trailingTrivia": [
                                                                {
                                                                    "kind": "WhitespaceTrivia",
                                                                    "text": " "
                                                                }
                                                            ]
                                                        }
                                                    },
                                                    "operatorToken": {
                                                        "kind": "AmpersandAmpersandToken",
                                                        "fullStart": 1156,
                                                        "fullEnd": 1159,
                                                        "start": 1156,
                                                        "end": 1158,
                                                        "fullWidth": 3,
                                                        "width": 2,
                                                        "text": "&&",
                                                        "value": "&&",
                                                        "valueText": "&&",
                                                        "hasTrailingTrivia": true,
                                                        "trailingTrivia": [
                                                            {
                                                                "kind": "WhitespaceTrivia",
                                                                "text": " "
                                                            }
                                                        ]
                                                    },
                                                    "right": {
                                                        "kind": "EqualsExpression",
                                                        "fullStart": 1159,
                                                        "fullEnd": 1205,
                                                        "start": 1159,
                                                        "end": 1205,
                                                        "fullWidth": 46,
                                                        "width": 46,
                                                        "left": {
                                                            "kind": "InvocationExpression",
                                                            "fullStart": 1159,
                                                            "fullEnd": 1184,
                                                            "start": 1159,
                                                            "end": 1183,
                                                            "fullWidth": 25,
                                                            "width": 24,
                                                            "expression": {
                                                                "kind": "MemberAccessExpression",
                                                                "fullStart": 1159,
                                                                "fullEnd": 1181,
                                                                "start": 1159,
                                                                "end": 1181,
                                                                "fullWidth": 22,
                                                                "width": 22,
                                                                "expression": {
                                                                    "kind": "MemberAccessExpression",
                                                                    "fullStart": 1159,
                                                                    "fullEnd": 1172,
                                                                    "start": 1159,
                                                                    "end": 1172,
                                                                    "fullWidth": 13,
                                                                    "width": 13,
                                                                    "expression": {
                                                                        "kind": "IdentifierName",
                                                                        "fullStart": 1159,
                                                                        "fullEnd": 1162,
                                                                        "start": 1159,
                                                                        "end": 1162,
                                                                        "fullWidth": 3,
                                                                        "width": 3,
                                                                        "text": "fun",
                                                                        "value": "fun",
                                                                        "valueText": "fun"
                                                                    },
                                                                    "dotToken": {
                                                                        "kind": "DotToken",
                                                                        "fullStart": 1162,
                                                                        "fullEnd": 1163,
                                                                        "start": 1162,
                                                                        "end": 1163,
                                                                        "fullWidth": 1,
                                                                        "width": 1,
                                                                        "text": ".",
                                                                        "value": ".",
                                                                        "valueText": "."
                                                                    },
                                                                    "name": {
                                                                        "kind": "IdentifierName",
                                                                        "fullStart": 1163,
                                                                        "fullEnd": 1172,
                                                                        "start": 1163,
                                                                        "end": 1172,
                                                                        "fullWidth": 9,
                                                                        "width": 9,
                                                                        "text": "prototype",
                                                                        "value": "prototype",
                                                                        "valueText": "prototype"
                                                                    }
                                                                },
                                                                "dotToken": {
                                                                    "kind": "DotToken",
                                                                    "fullStart": 1172,
                                                                    "fullEnd": 1173,
                                                                    "start": 1172,
                                                                    "end": 1173,
                                                                    "fullWidth": 1,
                                                                    "width": 1,
                                                                    "text": ".",
                                                                    "value": ".",
                                                                    "valueText": "."
                                                                },
                                                                "name": {
                                                                    "kind": "IdentifierName",
                                                                    "fullStart": 1173,
                                                                    "fullEnd": 1181,
                                                                    "start": 1173,
                                                                    "end": 1181,
                                                                    "fullWidth": 8,
                                                                    "width": 8,
                                                                    "text": "toString",
                                                                    "value": "toString",
                                                                    "valueText": "toString"
                                                                }
                                                            },
                                                            "argumentList": {
                                                                "kind": "ArgumentList",
                                                                "fullStart": 1181,
                                                                "fullEnd": 1184,
                                                                "start": 1181,
                                                                "end": 1183,
                                                                "fullWidth": 3,
                                                                "width": 2,
                                                                "openParenToken": {
                                                                    "kind": "OpenParenToken",
                                                                    "fullStart": 1181,
                                                                    "fullEnd": 1182,
                                                                    "start": 1181,
                                                                    "end": 1182,
                                                                    "fullWidth": 1,
                                                                    "width": 1,
                                                                    "text": "(",
                                                                    "value": "(",
                                                                    "valueText": "("
                                                                },
                                                                "arguments": [],
                                                                "closeParenToken": {
                                                                    "kind": "CloseParenToken",
                                                                    "fullStart": 1182,
                                                                    "fullEnd": 1184,
                                                                    "start": 1182,
                                                                    "end": 1183,
                                                                    "fullWidth": 2,
                                                                    "width": 1,
                                                                    "text": ")",
                                                                    "value": ")",
                                                                    "valueText": ")",
                                                                    "hasTrailingTrivia": true,
                                                                    "trailingTrivia": [
                                                                        {
                                                                            "kind": "WhitespaceTrivia",
                                                                            "text": " "
                                                                        }
                                                                    ]
                                                                }
                                                            }
                                                        },
                                                        "operatorToken": {
                                                            "kind": "EqualsEqualsEqualsToken",
                                                            "fullStart": 1184,
                                                            "fullEnd": 1188,
                                                            "start": 1184,
                                                            "end": 1187,
                                                            "fullWidth": 4,
                                                            "width": 3,
                                                            "text": "===",
                                                            "value": "===",
                                                            "valueText": "===",
                                                            "hasTrailingTrivia": true,
                                                            "trailingTrivia": [
                                                                {
                                                                    "kind": "WhitespaceTrivia",
                                                                    "text": " "
                                                                }
                                                            ]
                                                        },
                                                        "right": {
                                                            "kind": "StringLiteral",
                                                            "fullStart": 1188,
                                                            "fullEnd": 1205,
                                                            "start": 1188,
                                                            "end": 1205,
                                                            "fullWidth": 17,
                                                            "width": 17,
                                                            "text": "\"[object Object]\"",
                                                            "value": "[object Object]",
                                                            "valueText": "[object Object]"
                                                        }
                                                    }
                                                },
                                                "closeParenToken": {
                                                    "kind": "CloseParenToken",
                                                    "fullStart": 1205,
                                                    "fullEnd": 1206,
                                                    "start": 1205,
                                                    "end": 1206,
                                                    "fullWidth": 1,
                                                    "width": 1,
                                                    "text": ")",
                                                    "value": ")",
                                                    "valueText": ")"
                                                }
                                            }
                                        },
                                        "semicolonToken": {
                                            "kind": "SemicolonToken",
                                            "fullStart": 1206,
                                            "fullEnd": 1209,
                                            "start": 1206,
                                            "end": 1207,
                                            "fullWidth": 3,
                                            "width": 1,
                                            "text": ";",
                                            "value": ";",
                                            "valueText": ";",
                                            "hasTrailingTrivia": true,
                                            "hasTrailingNewLine": true,
                                            "trailingTrivia": [
                                                {
                                                    "kind": "NewLineTrivia",
                                                    "text": "\r\n"
                                                }
                                            ]
                                        }
                                    },
                                    {
                                        "kind": "VariableStatement",
                                        "fullStart": 1209,
                                        "fullEnd": 1254,
                                        "start": 1223,
                                        "end": 1252,
                                        "fullWidth": 45,
                                        "width": 29,
                                        "modifiers": [],
                                        "variableDeclaration": {
                                            "kind": "VariableDeclaration",
                                            "fullStart": 1209,
                                            "fullEnd": 1251,
                                            "start": 1223,
                                            "end": 1251,
                                            "fullWidth": 42,
                                            "width": 28,
                                            "varKeyword": {
                                                "kind": "VarKeyword",
                                                "fullStart": 1209,
                                                "fullEnd": 1227,
                                                "start": 1223,
                                                "end": 1226,
                                                "fullWidth": 18,
                                                "width": 3,
                                                "text": "var",
                                                "value": "var",
                                                "valueText": "var",
                                                "hasLeadingTrivia": true,
                                                "hasLeadingNewLine": true,
                                                "hasTrailingTrivia": true,
                                                "leadingTrivia": [
                                                    {
                                                        "kind": "NewLineTrivia",
                                                        "text": "\r\n"
                                                    },
                                                    {
                                                        "kind": "WhitespaceTrivia",
                                                        "text": "            "
                                                    }
                                                ],
                                                "trailingTrivia": [
                                                    {
                                                        "kind": "WhitespaceTrivia",
                                                        "text": " "
                                                    }
                                                ]
                                            },
                                            "variableDeclarators": [
                                                {
                                                    "kind": "VariableDeclarator",
                                                    "fullStart": 1227,
                                                    "fullEnd": 1251,
                                                    "start": 1227,
                                                    "end": 1251,
                                                    "fullWidth": 24,
<<<<<<< HEAD
                                                    "width": 24,
                                                    "identifier": {
=======
                                                    "propertyName": {
>>>>>>> 85e84683
                                                        "kind": "IdentifierName",
                                                        "fullStart": 1227,
                                                        "fullEnd": 1244,
                                                        "start": 1227,
                                                        "end": 1243,
                                                        "fullWidth": 17,
                                                        "width": 16,
                                                        "text": "verifyEnumerable",
                                                        "value": "verifyEnumerable",
                                                        "valueText": "verifyEnumerable",
                                                        "hasTrailingTrivia": true,
                                                        "trailingTrivia": [
                                                            {
                                                                "kind": "WhitespaceTrivia",
                                                                "text": " "
                                                            }
                                                        ]
                                                    },
                                                    "equalsValueClause": {
                                                        "kind": "EqualsValueClause",
                                                        "fullStart": 1244,
                                                        "fullEnd": 1251,
                                                        "start": 1244,
                                                        "end": 1251,
                                                        "fullWidth": 7,
                                                        "width": 7,
                                                        "equalsToken": {
                                                            "kind": "EqualsToken",
                                                            "fullStart": 1244,
                                                            "fullEnd": 1246,
                                                            "start": 1244,
                                                            "end": 1245,
                                                            "fullWidth": 2,
                                                            "width": 1,
                                                            "text": "=",
                                                            "value": "=",
                                                            "valueText": "=",
                                                            "hasTrailingTrivia": true,
                                                            "trailingTrivia": [
                                                                {
                                                                    "kind": "WhitespaceTrivia",
                                                                    "text": " "
                                                                }
                                                            ]
                                                        },
                                                        "value": {
                                                            "kind": "FalseKeyword",
                                                            "fullStart": 1246,
                                                            "fullEnd": 1251,
                                                            "start": 1246,
                                                            "end": 1251,
                                                            "fullWidth": 5,
                                                            "width": 5,
                                                            "text": "false",
                                                            "value": false,
                                                            "valueText": "false"
                                                        }
                                                    }
                                                }
                                            ]
                                        },
                                        "semicolonToken": {
                                            "kind": "SemicolonToken",
                                            "fullStart": 1251,
                                            "fullEnd": 1254,
                                            "start": 1251,
                                            "end": 1252,
                                            "fullWidth": 3,
                                            "width": 1,
                                            "text": ";",
                                            "value": ";",
                                            "valueText": ";",
                                            "hasTrailingTrivia": true,
                                            "hasTrailingNewLine": true,
                                            "trailingTrivia": [
                                                {
                                                    "kind": "NewLineTrivia",
                                                    "text": "\r\n"
                                                }
                                            ]
                                        }
                                    },
                                    {
                                        "kind": "ForInStatement",
                                        "fullStart": 1254,
                                        "fullEnd": 1445,
                                        "start": 1266,
                                        "end": 1443,
                                        "fullWidth": 191,
                                        "width": 177,
                                        "forKeyword": {
                                            "kind": "ForKeyword",
                                            "fullStart": 1254,
                                            "fullEnd": 1270,
                                            "start": 1266,
                                            "end": 1269,
                                            "fullWidth": 16,
                                            "width": 3,
                                            "text": "for",
                                            "value": "for",
                                            "valueText": "for",
                                            "hasLeadingTrivia": true,
                                            "hasTrailingTrivia": true,
                                            "leadingTrivia": [
                                                {
                                                    "kind": "WhitespaceTrivia",
                                                    "text": "            "
                                                }
                                            ],
                                            "trailingTrivia": [
                                                {
                                                    "kind": "WhitespaceTrivia",
                                                    "text": " "
                                                }
                                            ]
                                        },
                                        "openParenToken": {
                                            "kind": "OpenParenToken",
                                            "fullStart": 1270,
                                            "fullEnd": 1271,
                                            "start": 1270,
                                            "end": 1271,
                                            "fullWidth": 1,
                                            "width": 1,
                                            "text": "(",
                                            "value": "(",
                                            "valueText": "("
                                        },
                                        "variableDeclaration": {
                                            "kind": "VariableDeclaration",
                                            "fullStart": 1271,
                                            "fullEnd": 1277,
                                            "start": 1271,
                                            "end": 1276,
                                            "fullWidth": 6,
                                            "width": 5,
                                            "varKeyword": {
                                                "kind": "VarKeyword",
                                                "fullStart": 1271,
                                                "fullEnd": 1275,
                                                "start": 1271,
                                                "end": 1274,
                                                "fullWidth": 4,
                                                "width": 3,
                                                "text": "var",
                                                "value": "var",
                                                "valueText": "var",
                                                "hasTrailingTrivia": true,
                                                "trailingTrivia": [
                                                    {
                                                        "kind": "WhitespaceTrivia",
                                                        "text": " "
                                                    }
                                                ]
                                            },
                                            "variableDeclarators": [
                                                {
                                                    "kind": "VariableDeclarator",
                                                    "fullStart": 1275,
                                                    "fullEnd": 1277,
                                                    "start": 1275,
                                                    "end": 1276,
                                                    "fullWidth": 2,
<<<<<<< HEAD
                                                    "width": 1,
                                                    "identifier": {
=======
                                                    "propertyName": {
>>>>>>> 85e84683
                                                        "kind": "IdentifierName",
                                                        "fullStart": 1275,
                                                        "fullEnd": 1277,
                                                        "start": 1275,
                                                        "end": 1276,
                                                        "fullWidth": 2,
                                                        "width": 1,
                                                        "text": "p",
                                                        "value": "p",
                                                        "valueText": "p",
                                                        "hasTrailingTrivia": true,
                                                        "trailingTrivia": [
                                                            {
                                                                "kind": "WhitespaceTrivia",
                                                                "text": " "
                                                            }
                                                        ]
                                                    }
                                                }
                                            ]
                                        },
                                        "inKeyword": {
                                            "kind": "InKeyword",
                                            "fullStart": 1277,
                                            "fullEnd": 1280,
                                            "start": 1277,
                                            "end": 1279,
                                            "fullWidth": 3,
                                            "width": 2,
                                            "text": "in",
                                            "value": "in",
                                            "valueText": "in",
                                            "hasTrailingTrivia": true,
                                            "trailingTrivia": [
                                                {
                                                    "kind": "WhitespaceTrivia",
                                                    "text": " "
                                                }
                                            ]
                                        },
                                        "expression": {
                                            "kind": "IdentifierName",
                                            "fullStart": 1280,
                                            "fullEnd": 1283,
                                            "start": 1280,
                                            "end": 1283,
                                            "fullWidth": 3,
                                            "width": 3,
                                            "text": "fun",
                                            "value": "fun",
                                            "valueText": "fun"
                                        },
                                        "closeParenToken": {
                                            "kind": "CloseParenToken",
                                            "fullStart": 1283,
                                            "fullEnd": 1285,
                                            "start": 1283,
                                            "end": 1284,
                                            "fullWidth": 2,
                                            "width": 1,
                                            "text": ")",
                                            "value": ")",
                                            "valueText": ")",
                                            "hasTrailingTrivia": true,
                                            "trailingTrivia": [
                                                {
                                                    "kind": "WhitespaceTrivia",
                                                    "text": " "
                                                }
                                            ]
                                        },
                                        "statement": {
                                            "kind": "Block",
                                            "fullStart": 1285,
                                            "fullEnd": 1445,
                                            "start": 1285,
                                            "end": 1443,
                                            "fullWidth": 160,
                                            "width": 158,
                                            "openBraceToken": {
                                                "kind": "OpenBraceToken",
                                                "fullStart": 1285,
                                                "fullEnd": 1288,
                                                "start": 1285,
                                                "end": 1286,
                                                "fullWidth": 3,
                                                "width": 1,
                                                "text": "{",
                                                "value": "{",
                                                "valueText": "{",
                                                "hasTrailingTrivia": true,
                                                "hasTrailingNewLine": true,
                                                "trailingTrivia": [
                                                    {
                                                        "kind": "NewLineTrivia",
                                                        "text": "\r\n"
                                                    }
                                                ]
                                            },
                                            "statements": [
                                                {
                                                    "kind": "IfStatement",
                                                    "fullStart": 1288,
                                                    "fullEnd": 1430,
                                                    "start": 1304,
                                                    "end": 1428,
                                                    "fullWidth": 142,
                                                    "width": 124,
                                                    "ifKeyword": {
                                                        "kind": "IfKeyword",
                                                        "fullStart": 1288,
                                                        "fullEnd": 1307,
                                                        "start": 1304,
                                                        "end": 1306,
                                                        "fullWidth": 19,
                                                        "width": 2,
                                                        "text": "if",
                                                        "value": "if",
                                                        "valueText": "if",
                                                        "hasLeadingTrivia": true,
                                                        "hasTrailingTrivia": true,
                                                        "leadingTrivia": [
                                                            {
                                                                "kind": "WhitespaceTrivia",
                                                                "text": "                "
                                                            }
                                                        ],
                                                        "trailingTrivia": [
                                                            {
                                                                "kind": "WhitespaceTrivia",
                                                                "text": " "
                                                            }
                                                        ]
                                                    },
                                                    "openParenToken": {
                                                        "kind": "OpenParenToken",
                                                        "fullStart": 1307,
                                                        "fullEnd": 1308,
                                                        "start": 1307,
                                                        "end": 1308,
                                                        "fullWidth": 1,
                                                        "width": 1,
                                                        "text": "(",
                                                        "value": "(",
                                                        "valueText": "("
                                                    },
                                                    "condition": {
                                                        "kind": "LogicalAndExpression",
                                                        "fullStart": 1308,
                                                        "fullEnd": 1360,
                                                        "start": 1308,
                                                        "end": 1360,
                                                        "fullWidth": 52,
                                                        "width": 52,
                                                        "left": {
                                                            "kind": "EqualsExpression",
                                                            "fullStart": 1308,
                                                            "fullEnd": 1326,
                                                            "start": 1308,
                                                            "end": 1325,
                                                            "fullWidth": 18,
                                                            "width": 17,
                                                            "left": {
                                                                "kind": "IdentifierName",
                                                                "fullStart": 1308,
                                                                "fullEnd": 1310,
                                                                "start": 1308,
                                                                "end": 1309,
                                                                "fullWidth": 2,
                                                                "width": 1,
                                                                "text": "p",
                                                                "value": "p",
                                                                "valueText": "p",
                                                                "hasTrailingTrivia": true,
                                                                "trailingTrivia": [
                                                                    {
                                                                        "kind": "WhitespaceTrivia",
                                                                        "text": " "
                                                                    }
                                                                ]
                                                            },
                                                            "operatorToken": {
                                                                "kind": "EqualsEqualsEqualsToken",
                                                                "fullStart": 1310,
                                                                "fullEnd": 1314,
                                                                "start": 1310,
                                                                "end": 1313,
                                                                "fullWidth": 4,
                                                                "width": 3,
                                                                "text": "===",
                                                                "value": "===",
                                                                "valueText": "===",
                                                                "hasTrailingTrivia": true,
                                                                "trailingTrivia": [
                                                                    {
                                                                        "kind": "WhitespaceTrivia",
                                                                        "text": " "
                                                                    }
                                                                ]
                                                            },
                                                            "right": {
                                                                "kind": "StringLiteral",
                                                                "fullStart": 1314,
                                                                "fullEnd": 1326,
                                                                "start": 1314,
                                                                "end": 1325,
                                                                "fullWidth": 12,
                                                                "width": 11,
                                                                "text": "\"prototype\"",
                                                                "value": "prototype",
                                                                "valueText": "prototype",
                                                                "hasTrailingTrivia": true,
                                                                "trailingTrivia": [
                                                                    {
                                                                        "kind": "WhitespaceTrivia",
                                                                        "text": " "
                                                                    }
                                                                ]
                                                            }
                                                        },
                                                        "operatorToken": {
                                                            "kind": "AmpersandAmpersandToken",
                                                            "fullStart": 1326,
                                                            "fullEnd": 1329,
                                                            "start": 1326,
                                                            "end": 1328,
                                                            "fullWidth": 3,
                                                            "width": 2,
                                                            "text": "&&",
                                                            "value": "&&",
                                                            "valueText": "&&",
                                                            "hasTrailingTrivia": true,
                                                            "trailingTrivia": [
                                                                {
                                                                    "kind": "WhitespaceTrivia",
                                                                    "text": " "
                                                                }
                                                            ]
                                                        },
                                                        "right": {
                                                            "kind": "InvocationExpression",
                                                            "fullStart": 1329,
                                                            "fullEnd": 1360,
                                                            "start": 1329,
                                                            "end": 1360,
                                                            "fullWidth": 31,
                                                            "width": 31,
                                                            "expression": {
                                                                "kind": "MemberAccessExpression",
                                                                "fullStart": 1329,
                                                                "fullEnd": 1347,
                                                                "start": 1329,
                                                                "end": 1347,
                                                                "fullWidth": 18,
                                                                "width": 18,
                                                                "expression": {
                                                                    "kind": "IdentifierName",
                                                                    "fullStart": 1329,
                                                                    "fullEnd": 1332,
                                                                    "start": 1329,
                                                                    "end": 1332,
                                                                    "fullWidth": 3,
                                                                    "width": 3,
                                                                    "text": "fun",
                                                                    "value": "fun",
                                                                    "valueText": "fun"
                                                                },
                                                                "dotToken": {
                                                                    "kind": "DotToken",
                                                                    "fullStart": 1332,
                                                                    "fullEnd": 1333,
                                                                    "start": 1332,
                                                                    "end": 1333,
                                                                    "fullWidth": 1,
                                                                    "width": 1,
                                                                    "text": ".",
                                                                    "value": ".",
                                                                    "valueText": "."
                                                                },
                                                                "name": {
                                                                    "kind": "IdentifierName",
                                                                    "fullStart": 1333,
                                                                    "fullEnd": 1347,
                                                                    "start": 1333,
                                                                    "end": 1347,
                                                                    "fullWidth": 14,
                                                                    "width": 14,
                                                                    "text": "hasOwnProperty",
                                                                    "value": "hasOwnProperty",
                                                                    "valueText": "hasOwnProperty"
                                                                }
                                                            },
                                                            "argumentList": {
                                                                "kind": "ArgumentList",
                                                                "fullStart": 1347,
                                                                "fullEnd": 1360,
                                                                "start": 1347,
                                                                "end": 1360,
                                                                "fullWidth": 13,
                                                                "width": 13,
                                                                "openParenToken": {
                                                                    "kind": "OpenParenToken",
                                                                    "fullStart": 1347,
                                                                    "fullEnd": 1348,
                                                                    "start": 1347,
                                                                    "end": 1348,
                                                                    "fullWidth": 1,
                                                                    "width": 1,
                                                                    "text": "(",
                                                                    "value": "(",
                                                                    "valueText": "("
                                                                },
                                                                "arguments": [
                                                                    {
                                                                        "kind": "StringLiteral",
                                                                        "fullStart": 1348,
                                                                        "fullEnd": 1359,
                                                                        "start": 1348,
                                                                        "end": 1359,
                                                                        "fullWidth": 11,
                                                                        "width": 11,
                                                                        "text": "\"prototype\"",
                                                                        "value": "prototype",
                                                                        "valueText": "prototype"
                                                                    }
                                                                ],
                                                                "closeParenToken": {
                                                                    "kind": "CloseParenToken",
                                                                    "fullStart": 1359,
                                                                    "fullEnd": 1360,
                                                                    "start": 1359,
                                                                    "end": 1360,
                                                                    "fullWidth": 1,
                                                                    "width": 1,
                                                                    "text": ")",
                                                                    "value": ")",
                                                                    "valueText": ")"
                                                                }
                                                            }
                                                        }
                                                    },
                                                    "closeParenToken": {
                                                        "kind": "CloseParenToken",
                                                        "fullStart": 1360,
                                                        "fullEnd": 1362,
                                                        "start": 1360,
                                                        "end": 1361,
                                                        "fullWidth": 2,
                                                        "width": 1,
                                                        "text": ")",
                                                        "value": ")",
                                                        "valueText": ")",
                                                        "hasTrailingTrivia": true,
                                                        "trailingTrivia": [
                                                            {
                                                                "kind": "WhitespaceTrivia",
                                                                "text": " "
                                                            }
                                                        ]
                                                    },
                                                    "statement": {
                                                        "kind": "Block",
                                                        "fullStart": 1362,
                                                        "fullEnd": 1430,
                                                        "start": 1362,
                                                        "end": 1428,
                                                        "fullWidth": 68,
                                                        "width": 66,
                                                        "openBraceToken": {
                                                            "kind": "OpenBraceToken",
                                                            "fullStart": 1362,
                                                            "fullEnd": 1365,
                                                            "start": 1362,
                                                            "end": 1363,
                                                            "fullWidth": 3,
                                                            "width": 1,
                                                            "text": "{",
                                                            "value": "{",
                                                            "valueText": "{",
                                                            "hasTrailingTrivia": true,
                                                            "hasTrailingNewLine": true,
                                                            "trailingTrivia": [
                                                                {
                                                                    "kind": "NewLineTrivia",
                                                                    "text": "\r\n"
                                                                }
                                                            ]
                                                        },
                                                        "statements": [
                                                            {
                                                                "kind": "ExpressionStatement",
                                                                "fullStart": 1365,
                                                                "fullEnd": 1411,
                                                                "start": 1385,
                                                                "end": 1409,
                                                                "fullWidth": 46,
                                                                "width": 24,
                                                                "expression": {
                                                                    "kind": "AssignmentExpression",
                                                                    "fullStart": 1365,
                                                                    "fullEnd": 1408,
                                                                    "start": 1385,
                                                                    "end": 1408,
                                                                    "fullWidth": 43,
                                                                    "width": 23,
                                                                    "left": {
                                                                        "kind": "IdentifierName",
                                                                        "fullStart": 1365,
                                                                        "fullEnd": 1402,
                                                                        "start": 1385,
                                                                        "end": 1401,
                                                                        "fullWidth": 37,
                                                                        "width": 16,
                                                                        "text": "verifyEnumerable",
                                                                        "value": "verifyEnumerable",
                                                                        "valueText": "verifyEnumerable",
                                                                        "hasLeadingTrivia": true,
                                                                        "hasTrailingTrivia": true,
                                                                        "leadingTrivia": [
                                                                            {
                                                                                "kind": "WhitespaceTrivia",
                                                                                "text": "                    "
                                                                            }
                                                                        ],
                                                                        "trailingTrivia": [
                                                                            {
                                                                                "kind": "WhitespaceTrivia",
                                                                                "text": " "
                                                                            }
                                                                        ]
                                                                    },
                                                                    "operatorToken": {
                                                                        "kind": "EqualsToken",
                                                                        "fullStart": 1402,
                                                                        "fullEnd": 1404,
                                                                        "start": 1402,
                                                                        "end": 1403,
                                                                        "fullWidth": 2,
                                                                        "width": 1,
                                                                        "text": "=",
                                                                        "value": "=",
                                                                        "valueText": "=",
                                                                        "hasTrailingTrivia": true,
                                                                        "trailingTrivia": [
                                                                            {
                                                                                "kind": "WhitespaceTrivia",
                                                                                "text": " "
                                                                            }
                                                                        ]
                                                                    },
                                                                    "right": {
                                                                        "kind": "TrueKeyword",
                                                                        "fullStart": 1404,
                                                                        "fullEnd": 1408,
                                                                        "start": 1404,
                                                                        "end": 1408,
                                                                        "fullWidth": 4,
                                                                        "width": 4,
                                                                        "text": "true",
                                                                        "value": true,
                                                                        "valueText": "true"
                                                                    }
                                                                },
                                                                "semicolonToken": {
                                                                    "kind": "SemicolonToken",
                                                                    "fullStart": 1408,
                                                                    "fullEnd": 1411,
                                                                    "start": 1408,
                                                                    "end": 1409,
                                                                    "fullWidth": 3,
                                                                    "width": 1,
                                                                    "text": ";",
                                                                    "value": ";",
                                                                    "valueText": ";",
                                                                    "hasTrailingTrivia": true,
                                                                    "hasTrailingNewLine": true,
                                                                    "trailingTrivia": [
                                                                        {
                                                                            "kind": "NewLineTrivia",
                                                                            "text": "\r\n"
                                                                        }
                                                                    ]
                                                                }
                                                            }
                                                        ],
                                                        "closeBraceToken": {
                                                            "kind": "CloseBraceToken",
                                                            "fullStart": 1411,
                                                            "fullEnd": 1430,
                                                            "start": 1427,
                                                            "end": 1428,
                                                            "fullWidth": 19,
                                                            "width": 1,
                                                            "text": "}",
                                                            "value": "}",
                                                            "valueText": "}",
                                                            "hasLeadingTrivia": true,
                                                            "hasTrailingTrivia": true,
                                                            "hasTrailingNewLine": true,
                                                            "leadingTrivia": [
                                                                {
                                                                    "kind": "WhitespaceTrivia",
                                                                    "text": "                "
                                                                }
                                                            ],
                                                            "trailingTrivia": [
                                                                {
                                                                    "kind": "NewLineTrivia",
                                                                    "text": "\r\n"
                                                                }
                                                            ]
                                                        }
                                                    }
                                                }
                                            ],
                                            "closeBraceToken": {
                                                "kind": "CloseBraceToken",
                                                "fullStart": 1430,
                                                "fullEnd": 1445,
                                                "start": 1442,
                                                "end": 1443,
                                                "fullWidth": 15,
                                                "width": 1,
                                                "text": "}",
                                                "value": "}",
                                                "valueText": "}",
                                                "hasLeadingTrivia": true,
                                                "hasTrailingTrivia": true,
                                                "hasTrailingNewLine": true,
                                                "leadingTrivia": [
                                                    {
                                                        "kind": "WhitespaceTrivia",
                                                        "text": "            "
                                                    }
                                                ],
                                                "trailingTrivia": [
                                                    {
                                                        "kind": "NewLineTrivia",
                                                        "text": "\r\n"
                                                    }
                                                ]
                                            }
                                        }
                                    },
                                    {
                                        "kind": "VariableStatement",
                                        "fullStart": 1445,
                                        "fullEnd": 1492,
                                        "start": 1459,
                                        "end": 1490,
                                        "fullWidth": 47,
                                        "width": 31,
                                        "modifiers": [],
                                        "variableDeclaration": {
                                            "kind": "VariableDeclaration",
                                            "fullStart": 1445,
                                            "fullEnd": 1489,
                                            "start": 1459,
                                            "end": 1489,
                                            "fullWidth": 44,
                                            "width": 30,
                                            "varKeyword": {
                                                "kind": "VarKeyword",
                                                "fullStart": 1445,
                                                "fullEnd": 1463,
                                                "start": 1459,
                                                "end": 1462,
                                                "fullWidth": 18,
                                                "width": 3,
                                                "text": "var",
                                                "value": "var",
                                                "valueText": "var",
                                                "hasLeadingTrivia": true,
                                                "hasLeadingNewLine": true,
                                                "hasTrailingTrivia": true,
                                                "leadingTrivia": [
                                                    {
                                                        "kind": "NewLineTrivia",
                                                        "text": "\r\n"
                                                    },
                                                    {
                                                        "kind": "WhitespaceTrivia",
                                                        "text": "            "
                                                    }
                                                ],
                                                "trailingTrivia": [
                                                    {
                                                        "kind": "WhitespaceTrivia",
                                                        "text": " "
                                                    }
                                                ]
                                            },
                                            "variableDeclarators": [
                                                {
                                                    "kind": "VariableDeclarator",
                                                    "fullStart": 1463,
                                                    "fullEnd": 1489,
                                                    "start": 1463,
                                                    "end": 1489,
                                                    "fullWidth": 26,
<<<<<<< HEAD
                                                    "width": 26,
                                                    "identifier": {
=======
                                                    "propertyName": {
>>>>>>> 85e84683
                                                        "kind": "IdentifierName",
                                                        "fullStart": 1463,
                                                        "fullEnd": 1482,
                                                        "start": 1463,
                                                        "end": 1481,
                                                        "fullWidth": 19,
                                                        "width": 18,
                                                        "text": "verifyConfigurable",
                                                        "value": "verifyConfigurable",
                                                        "valueText": "verifyConfigurable",
                                                        "hasTrailingTrivia": true,
                                                        "trailingTrivia": [
                                                            {
                                                                "kind": "WhitespaceTrivia",
                                                                "text": " "
                                                            }
                                                        ]
                                                    },
                                                    "equalsValueClause": {
                                                        "kind": "EqualsValueClause",
                                                        "fullStart": 1482,
                                                        "fullEnd": 1489,
                                                        "start": 1482,
                                                        "end": 1489,
                                                        "fullWidth": 7,
                                                        "width": 7,
                                                        "equalsToken": {
                                                            "kind": "EqualsToken",
                                                            "fullStart": 1482,
                                                            "fullEnd": 1484,
                                                            "start": 1482,
                                                            "end": 1483,
                                                            "fullWidth": 2,
                                                            "width": 1,
                                                            "text": "=",
                                                            "value": "=",
                                                            "valueText": "=",
                                                            "hasTrailingTrivia": true,
                                                            "trailingTrivia": [
                                                                {
                                                                    "kind": "WhitespaceTrivia",
                                                                    "text": " "
                                                                }
                                                            ]
                                                        },
                                                        "value": {
                                                            "kind": "FalseKeyword",
                                                            "fullStart": 1484,
                                                            "fullEnd": 1489,
                                                            "start": 1484,
                                                            "end": 1489,
                                                            "fullWidth": 5,
                                                            "width": 5,
                                                            "text": "false",
                                                            "value": false,
                                                            "valueText": "false"
                                                        }
                                                    }
                                                }
                                            ]
                                        },
                                        "semicolonToken": {
                                            "kind": "SemicolonToken",
                                            "fullStart": 1489,
                                            "fullEnd": 1492,
                                            "start": 1489,
                                            "end": 1490,
                                            "fullWidth": 3,
                                            "width": 1,
                                            "text": ";",
                                            "value": ";",
                                            "valueText": ";",
                                            "hasTrailingTrivia": true,
                                            "hasTrailingNewLine": true,
                                            "trailingTrivia": [
                                                {
                                                    "kind": "NewLineTrivia",
                                                    "text": "\r\n"
                                                }
                                            ]
                                        }
                                    },
                                    {
                                        "kind": "ExpressionStatement",
                                        "fullStart": 1492,
                                        "fullEnd": 1527,
                                        "start": 1504,
                                        "end": 1525,
                                        "fullWidth": 35,
                                        "width": 21,
                                        "expression": {
                                            "kind": "DeleteExpression",
                                            "fullStart": 1492,
                                            "fullEnd": 1524,
                                            "start": 1504,
                                            "end": 1524,
                                            "fullWidth": 32,
                                            "width": 20,
                                            "deleteKeyword": {
                                                "kind": "DeleteKeyword",
                                                "fullStart": 1492,
                                                "fullEnd": 1511,
                                                "start": 1504,
                                                "end": 1510,
                                                "fullWidth": 19,
                                                "width": 6,
                                                "text": "delete",
                                                "value": "delete",
                                                "valueText": "delete",
                                                "hasLeadingTrivia": true,
                                                "hasTrailingTrivia": true,
                                                "leadingTrivia": [
                                                    {
                                                        "kind": "WhitespaceTrivia",
                                                        "text": "            "
                                                    }
                                                ],
                                                "trailingTrivia": [
                                                    {
                                                        "kind": "WhitespaceTrivia",
                                                        "text": " "
                                                    }
                                                ]
                                            },
                                            "expression": {
                                                "kind": "MemberAccessExpression",
                                                "fullStart": 1511,
                                                "fullEnd": 1524,
                                                "start": 1511,
                                                "end": 1524,
                                                "fullWidth": 13,
                                                "width": 13,
                                                "expression": {
                                                    "kind": "IdentifierName",
                                                    "fullStart": 1511,
                                                    "fullEnd": 1514,
                                                    "start": 1511,
                                                    "end": 1514,
                                                    "fullWidth": 3,
                                                    "width": 3,
                                                    "text": "fun",
                                                    "value": "fun",
                                                    "valueText": "fun"
                                                },
                                                "dotToken": {
                                                    "kind": "DotToken",
                                                    "fullStart": 1514,
                                                    "fullEnd": 1515,
                                                    "start": 1514,
                                                    "end": 1515,
                                                    "fullWidth": 1,
                                                    "width": 1,
                                                    "text": ".",
                                                    "value": ".",
                                                    "valueText": "."
                                                },
                                                "name": {
                                                    "kind": "IdentifierName",
                                                    "fullStart": 1515,
                                                    "fullEnd": 1524,
                                                    "start": 1515,
                                                    "end": 1524,
                                                    "fullWidth": 9,
                                                    "width": 9,
                                                    "text": "prototype",
                                                    "value": "prototype",
                                                    "valueText": "prototype"
                                                }
                                            }
                                        },
                                        "semicolonToken": {
                                            "kind": "SemicolonToken",
                                            "fullStart": 1524,
                                            "fullEnd": 1527,
                                            "start": 1524,
                                            "end": 1525,
                                            "fullWidth": 3,
                                            "width": 1,
                                            "text": ";",
                                            "value": ";",
                                            "valueText": ";",
                                            "hasTrailingTrivia": true,
                                            "hasTrailingNewLine": true,
                                            "trailingTrivia": [
                                                {
                                                    "kind": "NewLineTrivia",
                                                    "text": "\r\n"
                                                }
                                            ]
                                        }
                                    },
                                    {
                                        "kind": "ExpressionStatement",
                                        "fullStart": 1527,
                                        "fullEnd": 1594,
                                        "start": 1539,
                                        "end": 1592,
                                        "fullWidth": 67,
                                        "width": 53,
                                        "expression": {
                                            "kind": "AssignmentExpression",
                                            "fullStart": 1527,
                                            "fullEnd": 1591,
                                            "start": 1539,
                                            "end": 1591,
                                            "fullWidth": 64,
                                            "width": 52,
                                            "left": {
                                                "kind": "IdentifierName",
                                                "fullStart": 1527,
                                                "fullEnd": 1558,
                                                "start": 1539,
                                                "end": 1557,
                                                "fullWidth": 31,
                                                "width": 18,
                                                "text": "verifyConfigurable",
                                                "value": "verifyConfigurable",
                                                "valueText": "verifyConfigurable",
                                                "hasLeadingTrivia": true,
                                                "hasTrailingTrivia": true,
                                                "leadingTrivia": [
                                                    {
                                                        "kind": "WhitespaceTrivia",
                                                        "text": "            "
                                                    }
                                                ],
                                                "trailingTrivia": [
                                                    {
                                                        "kind": "WhitespaceTrivia",
                                                        "text": " "
                                                    }
                                                ]
                                            },
                                            "operatorToken": {
                                                "kind": "EqualsToken",
                                                "fullStart": 1558,
                                                "fullEnd": 1560,
                                                "start": 1558,
                                                "end": 1559,
                                                "fullWidth": 2,
                                                "width": 1,
                                                "text": "=",
                                                "value": "=",
                                                "valueText": "=",
                                                "hasTrailingTrivia": true,
                                                "trailingTrivia": [
                                                    {
                                                        "kind": "WhitespaceTrivia",
                                                        "text": " "
                                                    }
                                                ]
                                            },
                                            "right": {
                                                "kind": "InvocationExpression",
                                                "fullStart": 1560,
                                                "fullEnd": 1591,
                                                "start": 1560,
                                                "end": 1591,
                                                "fullWidth": 31,
                                                "width": 31,
                                                "expression": {
                                                    "kind": "MemberAccessExpression",
                                                    "fullStart": 1560,
                                                    "fullEnd": 1578,
                                                    "start": 1560,
                                                    "end": 1578,
                                                    "fullWidth": 18,
                                                    "width": 18,
                                                    "expression": {
                                                        "kind": "IdentifierName",
                                                        "fullStart": 1560,
                                                        "fullEnd": 1563,
                                                        "start": 1560,
                                                        "end": 1563,
                                                        "fullWidth": 3,
                                                        "width": 3,
                                                        "text": "fun",
                                                        "value": "fun",
                                                        "valueText": "fun"
                                                    },
                                                    "dotToken": {
                                                        "kind": "DotToken",
                                                        "fullStart": 1563,
                                                        "fullEnd": 1564,
                                                        "start": 1563,
                                                        "end": 1564,
                                                        "fullWidth": 1,
                                                        "width": 1,
                                                        "text": ".",
                                                        "value": ".",
                                                        "valueText": "."
                                                    },
                                                    "name": {
                                                        "kind": "IdentifierName",
                                                        "fullStart": 1564,
                                                        "fullEnd": 1578,
                                                        "start": 1564,
                                                        "end": 1578,
                                                        "fullWidth": 14,
                                                        "width": 14,
                                                        "text": "hasOwnProperty",
                                                        "value": "hasOwnProperty",
                                                        "valueText": "hasOwnProperty"
                                                    }
                                                },
                                                "argumentList": {
                                                    "kind": "ArgumentList",
                                                    "fullStart": 1578,
                                                    "fullEnd": 1591,
                                                    "start": 1578,
                                                    "end": 1591,
                                                    "fullWidth": 13,
                                                    "width": 13,
                                                    "openParenToken": {
                                                        "kind": "OpenParenToken",
                                                        "fullStart": 1578,
                                                        "fullEnd": 1579,
                                                        "start": 1578,
                                                        "end": 1579,
                                                        "fullWidth": 1,
                                                        "width": 1,
                                                        "text": "(",
                                                        "value": "(",
                                                        "valueText": "("
                                                    },
                                                    "arguments": [
                                                        {
                                                            "kind": "StringLiteral",
                                                            "fullStart": 1579,
                                                            "fullEnd": 1590,
                                                            "start": 1579,
                                                            "end": 1590,
                                                            "fullWidth": 11,
                                                            "width": 11,
                                                            "text": "\"prototype\"",
                                                            "value": "prototype",
                                                            "valueText": "prototype"
                                                        }
                                                    ],
                                                    "closeParenToken": {
                                                        "kind": "CloseParenToken",
                                                        "fullStart": 1590,
                                                        "fullEnd": 1591,
                                                        "start": 1590,
                                                        "end": 1591,
                                                        "fullWidth": 1,
                                                        "width": 1,
                                                        "text": ")",
                                                        "value": ")",
                                                        "valueText": ")"
                                                    }
                                                }
                                            }
                                        },
                                        "semicolonToken": {
                                            "kind": "SemicolonToken",
                                            "fullStart": 1591,
                                            "fullEnd": 1594,
                                            "start": 1591,
                                            "end": 1592,
                                            "fullWidth": 3,
                                            "width": 1,
                                            "text": ";",
                                            "value": ";",
                                            "valueText": ";",
                                            "hasTrailingTrivia": true,
                                            "hasTrailingNewLine": true,
                                            "trailingTrivia": [
                                                {
                                                    "kind": "NewLineTrivia",
                                                    "text": "\r\n"
                                                }
                                            ]
                                        }
                                    },
                                    {
                                        "kind": "VariableStatement",
                                        "fullStart": 1594,
                                        "fullEnd": 1637,
                                        "start": 1608,
                                        "end": 1635,
                                        "fullWidth": 43,
                                        "width": 27,
                                        "modifiers": [],
                                        "variableDeclaration": {
                                            "kind": "VariableDeclaration",
                                            "fullStart": 1594,
                                            "fullEnd": 1634,
                                            "start": 1608,
                                            "end": 1634,
                                            "fullWidth": 40,
                                            "width": 26,
                                            "varKeyword": {
                                                "kind": "VarKeyword",
                                                "fullStart": 1594,
                                                "fullEnd": 1612,
                                                "start": 1608,
                                                "end": 1611,
                                                "fullWidth": 18,
                                                "width": 3,
                                                "text": "var",
                                                "value": "var",
                                                "valueText": "var",
                                                "hasLeadingTrivia": true,
                                                "hasLeadingNewLine": true,
                                                "hasTrailingTrivia": true,
                                                "leadingTrivia": [
                                                    {
                                                        "kind": "NewLineTrivia",
                                                        "text": "\r\n"
                                                    },
                                                    {
                                                        "kind": "WhitespaceTrivia",
                                                        "text": "            "
                                                    }
                                                ],
                                                "trailingTrivia": [
                                                    {
                                                        "kind": "WhitespaceTrivia",
                                                        "text": " "
                                                    }
                                                ]
                                            },
                                            "variableDeclarators": [
                                                {
                                                    "kind": "VariableDeclarator",
                                                    "fullStart": 1612,
                                                    "fullEnd": 1634,
                                                    "start": 1612,
                                                    "end": 1634,
                                                    "fullWidth": 22,
<<<<<<< HEAD
                                                    "width": 22,
                                                    "identifier": {
=======
                                                    "propertyName": {
>>>>>>> 85e84683
                                                        "kind": "IdentifierName",
                                                        "fullStart": 1612,
                                                        "fullEnd": 1627,
                                                        "start": 1612,
                                                        "end": 1626,
                                                        "fullWidth": 15,
                                                        "width": 14,
                                                        "text": "verifyWritable",
                                                        "value": "verifyWritable",
                                                        "valueText": "verifyWritable",
                                                        "hasTrailingTrivia": true,
                                                        "trailingTrivia": [
                                                            {
                                                                "kind": "WhitespaceTrivia",
                                                                "text": " "
                                                            }
                                                        ]
                                                    },
                                                    "equalsValueClause": {
                                                        "kind": "EqualsValueClause",
                                                        "fullStart": 1627,
                                                        "fullEnd": 1634,
                                                        "start": 1627,
                                                        "end": 1634,
                                                        "fullWidth": 7,
                                                        "width": 7,
                                                        "equalsToken": {
                                                            "kind": "EqualsToken",
                                                            "fullStart": 1627,
                                                            "fullEnd": 1629,
                                                            "start": 1627,
                                                            "end": 1628,
                                                            "fullWidth": 2,
                                                            "width": 1,
                                                            "text": "=",
                                                            "value": "=",
                                                            "valueText": "=",
                                                            "hasTrailingTrivia": true,
                                                            "trailingTrivia": [
                                                                {
                                                                    "kind": "WhitespaceTrivia",
                                                                    "text": " "
                                                                }
                                                            ]
                                                        },
                                                        "value": {
                                                            "kind": "FalseKeyword",
                                                            "fullStart": 1629,
                                                            "fullEnd": 1634,
                                                            "start": 1629,
                                                            "end": 1634,
                                                            "fullWidth": 5,
                                                            "width": 5,
                                                            "text": "false",
                                                            "value": false,
                                                            "valueText": "false"
                                                        }
                                                    }
                                                }
                                            ]
                                        },
                                        "semicolonToken": {
                                            "kind": "SemicolonToken",
                                            "fullStart": 1634,
                                            "fullEnd": 1637,
                                            "start": 1634,
                                            "end": 1635,
                                            "fullWidth": 3,
                                            "width": 1,
                                            "text": ";",
                                            "value": ";",
                                            "valueText": ";",
                                            "hasTrailingTrivia": true,
                                            "hasTrailingNewLine": true,
                                            "trailingTrivia": [
                                                {
                                                    "kind": "NewLineTrivia",
                                                    "text": "\r\n"
                                                }
                                            ]
                                        }
                                    },
                                    {
                                        "kind": "ExpressionStatement",
                                        "fullStart": 1637,
                                        "fullEnd": 1669,
                                        "start": 1649,
                                        "end": 1667,
                                        "fullWidth": 32,
                                        "width": 18,
                                        "isIncrementallyUnusable": true,
                                        "expression": {
                                            "kind": "AssignmentExpression",
                                            "fullStart": 1637,
                                            "fullEnd": 1669,
                                            "start": 1649,
                                            "end": 1667,
                                            "fullWidth": 32,
                                            "width": 18,
                                            "left": {
                                                "kind": "MemberAccessExpression",
                                                "fullStart": 1637,
                                                "fullEnd": 1663,
                                                "start": 1649,
                                                "end": 1662,
                                                "fullWidth": 26,
                                                "width": 13,
                                                "expression": {
                                                    "kind": "IdentifierName",
                                                    "fullStart": 1637,
                                                    "fullEnd": 1652,
                                                    "start": 1649,
                                                    "end": 1652,
                                                    "fullWidth": 15,
                                                    "width": 3,
                                                    "text": "fun",
                                                    "value": "fun",
                                                    "valueText": "fun",
                                                    "hasLeadingTrivia": true,
                                                    "leadingTrivia": [
                                                        {
                                                            "kind": "WhitespaceTrivia",
                                                            "text": "            "
                                                        }
                                                    ]
                                                },
                                                "dotToken": {
                                                    "kind": "DotToken",
                                                    "fullStart": 1652,
                                                    "fullEnd": 1653,
                                                    "start": 1652,
                                                    "end": 1653,
                                                    "fullWidth": 1,
                                                    "width": 1,
                                                    "text": ".",
                                                    "value": ".",
                                                    "valueText": "."
                                                },
                                                "name": {
                                                    "kind": "IdentifierName",
                                                    "fullStart": 1653,
                                                    "fullEnd": 1663,
                                                    "start": 1653,
                                                    "end": 1662,
                                                    "fullWidth": 10,
                                                    "width": 9,
                                                    "text": "prototype",
                                                    "value": "prototype",
                                                    "valueText": "prototype",
                                                    "hasTrailingTrivia": true,
                                                    "trailingTrivia": [
                                                        {
                                                            "kind": "WhitespaceTrivia",
                                                            "text": " "
                                                        }
                                                    ]
                                                }
                                            },
                                            "operatorToken": {
                                                "kind": "EqualsToken",
                                                "fullStart": 1663,
                                                "fullEnd": 1665,
                                                "start": 1663,
                                                "end": 1664,
                                                "fullWidth": 2,
                                                "width": 1,
                                                "text": "=",
                                                "value": "=",
                                                "valueText": "=",
                                                "hasTrailingTrivia": true,
                                                "trailingTrivia": [
                                                    {
                                                        "kind": "WhitespaceTrivia",
                                                        "text": " "
                                                    }
                                                ]
                                            },
                                            "right": {
                                                "kind": "NumericLiteral",
                                                "fullStart": 1665,
                                                "fullEnd": 1669,
                                                "start": 1665,
                                                "end": 1667,
                                                "fullWidth": 4,
                                                "width": 2,
                                                "text": "12",
                                                "value": 12,
                                                "valueText": "12",
                                                "hasTrailingTrivia": true,
                                                "hasTrailingNewLine": true,
                                                "trailingTrivia": [
                                                    {
                                                        "kind": "NewLineTrivia",
                                                        "text": "\r\n"
                                                    }
                                                ]
                                            }
                                        },
                                        "semicolonToken": {
                                            "kind": "SemicolonToken",
                                            "fullStart": -1,
                                            "fullEnd": -1,
                                            "start": -1,
                                            "end": -1,
                                            "fullWidth": 0,
                                            "width": 0,
                                            "text": ""
                                        }
                                    },
                                    {
                                        "kind": "ExpressionStatement",
                                        "fullStart": 1669,
                                        "fullEnd": 1723,
                                        "start": 1681,
                                        "end": 1721,
                                        "fullWidth": 54,
                                        "width": 40,
                                        "expression": {
                                            "kind": "AssignmentExpression",
                                            "fullStart": 1669,
                                            "fullEnd": 1720,
                                            "start": 1681,
                                            "end": 1720,
                                            "fullWidth": 51,
                                            "width": 39,
                                            "left": {
                                                "kind": "IdentifierName",
                                                "fullStart": 1669,
                                                "fullEnd": 1696,
                                                "start": 1681,
                                                "end": 1695,
                                                "fullWidth": 27,
                                                "width": 14,
                                                "text": "verifyWritable",
                                                "value": "verifyWritable",
                                                "valueText": "verifyWritable",
                                                "hasLeadingTrivia": true,
                                                "hasTrailingTrivia": true,
                                                "leadingTrivia": [
                                                    {
                                                        "kind": "WhitespaceTrivia",
                                                        "text": "            "
                                                    }
                                                ],
                                                "trailingTrivia": [
                                                    {
                                                        "kind": "WhitespaceTrivia",
                                                        "text": " "
                                                    }
                                                ]
                                            },
                                            "operatorToken": {
                                                "kind": "EqualsToken",
                                                "fullStart": 1696,
                                                "fullEnd": 1698,
                                                "start": 1696,
                                                "end": 1697,
                                                "fullWidth": 2,
                                                "width": 1,
                                                "text": "=",
                                                "value": "=",
                                                "valueText": "=",
                                                "hasTrailingTrivia": true,
                                                "trailingTrivia": [
                                                    {
                                                        "kind": "WhitespaceTrivia",
                                                        "text": " "
                                                    }
                                                ]
                                            },
                                            "right": {
                                                "kind": "ParenthesizedExpression",
                                                "fullStart": 1698,
                                                "fullEnd": 1720,
                                                "start": 1698,
                                                "end": 1720,
                                                "fullWidth": 22,
                                                "width": 22,
                                                "openParenToken": {
                                                    "kind": "OpenParenToken",
                                                    "fullStart": 1698,
                                                    "fullEnd": 1699,
                                                    "start": 1698,
                                                    "end": 1699,
                                                    "fullWidth": 1,
                                                    "width": 1,
                                                    "text": "(",
                                                    "value": "(",
                                                    "valueText": "("
                                                },
                                                "expression": {
                                                    "kind": "EqualsExpression",
                                                    "fullStart": 1699,
                                                    "fullEnd": 1719,
                                                    "start": 1699,
                                                    "end": 1719,
                                                    "fullWidth": 20,
                                                    "width": 20,
                                                    "left": {
                                                        "kind": "MemberAccessExpression",
                                                        "fullStart": 1699,
                                                        "fullEnd": 1713,
                                                        "start": 1699,
                                                        "end": 1712,
                                                        "fullWidth": 14,
                                                        "width": 13,
                                                        "expression": {
                                                            "kind": "IdentifierName",
                                                            "fullStart": 1699,
                                                            "fullEnd": 1702,
                                                            "start": 1699,
                                                            "end": 1702,
                                                            "fullWidth": 3,
                                                            "width": 3,
                                                            "text": "fun",
                                                            "value": "fun",
                                                            "valueText": "fun"
                                                        },
                                                        "dotToken": {
                                                            "kind": "DotToken",
                                                            "fullStart": 1702,
                                                            "fullEnd": 1703,
                                                            "start": 1702,
                                                            "end": 1703,
                                                            "fullWidth": 1,
                                                            "width": 1,
                                                            "text": ".",
                                                            "value": ".",
                                                            "valueText": "."
                                                        },
                                                        "name": {
                                                            "kind": "IdentifierName",
                                                            "fullStart": 1703,
                                                            "fullEnd": 1713,
                                                            "start": 1703,
                                                            "end": 1712,
                                                            "fullWidth": 10,
                                                            "width": 9,
                                                            "text": "prototype",
                                                            "value": "prototype",
                                                            "valueText": "prototype",
                                                            "hasTrailingTrivia": true,
                                                            "trailingTrivia": [
                                                                {
                                                                    "kind": "WhitespaceTrivia",
                                                                    "text": " "
                                                                }
                                                            ]
                                                        }
                                                    },
                                                    "operatorToken": {
                                                        "kind": "EqualsEqualsEqualsToken",
                                                        "fullStart": 1713,
                                                        "fullEnd": 1717,
                                                        "start": 1713,
                                                        "end": 1716,
                                                        "fullWidth": 4,
                                                        "width": 3,
                                                        "text": "===",
                                                        "value": "===",
                                                        "valueText": "===",
                                                        "hasTrailingTrivia": true,
                                                        "trailingTrivia": [
                                                            {
                                                                "kind": "WhitespaceTrivia",
                                                                "text": " "
                                                            }
                                                        ]
                                                    },
                                                    "right": {
                                                        "kind": "NumericLiteral",
                                                        "fullStart": 1717,
                                                        "fullEnd": 1719,
                                                        "start": 1717,
                                                        "end": 1719,
                                                        "fullWidth": 2,
                                                        "width": 2,
                                                        "text": "12",
                                                        "value": 12,
                                                        "valueText": "12"
                                                    }
                                                },
                                                "closeParenToken": {
                                                    "kind": "CloseParenToken",
                                                    "fullStart": 1719,
                                                    "fullEnd": 1720,
                                                    "start": 1719,
                                                    "end": 1720,
                                                    "fullWidth": 1,
                                                    "width": 1,
                                                    "text": ")",
                                                    "value": ")",
                                                    "valueText": ")"
                                                }
                                            }
                                        },
                                        "semicolonToken": {
                                            "kind": "SemicolonToken",
                                            "fullStart": 1720,
                                            "fullEnd": 1723,
                                            "start": 1720,
                                            "end": 1721,
                                            "fullWidth": 3,
                                            "width": 1,
                                            "text": ";",
                                            "value": ";",
                                            "valueText": ";",
                                            "hasTrailingTrivia": true,
                                            "hasTrailingNewLine": true,
                                            "trailingTrivia": [
                                                {
                                                    "kind": "NewLineTrivia",
                                                    "text": "\r\n"
                                                }
                                            ]
                                        }
                                    },
                                    {
                                        "kind": "ReturnStatement",
                                        "fullStart": 1723,
                                        "fullEnd": 1838,
                                        "start": 1737,
                                        "end": 1836,
                                        "fullWidth": 115,
                                        "width": 99,
                                        "returnKeyword": {
                                            "kind": "ReturnKeyword",
                                            "fullStart": 1723,
                                            "fullEnd": 1744,
                                            "start": 1737,
                                            "end": 1743,
                                            "fullWidth": 21,
                                            "width": 6,
                                            "text": "return",
                                            "value": "return",
                                            "valueText": "return",
                                            "hasLeadingTrivia": true,
                                            "hasLeadingNewLine": true,
                                            "hasTrailingTrivia": true,
                                            "leadingTrivia": [
                                                {
                                                    "kind": "NewLineTrivia",
                                                    "text": "\r\n"
                                                },
                                                {
                                                    "kind": "WhitespaceTrivia",
                                                    "text": "            "
                                                }
                                            ],
                                            "trailingTrivia": [
                                                {
                                                    "kind": "WhitespaceTrivia",
                                                    "text": " "
                                                }
                                            ]
                                        },
                                        "expression": {
                                            "kind": "LogicalAndExpression",
                                            "fullStart": 1744,
                                            "fullEnd": 1835,
                                            "start": 1744,
                                            "end": 1835,
                                            "fullWidth": 91,
                                            "width": 91,
                                            "left": {
                                                "kind": "LogicalAndExpression",
                                                "fullStart": 1744,
                                                "fullEnd": 1817,
                                                "start": 1744,
                                                "end": 1816,
                                                "fullWidth": 73,
                                                "width": 72,
                                                "left": {
                                                    "kind": "LogicalAndExpression",
                                                    "fullStart": 1744,
                                                    "fullEnd": 1795,
                                                    "start": 1744,
                                                    "end": 1794,
                                                    "fullWidth": 51,
                                                    "width": 50,
                                                    "left": {
                                                        "kind": "LogicalAndExpression",
                                                        "fullStart": 1744,
                                                        "fullEnd": 1774,
                                                        "start": 1744,
                                                        "end": 1773,
                                                        "fullWidth": 30,
                                                        "width": 29,
                                                        "left": {
                                                            "kind": "IdentifierName",
                                                            "fullStart": 1744,
                                                            "fullEnd": 1756,
                                                            "start": 1744,
                                                            "end": 1755,
                                                            "fullWidth": 12,
                                                            "width": 11,
                                                            "text": "verifyValue",
                                                            "value": "verifyValue",
                                                            "valueText": "verifyValue",
                                                            "hasTrailingTrivia": true,
                                                            "trailingTrivia": [
                                                                {
                                                                    "kind": "WhitespaceTrivia",
                                                                    "text": " "
                                                                }
                                                            ]
                                                        },
                                                        "operatorToken": {
                                                            "kind": "AmpersandAmpersandToken",
                                                            "fullStart": 1756,
                                                            "fullEnd": 1759,
                                                            "start": 1756,
                                                            "end": 1758,
                                                            "fullWidth": 3,
                                                            "width": 2,
                                                            "text": "&&",
                                                            "value": "&&",
                                                            "valueText": "&&",
                                                            "hasTrailingTrivia": true,
                                                            "trailingTrivia": [
                                                                {
                                                                    "kind": "WhitespaceTrivia",
                                                                    "text": " "
                                                                }
                                                            ]
                                                        },
                                                        "right": {
                                                            "kind": "IdentifierName",
                                                            "fullStart": 1759,
                                                            "fullEnd": 1774,
                                                            "start": 1759,
                                                            "end": 1773,
                                                            "fullWidth": 15,
                                                            "width": 14,
                                                            "text": "verifyWritable",
                                                            "value": "verifyWritable",
                                                            "valueText": "verifyWritable",
                                                            "hasTrailingTrivia": true,
                                                            "trailingTrivia": [
                                                                {
                                                                    "kind": "WhitespaceTrivia",
                                                                    "text": " "
                                                                }
                                                            ]
                                                        }
                                                    },
                                                    "operatorToken": {
                                                        "kind": "AmpersandAmpersandToken",
                                                        "fullStart": 1774,
                                                        "fullEnd": 1777,
                                                        "start": 1774,
                                                        "end": 1776,
                                                        "fullWidth": 3,
                                                        "width": 2,
                                                        "text": "&&",
                                                        "value": "&&",
                                                        "valueText": "&&",
                                                        "hasTrailingTrivia": true,
                                                        "trailingTrivia": [
                                                            {
                                                                "kind": "WhitespaceTrivia",
                                                                "text": " "
                                                            }
                                                        ]
                                                    },
                                                    "right": {
                                                        "kind": "LogicalNotExpression",
                                                        "fullStart": 1777,
                                                        "fullEnd": 1795,
                                                        "start": 1777,
                                                        "end": 1794,
                                                        "fullWidth": 18,
                                                        "width": 17,
                                                        "operatorToken": {
                                                            "kind": "ExclamationToken",
                                                            "fullStart": 1777,
                                                            "fullEnd": 1778,
                                                            "start": 1777,
                                                            "end": 1778,
                                                            "fullWidth": 1,
                                                            "width": 1,
                                                            "text": "!",
                                                            "value": "!",
                                                            "valueText": "!"
                                                        },
                                                        "operand": {
                                                            "kind": "IdentifierName",
                                                            "fullStart": 1778,
                                                            "fullEnd": 1795,
                                                            "start": 1778,
                                                            "end": 1794,
                                                            "fullWidth": 17,
                                                            "width": 16,
                                                            "text": "verifyEnumerable",
                                                            "value": "verifyEnumerable",
                                                            "valueText": "verifyEnumerable",
                                                            "hasTrailingTrivia": true,
                                                            "trailingTrivia": [
                                                                {
                                                                    "kind": "WhitespaceTrivia",
                                                                    "text": " "
                                                                }
                                                            ]
                                                        }
                                                    }
                                                },
                                                "operatorToken": {
                                                    "kind": "AmpersandAmpersandToken",
                                                    "fullStart": 1795,
                                                    "fullEnd": 1798,
                                                    "start": 1795,
                                                    "end": 1797,
                                                    "fullWidth": 3,
                                                    "width": 2,
                                                    "text": "&&",
                                                    "value": "&&",
                                                    "valueText": "&&",
                                                    "hasTrailingTrivia": true,
                                                    "trailingTrivia": [
                                                        {
                                                            "kind": "WhitespaceTrivia",
                                                            "text": " "
                                                        }
                                                    ]
                                                },
                                                "right": {
                                                    "kind": "IdentifierName",
                                                    "fullStart": 1798,
                                                    "fullEnd": 1817,
                                                    "start": 1798,
                                                    "end": 1816,
                                                    "fullWidth": 19,
                                                    "width": 18,
                                                    "text": "verifyConfigurable",
                                                    "value": "verifyConfigurable",
                                                    "valueText": "verifyConfigurable",
                                                    "hasTrailingTrivia": true,
                                                    "trailingTrivia": [
                                                        {
                                                            "kind": "WhitespaceTrivia",
                                                            "text": " "
                                                        }
                                                    ]
                                                }
                                            },
                                            "operatorToken": {
                                                "kind": "AmpersandAmpersandToken",
                                                "fullStart": 1817,
                                                "fullEnd": 1820,
                                                "start": 1817,
                                                "end": 1819,
                                                "fullWidth": 3,
                                                "width": 2,
                                                "text": "&&",
                                                "value": "&&",
                                                "valueText": "&&",
                                                "hasTrailingTrivia": true,
                                                "trailingTrivia": [
                                                    {
                                                        "kind": "WhitespaceTrivia",
                                                        "text": " "
                                                    }
                                                ]
                                            },
                                            "right": {
                                                "kind": "EqualsExpression",
                                                "fullStart": 1820,
                                                "fullEnd": 1835,
                                                "start": 1820,
                                                "end": 1835,
                                                "fullWidth": 15,
                                                "width": 15,
                                                "left": {
                                                    "kind": "IdentifierName",
                                                    "fullStart": 1820,
                                                    "fullEnd": 1825,
                                                    "start": 1820,
                                                    "end": 1824,
                                                    "fullWidth": 5,
                                                    "width": 4,
                                                    "text": "data",
                                                    "value": "data",
                                                    "valueText": "data",
                                                    "hasTrailingTrivia": true,
                                                    "trailingTrivia": [
                                                        {
                                                            "kind": "WhitespaceTrivia",
                                                            "text": " "
                                                        }
                                                    ]
                                                },
                                                "operatorToken": {
                                                    "kind": "EqualsEqualsEqualsToken",
                                                    "fullStart": 1825,
                                                    "fullEnd": 1829,
                                                    "start": 1825,
                                                    "end": 1828,
                                                    "fullWidth": 4,
                                                    "width": 3,
                                                    "text": "===",
                                                    "value": "===",
                                                    "valueText": "===",
                                                    "hasTrailingTrivia": true,
                                                    "trailingTrivia": [
                                                        {
                                                            "kind": "WhitespaceTrivia",
                                                            "text": " "
                                                        }
                                                    ]
                                                },
                                                "right": {
                                                    "kind": "StringLiteral",
                                                    "fullStart": 1829,
                                                    "fullEnd": 1835,
                                                    "start": 1829,
                                                    "end": 1835,
                                                    "fullWidth": 6,
                                                    "width": 6,
                                                    "text": "\"data\"",
                                                    "value": "data",
                                                    "valueText": "data"
                                                }
                                            }
                                        },
                                        "semicolonToken": {
                                            "kind": "SemicolonToken",
                                            "fullStart": 1835,
                                            "fullEnd": 1838,
                                            "start": 1835,
                                            "end": 1836,
                                            "fullWidth": 3,
                                            "width": 1,
                                            "text": ";",
                                            "value": ";",
                                            "valueText": ";",
                                            "hasTrailingTrivia": true,
                                            "hasTrailingNewLine": true,
                                            "trailingTrivia": [
                                                {
                                                    "kind": "NewLineTrivia",
                                                    "text": "\r\n"
                                                }
                                            ]
                                        }
                                    }
                                ],
                                "closeBraceToken": {
                                    "kind": "CloseBraceToken",
                                    "fullStart": 1838,
                                    "fullEnd": 1848,
                                    "start": 1846,
                                    "end": 1847,
                                    "fullWidth": 10,
                                    "width": 1,
                                    "text": "}",
                                    "value": "}",
                                    "valueText": "}",
                                    "hasLeadingTrivia": true,
                                    "hasTrailingTrivia": true,
                                    "leadingTrivia": [
                                        {
                                            "kind": "WhitespaceTrivia",
                                            "text": "        "
                                        }
                                    ],
                                    "trailingTrivia": [
                                        {
                                            "kind": "WhitespaceTrivia",
                                            "text": " "
                                        }
                                    ]
                                }
                            },
                            "finallyClause": {
                                "kind": "FinallyClause",
                                "fullStart": 1848,
                                "fullEnd": 1920,
                                "start": 1848,
                                "end": 1918,
                                "fullWidth": 72,
                                "width": 70,
                                "finallyKeyword": {
                                    "kind": "FinallyKeyword",
                                    "fullStart": 1848,
                                    "fullEnd": 1856,
                                    "start": 1848,
                                    "end": 1855,
                                    "fullWidth": 8,
                                    "width": 7,
                                    "text": "finally",
                                    "value": "finally",
                                    "valueText": "finally",
                                    "hasTrailingTrivia": true,
                                    "trailingTrivia": [
                                        {
                                            "kind": "WhitespaceTrivia",
                                            "text": " "
                                        }
                                    ]
                                },
                                "block": {
                                    "kind": "Block",
                                    "fullStart": 1856,
                                    "fullEnd": 1920,
                                    "start": 1856,
                                    "end": 1918,
                                    "fullWidth": 64,
                                    "width": 62,
                                    "openBraceToken": {
                                        "kind": "OpenBraceToken",
                                        "fullStart": 1856,
                                        "fullEnd": 1859,
                                        "start": 1856,
                                        "end": 1857,
                                        "fullWidth": 3,
                                        "width": 1,
                                        "text": "{",
                                        "value": "{",
                                        "valueText": "{",
                                        "hasTrailingTrivia": true,
                                        "hasTrailingNewLine": true,
                                        "trailingTrivia": [
                                            {
                                                "kind": "NewLineTrivia",
                                                "text": "\r\n"
                                            }
                                        ]
                                    },
                                    "statements": [
                                        {
                                            "kind": "ExpressionStatement",
                                            "fullStart": 1859,
                                            "fullEnd": 1909,
                                            "start": 1871,
                                            "end": 1907,
                                            "fullWidth": 50,
                                            "width": 36,
                                            "expression": {
                                                "kind": "DeleteExpression",
                                                "fullStart": 1859,
                                                "fullEnd": 1906,
                                                "start": 1871,
                                                "end": 1906,
                                                "fullWidth": 47,
                                                "width": 35,
                                                "deleteKeyword": {
                                                    "kind": "DeleteKeyword",
                                                    "fullStart": 1859,
                                                    "fullEnd": 1878,
                                                    "start": 1871,
                                                    "end": 1877,
                                                    "fullWidth": 19,
                                                    "width": 6,
                                                    "text": "delete",
                                                    "value": "delete",
                                                    "valueText": "delete",
                                                    "hasLeadingTrivia": true,
                                                    "hasTrailingTrivia": true,
                                                    "leadingTrivia": [
                                                        {
                                                            "kind": "WhitespaceTrivia",
                                                            "text": "            "
                                                        }
                                                    ],
                                                    "trailingTrivia": [
                                                        {
                                                            "kind": "WhitespaceTrivia",
                                                            "text": " "
                                                        }
                                                    ]
                                                },
                                                "expression": {
                                                    "kind": "MemberAccessExpression",
                                                    "fullStart": 1878,
                                                    "fullEnd": 1906,
                                                    "start": 1878,
                                                    "end": 1906,
                                                    "fullWidth": 28,
                                                    "width": 28,
                                                    "expression": {
                                                        "kind": "MemberAccessExpression",
                                                        "fullStart": 1878,
                                                        "fullEnd": 1896,
                                                        "start": 1878,
                                                        "end": 1896,
                                                        "fullWidth": 18,
                                                        "width": 18,
                                                        "expression": {
                                                            "kind": "IdentifierName",
                                                            "fullStart": 1878,
                                                            "fullEnd": 1886,
                                                            "start": 1878,
                                                            "end": 1886,
                                                            "fullWidth": 8,
                                                            "width": 8,
                                                            "text": "Function",
                                                            "value": "Function",
                                                            "valueText": "Function"
                                                        },
                                                        "dotToken": {
                                                            "kind": "DotToken",
                                                            "fullStart": 1886,
                                                            "fullEnd": 1887,
                                                            "start": 1886,
                                                            "end": 1887,
                                                            "fullWidth": 1,
                                                            "width": 1,
                                                            "text": ".",
                                                            "value": ".",
                                                            "valueText": "."
                                                        },
                                                        "name": {
                                                            "kind": "IdentifierName",
                                                            "fullStart": 1887,
                                                            "fullEnd": 1896,
                                                            "start": 1887,
                                                            "end": 1896,
                                                            "fullWidth": 9,
                                                            "width": 9,
                                                            "text": "prototype",
                                                            "value": "prototype",
                                                            "valueText": "prototype"
                                                        }
                                                    },
                                                    "dotToken": {
                                                        "kind": "DotToken",
                                                        "fullStart": 1896,
                                                        "fullEnd": 1897,
                                                        "start": 1896,
                                                        "end": 1897,
                                                        "fullWidth": 1,
                                                        "width": 1,
                                                        "text": ".",
                                                        "value": ".",
                                                        "valueText": "."
                                                    },
                                                    "name": {
                                                        "kind": "IdentifierName",
                                                        "fullStart": 1897,
                                                        "fullEnd": 1906,
                                                        "start": 1897,
                                                        "end": 1906,
                                                        "fullWidth": 9,
                                                        "width": 9,
                                                        "text": "prototype",
                                                        "value": "prototype",
                                                        "valueText": "prototype"
                                                    }
                                                }
                                            },
                                            "semicolonToken": {
                                                "kind": "SemicolonToken",
                                                "fullStart": 1906,
                                                "fullEnd": 1909,
                                                "start": 1906,
                                                "end": 1907,
                                                "fullWidth": 3,
                                                "width": 1,
                                                "text": ";",
                                                "value": ";",
                                                "valueText": ";",
                                                "hasTrailingTrivia": true,
                                                "hasTrailingNewLine": true,
                                                "trailingTrivia": [
                                                    {
                                                        "kind": "NewLineTrivia",
                                                        "text": "\r\n"
                                                    }
                                                ]
                                            }
                                        }
                                    ],
                                    "closeBraceToken": {
                                        "kind": "CloseBraceToken",
                                        "fullStart": 1909,
                                        "fullEnd": 1920,
                                        "start": 1917,
                                        "end": 1918,
                                        "fullWidth": 11,
                                        "width": 1,
                                        "text": "}",
                                        "value": "}",
                                        "valueText": "}",
                                        "hasLeadingTrivia": true,
                                        "hasTrailingTrivia": true,
                                        "hasTrailingNewLine": true,
                                        "leadingTrivia": [
                                            {
                                                "kind": "WhitespaceTrivia",
                                                "text": "        "
                                            }
                                        ],
                                        "trailingTrivia": [
                                            {
                                                "kind": "NewLineTrivia",
                                                "text": "\r\n"
                                            }
                                        ]
                                    }
                                }
                            }
                        }
                    ],
                    "closeBraceToken": {
                        "kind": "CloseBraceToken",
                        "fullStart": 1920,
                        "fullEnd": 1927,
                        "start": 1924,
                        "end": 1925,
                        "fullWidth": 7,
                        "width": 1,
                        "text": "}",
                        "value": "}",
                        "valueText": "}",
                        "hasLeadingTrivia": true,
                        "hasTrailingTrivia": true,
                        "hasTrailingNewLine": true,
                        "leadingTrivia": [
                            {
                                "kind": "WhitespaceTrivia",
                                "text": "    "
                            }
                        ],
                        "trailingTrivia": [
                            {
                                "kind": "NewLineTrivia",
                                "text": "\r\n"
                            }
                        ]
                    }
                }
            },
            {
                "kind": "ExpressionStatement",
                "fullStart": 1927,
                "fullEnd": 1951,
                "start": 1927,
                "end": 1949,
                "fullWidth": 24,
                "width": 22,
                "expression": {
                    "kind": "InvocationExpression",
                    "fullStart": 1927,
                    "fullEnd": 1948,
                    "start": 1927,
                    "end": 1948,
                    "fullWidth": 21,
                    "width": 21,
                    "expression": {
                        "kind": "IdentifierName",
                        "fullStart": 1927,
                        "fullEnd": 1938,
                        "start": 1927,
                        "end": 1938,
                        "fullWidth": 11,
                        "width": 11,
                        "text": "runTestCase",
                        "value": "runTestCase",
                        "valueText": "runTestCase"
                    },
                    "argumentList": {
                        "kind": "ArgumentList",
                        "fullStart": 1938,
                        "fullEnd": 1948,
                        "start": 1938,
                        "end": 1948,
                        "fullWidth": 10,
                        "width": 10,
                        "openParenToken": {
                            "kind": "OpenParenToken",
                            "fullStart": 1938,
                            "fullEnd": 1939,
                            "start": 1938,
                            "end": 1939,
                            "fullWidth": 1,
                            "width": 1,
                            "text": "(",
                            "value": "(",
                            "valueText": "("
                        },
                        "arguments": [
                            {
                                "kind": "IdentifierName",
                                "fullStart": 1939,
                                "fullEnd": 1947,
                                "start": 1939,
                                "end": 1947,
                                "fullWidth": 8,
                                "width": 8,
                                "text": "testcase",
                                "value": "testcase",
                                "valueText": "testcase"
                            }
                        ],
                        "closeParenToken": {
                            "kind": "CloseParenToken",
                            "fullStart": 1947,
                            "fullEnd": 1948,
                            "start": 1947,
                            "end": 1948,
                            "fullWidth": 1,
                            "width": 1,
                            "text": ")",
                            "value": ")",
                            "valueText": ")"
                        }
                    }
                },
                "semicolonToken": {
                    "kind": "SemicolonToken",
                    "fullStart": 1948,
                    "fullEnd": 1951,
                    "start": 1948,
                    "end": 1949,
                    "fullWidth": 3,
                    "width": 1,
                    "text": ";",
                    "value": ";",
                    "valueText": ";",
                    "hasTrailingTrivia": true,
                    "hasTrailingNewLine": true,
                    "trailingTrivia": [
                        {
                            "kind": "NewLineTrivia",
                            "text": "\r\n"
                        }
                    ]
                }
            }
        ],
        "endOfFileToken": {
            "kind": "EndOfFileToken",
            "fullStart": 1951,
            "fullEnd": 1951,
            "start": 1951,
            "end": 1951,
            "fullWidth": 0,
            "width": 0,
            "text": ""
        }
    },
    "lineMap": {
        "lineStarts": [
            0,
            67,
            152,
            232,
            308,
            380,
            385,
            418,
            580,
            585,
            587,
            589,
            612,
            627,
            668,
            697,
            713,
            715,
            747,
            793,
            824,
            840,
            910,
            941,
            972,
            1008,
            1025,
            1027,
            1067,
            1069,
            1107,
            1209,
            1211,
            1254,
            1288,
            1365,
            1411,
            1430,
            1445,
            1447,
            1492,
            1527,
            1594,
            1596,
            1637,
            1669,
            1723,
            1725,
            1838,
            1859,
            1909,
            1920,
            1927,
            1951
        ],
        "length": 1951
    }
}<|MERGE_RESOLUTION|>--- conflicted
+++ resolved
@@ -312,12 +312,8 @@
                                                     "start": 643,
                                                     "end": 710,
                                                     "fullWidth": 67,
-<<<<<<< HEAD
                                                     "width": 67,
-                                                    "identifier": {
-=======
                                                     "propertyName": {
->>>>>>> 85e84683
                                                         "kind": "IdentifierName",
                                                         "fullStart": 643,
                                                         "fullEnd": 651,
@@ -639,12 +635,8 @@
                                                     "start": 731,
                                                     "end": 744,
                                                     "fullWidth": 13,
-<<<<<<< HEAD
                                                     "width": 13,
-                                                    "identifier": {
-=======
                                                     "propertyName": {
->>>>>>> 85e84683
                                                         "kind": "IdentifierName",
                                                         "fullStart": 731,
                                                         "fullEnd": 736,
@@ -778,12 +770,8 @@
                                                     "start": 763,
                                                     "end": 837,
                                                     "fullWidth": 74,
-<<<<<<< HEAD
                                                     "width": 74,
-                                                    "identifier": {
-=======
                                                     "propertyName": {
->>>>>>> 85e84683
                                                         "kind": "IdentifierName",
                                                         "fullStart": 763,
                                                         "fullEnd": 771,
@@ -1657,12 +1645,8 @@
                                                     "start": 1043,
                                                     "end": 1064,
                                                     "fullWidth": 21,
-<<<<<<< HEAD
                                                     "width": 21,
-                                                    "identifier": {
-=======
                                                     "propertyName": {
->>>>>>> 85e84683
                                                         "kind": "IdentifierName",
                                                         "fullStart": 1043,
                                                         "fullEnd": 1047,
@@ -1908,12 +1892,8 @@
                                                     "start": 1085,
                                                     "end": 1104,
                                                     "fullWidth": 19,
-<<<<<<< HEAD
                                                     "width": 19,
-                                                    "identifier": {
-=======
                                                     "propertyName": {
->>>>>>> 85e84683
                                                         "kind": "IdentifierName",
                                                         "fullStart": 1085,
                                                         "fullEnd": 1097,
@@ -2463,12 +2443,8 @@
                                                     "start": 1227,
                                                     "end": 1251,
                                                     "fullWidth": 24,
-<<<<<<< HEAD
                                                     "width": 24,
-                                                    "identifier": {
-=======
                                                     "propertyName": {
->>>>>>> 85e84683
                                                         "kind": "IdentifierName",
                                                         "fullStart": 1227,
                                                         "fullEnd": 1244,
@@ -2632,12 +2608,8 @@
                                                     "start": 1275,
                                                     "end": 1276,
                                                     "fullWidth": 2,
-<<<<<<< HEAD
                                                     "width": 1,
-                                                    "identifier": {
-=======
                                                     "propertyName": {
->>>>>>> 85e84683
                                                         "kind": "IdentifierName",
                                                         "fullStart": 1275,
                                                         "fullEnd": 1277,
@@ -3238,12 +3210,8 @@
                                                     "start": 1463,
                                                     "end": 1489,
                                                     "fullWidth": 26,
-<<<<<<< HEAD
                                                     "width": 26,
-                                                    "identifier": {
-=======
                                                     "propertyName": {
->>>>>>> 85e84683
                                                         "kind": "IdentifierName",
                                                         "fullStart": 1463,
                                                         "fullEnd": 1482,
@@ -3675,12 +3643,8 @@
                                                     "start": 1612,
                                                     "end": 1634,
                                                     "fullWidth": 22,
-<<<<<<< HEAD
                                                     "width": 22,
-                                                    "identifier": {
-=======
                                                     "propertyName": {
->>>>>>> 85e84683
                                                         "kind": "IdentifierName",
                                                         "fullStart": 1612,
                                                         "fullEnd": 1627,
