--- conflicted
+++ resolved
@@ -880,11 +880,8 @@
                                                                             "start": 783,
                                                                             "end": 788,
                                                                             "fullWidth": 5,
-<<<<<<< HEAD
                                                                             "width": 5,
-=======
                                                                             "modifiers": [],
->>>>>>> e3c38734
                                                                             "identifier": {
                                                                                 "kind": "IdentifierName",
                                                                                 "fullStart": 783,
