{
    "isDeclaration": false,
    "languageVersion": "EcmaScript5",
    "parseOptions": {
        "allowAutomaticSemicolonInsertion": true
    },
    "sourceUnit": {
        "kind": "SourceUnit",
        "fullStart": 0,
        "fullEnd": 769,
        "start": 294,
        "end": 769,
        "fullWidth": 769,
        "width": 475,
        "isIncrementallyUnusable": true,
        "moduleElements": [
            {
                "kind": "ExpressionStatement",
                "fullStart": 0,
                "fullEnd": 356,
                "start": 294,
                "end": 355,
                "fullWidth": 356,
                "width": 61,
                "expression": {
                    "kind": "AssignmentExpression",
                    "fullStart": 0,
                    "fullEnd": 354,
                    "start": 294,
                    "end": 354,
                    "fullWidth": 354,
                    "width": 60,
                    "left": {
                        "kind": "IdentifierName",
                        "fullStart": 0,
                        "fullEnd": 301,
                        "start": 294,
                        "end": 300,
                        "fullWidth": 301,
                        "width": 6,
                        "text": "__func",
                        "value": "__func",
                        "valueText": "__func",
                        "hasLeadingTrivia": true,
                        "hasLeadingComment": true,
                        "hasLeadingNewLine": true,
                        "hasTrailingTrivia": true,
                        "leadingTrivia": [
                            {
                                "kind": "SingleLineCommentTrivia",
                                "text": "// Copyright 2009 the Sputnik authors.  All rights reserved."
                            },
                            {
                                "kind": "NewLineTrivia",
                                "text": "\n"
                            },
                            {
                                "kind": "SingleLineCommentTrivia",
                                "text": "// This code is governed by the BSD license found in the LICENSE file."
                            },
                            {
                                "kind": "NewLineTrivia",
                                "text": "\n"
                            },
                            {
                                "kind": "NewLineTrivia",
                                "text": "\n"
                            },
                            {
                                "kind": "MultiLineCommentTrivia",
                                "text": "/**\n * Primitive types are passed by value\n *\n * @path ch13/13.2/S13.2.1_A6_T2.js\n * @description Declaring a function with \"__func = function(arg1, arg2)\"\n */"
                            },
                            {
                                "kind": "NewLineTrivia",
                                "text": "\n"
                            },
                            {
                                "kind": "NewLineTrivia",
                                "text": "\n"
                            }
                        ],
                        "trailingTrivia": [
                            {
                                "kind": "WhitespaceTrivia",
                                "text": " "
                            }
                        ]
                    },
                    "operatorToken": {
                        "kind": "EqualsToken",
                        "fullStart": 301,
                        "fullEnd": 303,
                        "start": 301,
                        "end": 302,
                        "fullWidth": 2,
                        "width": 1,
                        "text": "=",
                        "value": "=",
                        "valueText": "=",
                        "hasTrailingTrivia": true,
                        "trailingTrivia": [
                            {
                                "kind": "WhitespaceTrivia",
                                "text": " "
                            }
                        ]
                    },
                    "right": {
                        "kind": "FunctionExpression",
                        "fullStart": 303,
                        "fullEnd": 354,
                        "start": 303,
                        "end": 354,
                        "fullWidth": 51,
                        "width": 51,
                        "functionKeyword": {
                            "kind": "FunctionKeyword",
                            "fullStart": 303,
                            "fullEnd": 311,
                            "start": 303,
                            "end": 311,
                            "fullWidth": 8,
                            "width": 8,
                            "text": "function",
                            "value": "function",
                            "valueText": "function"
                        },
                        "callSignature": {
                            "kind": "CallSignature",
                            "fullStart": 311,
                            "fullEnd": 323,
                            "start": 311,
                            "end": 323,
                            "fullWidth": 12,
                            "width": 12,
                            "parameterList": {
                                "kind": "ParameterList",
                                "fullStart": 311,
                                "fullEnd": 323,
                                "start": 311,
                                "end": 323,
                                "fullWidth": 12,
                                "width": 12,
                                "openParenToken": {
                                    "kind": "OpenParenToken",
                                    "fullStart": 311,
                                    "fullEnd": 312,
                                    "start": 311,
                                    "end": 312,
                                    "fullWidth": 1,
                                    "width": 1,
                                    "text": "(",
                                    "value": "(",
                                    "valueText": "("
                                },
                                "parameters": [
                                    {
                                        "kind": "Parameter",
                                        "fullStart": 312,
                                        "fullEnd": 316,
                                        "start": 312,
                                        "end": 316,
                                        "fullWidth": 4,
<<<<<<< HEAD
                                        "width": 4,
=======
                                        "modifiers": [],
>>>>>>> e3c38734
                                        "identifier": {
                                            "kind": "IdentifierName",
                                            "fullStart": 312,
                                            "fullEnd": 316,
                                            "start": 312,
                                            "end": 316,
                                            "fullWidth": 4,
                                            "width": 4,
                                            "text": "arg1",
                                            "value": "arg1",
                                            "valueText": "arg1"
                                        }
                                    },
                                    {
                                        "kind": "CommaToken",
                                        "fullStart": 316,
                                        "fullEnd": 318,
                                        "start": 316,
                                        "end": 317,
                                        "fullWidth": 2,
                                        "width": 1,
                                        "text": ",",
                                        "value": ",",
                                        "valueText": ",",
                                        "hasTrailingTrivia": true,
                                        "trailingTrivia": [
                                            {
                                                "kind": "WhitespaceTrivia",
                                                "text": " "
                                            }
                                        ]
                                    },
                                    {
                                        "kind": "Parameter",
                                        "fullStart": 318,
                                        "fullEnd": 322,
                                        "start": 318,
                                        "end": 322,
                                        "fullWidth": 4,
<<<<<<< HEAD
                                        "width": 4,
=======
                                        "modifiers": [],
>>>>>>> e3c38734
                                        "identifier": {
                                            "kind": "IdentifierName",
                                            "fullStart": 318,
                                            "fullEnd": 322,
                                            "start": 318,
                                            "end": 322,
                                            "fullWidth": 4,
                                            "width": 4,
                                            "text": "arg2",
                                            "value": "arg2",
                                            "valueText": "arg2"
                                        }
                                    }
                                ],
                                "closeParenToken": {
                                    "kind": "CloseParenToken",
                                    "fullStart": 322,
                                    "fullEnd": 323,
                                    "start": 322,
                                    "end": 323,
                                    "fullWidth": 1,
                                    "width": 1,
                                    "text": ")",
                                    "value": ")",
                                    "valueText": ")"
                                }
                            }
                        },
                        "block": {
                            "kind": "Block",
                            "fullStart": 323,
                            "fullEnd": 354,
                            "start": 323,
                            "end": 354,
                            "fullWidth": 31,
                            "width": 31,
                            "openBraceToken": {
                                "kind": "OpenBraceToken",
                                "fullStart": 323,
                                "fullEnd": 325,
                                "start": 323,
                                "end": 324,
                                "fullWidth": 2,
                                "width": 1,
                                "text": "{",
                                "value": "{",
                                "valueText": "{",
                                "hasTrailingTrivia": true,
                                "hasTrailingNewLine": true,
                                "trailingTrivia": [
                                    {
                                        "kind": "NewLineTrivia",
                                        "text": "\n"
                                    }
                                ]
                            },
                            "statements": [
                                {
                                    "kind": "ExpressionStatement",
                                    "fullStart": 325,
                                    "fullEnd": 337,
                                    "start": 329,
                                    "end": 336,
                                    "fullWidth": 12,
                                    "width": 7,
                                    "expression": {
                                        "kind": "PostIncrementExpression",
                                        "fullStart": 325,
                                        "fullEnd": 335,
                                        "start": 329,
                                        "end": 335,
                                        "fullWidth": 10,
                                        "width": 6,
                                        "operand": {
                                            "kind": "IdentifierName",
                                            "fullStart": 325,
                                            "fullEnd": 333,
                                            "start": 329,
                                            "end": 333,
                                            "fullWidth": 8,
                                            "width": 4,
                                            "text": "arg1",
                                            "value": "arg1",
                                            "valueText": "arg1",
                                            "hasLeadingTrivia": true,
                                            "leadingTrivia": [
                                                {
                                                    "kind": "WhitespaceTrivia",
                                                    "text": "    "
                                                }
                                            ]
                                        },
                                        "operatorToken": {
                                            "kind": "PlusPlusToken",
                                            "fullStart": 333,
                                            "fullEnd": 335,
                                            "start": 333,
                                            "end": 335,
                                            "fullWidth": 2,
                                            "width": 2,
                                            "text": "++",
                                            "value": "++",
                                            "valueText": "++"
                                        }
                                    },
                                    "semicolonToken": {
                                        "kind": "SemicolonToken",
                                        "fullStart": 335,
                                        "fullEnd": 337,
                                        "start": 335,
                                        "end": 336,
                                        "fullWidth": 2,
                                        "width": 1,
                                        "text": ";",
                                        "value": ";",
                                        "valueText": ";",
                                        "hasTrailingTrivia": true,
                                        "hasTrailingNewLine": true,
                                        "trailingTrivia": [
                                            {
                                                "kind": "NewLineTrivia",
                                                "text": "\n"
                                            }
                                        ]
                                    }
                                },
                                {
                                    "kind": "ExpressionStatement",
                                    "fullStart": 337,
                                    "fullEnd": 353,
                                    "start": 341,
                                    "end": 352,
                                    "fullWidth": 16,
                                    "width": 11,
                                    "expression": {
                                        "kind": "AddAssignmentExpression",
                                        "fullStart": 337,
                                        "fullEnd": 351,
                                        "start": 341,
                                        "end": 351,
                                        "fullWidth": 14,
                                        "width": 10,
                                        "left": {
                                            "kind": "IdentifierName",
                                            "fullStart": 337,
                                            "fullEnd": 345,
                                            "start": 341,
                                            "end": 345,
                                            "fullWidth": 8,
                                            "width": 4,
                                            "text": "arg2",
                                            "value": "arg2",
                                            "valueText": "arg2",
                                            "hasLeadingTrivia": true,
                                            "leadingTrivia": [
                                                {
                                                    "kind": "WhitespaceTrivia",
                                                    "text": "    "
                                                }
                                            ]
                                        },
                                        "operatorToken": {
                                            "kind": "PlusEqualsToken",
                                            "fullStart": 345,
                                            "fullEnd": 347,
                                            "start": 345,
                                            "end": 347,
                                            "fullWidth": 2,
                                            "width": 2,
                                            "text": "+=",
                                            "value": "+=",
                                            "valueText": "+="
                                        },
                                        "right": {
                                            "kind": "StringLiteral",
                                            "fullStart": 347,
                                            "fullEnd": 351,
                                            "start": 347,
                                            "end": 351,
                                            "fullWidth": 4,
                                            "width": 4,
                                            "text": "\"BA\"",
                                            "value": "BA",
                                            "valueText": "BA"
                                        }
                                    },
                                    "semicolonToken": {
                                        "kind": "SemicolonToken",
                                        "fullStart": 351,
                                        "fullEnd": 353,
                                        "start": 351,
                                        "end": 352,
                                        "fullWidth": 2,
                                        "width": 1,
                                        "text": ";",
                                        "value": ";",
                                        "valueText": ";",
                                        "hasTrailingTrivia": true,
                                        "hasTrailingNewLine": true,
                                        "trailingTrivia": [
                                            {
                                                "kind": "NewLineTrivia",
                                                "text": "\n"
                                            }
                                        ]
                                    }
                                }
                            ],
                            "closeBraceToken": {
                                "kind": "CloseBraceToken",
                                "fullStart": 353,
                                "fullEnd": 354,
                                "start": 353,
                                "end": 354,
                                "fullWidth": 1,
                                "width": 1,
                                "text": "}",
                                "value": "}",
                                "valueText": "}"
                            }
                        }
                    }
                },
                "semicolonToken": {
                    "kind": "SemicolonToken",
                    "fullStart": 354,
                    "fullEnd": 356,
                    "start": 354,
                    "end": 355,
                    "fullWidth": 2,
                    "width": 1,
                    "text": ";",
                    "value": ";",
                    "valueText": ";",
                    "hasTrailingTrivia": true,
                    "hasTrailingNewLine": true,
                    "trailingTrivia": [
                        {
                            "kind": "NewLineTrivia",
                            "text": "\n"
                        }
                    ]
                }
            },
            {
                "kind": "VariableStatement",
                "fullStart": 356,
                "fullEnd": 366,
                "start": 357,
                "end": 365,
                "fullWidth": 10,
                "width": 8,
                "modifiers": [],
                "variableDeclaration": {
                    "kind": "VariableDeclaration",
                    "fullStart": 356,
                    "fullEnd": 364,
                    "start": 357,
                    "end": 364,
                    "fullWidth": 8,
                    "width": 7,
                    "varKeyword": {
                        "kind": "VarKeyword",
                        "fullStart": 356,
                        "fullEnd": 361,
                        "start": 357,
                        "end": 360,
                        "fullWidth": 5,
                        "width": 3,
                        "text": "var",
                        "value": "var",
                        "valueText": "var",
                        "hasLeadingTrivia": true,
                        "hasLeadingNewLine": true,
                        "hasTrailingTrivia": true,
                        "leadingTrivia": [
                            {
                                "kind": "NewLineTrivia",
                                "text": "\n"
                            }
                        ],
                        "trailingTrivia": [
                            {
                                "kind": "WhitespaceTrivia",
                                "text": " "
                            }
                        ]
                    },
                    "variableDeclarators": [
                        {
                            "kind": "VariableDeclarator",
                            "fullStart": 361,
                            "fullEnd": 364,
                            "start": 361,
                            "end": 364,
                            "fullWidth": 3,
                            "width": 3,
                            "identifier": {
                                "kind": "IdentifierName",
                                "fullStart": 361,
                                "fullEnd": 362,
                                "start": 361,
                                "end": 362,
                                "fullWidth": 1,
                                "width": 1,
                                "text": "x",
                                "value": "x",
                                "valueText": "x"
                            },
                            "equalsValueClause": {
                                "kind": "EqualsValueClause",
                                "fullStart": 362,
                                "fullEnd": 364,
                                "start": 362,
                                "end": 364,
                                "fullWidth": 2,
                                "width": 2,
                                "equalsToken": {
                                    "kind": "EqualsToken",
                                    "fullStart": 362,
                                    "fullEnd": 363,
                                    "start": 362,
                                    "end": 363,
                                    "fullWidth": 1,
                                    "width": 1,
                                    "text": "=",
                                    "value": "=",
                                    "valueText": "="
                                },
                                "value": {
                                    "kind": "NumericLiteral",
                                    "fullStart": 363,
                                    "fullEnd": 364,
                                    "start": 363,
                                    "end": 364,
                                    "fullWidth": 1,
                                    "width": 1,
                                    "text": "1",
                                    "value": 1,
                                    "valueText": "1"
                                }
                            }
                        }
                    ]
                },
                "semicolonToken": {
                    "kind": "SemicolonToken",
                    "fullStart": 364,
                    "fullEnd": 366,
                    "start": 364,
                    "end": 365,
                    "fullWidth": 2,
                    "width": 1,
                    "text": ";",
                    "value": ";",
                    "valueText": ";",
                    "hasTrailingTrivia": true,
                    "hasTrailingNewLine": true,
                    "trailingTrivia": [
                        {
                            "kind": "NewLineTrivia",
                            "text": "\n"
                        }
                    ]
                }
            },
            {
                "kind": "ExpressionStatement",
                "fullStart": 366,
                "fullEnd": 371,
                "start": 366,
                "end": 370,
                "fullWidth": 5,
                "width": 4,
                "expression": {
                    "kind": "AssignmentExpression",
                    "fullStart": 366,
                    "fullEnd": 369,
                    "start": 366,
                    "end": 369,
                    "fullWidth": 3,
                    "width": 3,
                    "left": {
                        "kind": "IdentifierName",
                        "fullStart": 366,
                        "fullEnd": 367,
                        "start": 366,
                        "end": 367,
                        "fullWidth": 1,
                        "width": 1,
                        "text": "y",
                        "value": "y",
                        "valueText": "y"
                    },
                    "operatorToken": {
                        "kind": "EqualsToken",
                        "fullStart": 367,
                        "fullEnd": 368,
                        "start": 367,
                        "end": 368,
                        "fullWidth": 1,
                        "width": 1,
                        "text": "=",
                        "value": "=",
                        "valueText": "="
                    },
                    "right": {
                        "kind": "NumericLiteral",
                        "fullStart": 368,
                        "fullEnd": 369,
                        "start": 368,
                        "end": 369,
                        "fullWidth": 1,
                        "width": 1,
                        "text": "2",
                        "value": 2,
                        "valueText": "2"
                    }
                },
                "semicolonToken": {
                    "kind": "SemicolonToken",
                    "fullStart": 369,
                    "fullEnd": 371,
                    "start": 369,
                    "end": 370,
                    "fullWidth": 2,
                    "width": 1,
                    "text": ";",
                    "value": ";",
                    "valueText": ";",
                    "hasTrailingTrivia": true,
                    "hasTrailingNewLine": true,
                    "trailingTrivia": [
                        {
                            "kind": "NewLineTrivia",
                            "text": "\n"
                        }
                    ]
                }
            },
            {
                "kind": "VariableStatement",
                "fullStart": 371,
                "fullEnd": 382,
                "start": 371,
                "end": 381,
                "fullWidth": 11,
                "width": 10,
                "isIncrementallyUnusable": true,
                "modifiers": [],
                "variableDeclaration": {
                    "kind": "VariableDeclaration",
                    "fullStart": 371,
                    "fullEnd": 382,
                    "start": 371,
                    "end": 381,
                    "fullWidth": 11,
                    "width": 10,
                    "varKeyword": {
                        "kind": "VarKeyword",
                        "fullStart": 371,
                        "fullEnd": 375,
                        "start": 371,
                        "end": 374,
                        "fullWidth": 4,
                        "width": 3,
                        "text": "var",
                        "value": "var",
                        "valueText": "var",
                        "hasTrailingTrivia": true,
                        "trailingTrivia": [
                            {
                                "kind": "WhitespaceTrivia",
                                "text": " "
                            }
                        ]
                    },
                    "variableDeclarators": [
                        {
                            "kind": "VariableDeclarator",
                            "fullStart": 375,
                            "fullEnd": 382,
                            "start": 375,
                            "end": 381,
                            "fullWidth": 7,
                            "width": 6,
                            "identifier": {
                                "kind": "IdentifierName",
                                "fullStart": 375,
                                "fullEnd": 376,
                                "start": 375,
                                "end": 376,
                                "fullWidth": 1,
                                "width": 1,
                                "text": "a",
                                "value": "a",
                                "valueText": "a"
                            },
                            "equalsValueClause": {
                                "kind": "EqualsValueClause",
                                "fullStart": 376,
                                "fullEnd": 382,
                                "start": 376,
                                "end": 381,
                                "fullWidth": 6,
                                "width": 5,
                                "equalsToken": {
                                    "kind": "EqualsToken",
                                    "fullStart": 376,
                                    "fullEnd": 377,
                                    "start": 376,
                                    "end": 377,
                                    "fullWidth": 1,
                                    "width": 1,
                                    "text": "=",
                                    "value": "=",
                                    "valueText": "="
                                },
                                "value": {
                                    "kind": "StringLiteral",
                                    "fullStart": 377,
                                    "fullEnd": 382,
                                    "start": 377,
                                    "end": 381,
                                    "fullWidth": 5,
                                    "width": 4,
                                    "text": "\"AB\"",
                                    "value": "AB",
                                    "valueText": "AB",
                                    "hasTrailingTrivia": true,
                                    "hasTrailingNewLine": true,
                                    "trailingTrivia": [
                                        {
                                            "kind": "NewLineTrivia",
                                            "text": "\n"
                                        }
                                    ]
                                }
                            }
                        }
                    ]
                },
                "semicolonToken": {
                    "kind": "SemicolonToken",
                    "fullStart": -1,
                    "fullEnd": -1,
                    "start": -1,
                    "end": -1,
                    "fullWidth": 0,
                    "width": 0,
                    "text": ""
                }
            },
            {
                "kind": "ExpressionStatement",
                "fullStart": 382,
                "fullEnd": 391,
                "start": 382,
                "end": 390,
                "fullWidth": 9,
                "width": 8,
                "expression": {
                    "kind": "AssignmentExpression",
                    "fullStart": 382,
                    "fullEnd": 389,
                    "start": 382,
                    "end": 389,
                    "fullWidth": 7,
                    "width": 7,
                    "left": {
                        "kind": "IdentifierName",
                        "fullStart": 382,
                        "fullEnd": 383,
                        "start": 382,
                        "end": 383,
                        "fullWidth": 1,
                        "width": 1,
                        "text": "b",
                        "value": "b",
                        "valueText": "b"
                    },
                    "operatorToken": {
                        "kind": "EqualsToken",
                        "fullStart": 383,
                        "fullEnd": 384,
                        "start": 383,
                        "end": 384,
                        "fullWidth": 1,
                        "width": 1,
                        "text": "=",
                        "value": "=",
                        "valueText": "="
                    },
                    "right": {
                        "kind": "StringLiteral",
                        "fullStart": 384,
                        "fullEnd": 389,
                        "start": 384,
                        "end": 389,
                        "fullWidth": 5,
                        "width": 5,
                        "text": "\"SAM\"",
                        "value": "SAM",
                        "valueText": "SAM"
                    }
                },
                "semicolonToken": {
                    "kind": "SemicolonToken",
                    "fullStart": 389,
                    "fullEnd": 391,
                    "start": 389,
                    "end": 390,
                    "fullWidth": 2,
                    "width": 1,
                    "text": ";",
                    "value": ";",
                    "valueText": ";",
                    "hasTrailingTrivia": true,
                    "hasTrailingNewLine": true,
                    "trailingTrivia": [
                        {
                            "kind": "NewLineTrivia",
                            "text": "\n"
                        }
                    ]
                }
            },
            {
                "kind": "ExpressionStatement",
                "fullStart": 391,
                "fullEnd": 405,
                "start": 392,
                "end": 404,
                "fullWidth": 14,
                "width": 12,
                "expression": {
                    "kind": "InvocationExpression",
                    "fullStart": 391,
                    "fullEnd": 403,
                    "start": 392,
                    "end": 403,
                    "fullWidth": 12,
                    "width": 11,
                    "expression": {
                        "kind": "IdentifierName",
                        "fullStart": 391,
                        "fullEnd": 398,
                        "start": 392,
                        "end": 398,
                        "fullWidth": 7,
                        "width": 6,
                        "text": "__func",
                        "value": "__func",
                        "valueText": "__func",
                        "hasLeadingTrivia": true,
                        "hasLeadingNewLine": true,
                        "leadingTrivia": [
                            {
                                "kind": "NewLineTrivia",
                                "text": "\n"
                            }
                        ]
                    },
                    "argumentList": {
                        "kind": "ArgumentList",
                        "fullStart": 398,
                        "fullEnd": 403,
                        "start": 398,
                        "end": 403,
                        "fullWidth": 5,
                        "width": 5,
                        "openParenToken": {
                            "kind": "OpenParenToken",
                            "fullStart": 398,
                            "fullEnd": 399,
                            "start": 398,
                            "end": 399,
                            "fullWidth": 1,
                            "width": 1,
                            "text": "(",
                            "value": "(",
                            "valueText": "("
                        },
                        "arguments": [
                            {
                                "kind": "IdentifierName",
                                "fullStart": 399,
                                "fullEnd": 400,
                                "start": 399,
                                "end": 400,
                                "fullWidth": 1,
                                "width": 1,
                                "text": "x",
                                "value": "x",
                                "valueText": "x"
                            },
                            {
                                "kind": "CommaToken",
                                "fullStart": 400,
                                "fullEnd": 401,
                                "start": 400,
                                "end": 401,
                                "fullWidth": 1,
                                "width": 1,
                                "text": ",",
                                "value": ",",
                                "valueText": ","
                            },
                            {
                                "kind": "IdentifierName",
                                "fullStart": 401,
                                "fullEnd": 402,
                                "start": 401,
                                "end": 402,
                                "fullWidth": 1,
                                "width": 1,
                                "text": "a",
                                "value": "a",
                                "valueText": "a"
                            }
                        ],
                        "closeParenToken": {
                            "kind": "CloseParenToken",
                            "fullStart": 402,
                            "fullEnd": 403,
                            "start": 402,
                            "end": 403,
                            "fullWidth": 1,
                            "width": 1,
                            "text": ")",
                            "value": ")",
                            "valueText": ")"
                        }
                    }
                },
                "semicolonToken": {
                    "kind": "SemicolonToken",
                    "fullStart": 403,
                    "fullEnd": 405,
                    "start": 403,
                    "end": 404,
                    "fullWidth": 2,
                    "width": 1,
                    "text": ";",
                    "value": ";",
                    "valueText": ";",
                    "hasTrailingTrivia": true,
                    "hasTrailingNewLine": true,
                    "trailingTrivia": [
                        {
                            "kind": "NewLineTrivia",
                            "text": "\n"
                        }
                    ]
                }
            },
            {
                "kind": "ExpressionStatement",
                "fullStart": 405,
                "fullEnd": 418,
                "start": 405,
                "end": 417,
                "fullWidth": 13,
                "width": 12,
                "expression": {
                    "kind": "InvocationExpression",
                    "fullStart": 405,
                    "fullEnd": 416,
                    "start": 405,
                    "end": 416,
                    "fullWidth": 11,
                    "width": 11,
                    "expression": {
                        "kind": "IdentifierName",
                        "fullStart": 405,
                        "fullEnd": 411,
                        "start": 405,
                        "end": 411,
                        "fullWidth": 6,
                        "width": 6,
                        "text": "__func",
                        "value": "__func",
                        "valueText": "__func"
                    },
                    "argumentList": {
                        "kind": "ArgumentList",
                        "fullStart": 411,
                        "fullEnd": 416,
                        "start": 411,
                        "end": 416,
                        "fullWidth": 5,
                        "width": 5,
                        "openParenToken": {
                            "kind": "OpenParenToken",
                            "fullStart": 411,
                            "fullEnd": 412,
                            "start": 411,
                            "end": 412,
                            "fullWidth": 1,
                            "width": 1,
                            "text": "(",
                            "value": "(",
                            "valueText": "("
                        },
                        "arguments": [
                            {
                                "kind": "IdentifierName",
                                "fullStart": 412,
                                "fullEnd": 413,
                                "start": 412,
                                "end": 413,
                                "fullWidth": 1,
                                "width": 1,
                                "text": "y",
                                "value": "y",
                                "valueText": "y"
                            },
                            {
                                "kind": "CommaToken",
                                "fullStart": 413,
                                "fullEnd": 414,
                                "start": 413,
                                "end": 414,
                                "fullWidth": 1,
                                "width": 1,
                                "text": ",",
                                "value": ",",
                                "valueText": ","
                            },
                            {
                                "kind": "IdentifierName",
                                "fullStart": 414,
                                "fullEnd": 415,
                                "start": 414,
                                "end": 415,
                                "fullWidth": 1,
                                "width": 1,
                                "text": "b",
                                "value": "b",
                                "valueText": "b"
                            }
                        ],
                        "closeParenToken": {
                            "kind": "CloseParenToken",
                            "fullStart": 415,
                            "fullEnd": 416,
                            "start": 415,
                            "end": 416,
                            "fullWidth": 1,
                            "width": 1,
                            "text": ")",
                            "value": ")",
                            "valueText": ")"
                        }
                    }
                },
                "semicolonToken": {
                    "kind": "SemicolonToken",
                    "fullStart": 416,
                    "fullEnd": 418,
                    "start": 416,
                    "end": 417,
                    "fullWidth": 2,
                    "width": 1,
                    "text": ";",
                    "value": ";",
                    "valueText": ";",
                    "hasTrailingTrivia": true,
                    "hasTrailingNewLine": true,
                    "trailingTrivia": [
                        {
                            "kind": "NewLineTrivia",
                            "text": "\n"
                        }
                    ]
                }
            },
            {
                "kind": "IfStatement",
                "fullStart": 418,
                "fullEnd": 686,
                "start": 508,
                "end": 685,
                "fullWidth": 268,
                "width": 177,
                "ifKeyword": {
                    "kind": "IfKeyword",
                    "fullStart": 418,
                    "fullEnd": 511,
                    "start": 508,
                    "end": 510,
                    "fullWidth": 93,
                    "width": 2,
                    "text": "if",
                    "value": "if",
                    "valueText": "if",
                    "hasLeadingTrivia": true,
                    "hasLeadingComment": true,
                    "hasLeadingNewLine": true,
                    "hasTrailingTrivia": true,
                    "leadingTrivia": [
                        {
                            "kind": "NewLineTrivia",
                            "text": "\n"
                        },
                        {
                            "kind": "SingleLineCommentTrivia",
                            "text": "//////////////////////////////////////////////////////////////////////////////"
                        },
                        {
                            "kind": "NewLineTrivia",
                            "text": "\n"
                        },
                        {
                            "kind": "SingleLineCommentTrivia",
                            "text": "//CHECK#1"
                        },
                        {
                            "kind": "NewLineTrivia",
                            "text": "\n"
                        }
                    ],
                    "trailingTrivia": [
                        {
                            "kind": "WhitespaceTrivia",
                            "text": " "
                        }
                    ]
                },
                "openParenToken": {
                    "kind": "OpenParenToken",
                    "fullStart": 511,
                    "fullEnd": 512,
                    "start": 511,
                    "end": 512,
                    "fullWidth": 1,
                    "width": 1,
                    "text": "(",
                    "value": "(",
                    "valueText": "("
                },
                "condition": {
                    "kind": "LogicalOrExpression",
                    "fullStart": 512,
                    "fullEnd": 551,
                    "start": 512,
                    "end": 551,
                    "fullWidth": 39,
                    "width": 39,
                    "left": {
                        "kind": "LogicalOrExpression",
                        "fullStart": 512,
                        "fullEnd": 539,
                        "start": 512,
                        "end": 538,
                        "fullWidth": 27,
                        "width": 26,
                        "left": {
                            "kind": "LogicalOrExpression",
                            "fullStart": 512,
                            "fullEnd": 527,
                            "start": 512,
                            "end": 526,
                            "fullWidth": 15,
                            "width": 14,
                            "left": {
                                "kind": "NotEqualsExpression",
                                "fullStart": 512,
                                "fullEnd": 518,
                                "start": 512,
                                "end": 517,
                                "fullWidth": 6,
                                "width": 5,
                                "left": {
                                    "kind": "IdentifierName",
                                    "fullStart": 512,
                                    "fullEnd": 513,
                                    "start": 512,
                                    "end": 513,
                                    "fullWidth": 1,
                                    "width": 1,
                                    "text": "x",
                                    "value": "x",
                                    "valueText": "x"
                                },
                                "operatorToken": {
                                    "kind": "ExclamationEqualsEqualsToken",
                                    "fullStart": 513,
                                    "fullEnd": 516,
                                    "start": 513,
                                    "end": 516,
                                    "fullWidth": 3,
                                    "width": 3,
                                    "text": "!==",
                                    "value": "!==",
                                    "valueText": "!=="
                                },
                                "right": {
                                    "kind": "NumericLiteral",
                                    "fullStart": 516,
                                    "fullEnd": 518,
                                    "start": 516,
                                    "end": 517,
                                    "fullWidth": 2,
                                    "width": 1,
                                    "text": "1",
                                    "value": 1,
                                    "valueText": "1",
                                    "hasTrailingTrivia": true,
                                    "trailingTrivia": [
                                        {
                                            "kind": "WhitespaceTrivia",
                                            "text": " "
                                        }
                                    ]
                                }
                            },
                            "operatorToken": {
                                "kind": "BarBarToken",
                                "fullStart": 518,
                                "fullEnd": 521,
                                "start": 518,
                                "end": 520,
                                "fullWidth": 3,
                                "width": 2,
                                "text": "||",
                                "value": "||",
                                "valueText": "||",
                                "hasTrailingTrivia": true,
                                "trailingTrivia": [
                                    {
                                        "kind": "WhitespaceTrivia",
                                        "text": " "
                                    }
                                ]
                            },
                            "right": {
                                "kind": "NotEqualsExpression",
                                "fullStart": 521,
                                "fullEnd": 527,
                                "start": 521,
                                "end": 526,
                                "fullWidth": 6,
                                "width": 5,
                                "left": {
                                    "kind": "IdentifierName",
                                    "fullStart": 521,
                                    "fullEnd": 522,
                                    "start": 521,
                                    "end": 522,
                                    "fullWidth": 1,
                                    "width": 1,
                                    "text": "y",
                                    "value": "y",
                                    "valueText": "y"
                                },
                                "operatorToken": {
                                    "kind": "ExclamationEqualsEqualsToken",
                                    "fullStart": 522,
                                    "fullEnd": 525,
                                    "start": 522,
                                    "end": 525,
                                    "fullWidth": 3,
                                    "width": 3,
                                    "text": "!==",
                                    "value": "!==",
                                    "valueText": "!=="
                                },
                                "right": {
                                    "kind": "NumericLiteral",
                                    "fullStart": 525,
                                    "fullEnd": 527,
                                    "start": 525,
                                    "end": 526,
                                    "fullWidth": 2,
                                    "width": 1,
                                    "text": "2",
                                    "value": 2,
                                    "valueText": "2",
                                    "hasTrailingTrivia": true,
                                    "trailingTrivia": [
                                        {
                                            "kind": "WhitespaceTrivia",
                                            "text": " "
                                        }
                                    ]
                                }
                            }
                        },
                        "operatorToken": {
                            "kind": "BarBarToken",
                            "fullStart": 527,
                            "fullEnd": 530,
                            "start": 527,
                            "end": 529,
                            "fullWidth": 3,
                            "width": 2,
                            "text": "||",
                            "value": "||",
                            "valueText": "||",
                            "hasTrailingTrivia": true,
                            "trailingTrivia": [
                                {
                                    "kind": "WhitespaceTrivia",
                                    "text": " "
                                }
                            ]
                        },
                        "right": {
                            "kind": "NotEqualsExpression",
                            "fullStart": 530,
                            "fullEnd": 539,
                            "start": 530,
                            "end": 538,
                            "fullWidth": 9,
                            "width": 8,
                            "left": {
                                "kind": "IdentifierName",
                                "fullStart": 530,
                                "fullEnd": 531,
                                "start": 530,
                                "end": 531,
                                "fullWidth": 1,
                                "width": 1,
                                "text": "a",
                                "value": "a",
                                "valueText": "a"
                            },
                            "operatorToken": {
                                "kind": "ExclamationEqualsEqualsToken",
                                "fullStart": 531,
                                "fullEnd": 534,
                                "start": 531,
                                "end": 534,
                                "fullWidth": 3,
                                "width": 3,
                                "text": "!==",
                                "value": "!==",
                                "valueText": "!=="
                            },
                            "right": {
                                "kind": "StringLiteral",
                                "fullStart": 534,
                                "fullEnd": 539,
                                "start": 534,
                                "end": 538,
                                "fullWidth": 5,
                                "width": 4,
                                "text": "\"AB\"",
                                "value": "AB",
                                "valueText": "AB",
                                "hasTrailingTrivia": true,
                                "trailingTrivia": [
                                    {
                                        "kind": "WhitespaceTrivia",
                                        "text": " "
                                    }
                                ]
                            }
                        }
                    },
                    "operatorToken": {
                        "kind": "BarBarToken",
                        "fullStart": 539,
                        "fullEnd": 542,
                        "start": 539,
                        "end": 541,
                        "fullWidth": 3,
                        "width": 2,
                        "text": "||",
                        "value": "||",
                        "valueText": "||",
                        "hasTrailingTrivia": true,
                        "trailingTrivia": [
                            {
                                "kind": "WhitespaceTrivia",
                                "text": " "
                            }
                        ]
                    },
                    "right": {
                        "kind": "NotEqualsExpression",
                        "fullStart": 542,
                        "fullEnd": 551,
                        "start": 542,
                        "end": 551,
                        "fullWidth": 9,
                        "width": 9,
                        "left": {
                            "kind": "IdentifierName",
                            "fullStart": 542,
                            "fullEnd": 543,
                            "start": 542,
                            "end": 543,
                            "fullWidth": 1,
                            "width": 1,
                            "text": "b",
                            "value": "b",
                            "valueText": "b"
                        },
                        "operatorToken": {
                            "kind": "ExclamationEqualsEqualsToken",
                            "fullStart": 543,
                            "fullEnd": 546,
                            "start": 543,
                            "end": 546,
                            "fullWidth": 3,
                            "width": 3,
                            "text": "!==",
                            "value": "!==",
                            "valueText": "!=="
                        },
                        "right": {
                            "kind": "StringLiteral",
                            "fullStart": 546,
                            "fullEnd": 551,
                            "start": 546,
                            "end": 551,
                            "fullWidth": 5,
                            "width": 5,
                            "text": "\"SAM\"",
                            "value": "SAM",
                            "valueText": "SAM"
                        }
                    }
                },
                "closeParenToken": {
                    "kind": "CloseParenToken",
                    "fullStart": 551,
                    "fullEnd": 553,
                    "start": 551,
                    "end": 552,
                    "fullWidth": 2,
                    "width": 1,
                    "text": ")",
                    "value": ")",
                    "valueText": ")",
                    "hasTrailingTrivia": true,
                    "trailingTrivia": [
                        {
                            "kind": "WhitespaceTrivia",
                            "text": " "
                        }
                    ]
                },
                "statement": {
                    "kind": "Block",
                    "fullStart": 553,
                    "fullEnd": 686,
                    "start": 553,
                    "end": 685,
                    "fullWidth": 133,
                    "width": 132,
                    "openBraceToken": {
                        "kind": "OpenBraceToken",
                        "fullStart": 553,
                        "fullEnd": 555,
                        "start": 553,
                        "end": 554,
                        "fullWidth": 2,
                        "width": 1,
                        "text": "{",
                        "value": "{",
                        "valueText": "{",
                        "hasTrailingTrivia": true,
                        "hasTrailingNewLine": true,
                        "trailingTrivia": [
                            {
                                "kind": "NewLineTrivia",
                                "text": "\n"
                            }
                        ]
                    },
                    "statements": [
                        {
                            "kind": "ExpressionStatement",
                            "fullStart": 555,
                            "fullEnd": 684,
                            "start": 556,
                            "end": 683,
                            "fullWidth": 129,
                            "width": 127,
                            "expression": {
                                "kind": "InvocationExpression",
                                "fullStart": 555,
                                "fullEnd": 682,
                                "start": 556,
                                "end": 682,
                                "fullWidth": 127,
                                "width": 126,
                                "expression": {
                                    "kind": "IdentifierName",
                                    "fullStart": 555,
                                    "fullEnd": 562,
                                    "start": 556,
                                    "end": 562,
                                    "fullWidth": 7,
                                    "width": 6,
                                    "text": "$ERROR",
                                    "value": "$ERROR",
                                    "valueText": "$ERROR",
                                    "hasLeadingTrivia": true,
                                    "leadingTrivia": [
                                        {
                                            "kind": "WhitespaceTrivia",
                                            "text": "\t"
                                        }
                                    ]
                                },
                                "argumentList": {
                                    "kind": "ArgumentList",
                                    "fullStart": 562,
                                    "fullEnd": 682,
                                    "start": 562,
                                    "end": 682,
                                    "fullWidth": 120,
                                    "width": 120,
                                    "openParenToken": {
                                        "kind": "OpenParenToken",
                                        "fullStart": 562,
                                        "fullEnd": 563,
                                        "start": 562,
                                        "end": 563,
                                        "fullWidth": 1,
                                        "width": 1,
                                        "text": "(",
                                        "value": "(",
                                        "valueText": "("
                                    },
                                    "arguments": [
                                        {
                                            "kind": "AddExpression",
                                            "fullStart": 563,
                                            "fullEnd": 681,
                                            "start": 563,
                                            "end": 681,
                                            "fullWidth": 118,
                                            "width": 118,
                                            "left": {
                                                "kind": "AddExpression",
                                                "fullStart": 563,
                                                "fullEnd": 679,
                                                "start": 563,
                                                "end": 679,
                                                "fullWidth": 116,
                                                "width": 116,
                                                "left": {
                                                    "kind": "AddExpression",
                                                    "fullStart": 563,
                                                    "fullEnd": 666,
                                                    "start": 563,
                                                    "end": 666,
                                                    "fullWidth": 103,
                                                    "width": 103,
                                                    "left": {
                                                        "kind": "AddExpression",
                                                        "fullStart": 563,
                                                        "fullEnd": 664,
                                                        "start": 563,
                                                        "end": 664,
                                                        "fullWidth": 101,
                                                        "width": 101,
                                                        "left": {
                                                            "kind": "AddExpression",
                                                            "fullStart": 563,
                                                            "fullEnd": 651,
                                                            "start": 563,
                                                            "end": 651,
                                                            "fullWidth": 88,
                                                            "width": 88,
                                                            "left": {
                                                                "kind": "AddExpression",
                                                                "fullStart": 563,
                                                                "fullEnd": 649,
                                                                "start": 563,
                                                                "end": 649,
                                                                "fullWidth": 86,
                                                                "width": 86,
                                                                "left": {
                                                                    "kind": "AddExpression",
                                                                    "fullStart": 563,
                                                                    "fullEnd": 636,
                                                                    "start": 563,
                                                                    "end": 636,
                                                                    "fullWidth": 73,
                                                                    "width": 73,
                                                                    "left": {
                                                                        "kind": "StringLiteral",
                                                                        "fullStart": 563,
                                                                        "fullEnd": 634,
                                                                        "start": 563,
                                                                        "end": 634,
                                                                        "fullWidth": 71,
                                                                        "width": 71,
                                                                        "text": "'#1: x === 1 and y === 2 and a === \"AB\" and b === \"SAM\". Actual: x ==='",
                                                                        "value": "#1: x === 1 and y === 2 and a === \"AB\" and b === \"SAM\". Actual: x ===",
                                                                        "valueText": "#1: x === 1 and y === 2 and a === \"AB\" and b === \"SAM\". Actual: x ==="
                                                                    },
                                                                    "operatorToken": {
                                                                        "kind": "PlusToken",
                                                                        "fullStart": 634,
                                                                        "fullEnd": 635,
                                                                        "start": 634,
                                                                        "end": 635,
                                                                        "fullWidth": 1,
                                                                        "width": 1,
                                                                        "text": "+",
                                                                        "value": "+",
                                                                        "valueText": "+"
                                                                    },
                                                                    "right": {
                                                                        "kind": "IdentifierName",
                                                                        "fullStart": 635,
                                                                        "fullEnd": 636,
                                                                        "start": 635,
                                                                        "end": 636,
                                                                        "fullWidth": 1,
                                                                        "width": 1,
                                                                        "text": "x",
                                                                        "value": "x",
                                                                        "valueText": "x"
                                                                    }
                                                                },
                                                                "operatorToken": {
                                                                    "kind": "PlusToken",
                                                                    "fullStart": 636,
                                                                    "fullEnd": 637,
                                                                    "start": 636,
                                                                    "end": 637,
                                                                    "fullWidth": 1,
                                                                    "width": 1,
                                                                    "text": "+",
                                                                    "value": "+",
                                                                    "valueText": "+"
                                                                },
                                                                "right": {
                                                                    "kind": "StringLiteral",
                                                                    "fullStart": 637,
                                                                    "fullEnd": 649,
                                                                    "start": 637,
                                                                    "end": 649,
                                                                    "fullWidth": 12,
                                                                    "width": 12,
                                                                    "text": "' and y ==='",
                                                                    "value": " and y ===",
                                                                    "valueText": " and y ==="
                                                                }
                                                            },
                                                            "operatorToken": {
                                                                "kind": "PlusToken",
                                                                "fullStart": 649,
                                                                "fullEnd": 650,
                                                                "start": 649,
                                                                "end": 650,
                                                                "fullWidth": 1,
                                                                "width": 1,
                                                                "text": "+",
                                                                "value": "+",
                                                                "valueText": "+"
                                                            },
                                                            "right": {
                                                                "kind": "IdentifierName",
                                                                "fullStart": 650,
                                                                "fullEnd": 651,
                                                                "start": 650,
                                                                "end": 651,
                                                                "fullWidth": 1,
                                                                "width": 1,
                                                                "text": "y",
                                                                "value": "y",
                                                                "valueText": "y"
                                                            }
                                                        },
                                                        "operatorToken": {
                                                            "kind": "PlusToken",
                                                            "fullStart": 651,
                                                            "fullEnd": 652,
                                                            "start": 651,
                                                            "end": 652,
                                                            "fullWidth": 1,
                                                            "width": 1,
                                                            "text": "+",
                                                            "value": "+",
                                                            "valueText": "+"
                                                        },
                                                        "right": {
                                                            "kind": "StringLiteral",
                                                            "fullStart": 652,
                                                            "fullEnd": 664,
                                                            "start": 652,
                                                            "end": 664,
                                                            "fullWidth": 12,
                                                            "width": 12,
                                                            "text": "' and a ==='",
                                                            "value": " and a ===",
                                                            "valueText": " and a ==="
                                                        }
                                                    },
                                                    "operatorToken": {
                                                        "kind": "PlusToken",
                                                        "fullStart": 664,
                                                        "fullEnd": 665,
                                                        "start": 664,
                                                        "end": 665,
                                                        "fullWidth": 1,
                                                        "width": 1,
                                                        "text": "+",
                                                        "value": "+",
                                                        "valueText": "+"
                                                    },
                                                    "right": {
                                                        "kind": "IdentifierName",
                                                        "fullStart": 665,
                                                        "fullEnd": 666,
                                                        "start": 665,
                                                        "end": 666,
                                                        "fullWidth": 1,
                                                        "width": 1,
                                                        "text": "a",
                                                        "value": "a",
                                                        "valueText": "a"
                                                    }
                                                },
                                                "operatorToken": {
                                                    "kind": "PlusToken",
                                                    "fullStart": 666,
                                                    "fullEnd": 667,
                                                    "start": 666,
                                                    "end": 667,
                                                    "fullWidth": 1,
                                                    "width": 1,
                                                    "text": "+",
                                                    "value": "+",
                                                    "valueText": "+"
                                                },
                                                "right": {
                                                    "kind": "StringLiteral",
                                                    "fullStart": 667,
                                                    "fullEnd": 679,
                                                    "start": 667,
                                                    "end": 679,
                                                    "fullWidth": 12,
                                                    "width": 12,
                                                    "text": "' and b ==='",
                                                    "value": " and b ===",
                                                    "valueText": " and b ==="
                                                }
                                            },
                                            "operatorToken": {
                                                "kind": "PlusToken",
                                                "fullStart": 679,
                                                "fullEnd": 680,
                                                "start": 679,
                                                "end": 680,
                                                "fullWidth": 1,
                                                "width": 1,
                                                "text": "+",
                                                "value": "+",
                                                "valueText": "+"
                                            },
                                            "right": {
                                                "kind": "IdentifierName",
                                                "fullStart": 680,
                                                "fullEnd": 681,
                                                "start": 680,
                                                "end": 681,
                                                "fullWidth": 1,
                                                "width": 1,
                                                "text": "b",
                                                "value": "b",
                                                "valueText": "b"
                                            }
                                        }
                                    ],
                                    "closeParenToken": {
                                        "kind": "CloseParenToken",
                                        "fullStart": 681,
                                        "fullEnd": 682,
                                        "start": 681,
                                        "end": 682,
                                        "fullWidth": 1,
                                        "width": 1,
                                        "text": ")",
                                        "value": ")",
                                        "valueText": ")"
                                    }
                                }
                            },
                            "semicolonToken": {
                                "kind": "SemicolonToken",
                                "fullStart": 682,
                                "fullEnd": 684,
                                "start": 682,
                                "end": 683,
                                "fullWidth": 2,
                                "width": 1,
                                "text": ";",
                                "value": ";",
                                "valueText": ";",
                                "hasTrailingTrivia": true,
                                "hasTrailingNewLine": true,
                                "trailingTrivia": [
                                    {
                                        "kind": "NewLineTrivia",
                                        "text": "\n"
                                    }
                                ]
                            }
                        }
                    ],
                    "closeBraceToken": {
                        "kind": "CloseBraceToken",
                        "fullStart": 684,
                        "fullEnd": 686,
                        "start": 684,
                        "end": 685,
                        "fullWidth": 2,
                        "width": 1,
                        "text": "}",
                        "value": "}",
                        "valueText": "}",
                        "hasTrailingTrivia": true,
                        "hasTrailingNewLine": true,
                        "trailingTrivia": [
                            {
                                "kind": "NewLineTrivia",
                                "text": "\n"
                            }
                        ]
                    }
                }
            }
        ],
        "endOfFileToken": {
            "kind": "EndOfFileToken",
            "fullStart": 686,
            "fullEnd": 769,
            "start": 769,
            "end": 769,
            "fullWidth": 83,
            "width": 0,
            "text": "",
            "hasLeadingTrivia": true,
            "hasLeadingComment": true,
            "hasLeadingNewLine": true,
            "leadingTrivia": [
                {
                    "kind": "SingleLineCommentTrivia",
                    "text": "//"
                },
                {
                    "kind": "NewLineTrivia",
                    "text": "\n"
                },
                {
                    "kind": "SingleLineCommentTrivia",
                    "text": "//////////////////////////////////////////////////////////////////////////////"
                },
                {
                    "kind": "NewLineTrivia",
                    "text": "\n"
                },
                {
                    "kind": "NewLineTrivia",
                    "text": "\n"
                }
            ]
        }
    },
    "lineMap": {
        "lineStarts": [
            0,
            61,
            132,
            133,
            137,
            176,
            179,
            215,
            289,
            293,
            294,
            325,
            337,
            353,
            356,
            357,
            366,
            371,
            382,
            391,
            392,
            405,
            418,
            419,
            498,
            508,
            555,
            684,
            686,
            689,
            768,
            769
        ],
        "length": 769
    }
}<|MERGE_RESOLUTION|>--- conflicted
+++ resolved
@@ -161,11 +161,8 @@
                                         "start": 312,
                                         "end": 316,
                                         "fullWidth": 4,
-<<<<<<< HEAD
                                         "width": 4,
-=======
                                         "modifiers": [],
->>>>>>> e3c38734
                                         "identifier": {
                                             "kind": "IdentifierName",
                                             "fullStart": 312,
@@ -205,11 +202,8 @@
                                         "start": 318,
                                         "end": 322,
                                         "fullWidth": 4,
-<<<<<<< HEAD
                                         "width": 4,
-=======
                                         "modifiers": [],
->>>>>>> e3c38734
                                         "identifier": {
                                             "kind": "IdentifierName",
                                             "fullStart": 318,
