{
    "isDeclaration": false,
    "languageVersion": "EcmaScript5",
    "parseOptions": {
        "allowAutomaticSemicolonInsertion": true
    },
    "sourceUnit": {
        "kind": "SourceUnit",
        "fullStart": 0,
        "fullEnd": 1340,
        "start": 620,
        "end": 1340,
        "fullWidth": 1340,
        "width": 720,
        "moduleElements": [
            {
                "kind": "FunctionDeclaration",
                "fullStart": 0,
                "fullEnd": 642,
                "start": 620,
                "end": 642,
                "fullWidth": 642,
                "width": 22,
                "modifiers": [],
                "functionKeyword": {
                    "kind": "FunctionKeyword",
                    "fullStart": 0,
                    "fullEnd": 629,
                    "start": 620,
                    "end": 628,
                    "fullWidth": 629,
                    "width": 8,
                    "text": "function",
                    "value": "function",
                    "valueText": "function",
                    "hasLeadingTrivia": true,
                    "hasLeadingComment": true,
                    "hasLeadingNewLine": true,
                    "hasTrailingTrivia": true,
                    "leadingTrivia": [
                        {
                            "kind": "SingleLineCommentTrivia",
                            "text": "// Copyright 2009 the Sputnik authors.  All rights reserved."
                        },
                        {
                            "kind": "NewLineTrivia",
                            "text": "\n"
                        },
                        {
                            "kind": "SingleLineCommentTrivia",
                            "text": "// This code is governed by the BSD license found in the LICENSE file."
                        },
                        {
                            "kind": "NewLineTrivia",
                            "text": "\n"
                        },
                        {
                            "kind": "NewLineTrivia",
                            "text": "\n"
                        },
                        {
                            "kind": "MultiLineCommentTrivia",
                            "text": "/**\n * When the [[Construct]] property for a Function object F is called:\n * A new native ECMAScript object is created.\n * It gets the value of the [[Prototype]] property of the F(Denote it PROTO_VAL).\n * If PROTO_VAL is not an object, sets the [[Prototype]] property of native ECMAScript object just created\n *  to the original Object prototype object as described in 15.2.3.1\n *\n * @path ch13/13.2/S13.2.2_A3_T1.js\n * @description Declaring a function with \"function __FACTORY()\"\n */"
                        },
                        {
                            "kind": "NewLineTrivia",
                            "text": "\n"
                        },
                        {
                            "kind": "NewLineTrivia",
                            "text": "\n"
                        }
                    ],
                    "trailingTrivia": [
                        {
                            "kind": "WhitespaceTrivia",
                            "text": " "
                        }
                    ]
                },
                "identifier": {
                    "kind": "IdentifierName",
                    "fullStart": 629,
                    "fullEnd": 638,
                    "start": 629,
                    "end": 638,
                    "fullWidth": 9,
                    "width": 9,
                    "text": "__FACTORY",
                    "value": "__FACTORY",
                    "valueText": "__FACTORY"
                },
                "callSignature": {
                    "kind": "CallSignature",
                    "fullStart": 638,
                    "fullEnd": 640,
                    "start": 638,
                    "end": 640,
                    "fullWidth": 2,
                    "width": 2,
                    "parameterList": {
                        "kind": "ParameterList",
                        "fullStart": 638,
                        "fullEnd": 640,
                        "start": 638,
                        "end": 640,
                        "fullWidth": 2,
                        "width": 2,
                        "openParenToken": {
                            "kind": "OpenParenToken",
                            "fullStart": 638,
                            "fullEnd": 639,
                            "start": 638,
                            "end": 639,
                            "fullWidth": 1,
                            "width": 1,
                            "text": "(",
                            "value": "(",
                            "valueText": "("
                        },
                        "parameters": [],
                        "closeParenToken": {
                            "kind": "CloseParenToken",
                            "fullStart": 639,
                            "fullEnd": 640,
                            "start": 639,
                            "end": 640,
                            "fullWidth": 1,
                            "width": 1,
                            "text": ")",
                            "value": ")",
                            "valueText": ")"
                        }
                    }
                },
                "block": {
                    "kind": "Block",
                    "fullStart": 640,
                    "fullEnd": 642,
                    "start": 640,
                    "end": 642,
                    "fullWidth": 2,
                    "width": 2,
                    "openBraceToken": {
                        "kind": "OpenBraceToken",
                        "fullStart": 640,
                        "fullEnd": 641,
                        "start": 640,
                        "end": 641,
                        "fullWidth": 1,
                        "width": 1,
                        "text": "{",
                        "value": "{",
                        "valueText": "{"
                    },
                    "statements": [],
                    "closeBraceToken": {
                        "kind": "CloseBraceToken",
                        "fullStart": 641,
                        "fullEnd": 642,
                        "start": 641,
                        "end": 642,
                        "fullWidth": 1,
                        "width": 1,
                        "text": "}",
                        "value": "}",
                        "valueText": "}"
                    }
                }
            },
            {
                "kind": "EmptyStatement",
                "fullStart": 642,
                "fullEnd": 644,
                "start": 642,
                "end": 643,
                "fullWidth": 2,
                "width": 1,
                "semicolonToken": {
                    "kind": "SemicolonToken",
                    "fullStart": 642,
                    "fullEnd": 644,
                    "start": 642,
                    "end": 643,
                    "fullWidth": 2,
                    "width": 1,
                    "text": ";",
                    "value": ";",
                    "valueText": ";",
                    "hasTrailingTrivia": true,
                    "hasTrailingNewLine": true,
                    "trailingTrivia": [
                        {
                            "kind": "NewLineTrivia",
                            "text": "\n"
                        }
                    ]
                }
            },
            {
                "kind": "ExpressionStatement",
                "fullStart": 644,
                "fullEnd": 667,
                "start": 644,
                "end": 666,
                "fullWidth": 23,
                "width": 22,
                "expression": {
                    "kind": "AssignmentExpression",
                    "fullStart": 644,
                    "fullEnd": 665,
                    "start": 644,
                    "end": 665,
                    "fullWidth": 21,
                    "width": 21,
                    "left": {
                        "kind": "MemberAccessExpression",
                        "fullStart": 644,
                        "fullEnd": 663,
                        "start": 644,
                        "end": 663,
                        "fullWidth": 19,
                        "width": 19,
                        "expression": {
                            "kind": "IdentifierName",
                            "fullStart": 644,
                            "fullEnd": 653,
                            "start": 644,
                            "end": 653,
                            "fullWidth": 9,
                            "width": 9,
                            "text": "__FACTORY",
                            "value": "__FACTORY",
                            "valueText": "__FACTORY"
                        },
                        "dotToken": {
                            "kind": "DotToken",
                            "fullStart": 653,
                            "fullEnd": 654,
                            "start": 653,
                            "end": 654,
                            "fullWidth": 1,
                            "width": 1,
                            "text": ".",
                            "value": ".",
                            "valueText": "."
                        },
                        "name": {
                            "kind": "IdentifierName",
                            "fullStart": 654,
                            "fullEnd": 663,
                            "start": 654,
                            "end": 663,
                            "fullWidth": 9,
                            "width": 9,
                            "text": "prototype",
                            "value": "prototype",
                            "valueText": "prototype"
                        }
                    },
                    "operatorToken": {
                        "kind": "EqualsToken",
                        "fullStart": 663,
                        "fullEnd": 664,
                        "start": 663,
                        "end": 664,
                        "fullWidth": 1,
                        "width": 1,
                        "text": "=",
                        "value": "=",
                        "valueText": "="
                    },
                    "right": {
                        "kind": "NumericLiteral",
                        "fullStart": 664,
                        "fullEnd": 665,
                        "start": 664,
                        "end": 665,
                        "fullWidth": 1,
                        "width": 1,
                        "text": "1",
                        "value": 1,
                        "valueText": "1"
                    }
                },
                "semicolonToken": {
                    "kind": "SemicolonToken",
                    "fullStart": 665,
                    "fullEnd": 667,
                    "start": 665,
                    "end": 666,
                    "fullWidth": 2,
                    "width": 1,
                    "text": ";",
                    "value": ";",
                    "valueText": ";",
                    "hasTrailingTrivia": true,
                    "hasTrailingNewLine": true,
                    "trailingTrivia": [
                        {
                            "kind": "NewLineTrivia",
                            "text": "\n"
                        }
                    ]
                }
            },
            {
                "kind": "IfStatement",
                "fullStart": 667,
                "fullEnd": 933,
                "start": 757,
                "end": 932,
                "fullWidth": 266,
                "width": 175,
                "ifKeyword": {
                    "kind": "IfKeyword",
                    "fullStart": 667,
                    "fullEnd": 760,
                    "start": 757,
                    "end": 759,
                    "fullWidth": 93,
                    "width": 2,
                    "text": "if",
                    "value": "if",
                    "valueText": "if",
                    "hasLeadingTrivia": true,
                    "hasLeadingComment": true,
                    "hasLeadingNewLine": true,
                    "hasTrailingTrivia": true,
                    "leadingTrivia": [
                        {
                            "kind": "NewLineTrivia",
                            "text": "\n"
                        },
                        {
                            "kind": "SingleLineCommentTrivia",
                            "text": "//////////////////////////////////////////////////////////////////////////////"
                        },
                        {
                            "kind": "NewLineTrivia",
                            "text": "\n"
                        },
                        {
                            "kind": "SingleLineCommentTrivia",
                            "text": "//CHECK#1"
                        },
                        {
                            "kind": "NewLineTrivia",
                            "text": "\n"
                        }
                    ],
                    "trailingTrivia": [
                        {
                            "kind": "WhitespaceTrivia",
                            "text": " "
                        }
                    ]
                },
                "openParenToken": {
                    "kind": "OpenParenToken",
                    "fullStart": 760,
                    "fullEnd": 761,
                    "start": 760,
                    "end": 761,
                    "fullWidth": 1,
                    "width": 1,
                    "text": "(",
                    "value": "(",
                    "valueText": "("
                },
                "condition": {
                    "kind": "NotEqualsExpression",
                    "fullStart": 761,
                    "fullEnd": 800,
                    "start": 761,
                    "end": 800,
                    "fullWidth": 39,
                    "width": 39,
                    "left": {
                        "kind": "TypeOfExpression",
                        "fullStart": 761,
                        "fullEnd": 788,
                        "start": 761,
                        "end": 787,
                        "fullWidth": 27,
                        "width": 26,
                        "typeOfKeyword": {
                            "kind": "TypeOfKeyword",
                            "fullStart": 761,
                            "fullEnd": 768,
                            "start": 761,
                            "end": 767,
                            "fullWidth": 7,
                            "width": 6,
                            "text": "typeof",
                            "value": "typeof",
                            "valueText": "typeof",
                            "hasTrailingTrivia": true,
                            "trailingTrivia": [
                                {
                                    "kind": "WhitespaceTrivia",
                                    "text": " "
                                }
                            ]
                        },
                        "expression": {
                            "kind": "MemberAccessExpression",
                            "fullStart": 768,
                            "fullEnd": 788,
                            "start": 768,
                            "end": 787,
                            "fullWidth": 20,
                            "width": 19,
                            "expression": {
                                "kind": "IdentifierName",
                                "fullStart": 768,
                                "fullEnd": 777,
                                "start": 768,
                                "end": 777,
                                "fullWidth": 9,
                                "width": 9,
                                "text": "__FACTORY",
                                "value": "__FACTORY",
                                "valueText": "__FACTORY"
                            },
                            "dotToken": {
                                "kind": "DotToken",
                                "fullStart": 777,
                                "fullEnd": 778,
                                "start": 777,
                                "end": 778,
                                "fullWidth": 1,
                                "width": 1,
                                "text": ".",
                                "value": ".",
                                "valueText": "."
                            },
                            "name": {
                                "kind": "IdentifierName",
                                "fullStart": 778,
                                "fullEnd": 788,
                                "start": 778,
                                "end": 787,
                                "fullWidth": 10,
                                "width": 9,
                                "text": "prototype",
                                "value": "prototype",
                                "valueText": "prototype",
                                "hasTrailingTrivia": true,
                                "trailingTrivia": [
                                    {
                                        "kind": "WhitespaceTrivia",
                                        "text": " "
                                    }
                                ]
                            }
                        }
                    },
                    "operatorToken": {
                        "kind": "ExclamationEqualsEqualsToken",
                        "fullStart": 788,
                        "fullEnd": 792,
                        "start": 788,
                        "end": 791,
                        "fullWidth": 4,
                        "width": 3,
                        "text": "!==",
                        "value": "!==",
                        "valueText": "!==",
                        "hasTrailingTrivia": true,
                        "trailingTrivia": [
                            {
                                "kind": "WhitespaceTrivia",
                                "text": " "
                            }
                        ]
                    },
                    "right": {
                        "kind": "StringLiteral",
                        "fullStart": 792,
                        "fullEnd": 800,
                        "start": 792,
                        "end": 800,
                        "fullWidth": 8,
                        "width": 8,
                        "text": "'number'",
                        "value": "number",
                        "valueText": "number"
                    }
                },
                "closeParenToken": {
                    "kind": "CloseParenToken",
                    "fullStart": 800,
                    "fullEnd": 802,
                    "start": 800,
                    "end": 801,
                    "fullWidth": 2,
                    "width": 1,
                    "text": ")",
                    "value": ")",
                    "valueText": ")",
                    "hasTrailingTrivia": true,
                    "trailingTrivia": [
                        {
                            "kind": "WhitespaceTrivia",
                            "text": " "
                        }
                    ]
                },
                "statement": {
                    "kind": "Block",
                    "fullStart": 802,
                    "fullEnd": 933,
                    "start": 802,
                    "end": 932,
                    "fullWidth": 131,
                    "width": 130,
                    "openBraceToken": {
                        "kind": "OpenBraceToken",
                        "fullStart": 802,
                        "fullEnd": 804,
                        "start": 802,
                        "end": 803,
                        "fullWidth": 2,
                        "width": 1,
                        "text": "{",
                        "value": "{",
                        "valueText": "{",
                        "hasTrailingTrivia": true,
                        "hasTrailingNewLine": true,
                        "trailingTrivia": [
                            {
                                "kind": "NewLineTrivia",
                                "text": "\n"
                            }
                        ]
                    },
                    "statements": [
                        {
                            "kind": "ExpressionStatement",
                            "fullStart": 804,
                            "fullEnd": 931,
                            "start": 805,
                            "end": 930,
                            "fullWidth": 127,
                            "width": 125,
                            "expression": {
                                "kind": "InvocationExpression",
                                "fullStart": 804,
                                "fullEnd": 929,
                                "start": 805,
                                "end": 929,
                                "fullWidth": 125,
                                "width": 124,
                                "expression": {
                                    "kind": "IdentifierName",
                                    "fullStart": 804,
                                    "fullEnd": 811,
                                    "start": 805,
                                    "end": 811,
                                    "fullWidth": 7,
                                    "width": 6,
                                    "text": "$ERROR",
                                    "value": "$ERROR",
                                    "valueText": "$ERROR",
                                    "hasLeadingTrivia": true,
                                    "leadingTrivia": [
                                        {
                                            "kind": "WhitespaceTrivia",
                                            "text": "\t"
                                        }
                                    ]
                                },
                                "argumentList": {
                                    "kind": "ArgumentList",
                                    "fullStart": 811,
                                    "fullEnd": 929,
                                    "start": 811,
                                    "end": 929,
                                    "fullWidth": 118,
                                    "width": 118,
                                    "openParenToken": {
                                        "kind": "OpenParenToken",
                                        "fullStart": 811,
                                        "fullEnd": 812,
                                        "start": 811,
                                        "end": 812,
                                        "fullWidth": 1,
                                        "width": 1,
                                        "text": "(",
                                        "value": "(",
                                        "valueText": "("
                                    },
                                    "arguments": [
                                        {
                                            "kind": "AddExpression",
                                            "fullStart": 812,
                                            "fullEnd": 928,
                                            "start": 812,
                                            "end": 928,
                                            "fullWidth": 116,
                                            "width": 116,
                                            "left": {
                                                "kind": "StringLiteral",
                                                "fullStart": 812,
                                                "fullEnd": 899,
                                                "start": 812,
                                                "end": 899,
                                                "fullWidth": 87,
                                                "width": 87,
                                                "text": "'#1: typeof __FACTORY.prototype === \\'number\\'. Actual: typeof __FACTORY.prototype ==='",
                                                "value": "#1: typeof __FACTORY.prototype === 'number'. Actual: typeof __FACTORY.prototype ===",
                                                "valueText": "#1: typeof __FACTORY.prototype === 'number'. Actual: typeof __FACTORY.prototype ==="
                                            },
                                            "operatorToken": {
                                                "kind": "PlusToken",
                                                "fullStart": 899,
                                                "fullEnd": 900,
                                                "start": 899,
                                                "end": 900,
                                                "fullWidth": 1,
                                                "width": 1,
                                                "text": "+",
                                                "value": "+",
                                                "valueText": "+"
                                            },
                                            "right": {
                                                "kind": "ParenthesizedExpression",
                                                "fullStart": 900,
                                                "fullEnd": 928,
                                                "start": 900,
                                                "end": 928,
                                                "fullWidth": 28,
                                                "width": 28,
                                                "openParenToken": {
                                                    "kind": "OpenParenToken",
                                                    "fullStart": 900,
                                                    "fullEnd": 901,
                                                    "start": 900,
                                                    "end": 901,
                                                    "fullWidth": 1,
                                                    "width": 1,
                                                    "text": "(",
                                                    "value": "(",
                                                    "valueText": "("
                                                },
                                                "expression": {
                                                    "kind": "TypeOfExpression",
                                                    "fullStart": 901,
                                                    "fullEnd": 927,
                                                    "start": 901,
                                                    "end": 927,
                                                    "fullWidth": 26,
                                                    "width": 26,
                                                    "typeOfKeyword": {
                                                        "kind": "TypeOfKeyword",
                                                        "fullStart": 901,
                                                        "fullEnd": 908,
                                                        "start": 901,
                                                        "end": 907,
                                                        "fullWidth": 7,
                                                        "width": 6,
                                                        "text": "typeof",
                                                        "value": "typeof",
                                                        "valueText": "typeof",
                                                        "hasTrailingTrivia": true,
                                                        "trailingTrivia": [
                                                            {
                                                                "kind": "WhitespaceTrivia",
                                                                "text": " "
                                                            }
                                                        ]
                                                    },
                                                    "expression": {
                                                        "kind": "MemberAccessExpression",
                                                        "fullStart": 908,
                                                        "fullEnd": 927,
                                                        "start": 908,
                                                        "end": 927,
                                                        "fullWidth": 19,
                                                        "width": 19,
                                                        "expression": {
                                                            "kind": "IdentifierName",
                                                            "fullStart": 908,
                                                            "fullEnd": 917,
                                                            "start": 908,
                                                            "end": 917,
                                                            "fullWidth": 9,
                                                            "width": 9,
                                                            "text": "__FACTORY",
                                                            "value": "__FACTORY",
                                                            "valueText": "__FACTORY"
                                                        },
                                                        "dotToken": {
                                                            "kind": "DotToken",
                                                            "fullStart": 917,
                                                            "fullEnd": 918,
                                                            "start": 917,
                                                            "end": 918,
                                                            "fullWidth": 1,
                                                            "width": 1,
                                                            "text": ".",
                                                            "value": ".",
                                                            "valueText": "."
                                                        },
                                                        "name": {
                                                            "kind": "IdentifierName",
                                                            "fullStart": 918,
                                                            "fullEnd": 927,
                                                            "start": 918,
                                                            "end": 927,
                                                            "fullWidth": 9,
                                                            "width": 9,
                                                            "text": "prototype",
                                                            "value": "prototype",
                                                            "valueText": "prototype"
                                                        }
                                                    }
                                                },
                                                "closeParenToken": {
                                                    "kind": "CloseParenToken",
                                                    "fullStart": 927,
                                                    "fullEnd": 928,
                                                    "start": 927,
                                                    "end": 928,
                                                    "fullWidth": 1,
                                                    "width": 1,
                                                    "text": ")",
                                                    "value": ")",
                                                    "valueText": ")"
                                                }
                                            }
                                        }
                                    ],
                                    "closeParenToken": {
                                        "kind": "CloseParenToken",
                                        "fullStart": 928,
                                        "fullEnd": 929,
                                        "start": 928,
                                        "end": 929,
                                        "fullWidth": 1,
                                        "width": 1,
                                        "text": ")",
                                        "value": ")",
                                        "valueText": ")"
                                    }
                                }
                            },
                            "semicolonToken": {
                                "kind": "SemicolonToken",
                                "fullStart": 929,
                                "fullEnd": 931,
                                "start": 929,
                                "end": 930,
                                "fullWidth": 2,
                                "width": 1,
                                "text": ";",
                                "value": ";",
                                "valueText": ";",
                                "hasTrailingTrivia": true,
                                "hasTrailingNewLine": true,
                                "trailingTrivia": [
                                    {
                                        "kind": "NewLineTrivia",
                                        "text": "\n"
                                    }
                                ]
                            }
                        }
                    ],
                    "closeBraceToken": {
                        "kind": "CloseBraceToken",
                        "fullStart": 931,
                        "fullEnd": 933,
                        "start": 931,
                        "end": 932,
                        "fullWidth": 2,
                        "width": 1,
                        "text": "}",
                        "value": "}",
                        "valueText": "}",
                        "hasTrailingTrivia": true,
                        "hasTrailingNewLine": true,
                        "trailingTrivia": [
                            {
                                "kind": "NewLineTrivia",
                                "text": "\n"
                            }
                        ]
                    }
                }
            },
            {
                "kind": "VariableStatement",
                "fullStart": 933,
                "fullEnd": 1048,
                "start": 1016,
                "end": 1047,
                "fullWidth": 115,
                "width": 31,
                "modifiers": [],
                "variableDeclaration": {
                    "kind": "VariableDeclaration",
                    "fullStart": 933,
                    "fullEnd": 1046,
                    "start": 1016,
                    "end": 1046,
                    "fullWidth": 113,
                    "width": 30,
                    "varKeyword": {
                        "kind": "VarKeyword",
                        "fullStart": 933,
                        "fullEnd": 1020,
                        "start": 1016,
                        "end": 1019,
                        "fullWidth": 87,
                        "width": 3,
                        "text": "var",
                        "value": "var",
                        "valueText": "var",
                        "hasLeadingTrivia": true,
                        "hasLeadingComment": true,
                        "hasLeadingNewLine": true,
                        "hasTrailingTrivia": true,
                        "leadingTrivia": [
                            {
                                "kind": "SingleLineCommentTrivia",
                                "text": "//"
                            },
                            {
                                "kind": "NewLineTrivia",
                                "text": "\n"
                            },
                            {
                                "kind": "SingleLineCommentTrivia",
                                "text": "//////////////////////////////////////////////////////////////////////////////"
                            },
                            {
                                "kind": "NewLineTrivia",
                                "text": "\n"
                            },
                            {
                                "kind": "NewLineTrivia",
                                "text": "\n"
                            }
                        ],
                        "trailingTrivia": [
                            {
                                "kind": "WhitespaceTrivia",
                                "text": " "
                            }
                        ]
                    },
                    "variableDeclarators": [
                        {
                            "kind": "VariableDeclarator",
                            "fullStart": 1020,
                            "fullEnd": 1046,
                            "start": 1020,
                            "end": 1046,
                            "fullWidth": 26,
<<<<<<< HEAD
                            "width": 26,
                            "identifier": {
=======
                            "propertyName": {
>>>>>>> 85e84683
                                "kind": "IdentifierName",
                                "fullStart": 1020,
                                "fullEnd": 1029,
                                "start": 1020,
                                "end": 1028,
                                "fullWidth": 9,
                                "width": 8,
                                "text": "__device",
                                "value": "__device",
                                "valueText": "__device",
                                "hasTrailingTrivia": true,
                                "trailingTrivia": [
                                    {
                                        "kind": "WhitespaceTrivia",
                                        "text": " "
                                    }
                                ]
                            },
                            "equalsValueClause": {
                                "kind": "EqualsValueClause",
                                "fullStart": 1029,
                                "fullEnd": 1046,
                                "start": 1029,
                                "end": 1046,
                                "fullWidth": 17,
                                "width": 17,
                                "equalsToken": {
                                    "kind": "EqualsToken",
                                    "fullStart": 1029,
                                    "fullEnd": 1031,
                                    "start": 1029,
                                    "end": 1030,
                                    "fullWidth": 2,
                                    "width": 1,
                                    "text": "=",
                                    "value": "=",
                                    "valueText": "=",
                                    "hasTrailingTrivia": true,
                                    "trailingTrivia": [
                                        {
                                            "kind": "WhitespaceTrivia",
                                            "text": " "
                                        }
                                    ]
                                },
                                "value": {
                                    "kind": "ObjectCreationExpression",
                                    "fullStart": 1031,
                                    "fullEnd": 1046,
                                    "start": 1031,
                                    "end": 1046,
                                    "fullWidth": 15,
                                    "width": 15,
                                    "newKeyword": {
                                        "kind": "NewKeyword",
                                        "fullStart": 1031,
                                        "fullEnd": 1035,
                                        "start": 1031,
                                        "end": 1034,
                                        "fullWidth": 4,
                                        "width": 3,
                                        "text": "new",
                                        "value": "new",
                                        "valueText": "new",
                                        "hasTrailingTrivia": true,
                                        "trailingTrivia": [
                                            {
                                                "kind": "WhitespaceTrivia",
                                                "text": " "
                                            }
                                        ]
                                    },
                                    "expression": {
                                        "kind": "IdentifierName",
                                        "fullStart": 1035,
                                        "fullEnd": 1044,
                                        "start": 1035,
                                        "end": 1044,
                                        "fullWidth": 9,
                                        "width": 9,
                                        "text": "__FACTORY",
                                        "value": "__FACTORY",
                                        "valueText": "__FACTORY"
                                    },
                                    "argumentList": {
                                        "kind": "ArgumentList",
                                        "fullStart": 1044,
                                        "fullEnd": 1046,
                                        "start": 1044,
                                        "end": 1046,
                                        "fullWidth": 2,
                                        "width": 2,
                                        "openParenToken": {
                                            "kind": "OpenParenToken",
                                            "fullStart": 1044,
                                            "fullEnd": 1045,
                                            "start": 1044,
                                            "end": 1045,
                                            "fullWidth": 1,
                                            "width": 1,
                                            "text": "(",
                                            "value": "(",
                                            "valueText": "("
                                        },
                                        "arguments": [],
                                        "closeParenToken": {
                                            "kind": "CloseParenToken",
                                            "fullStart": 1045,
                                            "fullEnd": 1046,
                                            "start": 1045,
                                            "end": 1046,
                                            "fullWidth": 1,
                                            "width": 1,
                                            "text": ")",
                                            "value": ")",
                                            "valueText": ")"
                                        }
                                    }
                                }
                            }
                        }
                    ]
                },
                "semicolonToken": {
                    "kind": "SemicolonToken",
                    "fullStart": 1046,
                    "fullEnd": 1048,
                    "start": 1046,
                    "end": 1047,
                    "fullWidth": 2,
                    "width": 1,
                    "text": ";",
                    "value": ";",
                    "valueText": ";",
                    "hasTrailingTrivia": true,
                    "hasTrailingNewLine": true,
                    "trailingTrivia": [
                        {
                            "kind": "NewLineTrivia",
                            "text": "\n"
                        }
                    ]
                }
            },
            {
                "kind": "IfStatement",
                "fullStart": 1048,
                "fullEnd": 1257,
                "start": 1138,
                "end": 1256,
                "fullWidth": 209,
                "width": 118,
                "ifKeyword": {
                    "kind": "IfKeyword",
                    "fullStart": 1048,
                    "fullEnd": 1141,
                    "start": 1138,
                    "end": 1140,
                    "fullWidth": 93,
                    "width": 2,
                    "text": "if",
                    "value": "if",
                    "valueText": "if",
                    "hasLeadingTrivia": true,
                    "hasLeadingComment": true,
                    "hasLeadingNewLine": true,
                    "hasTrailingTrivia": true,
                    "leadingTrivia": [
                        {
                            "kind": "NewLineTrivia",
                            "text": "\n"
                        },
                        {
                            "kind": "SingleLineCommentTrivia",
                            "text": "//////////////////////////////////////////////////////////////////////////////"
                        },
                        {
                            "kind": "NewLineTrivia",
                            "text": "\n"
                        },
                        {
                            "kind": "SingleLineCommentTrivia",
                            "text": "//CHECK#2"
                        },
                        {
                            "kind": "NewLineTrivia",
                            "text": "\n"
                        }
                    ],
                    "trailingTrivia": [
                        {
                            "kind": "WhitespaceTrivia",
                            "text": " "
                        }
                    ]
                },
                "openParenToken": {
                    "kind": "OpenParenToken",
                    "fullStart": 1141,
                    "fullEnd": 1142,
                    "start": 1141,
                    "end": 1142,
                    "fullWidth": 1,
                    "width": 1,
                    "text": "(",
                    "value": "(",
                    "valueText": "("
                },
                "condition": {
                    "kind": "LogicalNotExpression",
                    "fullStart": 1142,
                    "fullEnd": 1185,
                    "start": 1142,
                    "end": 1185,
                    "fullWidth": 43,
                    "width": 43,
                    "operatorToken": {
                        "kind": "ExclamationToken",
                        "fullStart": 1142,
                        "fullEnd": 1143,
                        "start": 1142,
                        "end": 1143,
                        "fullWidth": 1,
                        "width": 1,
                        "text": "!",
                        "value": "!",
                        "valueText": "!"
                    },
                    "operand": {
                        "kind": "ParenthesizedExpression",
                        "fullStart": 1143,
                        "fullEnd": 1185,
                        "start": 1143,
                        "end": 1185,
                        "fullWidth": 42,
                        "width": 42,
                        "openParenToken": {
                            "kind": "OpenParenToken",
                            "fullStart": 1143,
                            "fullEnd": 1144,
                            "start": 1143,
                            "end": 1144,
                            "fullWidth": 1,
                            "width": 1,
                            "text": "(",
                            "value": "(",
                            "valueText": "("
                        },
                        "expression": {
                            "kind": "InvocationExpression",
                            "fullStart": 1144,
                            "fullEnd": 1184,
                            "start": 1144,
                            "end": 1184,
                            "fullWidth": 40,
                            "width": 40,
                            "expression": {
                                "kind": "MemberAccessExpression",
                                "fullStart": 1144,
                                "fullEnd": 1174,
                                "start": 1144,
                                "end": 1174,
                                "fullWidth": 30,
                                "width": 30,
                                "expression": {
                                    "kind": "MemberAccessExpression",
                                    "fullStart": 1144,
                                    "fullEnd": 1160,
                                    "start": 1144,
                                    "end": 1160,
                                    "fullWidth": 16,
                                    "width": 16,
                                    "expression": {
                                        "kind": "IdentifierName",
                                        "fullStart": 1144,
                                        "fullEnd": 1150,
                                        "start": 1144,
                                        "end": 1150,
                                        "fullWidth": 6,
                                        "width": 6,
                                        "text": "Object",
                                        "value": "Object",
                                        "valueText": "Object"
                                    },
                                    "dotToken": {
                                        "kind": "DotToken",
                                        "fullStart": 1150,
                                        "fullEnd": 1151,
                                        "start": 1150,
                                        "end": 1151,
                                        "fullWidth": 1,
                                        "width": 1,
                                        "text": ".",
                                        "value": ".",
                                        "valueText": "."
                                    },
                                    "name": {
                                        "kind": "IdentifierName",
                                        "fullStart": 1151,
                                        "fullEnd": 1160,
                                        "start": 1151,
                                        "end": 1160,
                                        "fullWidth": 9,
                                        "width": 9,
                                        "text": "prototype",
                                        "value": "prototype",
                                        "valueText": "prototype"
                                    }
                                },
                                "dotToken": {
                                    "kind": "DotToken",
                                    "fullStart": 1160,
                                    "fullEnd": 1161,
                                    "start": 1160,
                                    "end": 1161,
                                    "fullWidth": 1,
                                    "width": 1,
                                    "text": ".",
                                    "value": ".",
                                    "valueText": "."
                                },
                                "name": {
                                    "kind": "IdentifierName",
                                    "fullStart": 1161,
                                    "fullEnd": 1174,
                                    "start": 1161,
                                    "end": 1174,
                                    "fullWidth": 13,
                                    "width": 13,
                                    "text": "isPrototypeOf",
                                    "value": "isPrototypeOf",
                                    "valueText": "isPrototypeOf"
                                }
                            },
                            "argumentList": {
                                "kind": "ArgumentList",
                                "fullStart": 1174,
                                "fullEnd": 1184,
                                "start": 1174,
                                "end": 1184,
                                "fullWidth": 10,
                                "width": 10,
                                "openParenToken": {
                                    "kind": "OpenParenToken",
                                    "fullStart": 1174,
                                    "fullEnd": 1175,
                                    "start": 1174,
                                    "end": 1175,
                                    "fullWidth": 1,
                                    "width": 1,
                                    "text": "(",
                                    "value": "(",
                                    "valueText": "("
                                },
                                "arguments": [
                                    {
                                        "kind": "IdentifierName",
                                        "fullStart": 1175,
                                        "fullEnd": 1183,
                                        "start": 1175,
                                        "end": 1183,
                                        "fullWidth": 8,
                                        "width": 8,
                                        "text": "__device",
                                        "value": "__device",
                                        "valueText": "__device"
                                    }
                                ],
                                "closeParenToken": {
                                    "kind": "CloseParenToken",
                                    "fullStart": 1183,
                                    "fullEnd": 1184,
                                    "start": 1183,
                                    "end": 1184,
                                    "fullWidth": 1,
                                    "width": 1,
                                    "text": ")",
                                    "value": ")",
                                    "valueText": ")"
                                }
                            }
                        },
                        "closeParenToken": {
                            "kind": "CloseParenToken",
                            "fullStart": 1184,
                            "fullEnd": 1185,
                            "start": 1184,
                            "end": 1185,
                            "fullWidth": 1,
                            "width": 1,
                            "text": ")",
                            "value": ")",
                            "valueText": ")"
                        }
                    }
                },
                "closeParenToken": {
                    "kind": "CloseParenToken",
                    "fullStart": 1185,
                    "fullEnd": 1187,
                    "start": 1185,
                    "end": 1186,
                    "fullWidth": 2,
                    "width": 1,
                    "text": ")",
                    "value": ")",
                    "valueText": ")",
                    "hasTrailingTrivia": true,
                    "trailingTrivia": [
                        {
                            "kind": "WhitespaceTrivia",
                            "text": " "
                        }
                    ]
                },
                "statement": {
                    "kind": "Block",
                    "fullStart": 1187,
                    "fullEnd": 1257,
                    "start": 1187,
                    "end": 1256,
                    "fullWidth": 70,
                    "width": 69,
                    "openBraceToken": {
                        "kind": "OpenBraceToken",
                        "fullStart": 1187,
                        "fullEnd": 1189,
                        "start": 1187,
                        "end": 1188,
                        "fullWidth": 2,
                        "width": 1,
                        "text": "{",
                        "value": "{",
                        "valueText": "{",
                        "hasTrailingTrivia": true,
                        "hasTrailingNewLine": true,
                        "trailingTrivia": [
                            {
                                "kind": "NewLineTrivia",
                                "text": "\n"
                            }
                        ]
                    },
                    "statements": [
                        {
                            "kind": "ExpressionStatement",
                            "fullStart": 1189,
                            "fullEnd": 1255,
                            "start": 1190,
                            "end": 1254,
                            "fullWidth": 66,
                            "width": 64,
                            "expression": {
                                "kind": "InvocationExpression",
                                "fullStart": 1189,
                                "fullEnd": 1253,
                                "start": 1190,
                                "end": 1253,
                                "fullWidth": 64,
                                "width": 63,
                                "expression": {
                                    "kind": "IdentifierName",
                                    "fullStart": 1189,
                                    "fullEnd": 1196,
                                    "start": 1190,
                                    "end": 1196,
                                    "fullWidth": 7,
                                    "width": 6,
                                    "text": "$ERROR",
                                    "value": "$ERROR",
                                    "valueText": "$ERROR",
                                    "hasLeadingTrivia": true,
                                    "leadingTrivia": [
                                        {
                                            "kind": "WhitespaceTrivia",
                                            "text": "\t"
                                        }
                                    ]
                                },
                                "argumentList": {
                                    "kind": "ArgumentList",
                                    "fullStart": 1196,
                                    "fullEnd": 1253,
                                    "start": 1196,
                                    "end": 1253,
                                    "fullWidth": 57,
                                    "width": 57,
                                    "openParenToken": {
                                        "kind": "OpenParenToken",
                                        "fullStart": 1196,
                                        "fullEnd": 1197,
                                        "start": 1196,
                                        "end": 1197,
                                        "fullWidth": 1,
                                        "width": 1,
                                        "text": "(",
                                        "value": "(",
                                        "valueText": "("
                                    },
                                    "arguments": [
                                        {
                                            "kind": "StringLiteral",
                                            "fullStart": 1197,
                                            "fullEnd": 1252,
                                            "start": 1197,
                                            "end": 1252,
                                            "fullWidth": 55,
                                            "width": 55,
                                            "text": "'#2: Object.prototype.isPrototypeOf(__device) === true'",
                                            "value": "#2: Object.prototype.isPrototypeOf(__device) === true",
                                            "valueText": "#2: Object.prototype.isPrototypeOf(__device) === true"
                                        }
                                    ],
                                    "closeParenToken": {
                                        "kind": "CloseParenToken",
                                        "fullStart": 1252,
                                        "fullEnd": 1253,
                                        "start": 1252,
                                        "end": 1253,
                                        "fullWidth": 1,
                                        "width": 1,
                                        "text": ")",
                                        "value": ")",
                                        "valueText": ")"
                                    }
                                }
                            },
                            "semicolonToken": {
                                "kind": "SemicolonToken",
                                "fullStart": 1253,
                                "fullEnd": 1255,
                                "start": 1253,
                                "end": 1254,
                                "fullWidth": 2,
                                "width": 1,
                                "text": ";",
                                "value": ";",
                                "valueText": ";",
                                "hasTrailingTrivia": true,
                                "hasTrailingNewLine": true,
                                "trailingTrivia": [
                                    {
                                        "kind": "NewLineTrivia",
                                        "text": "\n"
                                    }
                                ]
                            }
                        }
                    ],
                    "closeBraceToken": {
                        "kind": "CloseBraceToken",
                        "fullStart": 1255,
                        "fullEnd": 1257,
                        "start": 1255,
                        "end": 1256,
                        "fullWidth": 2,
                        "width": 1,
                        "text": "}",
                        "value": "}",
                        "valueText": "}",
                        "hasTrailingTrivia": true,
                        "hasTrailingNewLine": true,
                        "trailingTrivia": [
                            {
                                "kind": "NewLineTrivia",
                                "text": "\n"
                            }
                        ]
                    }
                }
            }
        ],
        "endOfFileToken": {
            "kind": "EndOfFileToken",
            "fullStart": 1257,
            "fullEnd": 1340,
            "start": 1340,
            "end": 1340,
            "fullWidth": 83,
            "width": 0,
            "text": "",
            "hasLeadingTrivia": true,
            "hasLeadingComment": true,
            "hasLeadingNewLine": true,
            "leadingTrivia": [
                {
                    "kind": "SingleLineCommentTrivia",
                    "text": "//"
                },
                {
                    "kind": "NewLineTrivia",
                    "text": "\n"
                },
                {
                    "kind": "SingleLineCommentTrivia",
                    "text": "//////////////////////////////////////////////////////////////////////////////"
                },
                {
                    "kind": "NewLineTrivia",
                    "text": "\n"
                },
                {
                    "kind": "NewLineTrivia",
                    "text": "\n"
                }
            ]
        }
    },
    "lineMap": {
        "lineStarts": [
            0,
            61,
            132,
            133,
            137,
            207,
            253,
            335,
            442,
            511,
            514,
            550,
            615,
            619,
            620,
            644,
            667,
            668,
            747,
            757,
            804,
            931,
            933,
            936,
            1015,
            1016,
            1048,
            1049,
            1128,
            1138,
            1189,
            1255,
            1257,
            1260,
            1339,
            1340
        ],
        "length": 1340
    }
}<|MERGE_RESOLUTION|>--- conflicted
+++ resolved
@@ -859,12 +859,8 @@
                             "start": 1020,
                             "end": 1046,
                             "fullWidth": 26,
-<<<<<<< HEAD
                             "width": 26,
-                            "identifier": {
-=======
                             "propertyName": {
->>>>>>> 85e84683
                                 "kind": "IdentifierName",
                                 "fullStart": 1020,
                                 "fullEnd": 1029,
