{
    "isDeclaration": false,
    "languageVersion": "EcmaScript5",
    "parseOptions": {
        "allowAutomaticSemicolonInsertion": true
    },
    "sourceUnit": {
        "kind": "SourceUnit",
        "fullStart": 0,
        "fullEnd": 1362,
        "start": 564,
        "end": 1362,
        "fullWidth": 1362,
        "width": 798,
        "moduleElements": [
            {
                "kind": "VariableStatement",
                "fullStart": 0,
                "fullEnd": 583,
                "start": 564,
                "end": 582,
                "fullWidth": 583,
                "width": 18,
                "modifiers": [],
                "variableDeclaration": {
                    "kind": "VariableDeclaration",
                    "fullStart": 0,
                    "fullEnd": 581,
                    "start": 564,
                    "end": 581,
                    "fullWidth": 581,
                    "width": 17,
                    "varKeyword": {
                        "kind": "VarKeyword",
                        "fullStart": 0,
                        "fullEnd": 568,
                        "start": 564,
                        "end": 567,
                        "fullWidth": 568,
                        "width": 3,
                        "text": "var",
                        "value": "var",
                        "valueText": "var",
                        "hasLeadingTrivia": true,
                        "hasLeadingComment": true,
                        "hasLeadingNewLine": true,
                        "hasTrailingTrivia": true,
                        "leadingTrivia": [
                            {
                                "kind": "SingleLineCommentTrivia",
                                "text": "// Copyright 2009 the Sputnik authors.  All rights reserved."
                            },
                            {
                                "kind": "NewLineTrivia",
                                "text": "\n"
                            },
                            {
                                "kind": "SingleLineCommentTrivia",
                                "text": "// This code is governed by the BSD license found in the LICENSE file."
                            },
                            {
                                "kind": "NewLineTrivia",
                                "text": "\n"
                            },
                            {
                                "kind": "NewLineTrivia",
                                "text": "\n"
                            },
                            {
                                "kind": "MultiLineCommentTrivia",
                                "text": "/**\n * When the [[Construct]] property for a Function object F is called:\n * A new native ECMAScript object is created.\n * Gets the value of the [[Prototype]] property of the F(Denote it PROTO_VAL).\n * If PROTO_VAL is an object, sets the [[Prototype]] property of native ECMAScript object just created\n * to the PROTO_VAL\n *\n * @path ch13/13.2/S13.2.2_A4_T1.js\n * @description Declaring a function with \"function __FACTORY()\"\n */"
                            },
                            {
                                "kind": "NewLineTrivia",
                                "text": "\n"
                            },
                            {
                                "kind": "NewLineTrivia",
                                "text": "\n"
                            }
                        ],
                        "trailingTrivia": [
                            {
                                "kind": "WhitespaceTrivia",
                                "text": " "
                            }
                        ]
                    },
                    "variableDeclarators": [
                        {
                            "kind": "VariableDeclarator",
                            "fullStart": 568,
                            "fullEnd": 581,
                            "start": 568,
                            "end": 581,
                            "fullWidth": 13,
<<<<<<< HEAD
                            "width": 13,
                            "identifier": {
=======
                            "propertyName": {
>>>>>>> 85e84683
                                "kind": "IdentifierName",
                                "fullStart": 568,
                                "fullEnd": 574,
                                "start": 568,
                                "end": 574,
                                "fullWidth": 6,
                                "width": 6,
                                "text": "__CUBE",
                                "value": "__CUBE",
                                "valueText": "__CUBE"
                            },
                            "equalsValueClause": {
                                "kind": "EqualsValueClause",
                                "fullStart": 574,
                                "fullEnd": 581,
                                "start": 574,
                                "end": 581,
                                "fullWidth": 7,
                                "width": 7,
                                "equalsToken": {
                                    "kind": "EqualsToken",
                                    "fullStart": 574,
                                    "fullEnd": 575,
                                    "start": 574,
                                    "end": 575,
                                    "fullWidth": 1,
                                    "width": 1,
                                    "text": "=",
                                    "value": "=",
                                    "valueText": "="
                                },
                                "value": {
                                    "kind": "StringLiteral",
                                    "fullStart": 575,
                                    "fullEnd": 581,
                                    "start": 575,
                                    "end": 581,
                                    "fullWidth": 6,
                                    "width": 6,
                                    "text": "\"cube\"",
                                    "value": "cube",
                                    "valueText": "cube"
                                }
                            }
                        }
                    ]
                },
                "semicolonToken": {
                    "kind": "SemicolonToken",
                    "fullStart": 581,
                    "fullEnd": 583,
                    "start": 581,
                    "end": 582,
                    "fullWidth": 2,
                    "width": 1,
                    "text": ";",
                    "value": ";",
                    "valueText": ";",
                    "hasTrailingTrivia": true,
                    "hasTrailingNewLine": true,
                    "trailingTrivia": [
                        {
                            "kind": "NewLineTrivia",
                            "text": "\n"
                        }
                    ]
                }
            },
            {
                "kind": "FunctionDeclaration",
                "fullStart": 583,
                "fullEnd": 607,
                "start": 584,
                "end": 607,
                "fullWidth": 24,
                "width": 23,
                "modifiers": [],
                "functionKeyword": {
                    "kind": "FunctionKeyword",
                    "fullStart": 583,
                    "fullEnd": 593,
                    "start": 584,
                    "end": 592,
                    "fullWidth": 10,
                    "width": 8,
                    "text": "function",
                    "value": "function",
                    "valueText": "function",
                    "hasLeadingTrivia": true,
                    "hasLeadingNewLine": true,
                    "hasTrailingTrivia": true,
                    "leadingTrivia": [
                        {
                            "kind": "NewLineTrivia",
                            "text": "\n"
                        }
                    ],
                    "trailingTrivia": [
                        {
                            "kind": "WhitespaceTrivia",
                            "text": " "
                        }
                    ]
                },
                "identifier": {
                    "kind": "IdentifierName",
                    "fullStart": 593,
                    "fullEnd": 602,
                    "start": 593,
                    "end": 602,
                    "fullWidth": 9,
                    "width": 9,
                    "text": "__FACTORY",
                    "value": "__FACTORY",
                    "valueText": "__FACTORY"
                },
                "callSignature": {
                    "kind": "CallSignature",
                    "fullStart": 602,
                    "fullEnd": 604,
                    "start": 602,
                    "end": 604,
                    "fullWidth": 2,
                    "width": 2,
                    "parameterList": {
                        "kind": "ParameterList",
                        "fullStart": 602,
                        "fullEnd": 604,
                        "start": 602,
                        "end": 604,
                        "fullWidth": 2,
                        "width": 2,
                        "openParenToken": {
                            "kind": "OpenParenToken",
                            "fullStart": 602,
                            "fullEnd": 603,
                            "start": 602,
                            "end": 603,
                            "fullWidth": 1,
                            "width": 1,
                            "text": "(",
                            "value": "(",
                            "valueText": "("
                        },
                        "parameters": [],
                        "closeParenToken": {
                            "kind": "CloseParenToken",
                            "fullStart": 603,
                            "fullEnd": 604,
                            "start": 603,
                            "end": 604,
                            "fullWidth": 1,
                            "width": 1,
                            "text": ")",
                            "value": ")",
                            "valueText": ")"
                        }
                    }
                },
                "block": {
                    "kind": "Block",
                    "fullStart": 604,
                    "fullEnd": 607,
                    "start": 604,
                    "end": 607,
                    "fullWidth": 3,
                    "width": 3,
                    "openBraceToken": {
                        "kind": "OpenBraceToken",
                        "fullStart": 604,
                        "fullEnd": 606,
                        "start": 604,
                        "end": 605,
                        "fullWidth": 2,
                        "width": 1,
                        "text": "{",
                        "value": "{",
                        "valueText": "{",
                        "hasTrailingTrivia": true,
                        "hasTrailingNewLine": true,
                        "trailingTrivia": [
                            {
                                "kind": "NewLineTrivia",
                                "text": "\n"
                            }
                        ]
                    },
                    "statements": [],
                    "closeBraceToken": {
                        "kind": "CloseBraceToken",
                        "fullStart": 606,
                        "fullEnd": 607,
                        "start": 606,
                        "end": 607,
                        "fullWidth": 1,
                        "width": 1,
                        "text": "}",
                        "value": "}",
                        "valueText": "}"
                    }
                }
            },
            {
                "kind": "EmptyStatement",
                "fullStart": 607,
                "fullEnd": 609,
                "start": 607,
                "end": 608,
                "fullWidth": 2,
                "width": 1,
                "semicolonToken": {
                    "kind": "SemicolonToken",
                    "fullStart": 607,
                    "fullEnd": 609,
                    "start": 607,
                    "end": 608,
                    "fullWidth": 2,
                    "width": 1,
                    "text": ";",
                    "value": ";",
                    "valueText": ";",
                    "hasTrailingTrivia": true,
                    "hasTrailingNewLine": true,
                    "trailingTrivia": [
                        {
                            "kind": "NewLineTrivia",
                            "text": "\n"
                        }
                    ]
                }
            },
            {
                "kind": "ExpressionStatement",
                "fullStart": 609,
                "fullEnd": 690,
                "start": 609,
                "end": 689,
                "fullWidth": 81,
                "width": 80,
                "expression": {
                    "kind": "AssignmentExpression",
                    "fullStart": 609,
                    "fullEnd": 688,
                    "start": 609,
                    "end": 688,
                    "fullWidth": 79,
                    "width": 79,
                    "left": {
                        "kind": "MemberAccessExpression",
                        "fullStart": 609,
                        "fullEnd": 628,
                        "start": 609,
                        "end": 628,
                        "fullWidth": 19,
                        "width": 19,
                        "expression": {
                            "kind": "IdentifierName",
                            "fullStart": 609,
                            "fullEnd": 618,
                            "start": 609,
                            "end": 618,
                            "fullWidth": 9,
                            "width": 9,
                            "text": "__FACTORY",
                            "value": "__FACTORY",
                            "valueText": "__FACTORY"
                        },
                        "dotToken": {
                            "kind": "DotToken",
                            "fullStart": 618,
                            "fullEnd": 619,
                            "start": 618,
                            "end": 619,
                            "fullWidth": 1,
                            "width": 1,
                            "text": ".",
                            "value": ".",
                            "valueText": "."
                        },
                        "name": {
                            "kind": "IdentifierName",
                            "fullStart": 619,
                            "fullEnd": 628,
                            "start": 619,
                            "end": 628,
                            "fullWidth": 9,
                            "width": 9,
                            "text": "prototype",
                            "value": "prototype",
                            "valueText": "prototype"
                        }
                    },
                    "operatorToken": {
                        "kind": "EqualsToken",
                        "fullStart": 628,
                        "fullEnd": 629,
                        "start": 628,
                        "end": 629,
                        "fullWidth": 1,
                        "width": 1,
                        "text": "=",
                        "value": "=",
                        "valueText": "="
                    },
                    "right": {
                        "kind": "ObjectLiteralExpression",
                        "fullStart": 629,
                        "fullEnd": 688,
                        "start": 629,
                        "end": 688,
                        "fullWidth": 59,
                        "width": 59,
                        "openBraceToken": {
                            "kind": "OpenBraceToken",
                            "fullStart": 629,
                            "fullEnd": 631,
                            "start": 629,
                            "end": 630,
                            "fullWidth": 2,
                            "width": 1,
                            "text": "{",
                            "value": "{",
                            "valueText": "{",
                            "hasTrailingTrivia": true,
                            "trailingTrivia": [
                                {
                                    "kind": "WhitespaceTrivia",
                                    "text": " "
                                }
                            ]
                        },
                        "propertyAssignments": [
                            {
                                "kind": "SimplePropertyAssignment",
                                "fullStart": 631,
                                "fullEnd": 643,
                                "start": 631,
                                "end": 643,
                                "fullWidth": 12,
                                "width": 12,
                                "propertyName": {
                                    "kind": "IdentifierName",
                                    "fullStart": 631,
                                    "fullEnd": 636,
                                    "start": 631,
                                    "end": 636,
                                    "fullWidth": 5,
                                    "width": 5,
                                    "text": "shape",
                                    "value": "shape",
                                    "valueText": "shape"
                                },
                                "colonToken": {
                                    "kind": "ColonToken",
                                    "fullStart": 636,
                                    "fullEnd": 637,
                                    "start": 636,
                                    "end": 637,
                                    "fullWidth": 1,
                                    "width": 1,
                                    "text": ":",
                                    "value": ":",
                                    "valueText": ":"
                                },
                                "expression": {
                                    "kind": "IdentifierName",
                                    "fullStart": 637,
                                    "fullEnd": 643,
                                    "start": 637,
                                    "end": 643,
                                    "fullWidth": 6,
                                    "width": 6,
                                    "text": "__CUBE",
                                    "value": "__CUBE",
                                    "valueText": "__CUBE"
                                }
                            },
                            {
                                "kind": "CommaToken",
                                "fullStart": 643,
                                "fullEnd": 645,
                                "start": 643,
                                "end": 644,
                                "fullWidth": 2,
                                "width": 1,
                                "text": ",",
                                "value": ",",
                                "valueText": ",",
                                "hasTrailingTrivia": true,
                                "trailingTrivia": [
                                    {
                                        "kind": "WhitespaceTrivia",
                                        "text": " "
                                    }
                                ]
                            },
                            {
                                "kind": "SimplePropertyAssignment",
                                "fullStart": 645,
                                "fullEnd": 687,
                                "start": 645,
                                "end": 686,
                                "fullWidth": 42,
                                "width": 41,
                                "propertyName": {
                                    "kind": "IdentifierName",
                                    "fullStart": 645,
                                    "fullEnd": 655,
                                    "start": 645,
                                    "end": 655,
                                    "fullWidth": 10,
                                    "width": 10,
                                    "text": "printShape",
                                    "value": "printShape",
                                    "valueText": "printShape"
                                },
                                "colonToken": {
                                    "kind": "ColonToken",
                                    "fullStart": 655,
                                    "fullEnd": 656,
                                    "start": 655,
                                    "end": 656,
                                    "fullWidth": 1,
                                    "width": 1,
                                    "text": ":",
                                    "value": ":",
                                    "valueText": ":"
                                },
                                "expression": {
                                    "kind": "FunctionExpression",
                                    "fullStart": 656,
                                    "fullEnd": 687,
                                    "start": 656,
                                    "end": 686,
                                    "fullWidth": 31,
                                    "width": 30,
                                    "functionKeyword": {
                                        "kind": "FunctionKeyword",
                                        "fullStart": 656,
                                        "fullEnd": 664,
                                        "start": 656,
                                        "end": 664,
                                        "fullWidth": 8,
                                        "width": 8,
                                        "text": "function",
                                        "value": "function",
                                        "valueText": "function"
                                    },
                                    "callSignature": {
                                        "kind": "CallSignature",
                                        "fullStart": 664,
                                        "fullEnd": 666,
                                        "start": 664,
                                        "end": 666,
                                        "fullWidth": 2,
                                        "width": 2,
                                        "parameterList": {
                                            "kind": "ParameterList",
                                            "fullStart": 664,
                                            "fullEnd": 666,
                                            "start": 664,
                                            "end": 666,
                                            "fullWidth": 2,
                                            "width": 2,
                                            "openParenToken": {
                                                "kind": "OpenParenToken",
                                                "fullStart": 664,
                                                "fullEnd": 665,
                                                "start": 664,
                                                "end": 665,
                                                "fullWidth": 1,
                                                "width": 1,
                                                "text": "(",
                                                "value": "(",
                                                "valueText": "("
                                            },
                                            "parameters": [],
                                            "closeParenToken": {
                                                "kind": "CloseParenToken",
                                                "fullStart": 665,
                                                "fullEnd": 666,
                                                "start": 665,
                                                "end": 666,
                                                "fullWidth": 1,
                                                "width": 1,
                                                "text": ")",
                                                "value": ")",
                                                "valueText": ")"
                                            }
                                        }
                                    },
                                    "block": {
                                        "kind": "Block",
                                        "fullStart": 666,
                                        "fullEnd": 687,
                                        "start": 666,
                                        "end": 686,
                                        "fullWidth": 21,
                                        "width": 20,
                                        "openBraceToken": {
                                            "kind": "OpenBraceToken",
                                            "fullStart": 666,
                                            "fullEnd": 667,
                                            "start": 666,
                                            "end": 667,
                                            "fullWidth": 1,
                                            "width": 1,
                                            "text": "{",
                                            "value": "{",
                                            "valueText": "{"
                                        },
                                        "statements": [
                                            {
                                                "kind": "ReturnStatement",
                                                "fullStart": 667,
                                                "fullEnd": 685,
                                                "start": 667,
                                                "end": 685,
                                                "fullWidth": 18,
                                                "width": 18,
                                                "returnKeyword": {
                                                    "kind": "ReturnKeyword",
                                                    "fullStart": 667,
                                                    "fullEnd": 674,
                                                    "start": 667,
                                                    "end": 673,
                                                    "fullWidth": 7,
                                                    "width": 6,
                                                    "text": "return",
                                                    "value": "return",
                                                    "valueText": "return",
                                                    "hasTrailingTrivia": true,
                                                    "trailingTrivia": [
                                                        {
                                                            "kind": "WhitespaceTrivia",
                                                            "text": " "
                                                        }
                                                    ]
                                                },
                                                "expression": {
                                                    "kind": "MemberAccessExpression",
                                                    "fullStart": 674,
                                                    "fullEnd": 684,
                                                    "start": 674,
                                                    "end": 684,
                                                    "fullWidth": 10,
                                                    "width": 10,
                                                    "expression": {
                                                        "kind": "ThisKeyword",
                                                        "fullStart": 674,
                                                        "fullEnd": 678,
                                                        "start": 674,
                                                        "end": 678,
                                                        "fullWidth": 4,
                                                        "width": 4,
                                                        "text": "this",
                                                        "value": "this",
                                                        "valueText": "this"
                                                    },
                                                    "dotToken": {
                                                        "kind": "DotToken",
                                                        "fullStart": 678,
                                                        "fullEnd": 679,
                                                        "start": 678,
                                                        "end": 679,
                                                        "fullWidth": 1,
                                                        "width": 1,
                                                        "text": ".",
                                                        "value": ".",
                                                        "valueText": "."
                                                    },
                                                    "name": {
                                                        "kind": "IdentifierName",
                                                        "fullStart": 679,
                                                        "fullEnd": 684,
                                                        "start": 679,
                                                        "end": 684,
                                                        "fullWidth": 5,
                                                        "width": 5,
                                                        "text": "shape",
                                                        "value": "shape",
                                                        "valueText": "shape"
                                                    }
                                                },
                                                "semicolonToken": {
                                                    "kind": "SemicolonToken",
                                                    "fullStart": 684,
                                                    "fullEnd": 685,
                                                    "start": 684,
                                                    "end": 685,
                                                    "fullWidth": 1,
                                                    "width": 1,
                                                    "text": ";",
                                                    "value": ";",
                                                    "valueText": ";"
                                                }
                                            }
                                        ],
                                        "closeBraceToken": {
                                            "kind": "CloseBraceToken",
                                            "fullStart": 685,
                                            "fullEnd": 687,
                                            "start": 685,
                                            "end": 686,
                                            "fullWidth": 2,
                                            "width": 1,
                                            "text": "}",
                                            "value": "}",
                                            "valueText": "}",
                                            "hasTrailingTrivia": true,
                                            "trailingTrivia": [
                                                {
                                                    "kind": "WhitespaceTrivia",
                                                    "text": " "
                                                }
                                            ]
                                        }
                                    }
                                }
                            }
                        ],
                        "closeBraceToken": {
                            "kind": "CloseBraceToken",
                            "fullStart": 687,
                            "fullEnd": 688,
                            "start": 687,
                            "end": 688,
                            "fullWidth": 1,
                            "width": 1,
                            "text": "}",
                            "value": "}",
                            "valueText": "}"
                        }
                    }
                },
                "semicolonToken": {
                    "kind": "SemicolonToken",
                    "fullStart": 688,
                    "fullEnd": 690,
                    "start": 688,
                    "end": 689,
                    "fullWidth": 2,
                    "width": 1,
                    "text": ";",
                    "value": ";",
                    "valueText": ";",
                    "hasTrailingTrivia": true,
                    "hasTrailingNewLine": true,
                    "trailingTrivia": [
                        {
                            "kind": "NewLineTrivia",
                            "text": "\n"
                        }
                    ]
                }
            },
            {
                "kind": "VariableStatement",
                "fullStart": 690,
                "fullEnd": 723,
                "start": 691,
                "end": 722,
                "fullWidth": 33,
                "width": 31,
                "modifiers": [],
                "variableDeclaration": {
                    "kind": "VariableDeclaration",
                    "fullStart": 690,
                    "fullEnd": 721,
                    "start": 691,
                    "end": 721,
                    "fullWidth": 31,
                    "width": 30,
                    "varKeyword": {
                        "kind": "VarKeyword",
                        "fullStart": 690,
                        "fullEnd": 695,
                        "start": 691,
                        "end": 694,
                        "fullWidth": 5,
                        "width": 3,
                        "text": "var",
                        "value": "var",
                        "valueText": "var",
                        "hasLeadingTrivia": true,
                        "hasLeadingNewLine": true,
                        "hasTrailingTrivia": true,
                        "leadingTrivia": [
                            {
                                "kind": "NewLineTrivia",
                                "text": "\n"
                            }
                        ],
                        "trailingTrivia": [
                            {
                                "kind": "WhitespaceTrivia",
                                "text": " "
                            }
                        ]
                    },
                    "variableDeclarators": [
                        {
                            "kind": "VariableDeclarator",
                            "fullStart": 695,
                            "fullEnd": 721,
                            "start": 695,
                            "end": 721,
                            "fullWidth": 26,
<<<<<<< HEAD
                            "width": 26,
                            "identifier": {
=======
                            "propertyName": {
>>>>>>> 85e84683
                                "kind": "IdentifierName",
                                "fullStart": 695,
                                "fullEnd": 704,
                                "start": 695,
                                "end": 703,
                                "fullWidth": 9,
                                "width": 8,
                                "text": "__device",
                                "value": "__device",
                                "valueText": "__device",
                                "hasTrailingTrivia": true,
                                "trailingTrivia": [
                                    {
                                        "kind": "WhitespaceTrivia",
                                        "text": " "
                                    }
                                ]
                            },
                            "equalsValueClause": {
                                "kind": "EqualsValueClause",
                                "fullStart": 704,
                                "fullEnd": 721,
                                "start": 704,
                                "end": 721,
                                "fullWidth": 17,
                                "width": 17,
                                "equalsToken": {
                                    "kind": "EqualsToken",
                                    "fullStart": 704,
                                    "fullEnd": 706,
                                    "start": 704,
                                    "end": 705,
                                    "fullWidth": 2,
                                    "width": 1,
                                    "text": "=",
                                    "value": "=",
                                    "valueText": "=",
                                    "hasTrailingTrivia": true,
                                    "trailingTrivia": [
                                        {
                                            "kind": "WhitespaceTrivia",
                                            "text": " "
                                        }
                                    ]
                                },
                                "value": {
                                    "kind": "ObjectCreationExpression",
                                    "fullStart": 706,
                                    "fullEnd": 721,
                                    "start": 706,
                                    "end": 721,
                                    "fullWidth": 15,
                                    "width": 15,
                                    "newKeyword": {
                                        "kind": "NewKeyword",
                                        "fullStart": 706,
                                        "fullEnd": 710,
                                        "start": 706,
                                        "end": 709,
                                        "fullWidth": 4,
                                        "width": 3,
                                        "text": "new",
                                        "value": "new",
                                        "valueText": "new",
                                        "hasTrailingTrivia": true,
                                        "trailingTrivia": [
                                            {
                                                "kind": "WhitespaceTrivia",
                                                "text": " "
                                            }
                                        ]
                                    },
                                    "expression": {
                                        "kind": "IdentifierName",
                                        "fullStart": 710,
                                        "fullEnd": 719,
                                        "start": 710,
                                        "end": 719,
                                        "fullWidth": 9,
                                        "width": 9,
                                        "text": "__FACTORY",
                                        "value": "__FACTORY",
                                        "valueText": "__FACTORY"
                                    },
                                    "argumentList": {
                                        "kind": "ArgumentList",
                                        "fullStart": 719,
                                        "fullEnd": 721,
                                        "start": 719,
                                        "end": 721,
                                        "fullWidth": 2,
                                        "width": 2,
                                        "openParenToken": {
                                            "kind": "OpenParenToken",
                                            "fullStart": 719,
                                            "fullEnd": 720,
                                            "start": 719,
                                            "end": 720,
                                            "fullWidth": 1,
                                            "width": 1,
                                            "text": "(",
                                            "value": "(",
                                            "valueText": "("
                                        },
                                        "arguments": [],
                                        "closeParenToken": {
                                            "kind": "CloseParenToken",
                                            "fullStart": 720,
                                            "fullEnd": 721,
                                            "start": 720,
                                            "end": 721,
                                            "fullWidth": 1,
                                            "width": 1,
                                            "text": ")",
                                            "value": ")",
                                            "valueText": ")"
                                        }
                                    }
                                }
                            }
                        }
                    ]
                },
                "semicolonToken": {
                    "kind": "SemicolonToken",
                    "fullStart": 721,
                    "fullEnd": 723,
                    "start": 721,
                    "end": 722,
                    "fullWidth": 2,
                    "width": 1,
                    "text": ";",
                    "value": ";",
                    "valueText": ";",
                    "hasTrailingTrivia": true,
                    "hasTrailingNewLine": true,
                    "trailingTrivia": [
                        {
                            "kind": "NewLineTrivia",
                            "text": "\n"
                        }
                    ]
                }
            },
            {
                "kind": "IfStatement",
                "fullStart": 723,
                "fullEnd": 959,
                "start": 813,
                "end": 958,
                "fullWidth": 236,
                "width": 145,
                "ifKeyword": {
                    "kind": "IfKeyword",
                    "fullStart": 723,
                    "fullEnd": 816,
                    "start": 813,
                    "end": 815,
                    "fullWidth": 93,
                    "width": 2,
                    "text": "if",
                    "value": "if",
                    "valueText": "if",
                    "hasLeadingTrivia": true,
                    "hasLeadingComment": true,
                    "hasLeadingNewLine": true,
                    "hasTrailingTrivia": true,
                    "leadingTrivia": [
                        {
                            "kind": "NewLineTrivia",
                            "text": "\n"
                        },
                        {
                            "kind": "SingleLineCommentTrivia",
                            "text": "//////////////////////////////////////////////////////////////////////////////"
                        },
                        {
                            "kind": "NewLineTrivia",
                            "text": "\n"
                        },
                        {
                            "kind": "SingleLineCommentTrivia",
                            "text": "//CHECK#1"
                        },
                        {
                            "kind": "NewLineTrivia",
                            "text": "\n"
                        }
                    ],
                    "trailingTrivia": [
                        {
                            "kind": "WhitespaceTrivia",
                            "text": " "
                        }
                    ]
                },
                "openParenToken": {
                    "kind": "OpenParenToken",
                    "fullStart": 816,
                    "fullEnd": 817,
                    "start": 816,
                    "end": 817,
                    "fullWidth": 1,
                    "width": 1,
                    "text": "(",
                    "value": "(",
                    "valueText": "("
                },
                "condition": {
                    "kind": "EqualsExpression",
                    "fullStart": 817,
                    "fullEnd": 850,
                    "start": 817,
                    "end": 850,
                    "fullWidth": 33,
                    "width": 33,
                    "left": {
                        "kind": "MemberAccessExpression",
                        "fullStart": 817,
                        "fullEnd": 837,
                        "start": 817,
                        "end": 836,
                        "fullWidth": 20,
                        "width": 19,
                        "expression": {
                            "kind": "IdentifierName",
                            "fullStart": 817,
                            "fullEnd": 825,
                            "start": 817,
                            "end": 825,
                            "fullWidth": 8,
                            "width": 8,
                            "text": "__device",
                            "value": "__device",
                            "valueText": "__device"
                        },
                        "dotToken": {
                            "kind": "DotToken",
                            "fullStart": 825,
                            "fullEnd": 826,
                            "start": 825,
                            "end": 826,
                            "fullWidth": 1,
                            "width": 1,
                            "text": ".",
                            "value": ".",
                            "valueText": "."
                        },
                        "name": {
                            "kind": "IdentifierName",
                            "fullStart": 826,
                            "fullEnd": 837,
                            "start": 826,
                            "end": 836,
                            "fullWidth": 11,
                            "width": 10,
                            "text": "printShape",
                            "value": "printShape",
                            "valueText": "printShape",
                            "hasTrailingTrivia": true,
                            "trailingTrivia": [
                                {
                                    "kind": "WhitespaceTrivia",
                                    "text": " "
                                }
                            ]
                        }
                    },
                    "operatorToken": {
                        "kind": "EqualsEqualsEqualsToken",
                        "fullStart": 837,
                        "fullEnd": 841,
                        "start": 837,
                        "end": 840,
                        "fullWidth": 4,
                        "width": 3,
                        "text": "===",
                        "value": "===",
                        "valueText": "===",
                        "hasTrailingTrivia": true,
                        "trailingTrivia": [
                            {
                                "kind": "WhitespaceTrivia",
                                "text": " "
                            }
                        ]
                    },
                    "right": {
                        "kind": "IdentifierName",
                        "fullStart": 841,
                        "fullEnd": 850,
                        "start": 841,
                        "end": 850,
                        "fullWidth": 9,
                        "width": 9,
                        "text": "undefined",
                        "value": "undefined",
                        "valueText": "undefined"
                    }
                },
                "closeParenToken": {
                    "kind": "CloseParenToken",
                    "fullStart": 850,
                    "fullEnd": 852,
                    "start": 850,
                    "end": 851,
                    "fullWidth": 2,
                    "width": 1,
                    "text": ")",
                    "value": ")",
                    "valueText": ")",
                    "hasTrailingTrivia": true,
                    "trailingTrivia": [
                        {
                            "kind": "WhitespaceTrivia",
                            "text": " "
                        }
                    ]
                },
                "statement": {
                    "kind": "Block",
                    "fullStart": 852,
                    "fullEnd": 959,
                    "start": 852,
                    "end": 958,
                    "fullWidth": 107,
                    "width": 106,
                    "openBraceToken": {
                        "kind": "OpenBraceToken",
                        "fullStart": 852,
                        "fullEnd": 854,
                        "start": 852,
                        "end": 853,
                        "fullWidth": 2,
                        "width": 1,
                        "text": "{",
                        "value": "{",
                        "valueText": "{",
                        "hasTrailingTrivia": true,
                        "hasTrailingNewLine": true,
                        "trailingTrivia": [
                            {
                                "kind": "NewLineTrivia",
                                "text": "\n"
                            }
                        ]
                    },
                    "statements": [
                        {
                            "kind": "ExpressionStatement",
                            "fullStart": 854,
                            "fullEnd": 957,
                            "start": 855,
                            "end": 956,
                            "fullWidth": 103,
                            "width": 101,
                            "expression": {
                                "kind": "InvocationExpression",
                                "fullStart": 854,
                                "fullEnd": 955,
                                "start": 855,
                                "end": 955,
                                "fullWidth": 101,
                                "width": 100,
                                "expression": {
                                    "kind": "IdentifierName",
                                    "fullStart": 854,
                                    "fullEnd": 861,
                                    "start": 855,
                                    "end": 861,
                                    "fullWidth": 7,
                                    "width": 6,
                                    "text": "$ERROR",
                                    "value": "$ERROR",
                                    "valueText": "$ERROR",
                                    "hasLeadingTrivia": true,
                                    "leadingTrivia": [
                                        {
                                            "kind": "WhitespaceTrivia",
                                            "text": "\t"
                                        }
                                    ]
                                },
                                "argumentList": {
                                    "kind": "ArgumentList",
                                    "fullStart": 861,
                                    "fullEnd": 955,
                                    "start": 861,
                                    "end": 955,
                                    "fullWidth": 94,
                                    "width": 94,
                                    "openParenToken": {
                                        "kind": "OpenParenToken",
                                        "fullStart": 861,
                                        "fullEnd": 862,
                                        "start": 861,
                                        "end": 862,
                                        "fullWidth": 1,
                                        "width": 1,
                                        "text": "(",
                                        "value": "(",
                                        "valueText": "("
                                    },
                                    "arguments": [
                                        {
                                            "kind": "AddExpression",
                                            "fullStart": 862,
                                            "fullEnd": 954,
                                            "start": 862,
                                            "end": 954,
                                            "fullWidth": 92,
                                            "width": 92,
                                            "left": {
                                                "kind": "StringLiteral",
                                                "fullStart": 862,
                                                "fullEnd": 934,
                                                "start": 862,
                                                "end": 934,
                                                "fullWidth": 72,
                                                "width": 72,
                                                "text": "'#1: __device.printShape !== undefined. Actual: __device.printShape ==='",
                                                "value": "#1: __device.printShape !== undefined. Actual: __device.printShape ===",
                                                "valueText": "#1: __device.printShape !== undefined. Actual: __device.printShape ==="
                                            },
                                            "operatorToken": {
                                                "kind": "PlusToken",
                                                "fullStart": 934,
                                                "fullEnd": 935,
                                                "start": 934,
                                                "end": 935,
                                                "fullWidth": 1,
                                                "width": 1,
                                                "text": "+",
                                                "value": "+",
                                                "valueText": "+"
                                            },
                                            "right": {
                                                "kind": "MemberAccessExpression",
                                                "fullStart": 935,
                                                "fullEnd": 954,
                                                "start": 935,
                                                "end": 954,
                                                "fullWidth": 19,
                                                "width": 19,
                                                "expression": {
                                                    "kind": "IdentifierName",
                                                    "fullStart": 935,
                                                    "fullEnd": 943,
                                                    "start": 935,
                                                    "end": 943,
                                                    "fullWidth": 8,
                                                    "width": 8,
                                                    "text": "__device",
                                                    "value": "__device",
                                                    "valueText": "__device"
                                                },
                                                "dotToken": {
                                                    "kind": "DotToken",
                                                    "fullStart": 943,
                                                    "fullEnd": 944,
                                                    "start": 943,
                                                    "end": 944,
                                                    "fullWidth": 1,
                                                    "width": 1,
                                                    "text": ".",
                                                    "value": ".",
                                                    "valueText": "."
                                                },
                                                "name": {
                                                    "kind": "IdentifierName",
                                                    "fullStart": 944,
                                                    "fullEnd": 954,
                                                    "start": 944,
                                                    "end": 954,
                                                    "fullWidth": 10,
                                                    "width": 10,
                                                    "text": "printShape",
                                                    "value": "printShape",
                                                    "valueText": "printShape"
                                                }
                                            }
                                        }
                                    ],
                                    "closeParenToken": {
                                        "kind": "CloseParenToken",
                                        "fullStart": 954,
                                        "fullEnd": 955,
                                        "start": 954,
                                        "end": 955,
                                        "fullWidth": 1,
                                        "width": 1,
                                        "text": ")",
                                        "value": ")",
                                        "valueText": ")"
                                    }
                                }
                            },
                            "semicolonToken": {
                                "kind": "SemicolonToken",
                                "fullStart": 955,
                                "fullEnd": 957,
                                "start": 955,
                                "end": 956,
                                "fullWidth": 2,
                                "width": 1,
                                "text": ";",
                                "value": ";",
                                "valueText": ";",
                                "hasTrailingTrivia": true,
                                "hasTrailingNewLine": true,
                                "trailingTrivia": [
                                    {
                                        "kind": "NewLineTrivia",
                                        "text": "\n"
                                    }
                                ]
                            }
                        }
                    ],
                    "closeBraceToken": {
                        "kind": "CloseBraceToken",
                        "fullStart": 957,
                        "fullEnd": 959,
                        "start": 957,
                        "end": 958,
                        "fullWidth": 2,
                        "width": 1,
                        "text": "}",
                        "value": "}",
                        "valueText": "}",
                        "hasTrailingTrivia": true,
                        "hasTrailingNewLine": true,
                        "trailingTrivia": [
                            {
                                "kind": "NewLineTrivia",
                                "text": "\n"
                            }
                        ]
                    }
                }
            },
            {
                "kind": "IfStatement",
                "fullStart": 959,
                "fullEnd": 1279,
                "start": 1131,
                "end": 1278,
                "fullWidth": 320,
                "width": 147,
                "ifKeyword": {
                    "kind": "IfKeyword",
                    "fullStart": 959,
                    "fullEnd": 1134,
                    "start": 1131,
                    "end": 1133,
                    "fullWidth": 175,
                    "width": 2,
                    "text": "if",
                    "value": "if",
                    "valueText": "if",
                    "hasLeadingTrivia": true,
                    "hasLeadingComment": true,
                    "hasLeadingNewLine": true,
                    "hasTrailingTrivia": true,
                    "leadingTrivia": [
                        {
                            "kind": "SingleLineCommentTrivia",
                            "text": "//"
                        },
                        {
                            "kind": "NewLineTrivia",
                            "text": "\n"
                        },
                        {
                            "kind": "SingleLineCommentTrivia",
                            "text": "//////////////////////////////////////////////////////////////////////////////"
                        },
                        {
                            "kind": "NewLineTrivia",
                            "text": "\n"
                        },
                        {
                            "kind": "NewLineTrivia",
                            "text": "\n"
                        },
                        {
                            "kind": "SingleLineCommentTrivia",
                            "text": "//////////////////////////////////////////////////////////////////////////////"
                        },
                        {
                            "kind": "NewLineTrivia",
                            "text": "\n"
                        },
                        {
                            "kind": "SingleLineCommentTrivia",
                            "text": "//CHECK#2"
                        },
                        {
                            "kind": "NewLineTrivia",
                            "text": "\n"
                        }
                    ],
                    "trailingTrivia": [
                        {
                            "kind": "WhitespaceTrivia",
                            "text": " "
                        }
                    ]
                },
                "openParenToken": {
                    "kind": "OpenParenToken",
                    "fullStart": 1134,
                    "fullEnd": 1135,
                    "start": 1134,
                    "end": 1135,
                    "fullWidth": 1,
                    "width": 1,
                    "text": "(",
                    "value": "(",
                    "valueText": "("
                },
                "condition": {
                    "kind": "NotEqualsExpression",
                    "fullStart": 1135,
                    "fullEnd": 1167,
                    "start": 1135,
                    "end": 1167,
                    "fullWidth": 32,
                    "width": 32,
                    "left": {
                        "kind": "InvocationExpression",
                        "fullStart": 1135,
                        "fullEnd": 1157,
                        "start": 1135,
                        "end": 1156,
                        "fullWidth": 22,
                        "width": 21,
                        "expression": {
                            "kind": "MemberAccessExpression",
                            "fullStart": 1135,
                            "fullEnd": 1154,
                            "start": 1135,
                            "end": 1154,
                            "fullWidth": 19,
                            "width": 19,
                            "expression": {
                                "kind": "IdentifierName",
                                "fullStart": 1135,
                                "fullEnd": 1143,
                                "start": 1135,
                                "end": 1143,
                                "fullWidth": 8,
                                "width": 8,
                                "text": "__device",
                                "value": "__device",
                                "valueText": "__device"
                            },
                            "dotToken": {
                                "kind": "DotToken",
                                "fullStart": 1143,
                                "fullEnd": 1144,
                                "start": 1143,
                                "end": 1144,
                                "fullWidth": 1,
                                "width": 1,
                                "text": ".",
                                "value": ".",
                                "valueText": "."
                            },
                            "name": {
                                "kind": "IdentifierName",
                                "fullStart": 1144,
                                "fullEnd": 1154,
                                "start": 1144,
                                "end": 1154,
                                "fullWidth": 10,
                                "width": 10,
                                "text": "printShape",
                                "value": "printShape",
                                "valueText": "printShape"
                            }
                        },
                        "argumentList": {
                            "kind": "ArgumentList",
                            "fullStart": 1154,
                            "fullEnd": 1157,
                            "start": 1154,
                            "end": 1156,
                            "fullWidth": 3,
                            "width": 2,
                            "openParenToken": {
                                "kind": "OpenParenToken",
                                "fullStart": 1154,
                                "fullEnd": 1155,
                                "start": 1154,
                                "end": 1155,
                                "fullWidth": 1,
                                "width": 1,
                                "text": "(",
                                "value": "(",
                                "valueText": "("
                            },
                            "arguments": [],
                            "closeParenToken": {
                                "kind": "CloseParenToken",
                                "fullStart": 1155,
                                "fullEnd": 1157,
                                "start": 1155,
                                "end": 1156,
                                "fullWidth": 2,
                                "width": 1,
                                "text": ")",
                                "value": ")",
                                "valueText": ")",
                                "hasTrailingTrivia": true,
                                "trailingTrivia": [
                                    {
                                        "kind": "WhitespaceTrivia",
                                        "text": " "
                                    }
                                ]
                            }
                        }
                    },
                    "operatorToken": {
                        "kind": "ExclamationEqualsEqualsToken",
                        "fullStart": 1157,
                        "fullEnd": 1161,
                        "start": 1157,
                        "end": 1160,
                        "fullWidth": 4,
                        "width": 3,
                        "text": "!==",
                        "value": "!==",
                        "valueText": "!==",
                        "hasTrailingTrivia": true,
                        "trailingTrivia": [
                            {
                                "kind": "WhitespaceTrivia",
                                "text": " "
                            }
                        ]
                    },
                    "right": {
                        "kind": "IdentifierName",
                        "fullStart": 1161,
                        "fullEnd": 1167,
                        "start": 1161,
                        "end": 1167,
                        "fullWidth": 6,
                        "width": 6,
                        "text": "__CUBE",
                        "value": "__CUBE",
                        "valueText": "__CUBE"
                    }
                },
                "closeParenToken": {
                    "kind": "CloseParenToken",
                    "fullStart": 1167,
                    "fullEnd": 1169,
                    "start": 1167,
                    "end": 1168,
                    "fullWidth": 2,
                    "width": 1,
                    "text": ")",
                    "value": ")",
                    "valueText": ")",
                    "hasTrailingTrivia": true,
                    "trailingTrivia": [
                        {
                            "kind": "WhitespaceTrivia",
                            "text": " "
                        }
                    ]
                },
                "statement": {
                    "kind": "Block",
                    "fullStart": 1169,
                    "fullEnd": 1279,
                    "start": 1169,
                    "end": 1278,
                    "fullWidth": 110,
                    "width": 109,
                    "openBraceToken": {
                        "kind": "OpenBraceToken",
                        "fullStart": 1169,
                        "fullEnd": 1171,
                        "start": 1169,
                        "end": 1170,
                        "fullWidth": 2,
                        "width": 1,
                        "text": "{",
                        "value": "{",
                        "valueText": "{",
                        "hasTrailingTrivia": true,
                        "hasTrailingNewLine": true,
                        "trailingTrivia": [
                            {
                                "kind": "NewLineTrivia",
                                "text": "\n"
                            }
                        ]
                    },
                    "statements": [
                        {
                            "kind": "ExpressionStatement",
                            "fullStart": 1171,
                            "fullEnd": 1277,
                            "start": 1172,
                            "end": 1276,
                            "fullWidth": 106,
                            "width": 104,
                            "expression": {
                                "kind": "InvocationExpression",
                                "fullStart": 1171,
                                "fullEnd": 1275,
                                "start": 1172,
                                "end": 1275,
                                "fullWidth": 104,
                                "width": 103,
                                "expression": {
                                    "kind": "IdentifierName",
                                    "fullStart": 1171,
                                    "fullEnd": 1178,
                                    "start": 1172,
                                    "end": 1178,
                                    "fullWidth": 7,
                                    "width": 6,
                                    "text": "$ERROR",
                                    "value": "$ERROR",
                                    "valueText": "$ERROR",
                                    "hasLeadingTrivia": true,
                                    "leadingTrivia": [
                                        {
                                            "kind": "WhitespaceTrivia",
                                            "text": "\t"
                                        }
                                    ]
                                },
                                "argumentList": {
                                    "kind": "ArgumentList",
                                    "fullStart": 1178,
                                    "fullEnd": 1275,
                                    "start": 1178,
                                    "end": 1275,
                                    "fullWidth": 97,
                                    "width": 97,
                                    "openParenToken": {
                                        "kind": "OpenParenToken",
                                        "fullStart": 1178,
                                        "fullEnd": 1179,
                                        "start": 1178,
                                        "end": 1179,
                                        "fullWidth": 1,
                                        "width": 1,
                                        "text": "(",
                                        "value": "(",
                                        "valueText": "("
                                    },
                                    "arguments": [
                                        {
                                            "kind": "AddExpression",
                                            "fullStart": 1179,
                                            "fullEnd": 1274,
                                            "start": 1179,
                                            "end": 1274,
                                            "fullWidth": 95,
                                            "width": 95,
                                            "left": {
                                                "kind": "StringLiteral",
                                                "fullStart": 1179,
                                                "fullEnd": 1252,
                                                "start": 1179,
                                                "end": 1252,
                                                "fullWidth": 73,
                                                "width": 73,
                                                "text": "'#2: __device.printShape() === __CUBE. Actual: __device.printShape() ==='",
                                                "value": "#2: __device.printShape() === __CUBE. Actual: __device.printShape() ===",
                                                "valueText": "#2: __device.printShape() === __CUBE. Actual: __device.printShape() ==="
                                            },
                                            "operatorToken": {
                                                "kind": "PlusToken",
                                                "fullStart": 1252,
                                                "fullEnd": 1253,
                                                "start": 1252,
                                                "end": 1253,
                                                "fullWidth": 1,
                                                "width": 1,
                                                "text": "+",
                                                "value": "+",
                                                "valueText": "+"
                                            },
                                            "right": {
                                                "kind": "InvocationExpression",
                                                "fullStart": 1253,
                                                "fullEnd": 1274,
                                                "start": 1253,
                                                "end": 1274,
                                                "fullWidth": 21,
                                                "width": 21,
                                                "expression": {
                                                    "kind": "MemberAccessExpression",
                                                    "fullStart": 1253,
                                                    "fullEnd": 1272,
                                                    "start": 1253,
                                                    "end": 1272,
                                                    "fullWidth": 19,
                                                    "width": 19,
                                                    "expression": {
                                                        "kind": "IdentifierName",
                                                        "fullStart": 1253,
                                                        "fullEnd": 1261,
                                                        "start": 1253,
                                                        "end": 1261,
                                                        "fullWidth": 8,
                                                        "width": 8,
                                                        "text": "__device",
                                                        "value": "__device",
                                                        "valueText": "__device"
                                                    },
                                                    "dotToken": {
                                                        "kind": "DotToken",
                                                        "fullStart": 1261,
                                                        "fullEnd": 1262,
                                                        "start": 1261,
                                                        "end": 1262,
                                                        "fullWidth": 1,
                                                        "width": 1,
                                                        "text": ".",
                                                        "value": ".",
                                                        "valueText": "."
                                                    },
                                                    "name": {
                                                        "kind": "IdentifierName",
                                                        "fullStart": 1262,
                                                        "fullEnd": 1272,
                                                        "start": 1262,
                                                        "end": 1272,
                                                        "fullWidth": 10,
                                                        "width": 10,
                                                        "text": "printShape",
                                                        "value": "printShape",
                                                        "valueText": "printShape"
                                                    }
                                                },
                                                "argumentList": {
                                                    "kind": "ArgumentList",
                                                    "fullStart": 1272,
                                                    "fullEnd": 1274,
                                                    "start": 1272,
                                                    "end": 1274,
                                                    "fullWidth": 2,
                                                    "width": 2,
                                                    "openParenToken": {
                                                        "kind": "OpenParenToken",
                                                        "fullStart": 1272,
                                                        "fullEnd": 1273,
                                                        "start": 1272,
                                                        "end": 1273,
                                                        "fullWidth": 1,
                                                        "width": 1,
                                                        "text": "(",
                                                        "value": "(",
                                                        "valueText": "("
                                                    },
                                                    "arguments": [],
                                                    "closeParenToken": {
                                                        "kind": "CloseParenToken",
                                                        "fullStart": 1273,
                                                        "fullEnd": 1274,
                                                        "start": 1273,
                                                        "end": 1274,
                                                        "fullWidth": 1,
                                                        "width": 1,
                                                        "text": ")",
                                                        "value": ")",
                                                        "valueText": ")"
                                                    }
                                                }
                                            }
                                        }
                                    ],
                                    "closeParenToken": {
                                        "kind": "CloseParenToken",
                                        "fullStart": 1274,
                                        "fullEnd": 1275,
                                        "start": 1274,
                                        "end": 1275,
                                        "fullWidth": 1,
                                        "width": 1,
                                        "text": ")",
                                        "value": ")",
                                        "valueText": ")"
                                    }
                                }
                            },
                            "semicolonToken": {
                                "kind": "SemicolonToken",
                                "fullStart": 1275,
                                "fullEnd": 1277,
                                "start": 1275,
                                "end": 1276,
                                "fullWidth": 2,
                                "width": 1,
                                "text": ";",
                                "value": ";",
                                "valueText": ";",
                                "hasTrailingTrivia": true,
                                "hasTrailingNewLine": true,
                                "trailingTrivia": [
                                    {
                                        "kind": "NewLineTrivia",
                                        "text": "\n"
                                    }
                                ]
                            }
                        }
                    ],
                    "closeBraceToken": {
                        "kind": "CloseBraceToken",
                        "fullStart": 1277,
                        "fullEnd": 1279,
                        "start": 1277,
                        "end": 1278,
                        "fullWidth": 2,
                        "width": 1,
                        "text": "}",
                        "value": "}",
                        "valueText": "}",
                        "hasTrailingTrivia": true,
                        "hasTrailingNewLine": true,
                        "trailingTrivia": [
                            {
                                "kind": "NewLineTrivia",
                                "text": "\n"
                            }
                        ]
                    }
                }
            }
        ],
        "endOfFileToken": {
            "kind": "EndOfFileToken",
            "fullStart": 1279,
            "fullEnd": 1362,
            "start": 1362,
            "end": 1362,
            "fullWidth": 83,
            "width": 0,
            "text": "",
            "hasLeadingTrivia": true,
            "hasLeadingComment": true,
            "hasLeadingNewLine": true,
            "leadingTrivia": [
                {
                    "kind": "SingleLineCommentTrivia",
                    "text": "//"
                },
                {
                    "kind": "NewLineTrivia",
                    "text": "\n"
                },
                {
                    "kind": "SingleLineCommentTrivia",
                    "text": "//////////////////////////////////////////////////////////////////////////////"
                },
                {
                    "kind": "NewLineTrivia",
                    "text": "\n"
                },
                {
                    "kind": "NewLineTrivia",
                    "text": "\n"
                }
            ]
        }
    },
    "lineMap": {
        "lineStarts": [
            0,
            61,
            132,
            133,
            137,
            207,
            253,
            332,
            435,
            455,
            458,
            494,
            559,
            563,
            564,
            583,
            584,
            606,
            609,
            690,
            691,
            723,
            724,
            803,
            813,
            854,
            957,
            959,
            962,
            1041,
            1042,
            1121,
            1131,
            1171,
            1277,
            1279,
            1282,
            1361,
            1362
        ],
        "length": 1362
    }
}<|MERGE_RESOLUTION|>--- conflicted
+++ resolved
@@ -94,12 +94,8 @@
                             "start": 568,
                             "end": 581,
                             "fullWidth": 13,
-<<<<<<< HEAD
                             "width": 13,
-                            "identifier": {
-=======
                             "propertyName": {
->>>>>>> 85e84683
                                 "kind": "IdentifierName",
                                 "fullStart": 568,
                                 "fullEnd": 574,
@@ -808,12 +804,8 @@
                             "start": 695,
                             "end": 721,
                             "fullWidth": 26,
-<<<<<<< HEAD
                             "width": 26,
-                            "identifier": {
-=======
                             "propertyName": {
->>>>>>> 85e84683
                                 "kind": "IdentifierName",
                                 "fullStart": 695,
                                 "fullEnd": 704,
