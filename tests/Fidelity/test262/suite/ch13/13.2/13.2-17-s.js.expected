{
    "isDeclaration": false,
    "languageVersion": "EcmaScript5",
    "parseOptions": {
        "allowAutomaticSemicolonInsertion": true
    },
    "sourceUnit": {
        "kind": "SourceUnit",
        "fullStart": 0,
        "fullEnd": 830,
        "start": 568,
        "end": 830,
        "fullWidth": 830,
        "width": 262,
        "isIncrementallyUnusable": true,
        "moduleElements": [
            {
                "kind": "FunctionDeclaration",
                "fullStart": 0,
                "fullEnd": 808,
                "start": 568,
                "end": 806,
                "fullWidth": 808,
                "width": 238,
                "modifiers": [],
                "functionKeyword": {
                    "kind": "FunctionKeyword",
                    "fullStart": 0,
                    "fullEnd": 577,
                    "start": 568,
                    "end": 576,
                    "fullWidth": 577,
                    "width": 8,
                    "text": "function",
                    "value": "function",
                    "valueText": "function",
                    "hasLeadingTrivia": true,
                    "hasLeadingComment": true,
                    "hasLeadingNewLine": true,
                    "hasTrailingTrivia": true,
                    "leadingTrivia": [
                        {
                            "kind": "SingleLineCommentTrivia",
                            "text": "/// Copyright (c) 2012 Ecma International.  All rights reserved. "
                        },
                        {
                            "kind": "NewLineTrivia",
                            "text": "\r\n"
                        },
                        {
                            "kind": "SingleLineCommentTrivia",
                            "text": "/// Ecma International makes this code available under the terms and conditions set"
                        },
                        {
                            "kind": "NewLineTrivia",
                            "text": "\r\n"
                        },
                        {
                            "kind": "SingleLineCommentTrivia",
                            "text": "/// forth on http://hg.ecmascript.org/tests/test262/raw-file/tip/LICENSE (the "
                        },
                        {
                            "kind": "NewLineTrivia",
                            "text": "\r\n"
                        },
                        {
                            "kind": "SingleLineCommentTrivia",
                            "text": "/// \"Use Terms\").   Any redistribution of this code must retain the above "
                        },
                        {
                            "kind": "NewLineTrivia",
                            "text": "\r\n"
                        },
                        {
                            "kind": "SingleLineCommentTrivia",
                            "text": "/// copyright and this notice and otherwise comply with the Use Terms."
                        },
                        {
                            "kind": "NewLineTrivia",
                            "text": "\r\n"
                        },
                        {
                            "kind": "MultiLineCommentTrivia",
                            "text": "/**\r\n * @path ch13/13.2/13.2-17-s.js\r\n * @description StrictMode - reading a property named 'arguments' of function objects is not allowed outside the function\r\n * @onlyStrict\r\n */"
                        },
                        {
                            "kind": "NewLineTrivia",
                            "text": "\r\n"
                        },
                        {
                            "kind": "NewLineTrivia",
                            "text": "\r\n"
                        },
                        {
                            "kind": "NewLineTrivia",
                            "text": "\r\n"
                        },
                        {
                            "kind": "NewLineTrivia",
                            "text": "\r\n"
                        }
                    ],
                    "trailingTrivia": [
                        {
                            "kind": "WhitespaceTrivia",
                            "text": " "
                        }
                    ]
                },
                "identifier": {
                    "kind": "IdentifierName",
                    "fullStart": 577,
                    "fullEnd": 585,
                    "start": 577,
                    "end": 585,
                    "fullWidth": 8,
                    "width": 8,
                    "text": "testcase",
                    "value": "testcase",
                    "valueText": "testcase"
                },
                "callSignature": {
                    "kind": "CallSignature",
                    "fullStart": 585,
                    "fullEnd": 588,
                    "start": 585,
                    "end": 587,
                    "fullWidth": 3,
                    "width": 2,
                    "parameterList": {
                        "kind": "ParameterList",
                        "fullStart": 585,
                        "fullEnd": 588,
                        "start": 585,
                        "end": 587,
                        "fullWidth": 3,
                        "width": 2,
                        "openParenToken": {
                            "kind": "OpenParenToken",
                            "fullStart": 585,
                            "fullEnd": 586,
                            "start": 585,
                            "end": 586,
                            "fullWidth": 1,
                            "width": 1,
                            "text": "(",
                            "value": "(",
                            "valueText": "("
                        },
                        "parameters": [],
                        "closeParenToken": {
                            "kind": "CloseParenToken",
                            "fullStart": 586,
                            "fullEnd": 588,
                            "start": 586,
                            "end": 587,
                            "fullWidth": 2,
                            "width": 1,
                            "text": ")",
                            "value": ")",
                            "valueText": ")",
                            "hasTrailingTrivia": true,
                            "trailingTrivia": [
                                {
                                    "kind": "WhitespaceTrivia",
                                    "text": " "
                                }
                            ]
                        }
                    }
                },
                "block": {
                    "kind": "Block",
                    "fullStart": 588,
                    "fullEnd": 808,
                    "start": 588,
                    "end": 806,
                    "fullWidth": 220,
                    "width": 218,
                    "openBraceToken": {
                        "kind": "OpenBraceToken",
                        "fullStart": 588,
                        "fullEnd": 591,
                        "start": 588,
                        "end": 589,
                        "fullWidth": 3,
                        "width": 1,
                        "text": "{",
                        "value": "{",
                        "valueText": "{",
                        "hasTrailingTrivia": true,
                        "hasTrailingNewLine": true,
                        "trailingTrivia": [
                            {
                                "kind": "NewLineTrivia",
                                "text": "\r\n"
                            }
                        ]
                    },
                    "statements": [
                        {
                            "kind": "VariableStatement",
                            "fullStart": 591,
                            "fullEnd": 637,
                            "start": 599,
                            "end": 635,
                            "fullWidth": 46,
                            "width": 36,
                            "modifiers": [],
                            "variableDeclaration": {
                                "kind": "VariableDeclaration",
                                "fullStart": 591,
                                "fullEnd": 634,
                                "start": 599,
                                "end": 634,
                                "fullWidth": 43,
                                "width": 35,
                                "varKeyword": {
                                    "kind": "VarKeyword",
                                    "fullStart": 591,
                                    "fullEnd": 603,
                                    "start": 599,
                                    "end": 602,
                                    "fullWidth": 12,
                                    "width": 3,
                                    "text": "var",
                                    "value": "var",
                                    "valueText": "var",
                                    "hasLeadingTrivia": true,
                                    "hasTrailingTrivia": true,
                                    "leadingTrivia": [
                                        {
                                            "kind": "WhitespaceTrivia",
                                            "text": "        "
                                        }
                                    ],
                                    "trailingTrivia": [
                                        {
                                            "kind": "WhitespaceTrivia",
                                            "text": " "
                                        }
                                    ]
                                },
                                "variableDeclarators": [
                                    {
                                        "kind": "VariableDeclarator",
                                        "fullStart": 603,
                                        "fullEnd": 634,
                                        "start": 603,
                                        "end": 634,
                                        "fullWidth": 31,
<<<<<<< HEAD
                                        "width": 31,
                                        "identifier": {
=======
                                        "propertyName": {
>>>>>>> 85e84683
                                            "kind": "IdentifierName",
                                            "fullStart": 603,
                                            "fullEnd": 607,
                                            "start": 603,
                                            "end": 606,
                                            "fullWidth": 4,
                                            "width": 3,
                                            "text": "foo",
                                            "value": "foo",
                                            "valueText": "foo",
                                            "hasTrailingTrivia": true,
                                            "trailingTrivia": [
                                                {
                                                    "kind": "WhitespaceTrivia",
                                                    "text": " "
                                                }
                                            ]
                                        },
                                        "equalsValueClause": {
                                            "kind": "EqualsValueClause",
                                            "fullStart": 607,
                                            "fullEnd": 634,
                                            "start": 607,
                                            "end": 634,
                                            "fullWidth": 27,
                                            "width": 27,
                                            "equalsToken": {
                                                "kind": "EqualsToken",
                                                "fullStart": 607,
                                                "fullEnd": 609,
                                                "start": 607,
                                                "end": 608,
                                                "fullWidth": 2,
                                                "width": 1,
                                                "text": "=",
                                                "value": "=",
                                                "valueText": "=",
                                                "hasTrailingTrivia": true,
                                                "trailingTrivia": [
                                                    {
                                                        "kind": "WhitespaceTrivia",
                                                        "text": " "
                                                    }
                                                ]
                                            },
                                            "value": {
                                                "kind": "InvocationExpression",
                                                "fullStart": 609,
                                                "fullEnd": 634,
                                                "start": 609,
                                                "end": 634,
                                                "fullWidth": 25,
                                                "width": 25,
                                                "expression": {
                                                    "kind": "IdentifierName",
                                                    "fullStart": 609,
                                                    "fullEnd": 617,
                                                    "start": 609,
                                                    "end": 617,
                                                    "fullWidth": 8,
                                                    "width": 8,
                                                    "text": "Function",
                                                    "value": "Function",
                                                    "valueText": "Function"
                                                },
                                                "argumentList": {
                                                    "kind": "ArgumentList",
                                                    "fullStart": 617,
                                                    "fullEnd": 634,
                                                    "start": 617,
                                                    "end": 634,
                                                    "fullWidth": 17,
                                                    "width": 17,
                                                    "openParenToken": {
                                                        "kind": "OpenParenToken",
                                                        "fullStart": 617,
                                                        "fullEnd": 618,
                                                        "start": 617,
                                                        "end": 618,
                                                        "fullWidth": 1,
                                                        "width": 1,
                                                        "text": "(",
                                                        "value": "(",
                                                        "valueText": "("
                                                    },
                                                    "arguments": [
                                                        {
                                                            "kind": "StringLiteral",
                                                            "fullStart": 618,
                                                            "fullEnd": 633,
                                                            "start": 618,
                                                            "end": 633,
                                                            "fullWidth": 15,
                                                            "width": 15,
                                                            "text": "\"'use strict';\"",
                                                            "value": "'use strict';",
                                                            "valueText": "'use strict';"
                                                        }
                                                    ],
                                                    "closeParenToken": {
                                                        "kind": "CloseParenToken",
                                                        "fullStart": 633,
                                                        "fullEnd": 634,
                                                        "start": 633,
                                                        "end": 634,
                                                        "fullWidth": 1,
                                                        "width": 1,
                                                        "text": ")",
                                                        "value": ")",
                                                        "valueText": ")"
                                                    }
                                                }
                                            }
                                        }
                                    }
                                ]
                            },
                            "semicolonToken": {
                                "kind": "SemicolonToken",
                                "fullStart": 634,
                                "fullEnd": 637,
                                "start": 634,
                                "end": 635,
                                "fullWidth": 3,
                                "width": 1,
                                "text": ";",
                                "value": ";",
                                "valueText": ";",
                                "hasTrailingTrivia": true,
                                "hasTrailingNewLine": true,
                                "trailingTrivia": [
                                    {
                                        "kind": "NewLineTrivia",
                                        "text": "\r\n"
                                    }
                                ]
                            }
                        },
                        {
                            "kind": "TryStatement",
                            "fullStart": 637,
                            "fullEnd": 805,
                            "start": 645,
                            "end": 803,
                            "fullWidth": 168,
                            "width": 158,
                            "tryKeyword": {
                                "kind": "TryKeyword",
                                "fullStart": 637,
                                "fullEnd": 649,
                                "start": 645,
                                "end": 648,
                                "fullWidth": 12,
                                "width": 3,
                                "text": "try",
                                "value": "try",
                                "valueText": "try",
                                "hasLeadingTrivia": true,
                                "hasTrailingTrivia": true,
                                "leadingTrivia": [
                                    {
                                        "kind": "WhitespaceTrivia",
                                        "text": "        "
                                    }
                                ],
                                "trailingTrivia": [
                                    {
                                        "kind": "WhitespaceTrivia",
                                        "text": " "
                                    }
                                ]
                            },
                            "block": {
                                "kind": "Block",
                                "fullStart": 649,
                                "fullEnd": 729,
                                "start": 649,
                                "end": 727,
                                "fullWidth": 80,
                                "width": 78,
                                "openBraceToken": {
                                    "kind": "OpenBraceToken",
                                    "fullStart": 649,
                                    "fullEnd": 652,
                                    "start": 649,
                                    "end": 650,
                                    "fullWidth": 3,
                                    "width": 1,
                                    "text": "{",
                                    "value": "{",
                                    "valueText": "{",
                                    "hasTrailingTrivia": true,
                                    "hasTrailingNewLine": true,
                                    "trailingTrivia": [
                                        {
                                            "kind": "NewLineTrivia",
                                            "text": "\r\n"
                                        }
                                    ]
                                },
                                "statements": [
                                    {
                                        "kind": "VariableStatement",
                                        "fullStart": 652,
                                        "fullEnd": 691,
                                        "start": 664,
                                        "end": 689,
                                        "fullWidth": 39,
                                        "width": 25,
                                        "modifiers": [],
                                        "variableDeclaration": {
                                            "kind": "VariableDeclaration",
                                            "fullStart": 652,
                                            "fullEnd": 688,
                                            "start": 664,
                                            "end": 688,
                                            "fullWidth": 36,
                                            "width": 24,
                                            "varKeyword": {
                                                "kind": "VarKeyword",
                                                "fullStart": 652,
                                                "fullEnd": 668,
                                                "start": 664,
                                                "end": 667,
                                                "fullWidth": 16,
                                                "width": 3,
                                                "text": "var",
                                                "value": "var",
                                                "valueText": "var",
                                                "hasLeadingTrivia": true,
                                                "hasTrailingTrivia": true,
                                                "leadingTrivia": [
                                                    {
                                                        "kind": "WhitespaceTrivia",
                                                        "text": "            "
                                                    }
                                                ],
                                                "trailingTrivia": [
                                                    {
                                                        "kind": "WhitespaceTrivia",
                                                        "text": " "
                                                    }
                                                ]
                                            },
                                            "variableDeclarators": [
                                                {
                                                    "kind": "VariableDeclarator",
                                                    "fullStart": 668,
                                                    "fullEnd": 688,
                                                    "start": 668,
                                                    "end": 688,
                                                    "fullWidth": 20,
<<<<<<< HEAD
                                                    "width": 20,
                                                    "identifier": {
=======
                                                    "propertyName": {
>>>>>>> 85e84683
                                                        "kind": "IdentifierName",
                                                        "fullStart": 668,
                                                        "fullEnd": 673,
                                                        "start": 668,
                                                        "end": 672,
                                                        "fullWidth": 5,
                                                        "width": 4,
                                                        "text": "temp",
                                                        "value": "temp",
                                                        "valueText": "temp",
                                                        "hasTrailingTrivia": true,
                                                        "trailingTrivia": [
                                                            {
                                                                "kind": "WhitespaceTrivia",
                                                                "text": " "
                                                            }
                                                        ]
                                                    },
                                                    "equalsValueClause": {
                                                        "kind": "EqualsValueClause",
                                                        "fullStart": 673,
                                                        "fullEnd": 688,
                                                        "start": 673,
                                                        "end": 688,
                                                        "fullWidth": 15,
                                                        "width": 15,
                                                        "equalsToken": {
                                                            "kind": "EqualsToken",
                                                            "fullStart": 673,
                                                            "fullEnd": 675,
                                                            "start": 673,
                                                            "end": 674,
                                                            "fullWidth": 2,
                                                            "width": 1,
                                                            "text": "=",
                                                            "value": "=",
                                                            "valueText": "=",
                                                            "hasTrailingTrivia": true,
                                                            "trailingTrivia": [
                                                                {
                                                                    "kind": "WhitespaceTrivia",
                                                                    "text": " "
                                                                }
                                                            ]
                                                        },
                                                        "value": {
                                                            "kind": "MemberAccessExpression",
                                                            "fullStart": 675,
                                                            "fullEnd": 688,
                                                            "start": 675,
                                                            "end": 688,
                                                            "fullWidth": 13,
                                                            "width": 13,
                                                            "expression": {
                                                                "kind": "IdentifierName",
                                                                "fullStart": 675,
                                                                "fullEnd": 678,
                                                                "start": 675,
                                                                "end": 678,
                                                                "fullWidth": 3,
                                                                "width": 3,
                                                                "text": "foo",
                                                                "value": "foo",
                                                                "valueText": "foo"
                                                            },
                                                            "dotToken": {
                                                                "kind": "DotToken",
                                                                "fullStart": 678,
                                                                "fullEnd": 679,
                                                                "start": 678,
                                                                "end": 679,
                                                                "fullWidth": 1,
                                                                "width": 1,
                                                                "text": ".",
                                                                "value": ".",
                                                                "valueText": "."
                                                            },
                                                            "name": {
                                                                "kind": "IdentifierName",
                                                                "fullStart": 679,
                                                                "fullEnd": 688,
                                                                "start": 679,
                                                                "end": 688,
                                                                "fullWidth": 9,
                                                                "width": 9,
                                                                "text": "arguments",
                                                                "value": "arguments",
                                                                "valueText": "arguments"
                                                            }
                                                        }
                                                    }
                                                }
                                            ]
                                        },
                                        "semicolonToken": {
                                            "kind": "SemicolonToken",
                                            "fullStart": 688,
                                            "fullEnd": 691,
                                            "start": 688,
                                            "end": 689,
                                            "fullWidth": 3,
                                            "width": 1,
                                            "text": ";",
                                            "value": ";",
                                            "valueText": ";",
                                            "hasTrailingTrivia": true,
                                            "hasTrailingNewLine": true,
                                            "trailingTrivia": [
                                                {
                                                    "kind": "NewLineTrivia",
                                                    "text": "\r\n"
                                                }
                                            ]
                                        }
                                    },
                                    {
                                        "kind": "ReturnStatement",
                                        "fullStart": 691,
                                        "fullEnd": 718,
                                        "start": 703,
                                        "end": 716,
                                        "fullWidth": 27,
                                        "width": 13,
                                        "returnKeyword": {
                                            "kind": "ReturnKeyword",
                                            "fullStart": 691,
                                            "fullEnd": 710,
                                            "start": 703,
                                            "end": 709,
                                            "fullWidth": 19,
                                            "width": 6,
                                            "text": "return",
                                            "value": "return",
                                            "valueText": "return",
                                            "hasLeadingTrivia": true,
                                            "hasTrailingTrivia": true,
                                            "leadingTrivia": [
                                                {
                                                    "kind": "WhitespaceTrivia",
                                                    "text": "            "
                                                }
                                            ],
                                            "trailingTrivia": [
                                                {
                                                    "kind": "WhitespaceTrivia",
                                                    "text": " "
                                                }
                                            ]
                                        },
                                        "expression": {
                                            "kind": "FalseKeyword",
                                            "fullStart": 710,
                                            "fullEnd": 715,
                                            "start": 710,
                                            "end": 715,
                                            "fullWidth": 5,
                                            "width": 5,
                                            "text": "false",
                                            "value": false,
                                            "valueText": "false"
                                        },
                                        "semicolonToken": {
                                            "kind": "SemicolonToken",
                                            "fullStart": 715,
                                            "fullEnd": 718,
                                            "start": 715,
                                            "end": 716,
                                            "fullWidth": 3,
                                            "width": 1,
                                            "text": ";",
                                            "value": ";",
                                            "valueText": ";",
                                            "hasTrailingTrivia": true,
                                            "hasTrailingNewLine": true,
                                            "trailingTrivia": [
                                                {
                                                    "kind": "NewLineTrivia",
                                                    "text": "\r\n"
                                                }
                                            ]
                                        }
                                    }
                                ],
                                "closeBraceToken": {
                                    "kind": "CloseBraceToken",
                                    "fullStart": 718,
                                    "fullEnd": 729,
                                    "start": 726,
                                    "end": 727,
                                    "fullWidth": 11,
                                    "width": 1,
                                    "text": "}",
                                    "value": "}",
                                    "valueText": "}",
                                    "hasLeadingTrivia": true,
                                    "hasTrailingTrivia": true,
                                    "hasTrailingNewLine": true,
                                    "leadingTrivia": [
                                        {
                                            "kind": "WhitespaceTrivia",
                                            "text": "        "
                                        }
                                    ],
                                    "trailingTrivia": [
                                        {
                                            "kind": "NewLineTrivia",
                                            "text": "\r\n"
                                        }
                                    ]
                                }
                            },
                            "catchClause": {
                                "kind": "CatchClause",
                                "fullStart": 729,
                                "fullEnd": 805,
                                "start": 737,
                                "end": 803,
                                "fullWidth": 76,
                                "width": 66,
                                "catchKeyword": {
                                    "kind": "CatchKeyword",
                                    "fullStart": 729,
                                    "fullEnd": 743,
                                    "start": 737,
                                    "end": 742,
                                    "fullWidth": 14,
                                    "width": 5,
                                    "text": "catch",
                                    "value": "catch",
                                    "valueText": "catch",
                                    "hasLeadingTrivia": true,
                                    "hasTrailingTrivia": true,
                                    "leadingTrivia": [
                                        {
                                            "kind": "WhitespaceTrivia",
                                            "text": "        "
                                        }
                                    ],
                                    "trailingTrivia": [
                                        {
                                            "kind": "WhitespaceTrivia",
                                            "text": " "
                                        }
                                    ]
                                },
                                "openParenToken": {
                                    "kind": "OpenParenToken",
                                    "fullStart": 743,
                                    "fullEnd": 744,
                                    "start": 743,
                                    "end": 744,
                                    "fullWidth": 1,
                                    "width": 1,
                                    "text": "(",
                                    "value": "(",
                                    "valueText": "("
                                },
                                "identifier": {
                                    "kind": "IdentifierName",
                                    "fullStart": 744,
                                    "fullEnd": 745,
                                    "start": 744,
                                    "end": 745,
                                    "fullWidth": 1,
                                    "width": 1,
                                    "text": "e",
                                    "value": "e",
                                    "valueText": "e"
                                },
                                "closeParenToken": {
                                    "kind": "CloseParenToken",
                                    "fullStart": 745,
                                    "fullEnd": 747,
                                    "start": 745,
                                    "end": 746,
                                    "fullWidth": 2,
                                    "width": 1,
                                    "text": ")",
                                    "value": ")",
                                    "valueText": ")",
                                    "hasTrailingTrivia": true,
                                    "trailingTrivia": [
                                        {
                                            "kind": "WhitespaceTrivia",
                                            "text": " "
                                        }
                                    ]
                                },
                                "block": {
                                    "kind": "Block",
                                    "fullStart": 747,
                                    "fullEnd": 805,
                                    "start": 747,
                                    "end": 803,
                                    "fullWidth": 58,
                                    "width": 56,
                                    "openBraceToken": {
                                        "kind": "OpenBraceToken",
                                        "fullStart": 747,
                                        "fullEnd": 750,
                                        "start": 747,
                                        "end": 748,
                                        "fullWidth": 3,
                                        "width": 1,
                                        "text": "{",
                                        "value": "{",
                                        "valueText": "{",
                                        "hasTrailingTrivia": true,
                                        "hasTrailingNewLine": true,
                                        "trailingTrivia": [
                                            {
                                                "kind": "NewLineTrivia",
                                                "text": "\r\n"
                                            }
                                        ]
                                    },
                                    "statements": [
                                        {
                                            "kind": "ReturnStatement",
                                            "fullStart": 750,
                                            "fullEnd": 794,
                                            "start": 762,
                                            "end": 792,
                                            "fullWidth": 44,
                                            "width": 30,
                                            "returnKeyword": {
                                                "kind": "ReturnKeyword",
                                                "fullStart": 750,
                                                "fullEnd": 769,
                                                "start": 762,
                                                "end": 768,
                                                "fullWidth": 19,
                                                "width": 6,
                                                "text": "return",
                                                "value": "return",
                                                "valueText": "return",
                                                "hasLeadingTrivia": true,
                                                "hasTrailingTrivia": true,
                                                "leadingTrivia": [
                                                    {
                                                        "kind": "WhitespaceTrivia",
                                                        "text": "            "
                                                    }
                                                ],
                                                "trailingTrivia": [
                                                    {
                                                        "kind": "WhitespaceTrivia",
                                                        "text": " "
                                                    }
                                                ]
                                            },
                                            "expression": {
                                                "kind": "InstanceOfExpression",
                                                "fullStart": 769,
                                                "fullEnd": 791,
                                                "start": 769,
                                                "end": 791,
                                                "fullWidth": 22,
                                                "width": 22,
                                                "left": {
                                                    "kind": "IdentifierName",
                                                    "fullStart": 769,
                                                    "fullEnd": 771,
                                                    "start": 769,
                                                    "end": 770,
                                                    "fullWidth": 2,
                                                    "width": 1,
                                                    "text": "e",
                                                    "value": "e",
                                                    "valueText": "e",
                                                    "hasTrailingTrivia": true,
                                                    "trailingTrivia": [
                                                        {
                                                            "kind": "WhitespaceTrivia",
                                                            "text": " "
                                                        }
                                                    ]
                                                },
                                                "operatorToken": {
                                                    "kind": "InstanceOfKeyword",
                                                    "fullStart": 771,
                                                    "fullEnd": 782,
                                                    "start": 771,
                                                    "end": 781,
                                                    "fullWidth": 11,
                                                    "width": 10,
                                                    "text": "instanceof",
                                                    "value": "instanceof",
                                                    "valueText": "instanceof",
                                                    "hasTrailingTrivia": true,
                                                    "trailingTrivia": [
                                                        {
                                                            "kind": "WhitespaceTrivia",
                                                            "text": " "
                                                        }
                                                    ]
                                                },
                                                "right": {
                                                    "kind": "IdentifierName",
                                                    "fullStart": 782,
                                                    "fullEnd": 791,
                                                    "start": 782,
                                                    "end": 791,
                                                    "fullWidth": 9,
                                                    "width": 9,
                                                    "text": "TypeError",
                                                    "value": "TypeError",
                                                    "valueText": "TypeError"
                                                }
                                            },
                                            "semicolonToken": {
                                                "kind": "SemicolonToken",
                                                "fullStart": 791,
                                                "fullEnd": 794,
                                                "start": 791,
                                                "end": 792,
                                                "fullWidth": 3,
                                                "width": 1,
                                                "text": ";",
                                                "value": ";",
                                                "valueText": ";",
                                                "hasTrailingTrivia": true,
                                                "hasTrailingNewLine": true,
                                                "trailingTrivia": [
                                                    {
                                                        "kind": "NewLineTrivia",
                                                        "text": "\r\n"
                                                    }
                                                ]
                                            }
                                        }
                                    ],
                                    "closeBraceToken": {
                                        "kind": "CloseBraceToken",
                                        "fullStart": 794,
                                        "fullEnd": 805,
                                        "start": 802,
                                        "end": 803,
                                        "fullWidth": 11,
                                        "width": 1,
                                        "text": "}",
                                        "value": "}",
                                        "valueText": "}",
                                        "hasLeadingTrivia": true,
                                        "hasTrailingTrivia": true,
                                        "hasTrailingNewLine": true,
                                        "leadingTrivia": [
                                            {
                                                "kind": "WhitespaceTrivia",
                                                "text": "        "
                                            }
                                        ],
                                        "trailingTrivia": [
                                            {
                                                "kind": "NewLineTrivia",
                                                "text": "\r\n"
                                            }
                                        ]
                                    }
                                }
                            }
                        }
                    ],
                    "closeBraceToken": {
                        "kind": "CloseBraceToken",
                        "fullStart": 805,
                        "fullEnd": 808,
                        "start": 805,
                        "end": 806,
                        "fullWidth": 3,
                        "width": 1,
                        "text": "}",
                        "value": "}",
                        "valueText": "}",
                        "hasTrailingTrivia": true,
                        "hasTrailingNewLine": true,
                        "trailingTrivia": [
                            {
                                "kind": "NewLineTrivia",
                                "text": "\r\n"
                            }
                        ]
                    }
                }
            },
            {
                "kind": "ExpressionStatement",
                "fullStart": 808,
                "fullEnd": 830,
                "start": 808,
                "end": 830,
                "fullWidth": 22,
                "width": 22,
                "expression": {
                    "kind": "InvocationExpression",
                    "fullStart": 808,
                    "fullEnd": 829,
                    "start": 808,
                    "end": 829,
                    "fullWidth": 21,
                    "width": 21,
                    "expression": {
                        "kind": "IdentifierName",
                        "fullStart": 808,
                        "fullEnd": 819,
                        "start": 808,
                        "end": 819,
                        "fullWidth": 11,
                        "width": 11,
                        "text": "runTestCase",
                        "value": "runTestCase",
                        "valueText": "runTestCase"
                    },
                    "argumentList": {
                        "kind": "ArgumentList",
                        "fullStart": 819,
                        "fullEnd": 829,
                        "start": 819,
                        "end": 829,
                        "fullWidth": 10,
                        "width": 10,
                        "openParenToken": {
                            "kind": "OpenParenToken",
                            "fullStart": 819,
                            "fullEnd": 820,
                            "start": 819,
                            "end": 820,
                            "fullWidth": 1,
                            "width": 1,
                            "text": "(",
                            "value": "(",
                            "valueText": "("
                        },
                        "arguments": [
                            {
                                "kind": "IdentifierName",
                                "fullStart": 820,
                                "fullEnd": 828,
                                "start": 820,
                                "end": 828,
                                "fullWidth": 8,
                                "width": 8,
                                "text": "testcase",
                                "value": "testcase",
                                "valueText": "testcase"
                            }
                        ],
                        "closeParenToken": {
                            "kind": "CloseParenToken",
                            "fullStart": 828,
                            "fullEnd": 829,
                            "start": 828,
                            "end": 829,
                            "fullWidth": 1,
                            "width": 1,
                            "text": ")",
                            "value": ")",
                            "valueText": ")"
                        }
                    }
                },
                "semicolonToken": {
                    "kind": "SemicolonToken",
                    "fullStart": 829,
                    "fullEnd": 830,
                    "start": 829,
                    "end": 830,
                    "fullWidth": 1,
                    "width": 1,
                    "text": ";",
                    "value": ";",
                    "valueText": ";"
                }
            }
        ],
        "endOfFileToken": {
            "kind": "EndOfFileToken",
            "fullStart": 830,
            "fullEnd": 830,
            "start": 830,
            "end": 830,
            "fullWidth": 0,
            "width": 0,
            "text": ""
        }
    },
    "lineMap": {
        "lineStarts": [
            0,
            67,
            152,
            232,
            308,
            380,
            385,
            418,
            541,
            557,
            562,
            564,
            566,
            568,
            591,
            637,
            652,
            691,
            718,
            729,
            750,
            794,
            805,
            808
        ],
        "length": 830
    }
}<|MERGE_RESOLUTION|>--- conflicted
+++ resolved
@@ -249,12 +249,8 @@
                                         "start": 603,
                                         "end": 634,
                                         "fullWidth": 31,
-<<<<<<< HEAD
                                         "width": 31,
-                                        "identifier": {
-=======
                                         "propertyName": {
->>>>>>> 85e84683
                                             "kind": "IdentifierName",
                                             "fullStart": 603,
                                             "fullEnd": 607,
@@ -507,12 +503,8 @@
                                                     "start": 668,
                                                     "end": 688,
                                                     "fullWidth": 20,
-<<<<<<< HEAD
                                                     "width": 20,
-                                                    "identifier": {
-=======
                                                     "propertyName": {
->>>>>>> 85e84683
                                                         "kind": "IdentifierName",
                                                         "fullStart": 668,
                                                         "fullEnd": 673,
