{
    "isDeclaration": false,
    "languageVersion": "EcmaScript5",
    "parseOptions": {
        "allowAutomaticSemicolonInsertion": true
    },
    "sourceUnit": {
        "kind": "SourceUnit",
        "fullStart": 0,
        "fullEnd": 962,
        "start": 469,
        "end": 962,
        "fullWidth": 962,
        "width": 493,
        "isIncrementallyUnusable": true,
        "moduleElements": [
            {
                "kind": "FunctionDeclaration",
                "fullStart": 0,
                "fullEnd": 570,
                "start": 469,
                "end": 569,
                "fullWidth": 570,
                "width": 100,
                "isIncrementallyUnusable": true,
                "modifiers": [],
                "functionKeyword": {
                    "kind": "FunctionKeyword",
                    "fullStart": 0,
                    "fullEnd": 478,
                    "start": 469,
                    "end": 477,
                    "fullWidth": 478,
                    "width": 8,
                    "text": "function",
                    "value": "function",
                    "valueText": "function",
                    "hasLeadingTrivia": true,
                    "hasLeadingComment": true,
                    "hasLeadingNewLine": true,
                    "hasTrailingTrivia": true,
                    "leadingTrivia": [
                        {
                            "kind": "SingleLineCommentTrivia",
                            "text": "// Copyright 2009 the Sputnik authors.  All rights reserved."
                        },
                        {
                            "kind": "NewLineTrivia",
                            "text": "\n"
                        },
                        {
                            "kind": "SingleLineCommentTrivia",
                            "text": "// This code is governed by the BSD license found in the LICENSE file."
                        },
                        {
                            "kind": "NewLineTrivia",
                            "text": "\n"
                        },
                        {
                            "kind": "NewLineTrivia",
                            "text": "\n"
                        },
                        {
                            "kind": "MultiLineCommentTrivia",
                            "text": "/**\n * Closures are admitted\n *\n * @path ch13/13.2/S13.2.1_A5_T2.js\n * @description Returning a function that approximates the derivative of f\n * using an interval of dx, which should be appropriately small\n */"
                        },
                        {
                            "kind": "NewLineTrivia",
                            "text": "\n"
                        },
                        {
                            "kind": "NewLineTrivia",
                            "text": "\n"
                        },
                        {
                            "kind": "SingleLineCommentTrivia",
                            "text": "// Return a function that approximates the derivative of f"
                        },
                        {
                            "kind": "NewLineTrivia",
                            "text": "\n"
                        },
                        {
                            "kind": "SingleLineCommentTrivia",
                            "text": "// using an interval of dx, which should be appropriately small."
                        },
                        {
                            "kind": "NewLineTrivia",
                            "text": "\n"
                        }
                    ],
                    "trailingTrivia": [
                        {
                            "kind": "WhitespaceTrivia",
                            "text": " "
                        }
                    ]
                },
                "identifier": {
                    "kind": "IdentifierName",
                    "fullStart": 478,
                    "fullEnd": 488,
                    "start": 478,
                    "end": 488,
                    "fullWidth": 10,
                    "width": 10,
                    "text": "derivative",
                    "value": "derivative",
                    "valueText": "derivative"
                },
                "callSignature": {
                    "kind": "CallSignature",
                    "fullStart": 488,
                    "fullEnd": 496,
                    "start": 488,
                    "end": 495,
                    "fullWidth": 8,
                    "width": 7,
                    "parameterList": {
                        "kind": "ParameterList",
                        "fullStart": 488,
                        "fullEnd": 496,
                        "start": 488,
                        "end": 495,
                        "fullWidth": 8,
                        "width": 7,
                        "openParenToken": {
                            "kind": "OpenParenToken",
                            "fullStart": 488,
                            "fullEnd": 489,
                            "start": 488,
                            "end": 489,
                            "fullWidth": 1,
                            "width": 1,
                            "text": "(",
                            "value": "(",
                            "valueText": "("
                        },
                        "parameters": [
                            {
                                "kind": "Parameter",
                                "fullStart": 489,
                                "fullEnd": 490,
                                "start": 489,
                                "end": 490,
                                "fullWidth": 1,
<<<<<<< HEAD
                                "width": 1,
=======
                                "modifiers": [],
>>>>>>> e3c38734
                                "identifier": {
                                    "kind": "IdentifierName",
                                    "fullStart": 489,
                                    "fullEnd": 490,
                                    "start": 489,
                                    "end": 490,
                                    "fullWidth": 1,
                                    "width": 1,
                                    "text": "f",
                                    "value": "f",
                                    "valueText": "f"
                                }
                            },
                            {
                                "kind": "CommaToken",
                                "fullStart": 490,
                                "fullEnd": 492,
                                "start": 490,
                                "end": 491,
                                "fullWidth": 2,
                                "width": 1,
                                "text": ",",
                                "value": ",",
                                "valueText": ",",
                                "hasTrailingTrivia": true,
                                "trailingTrivia": [
                                    {
                                        "kind": "WhitespaceTrivia",
                                        "text": " "
                                    }
                                ]
                            },
                            {
                                "kind": "Parameter",
                                "fullStart": 492,
                                "fullEnd": 494,
                                "start": 492,
                                "end": 494,
                                "fullWidth": 2,
<<<<<<< HEAD
                                "width": 2,
=======
                                "modifiers": [],
>>>>>>> e3c38734
                                "identifier": {
                                    "kind": "IdentifierName",
                                    "fullStart": 492,
                                    "fullEnd": 494,
                                    "start": 492,
                                    "end": 494,
                                    "fullWidth": 2,
                                    "width": 2,
                                    "text": "dx",
                                    "value": "dx",
                                    "valueText": "dx"
                                }
                            }
                        ],
                        "closeParenToken": {
                            "kind": "CloseParenToken",
                            "fullStart": 494,
                            "fullEnd": 496,
                            "start": 494,
                            "end": 495,
                            "fullWidth": 2,
                            "width": 1,
                            "text": ")",
                            "value": ")",
                            "valueText": ")",
                            "hasTrailingTrivia": true,
                            "trailingTrivia": [
                                {
                                    "kind": "WhitespaceTrivia",
                                    "text": " "
                                }
                            ]
                        }
                    }
                },
                "block": {
                    "kind": "Block",
                    "fullStart": 496,
                    "fullEnd": 570,
                    "start": 496,
                    "end": 569,
                    "fullWidth": 74,
                    "width": 73,
                    "isIncrementallyUnusable": true,
                    "openBraceToken": {
                        "kind": "OpenBraceToken",
                        "fullStart": 496,
                        "fullEnd": 498,
                        "start": 496,
                        "end": 497,
                        "fullWidth": 2,
                        "width": 1,
                        "text": "{",
                        "value": "{",
                        "valueText": "{",
                        "hasTrailingTrivia": true,
                        "hasTrailingNewLine": true,
                        "trailingTrivia": [
                            {
                                "kind": "NewLineTrivia",
                                "text": "\n"
                            }
                        ]
                    },
                    "statements": [
                        {
                            "kind": "ReturnStatement",
                            "fullStart": 498,
                            "fullEnd": 568,
                            "start": 502,
                            "end": 567,
                            "fullWidth": 70,
                            "width": 65,
                            "isIncrementallyUnusable": true,
                            "returnKeyword": {
                                "kind": "ReturnKeyword",
                                "fullStart": 498,
                                "fullEnd": 509,
                                "start": 502,
                                "end": 508,
                                "fullWidth": 11,
                                "width": 6,
                                "text": "return",
                                "value": "return",
                                "valueText": "return",
                                "hasLeadingTrivia": true,
                                "hasTrailingTrivia": true,
                                "leadingTrivia": [
                                    {
                                        "kind": "WhitespaceTrivia",
                                        "text": "    "
                                    }
                                ],
                                "trailingTrivia": [
                                    {
                                        "kind": "WhitespaceTrivia",
                                        "text": " "
                                    }
                                ]
                            },
                            "expression": {
                                "kind": "FunctionExpression",
                                "fullStart": 509,
                                "fullEnd": 566,
                                "start": 509,
                                "end": 566,
                                "fullWidth": 57,
                                "width": 57,
                                "isIncrementallyUnusable": true,
                                "functionKeyword": {
                                    "kind": "FunctionKeyword",
                                    "fullStart": 509,
                                    "fullEnd": 517,
                                    "start": 509,
                                    "end": 517,
                                    "fullWidth": 8,
                                    "width": 8,
                                    "text": "function",
                                    "value": "function",
                                    "valueText": "function"
                                },
                                "callSignature": {
                                    "kind": "CallSignature",
                                    "fullStart": 517,
                                    "fullEnd": 521,
                                    "start": 517,
                                    "end": 520,
                                    "fullWidth": 4,
                                    "width": 3,
                                    "parameterList": {
                                        "kind": "ParameterList",
                                        "fullStart": 517,
                                        "fullEnd": 521,
                                        "start": 517,
                                        "end": 520,
                                        "fullWidth": 4,
                                        "width": 3,
                                        "openParenToken": {
                                            "kind": "OpenParenToken",
                                            "fullStart": 517,
                                            "fullEnd": 518,
                                            "start": 517,
                                            "end": 518,
                                            "fullWidth": 1,
                                            "width": 1,
                                            "text": "(",
                                            "value": "(",
                                            "valueText": "("
                                        },
                                        "parameters": [
                                            {
                                                "kind": "Parameter",
                                                "fullStart": 518,
                                                "fullEnd": 519,
                                                "start": 518,
                                                "end": 519,
                                                "fullWidth": 1,
<<<<<<< HEAD
                                                "width": 1,
=======
                                                "modifiers": [],
>>>>>>> e3c38734
                                                "identifier": {
                                                    "kind": "IdentifierName",
                                                    "fullStart": 518,
                                                    "fullEnd": 519,
                                                    "start": 518,
                                                    "end": 519,
                                                    "fullWidth": 1,
                                                    "width": 1,
                                                    "text": "x",
                                                    "value": "x",
                                                    "valueText": "x"
                                                }
                                            }
                                        ],
                                        "closeParenToken": {
                                            "kind": "CloseParenToken",
                                            "fullStart": 519,
                                            "fullEnd": 521,
                                            "start": 519,
                                            "end": 520,
                                            "fullWidth": 2,
                                            "width": 1,
                                            "text": ")",
                                            "value": ")",
                                            "valueText": ")",
                                            "hasTrailingTrivia": true,
                                            "trailingTrivia": [
                                                {
                                                    "kind": "WhitespaceTrivia",
                                                    "text": " "
                                                }
                                            ]
                                        }
                                    }
                                },
                                "block": {
                                    "kind": "Block",
                                    "fullStart": 521,
                                    "fullEnd": 566,
                                    "start": 521,
                                    "end": 566,
                                    "fullWidth": 45,
                                    "width": 45,
                                    "isIncrementallyUnusable": true,
                                    "openBraceToken": {
                                        "kind": "OpenBraceToken",
                                        "fullStart": 521,
                                        "fullEnd": 523,
                                        "start": 521,
                                        "end": 522,
                                        "fullWidth": 2,
                                        "width": 1,
                                        "text": "{",
                                        "value": "{",
                                        "valueText": "{",
                                        "hasTrailingTrivia": true,
                                        "hasTrailingNewLine": true,
                                        "trailingTrivia": [
                                            {
                                                "kind": "NewLineTrivia",
                                                "text": "\n"
                                            }
                                        ]
                                    },
                                    "statements": [
                                        {
                                            "kind": "ReturnStatement",
                                            "fullStart": 523,
                                            "fullEnd": 561,
                                            "start": 529,
                                            "end": 560,
                                            "fullWidth": 38,
                                            "width": 31,
                                            "isIncrementallyUnusable": true,
                                            "returnKeyword": {
                                                "kind": "ReturnKeyword",
                                                "fullStart": 523,
                                                "fullEnd": 536,
                                                "start": 529,
                                                "end": 535,
                                                "fullWidth": 13,
                                                "width": 6,
                                                "text": "return",
                                                "value": "return",
                                                "valueText": "return",
                                                "hasLeadingTrivia": true,
                                                "hasTrailingTrivia": true,
                                                "leadingTrivia": [
                                                    {
                                                        "kind": "WhitespaceTrivia",
                                                        "text": "      "
                                                    }
                                                ],
                                                "trailingTrivia": [
                                                    {
                                                        "kind": "WhitespaceTrivia",
                                                        "text": " "
                                                    }
                                                ]
                                            },
                                            "expression": {
                                                "kind": "DivideExpression",
                                                "fullStart": 536,
                                                "fullEnd": 559,
                                                "start": 536,
                                                "end": 559,
                                                "fullWidth": 23,
                                                "width": 23,
                                                "isIncrementallyUnusable": true,
                                                "left": {
                                                    "kind": "ParenthesizedExpression",
                                                    "fullStart": 536,
                                                    "fullEnd": 555,
                                                    "start": 536,
                                                    "end": 554,
                                                    "fullWidth": 19,
                                                    "width": 18,
                                                    "openParenToken": {
                                                        "kind": "OpenParenToken",
                                                        "fullStart": 536,
                                                        "fullEnd": 537,
                                                        "start": 536,
                                                        "end": 537,
                                                        "fullWidth": 1,
                                                        "width": 1,
                                                        "text": "(",
                                                        "value": "(",
                                                        "valueText": "("
                                                    },
                                                    "expression": {
                                                        "kind": "SubtractExpression",
                                                        "fullStart": 537,
                                                        "fullEnd": 553,
                                                        "start": 537,
                                                        "end": 553,
                                                        "fullWidth": 16,
                                                        "width": 16,
                                                        "left": {
                                                            "kind": "InvocationExpression",
                                                            "fullStart": 537,
                                                            "fullEnd": 547,
                                                            "start": 537,
                                                            "end": 546,
                                                            "fullWidth": 10,
                                                            "width": 9,
                                                            "expression": {
                                                                "kind": "IdentifierName",
                                                                "fullStart": 537,
                                                                "fullEnd": 538,
                                                                "start": 537,
                                                                "end": 538,
                                                                "fullWidth": 1,
                                                                "width": 1,
                                                                "text": "f",
                                                                "value": "f",
                                                                "valueText": "f"
                                                            },
                                                            "argumentList": {
                                                                "kind": "ArgumentList",
                                                                "fullStart": 538,
                                                                "fullEnd": 547,
                                                                "start": 538,
                                                                "end": 546,
                                                                "fullWidth": 9,
                                                                "width": 8,
                                                                "openParenToken": {
                                                                    "kind": "OpenParenToken",
                                                                    "fullStart": 538,
                                                                    "fullEnd": 539,
                                                                    "start": 538,
                                                                    "end": 539,
                                                                    "fullWidth": 1,
                                                                    "width": 1,
                                                                    "text": "(",
                                                                    "value": "(",
                                                                    "valueText": "("
                                                                },
                                                                "arguments": [
                                                                    {
                                                                        "kind": "AddExpression",
                                                                        "fullStart": 539,
                                                                        "fullEnd": 545,
                                                                        "start": 539,
                                                                        "end": 545,
                                                                        "fullWidth": 6,
                                                                        "width": 6,
                                                                        "left": {
                                                                            "kind": "IdentifierName",
                                                                            "fullStart": 539,
                                                                            "fullEnd": 541,
                                                                            "start": 539,
                                                                            "end": 540,
                                                                            "fullWidth": 2,
                                                                            "width": 1,
                                                                            "text": "x",
                                                                            "value": "x",
                                                                            "valueText": "x",
                                                                            "hasTrailingTrivia": true,
                                                                            "trailingTrivia": [
                                                                                {
                                                                                    "kind": "WhitespaceTrivia",
                                                                                    "text": " "
                                                                                }
                                                                            ]
                                                                        },
                                                                        "operatorToken": {
                                                                            "kind": "PlusToken",
                                                                            "fullStart": 541,
                                                                            "fullEnd": 543,
                                                                            "start": 541,
                                                                            "end": 542,
                                                                            "fullWidth": 2,
                                                                            "width": 1,
                                                                            "text": "+",
                                                                            "value": "+",
                                                                            "valueText": "+",
                                                                            "hasTrailingTrivia": true,
                                                                            "trailingTrivia": [
                                                                                {
                                                                                    "kind": "WhitespaceTrivia",
                                                                                    "text": " "
                                                                                }
                                                                            ]
                                                                        },
                                                                        "right": {
                                                                            "kind": "IdentifierName",
                                                                            "fullStart": 543,
                                                                            "fullEnd": 545,
                                                                            "start": 543,
                                                                            "end": 545,
                                                                            "fullWidth": 2,
                                                                            "width": 2,
                                                                            "text": "dx",
                                                                            "value": "dx",
                                                                            "valueText": "dx"
                                                                        }
                                                                    }
                                                                ],
                                                                "closeParenToken": {
                                                                    "kind": "CloseParenToken",
                                                                    "fullStart": 545,
                                                                    "fullEnd": 547,
                                                                    "start": 545,
                                                                    "end": 546,
                                                                    "fullWidth": 2,
                                                                    "width": 1,
                                                                    "text": ")",
                                                                    "value": ")",
                                                                    "valueText": ")",
                                                                    "hasTrailingTrivia": true,
                                                                    "trailingTrivia": [
                                                                        {
                                                                            "kind": "WhitespaceTrivia",
                                                                            "text": " "
                                                                        }
                                                                    ]
                                                                }
                                                            }
                                                        },
                                                        "operatorToken": {
                                                            "kind": "MinusToken",
                                                            "fullStart": 547,
                                                            "fullEnd": 549,
                                                            "start": 547,
                                                            "end": 548,
                                                            "fullWidth": 2,
                                                            "width": 1,
                                                            "text": "-",
                                                            "value": "-",
                                                            "valueText": "-",
                                                            "hasTrailingTrivia": true,
                                                            "trailingTrivia": [
                                                                {
                                                                    "kind": "WhitespaceTrivia",
                                                                    "text": " "
                                                                }
                                                            ]
                                                        },
                                                        "right": {
                                                            "kind": "InvocationExpression",
                                                            "fullStart": 549,
                                                            "fullEnd": 553,
                                                            "start": 549,
                                                            "end": 553,
                                                            "fullWidth": 4,
                                                            "width": 4,
                                                            "expression": {
                                                                "kind": "IdentifierName",
                                                                "fullStart": 549,
                                                                "fullEnd": 550,
                                                                "start": 549,
                                                                "end": 550,
                                                                "fullWidth": 1,
                                                                "width": 1,
                                                                "text": "f",
                                                                "value": "f",
                                                                "valueText": "f"
                                                            },
                                                            "argumentList": {
                                                                "kind": "ArgumentList",
                                                                "fullStart": 550,
                                                                "fullEnd": 553,
                                                                "start": 550,
                                                                "end": 553,
                                                                "fullWidth": 3,
                                                                "width": 3,
                                                                "openParenToken": {
                                                                    "kind": "OpenParenToken",
                                                                    "fullStart": 550,
                                                                    "fullEnd": 551,
                                                                    "start": 550,
                                                                    "end": 551,
                                                                    "fullWidth": 1,
                                                                    "width": 1,
                                                                    "text": "(",
                                                                    "value": "(",
                                                                    "valueText": "("
                                                                },
                                                                "arguments": [
                                                                    {
                                                                        "kind": "IdentifierName",
                                                                        "fullStart": 551,
                                                                        "fullEnd": 552,
                                                                        "start": 551,
                                                                        "end": 552,
                                                                        "fullWidth": 1,
                                                                        "width": 1,
                                                                        "text": "x",
                                                                        "value": "x",
                                                                        "valueText": "x"
                                                                    }
                                                                ],
                                                                "closeParenToken": {
                                                                    "kind": "CloseParenToken",
                                                                    "fullStart": 552,
                                                                    "fullEnd": 553,
                                                                    "start": 552,
                                                                    "end": 553,
                                                                    "fullWidth": 1,
                                                                    "width": 1,
                                                                    "text": ")",
                                                                    "value": ")",
                                                                    "valueText": ")"
                                                                }
                                                            }
                                                        }
                                                    },
                                                    "closeParenToken": {
                                                        "kind": "CloseParenToken",
                                                        "fullStart": 553,
                                                        "fullEnd": 555,
                                                        "start": 553,
                                                        "end": 554,
                                                        "fullWidth": 2,
                                                        "width": 1,
                                                        "text": ")",
                                                        "value": ")",
                                                        "valueText": ")",
                                                        "hasTrailingTrivia": true,
                                                        "trailingTrivia": [
                                                            {
                                                                "kind": "WhitespaceTrivia",
                                                                "text": " "
                                                            }
                                                        ]
                                                    }
                                                },
                                                "operatorToken": {
                                                    "kind": "SlashToken",
                                                    "fullStart": 555,
                                                    "fullEnd": 557,
                                                    "start": 555,
                                                    "end": 556,
                                                    "fullWidth": 2,
                                                    "width": 1,
                                                    "text": "/",
                                                    "value": "/",
                                                    "valueText": "/",
                                                    "hasTrailingTrivia": true,
                                                    "trailingTrivia": [
                                                        {
                                                            "kind": "WhitespaceTrivia",
                                                            "text": " "
                                                        }
                                                    ]
                                                },
                                                "right": {
                                                    "kind": "IdentifierName",
                                                    "fullStart": 557,
                                                    "fullEnd": 559,
                                                    "start": 557,
                                                    "end": 559,
                                                    "fullWidth": 2,
                                                    "width": 2,
                                                    "text": "dx",
                                                    "value": "dx",
                                                    "valueText": "dx"
                                                }
                                            },
                                            "semicolonToken": {
                                                "kind": "SemicolonToken",
                                                "fullStart": 559,
                                                "fullEnd": 561,
                                                "start": 559,
                                                "end": 560,
                                                "fullWidth": 2,
                                                "width": 1,
                                                "text": ";",
                                                "value": ";",
                                                "valueText": ";",
                                                "hasTrailingTrivia": true,
                                                "hasTrailingNewLine": true,
                                                "trailingTrivia": [
                                                    {
                                                        "kind": "NewLineTrivia",
                                                        "text": "\n"
                                                    }
                                                ]
                                            }
                                        }
                                    ],
                                    "closeBraceToken": {
                                        "kind": "CloseBraceToken",
                                        "fullStart": 561,
                                        "fullEnd": 566,
                                        "start": 565,
                                        "end": 566,
                                        "fullWidth": 5,
                                        "width": 1,
                                        "text": "}",
                                        "value": "}",
                                        "valueText": "}",
                                        "hasLeadingTrivia": true,
                                        "leadingTrivia": [
                                            {
                                                "kind": "WhitespaceTrivia",
                                                "text": "    "
                                            }
                                        ]
                                    }
                                }
                            },
                            "semicolonToken": {
                                "kind": "SemicolonToken",
                                "fullStart": 566,
                                "fullEnd": 568,
                                "start": 566,
                                "end": 567,
                                "fullWidth": 2,
                                "width": 1,
                                "text": ";",
                                "value": ";",
                                "valueText": ";",
                                "hasTrailingTrivia": true,
                                "hasTrailingNewLine": true,
                                "trailingTrivia": [
                                    {
                                        "kind": "NewLineTrivia",
                                        "text": "\n"
                                    }
                                ]
                            }
                        }
                    ],
                    "closeBraceToken": {
                        "kind": "CloseBraceToken",
                        "fullStart": 568,
                        "fullEnd": 570,
                        "start": 568,
                        "end": 569,
                        "fullWidth": 2,
                        "width": 1,
                        "text": "}",
                        "value": "}",
                        "valueText": "}",
                        "hasTrailingTrivia": true,
                        "hasTrailingNewLine": true,
                        "trailingTrivia": [
                            {
                                "kind": "NewLineTrivia",
                                "text": "\n"
                            }
                        ]
                    }
                }
            },
            {
                "kind": "IfStatement",
                "fullStart": 570,
                "fullEnd": 879,
                "start": 660,
                "end": 878,
                "fullWidth": 309,
                "width": 218,
                "isIncrementallyUnusable": true,
                "ifKeyword": {
                    "kind": "IfKeyword",
                    "fullStart": 570,
                    "fullEnd": 663,
                    "start": 660,
                    "end": 662,
                    "fullWidth": 93,
                    "width": 2,
                    "text": "if",
                    "value": "if",
                    "valueText": "if",
                    "hasLeadingTrivia": true,
                    "hasLeadingComment": true,
                    "hasLeadingNewLine": true,
                    "hasTrailingTrivia": true,
                    "leadingTrivia": [
                        {
                            "kind": "NewLineTrivia",
                            "text": "\n"
                        },
                        {
                            "kind": "SingleLineCommentTrivia",
                            "text": "//////////////////////////////////////////////////////////////////////////////"
                        },
                        {
                            "kind": "NewLineTrivia",
                            "text": "\n"
                        },
                        {
                            "kind": "SingleLineCommentTrivia",
                            "text": "//CHECK#1"
                        },
                        {
                            "kind": "NewLineTrivia",
                            "text": "\n"
                        }
                    ],
                    "trailingTrivia": [
                        {
                            "kind": "WhitespaceTrivia",
                            "text": " "
                        }
                    ]
                },
                "openParenToken": {
                    "kind": "OpenParenToken",
                    "fullStart": 663,
                    "fullEnd": 664,
                    "start": 663,
                    "end": 664,
                    "fullWidth": 1,
                    "width": 1,
                    "text": "(",
                    "value": "(",
                    "valueText": "("
                },
                "condition": {
                    "kind": "GreaterThanOrEqualExpression",
                    "fullStart": 664,
                    "fullEnd": 760,
                    "start": 664,
                    "end": 760,
                    "fullWidth": 96,
                    "width": 96,
                    "isIncrementallyUnusable": true,
                    "left": {
                        "kind": "InvocationExpression",
                        "fullStart": 664,
                        "fullEnd": 748,
                        "start": 664,
                        "end": 747,
                        "fullWidth": 84,
                        "width": 83,
                        "expression": {
                            "kind": "MemberAccessExpression",
                            "fullStart": 664,
                            "fullEnd": 672,
                            "start": 664,
                            "end": 672,
                            "fullWidth": 8,
                            "width": 8,
                            "expression": {
                                "kind": "IdentifierName",
                                "fullStart": 664,
                                "fullEnd": 668,
                                "start": 664,
                                "end": 668,
                                "fullWidth": 4,
                                "width": 4,
                                "text": "Math",
                                "value": "Math",
                                "valueText": "Math"
                            },
                            "dotToken": {
                                "kind": "DotToken",
                                "fullStart": 668,
                                "fullEnd": 669,
                                "start": 668,
                                "end": 669,
                                "fullWidth": 1,
                                "width": 1,
                                "text": ".",
                                "value": ".",
                                "valueText": "."
                            },
                            "name": {
                                "kind": "IdentifierName",
                                "fullStart": 669,
                                "fullEnd": 672,
                                "start": 669,
                                "end": 672,
                                "fullWidth": 3,
                                "width": 3,
                                "text": "abs",
                                "value": "abs",
                                "valueText": "abs"
                            }
                        },
                        "argumentList": {
                            "kind": "ArgumentList",
                            "fullStart": 672,
                            "fullEnd": 748,
                            "start": 672,
                            "end": 747,
                            "fullWidth": 76,
                            "width": 75,
                            "openParenToken": {
                                "kind": "OpenParenToken",
                                "fullStart": 672,
                                "fullEnd": 673,
                                "start": 672,
                                "end": 673,
                                "fullWidth": 1,
                                "width": 1,
                                "text": "(",
                                "value": "(",
                                "valueText": "("
                            },
                            "arguments": [
                                {
                                    "kind": "SubtractExpression",
                                    "fullStart": 673,
                                    "fullEnd": 746,
                                    "start": 673,
                                    "end": 746,
                                    "fullWidth": 73,
                                    "width": 73,
                                    "left": {
                                        "kind": "InvocationExpression",
                                        "fullStart": 673,
                                        "fullEnd": 705,
                                        "start": 673,
                                        "end": 704,
                                        "fullWidth": 32,
                                        "width": 31,
                                        "expression": {
                                            "kind": "InvocationExpression",
                                            "fullStart": 673,
                                            "fullEnd": 701,
                                            "start": 673,
                                            "end": 701,
                                            "fullWidth": 28,
                                            "width": 28,
                                            "expression": {
                                                "kind": "IdentifierName",
                                                "fullStart": 673,
                                                "fullEnd": 683,
                                                "start": 673,
                                                "end": 683,
                                                "fullWidth": 10,
                                                "width": 10,
                                                "text": "derivative",
                                                "value": "derivative",
                                                "valueText": "derivative"
                                            },
                                            "argumentList": {
                                                "kind": "ArgumentList",
                                                "fullStart": 683,
                                                "fullEnd": 701,
                                                "start": 683,
                                                "end": 701,
                                                "fullWidth": 18,
                                                "width": 18,
                                                "openParenToken": {
                                                    "kind": "OpenParenToken",
                                                    "fullStart": 683,
                                                    "fullEnd": 684,
                                                    "start": 683,
                                                    "end": 684,
                                                    "fullWidth": 1,
                                                    "width": 1,
                                                    "text": "(",
                                                    "value": "(",
                                                    "valueText": "("
                                                },
                                                "arguments": [
                                                    {
                                                        "kind": "MemberAccessExpression",
                                                        "fullStart": 684,
                                                        "fullEnd": 692,
                                                        "start": 684,
                                                        "end": 692,
                                                        "fullWidth": 8,
                                                        "width": 8,
                                                        "expression": {
                                                            "kind": "IdentifierName",
                                                            "fullStart": 684,
                                                            "fullEnd": 688,
                                                            "start": 684,
                                                            "end": 688,
                                                            "fullWidth": 4,
                                                            "width": 4,
                                                            "text": "Math",
                                                            "value": "Math",
                                                            "valueText": "Math"
                                                        },
                                                        "dotToken": {
                                                            "kind": "DotToken",
                                                            "fullStart": 688,
                                                            "fullEnd": 689,
                                                            "start": 688,
                                                            "end": 689,
                                                            "fullWidth": 1,
                                                            "width": 1,
                                                            "text": ".",
                                                            "value": ".",
                                                            "valueText": "."
                                                        },
                                                        "name": {
                                                            "kind": "IdentifierName",
                                                            "fullStart": 689,
                                                            "fullEnd": 692,
                                                            "start": 689,
                                                            "end": 692,
                                                            "fullWidth": 3,
                                                            "width": 3,
                                                            "text": "sin",
                                                            "value": "sin",
                                                            "valueText": "sin"
                                                        }
                                                    },
                                                    {
                                                        "kind": "CommaToken",
                                                        "fullStart": 692,
                                                        "fullEnd": 694,
                                                        "start": 692,
                                                        "end": 693,
                                                        "fullWidth": 2,
                                                        "width": 1,
                                                        "text": ",",
                                                        "value": ",",
                                                        "valueText": ",",
                                                        "hasTrailingTrivia": true,
                                                        "trailingTrivia": [
                                                            {
                                                                "kind": "WhitespaceTrivia",
                                                                "text": " "
                                                            }
                                                        ]
                                                    },
                                                    {
                                                        "kind": "NumericLiteral",
                                                        "fullStart": 694,
                                                        "fullEnd": 700,
                                                        "start": 694,
                                                        "end": 700,
                                                        "fullWidth": 6,
                                                        "width": 6,
                                                        "text": "0.0001",
                                                        "value": 0.0001,
                                                        "valueText": "0.0001"
                                                    }
                                                ],
                                                "closeParenToken": {
                                                    "kind": "CloseParenToken",
                                                    "fullStart": 700,
                                                    "fullEnd": 701,
                                                    "start": 700,
                                                    "end": 701,
                                                    "fullWidth": 1,
                                                    "width": 1,
                                                    "text": ")",
                                                    "value": ")",
                                                    "valueText": ")"
                                                }
                                            }
                                        },
                                        "argumentList": {
                                            "kind": "ArgumentList",
                                            "fullStart": 701,
                                            "fullEnd": 705,
                                            "start": 701,
                                            "end": 704,
                                            "fullWidth": 4,
                                            "width": 3,
                                            "openParenToken": {
                                                "kind": "OpenParenToken",
                                                "fullStart": 701,
                                                "fullEnd": 702,
                                                "start": 701,
                                                "end": 702,
                                                "fullWidth": 1,
                                                "width": 1,
                                                "text": "(",
                                                "value": "(",
                                                "valueText": "("
                                            },
                                            "arguments": [
                                                {
                                                    "kind": "NumericLiteral",
                                                    "fullStart": 702,
                                                    "fullEnd": 703,
                                                    "start": 702,
                                                    "end": 703,
                                                    "fullWidth": 1,
                                                    "width": 1,
                                                    "text": "0",
                                                    "value": 0,
                                                    "valueText": "0"
                                                }
                                            ],
                                            "closeParenToken": {
                                                "kind": "CloseParenToken",
                                                "fullStart": 703,
                                                "fullEnd": 705,
                                                "start": 703,
                                                "end": 704,
                                                "fullWidth": 2,
                                                "width": 1,
                                                "text": ")",
                                                "value": ")",
                                                "valueText": ")",
                                                "hasTrailingTrivia": true,
                                                "trailingTrivia": [
                                                    {
                                                        "kind": "WhitespaceTrivia",
                                                        "text": " "
                                                    }
                                                ]
                                            }
                                        }
                                    },
                                    "operatorToken": {
                                        "kind": "MinusToken",
                                        "fullStart": 705,
                                        "fullEnd": 707,
                                        "start": 705,
                                        "end": 706,
                                        "fullWidth": 2,
                                        "width": 1,
                                        "text": "-",
                                        "value": "-",
                                        "valueText": "-",
                                        "hasTrailingTrivia": true,
                                        "trailingTrivia": [
                                            {
                                                "kind": "WhitespaceTrivia",
                                                "text": " "
                                            }
                                        ]
                                    },
                                    "right": {
                                        "kind": "InvocationExpression",
                                        "fullStart": 707,
                                        "fullEnd": 746,
                                        "start": 707,
                                        "end": 746,
                                        "fullWidth": 39,
                                        "width": 39,
                                        "expression": {
                                            "kind": "InvocationExpression",
                                            "fullStart": 707,
                                            "fullEnd": 735,
                                            "start": 707,
                                            "end": 735,
                                            "fullWidth": 28,
                                            "width": 28,
                                            "expression": {
                                                "kind": "IdentifierName",
                                                "fullStart": 707,
                                                "fullEnd": 717,
                                                "start": 707,
                                                "end": 717,
                                                "fullWidth": 10,
                                                "width": 10,
                                                "text": "derivative",
                                                "value": "derivative",
                                                "valueText": "derivative"
                                            },
                                            "argumentList": {
                                                "kind": "ArgumentList",
                                                "fullStart": 717,
                                                "fullEnd": 735,
                                                "start": 717,
                                                "end": 735,
                                                "fullWidth": 18,
                                                "width": 18,
                                                "openParenToken": {
                                                    "kind": "OpenParenToken",
                                                    "fullStart": 717,
                                                    "fullEnd": 718,
                                                    "start": 717,
                                                    "end": 718,
                                                    "fullWidth": 1,
                                                    "width": 1,
                                                    "text": "(",
                                                    "value": "(",
                                                    "valueText": "("
                                                },
                                                "arguments": [
                                                    {
                                                        "kind": "MemberAccessExpression",
                                                        "fullStart": 718,
                                                        "fullEnd": 726,
                                                        "start": 718,
                                                        "end": 726,
                                                        "fullWidth": 8,
                                                        "width": 8,
                                                        "expression": {
                                                            "kind": "IdentifierName",
                                                            "fullStart": 718,
                                                            "fullEnd": 722,
                                                            "start": 718,
                                                            "end": 722,
                                                            "fullWidth": 4,
                                                            "width": 4,
                                                            "text": "Math",
                                                            "value": "Math",
                                                            "valueText": "Math"
                                                        },
                                                        "dotToken": {
                                                            "kind": "DotToken",
                                                            "fullStart": 722,
                                                            "fullEnd": 723,
                                                            "start": 722,
                                                            "end": 723,
                                                            "fullWidth": 1,
                                                            "width": 1,
                                                            "text": ".",
                                                            "value": ".",
                                                            "valueText": "."
                                                        },
                                                        "name": {
                                                            "kind": "IdentifierName",
                                                            "fullStart": 723,
                                                            "fullEnd": 726,
                                                            "start": 723,
                                                            "end": 726,
                                                            "fullWidth": 3,
                                                            "width": 3,
                                                            "text": "sin",
                                                            "value": "sin",
                                                            "valueText": "sin"
                                                        }
                                                    },
                                                    {
                                                        "kind": "CommaToken",
                                                        "fullStart": 726,
                                                        "fullEnd": 728,
                                                        "start": 726,
                                                        "end": 727,
                                                        "fullWidth": 2,
                                                        "width": 1,
                                                        "text": ",",
                                                        "value": ",",
                                                        "valueText": ",",
                                                        "hasTrailingTrivia": true,
                                                        "trailingTrivia": [
                                                            {
                                                                "kind": "WhitespaceTrivia",
                                                                "text": " "
                                                            }
                                                        ]
                                                    },
                                                    {
                                                        "kind": "NumericLiteral",
                                                        "fullStart": 728,
                                                        "fullEnd": 734,
                                                        "start": 728,
                                                        "end": 734,
                                                        "fullWidth": 6,
                                                        "width": 6,
                                                        "text": "0.0001",
                                                        "value": 0.0001,
                                                        "valueText": "0.0001"
                                                    }
                                                ],
                                                "closeParenToken": {
                                                    "kind": "CloseParenToken",
                                                    "fullStart": 734,
                                                    "fullEnd": 735,
                                                    "start": 734,
                                                    "end": 735,
                                                    "fullWidth": 1,
                                                    "width": 1,
                                                    "text": ")",
                                                    "value": ")",
                                                    "valueText": ")"
                                                }
                                            }
                                        },
                                        "argumentList": {
                                            "kind": "ArgumentList",
                                            "fullStart": 735,
                                            "fullEnd": 746,
                                            "start": 735,
                                            "end": 746,
                                            "fullWidth": 11,
                                            "width": 11,
                                            "openParenToken": {
                                                "kind": "OpenParenToken",
                                                "fullStart": 735,
                                                "fullEnd": 736,
                                                "start": 735,
                                                "end": 736,
                                                "fullWidth": 1,
                                                "width": 1,
                                                "text": "(",
                                                "value": "(",
                                                "valueText": "("
                                            },
                                            "arguments": [
                                                {
                                                    "kind": "MultiplyExpression",
                                                    "fullStart": 736,
                                                    "fullEnd": 745,
                                                    "start": 736,
                                                    "end": 745,
                                                    "fullWidth": 9,
                                                    "width": 9,
                                                    "left": {
                                                        "kind": "NumericLiteral",
                                                        "fullStart": 736,
                                                        "fullEnd": 737,
                                                        "start": 736,
                                                        "end": 737,
                                                        "fullWidth": 1,
                                                        "width": 1,
                                                        "text": "2",
                                                        "value": 2,
                                                        "valueText": "2"
                                                    },
                                                    "operatorToken": {
                                                        "kind": "AsteriskToken",
                                                        "fullStart": 737,
                                                        "fullEnd": 738,
                                                        "start": 737,
                                                        "end": 738,
                                                        "fullWidth": 1,
                                                        "width": 1,
                                                        "text": "*",
                                                        "value": "*",
                                                        "valueText": "*"
                                                    },
                                                    "right": {
                                                        "kind": "MemberAccessExpression",
                                                        "fullStart": 738,
                                                        "fullEnd": 745,
                                                        "start": 738,
                                                        "end": 745,
                                                        "fullWidth": 7,
                                                        "width": 7,
                                                        "expression": {
                                                            "kind": "IdentifierName",
                                                            "fullStart": 738,
                                                            "fullEnd": 742,
                                                            "start": 738,
                                                            "end": 742,
                                                            "fullWidth": 4,
                                                            "width": 4,
                                                            "text": "Math",
                                                            "value": "Math",
                                                            "valueText": "Math"
                                                        },
                                                        "dotToken": {
                                                            "kind": "DotToken",
                                                            "fullStart": 742,
                                                            "fullEnd": 743,
                                                            "start": 742,
                                                            "end": 743,
                                                            "fullWidth": 1,
                                                            "width": 1,
                                                            "text": ".",
                                                            "value": ".",
                                                            "valueText": "."
                                                        },
                                                        "name": {
                                                            "kind": "IdentifierName",
                                                            "fullStart": 743,
                                                            "fullEnd": 745,
                                                            "start": 743,
                                                            "end": 745,
                                                            "fullWidth": 2,
                                                            "width": 2,
                                                            "text": "PI",
                                                            "value": "PI",
                                                            "valueText": "PI"
                                                        }
                                                    }
                                                }
                                            ],
                                            "closeParenToken": {
                                                "kind": "CloseParenToken",
                                                "fullStart": 745,
                                                "fullEnd": 746,
                                                "start": 745,
                                                "end": 746,
                                                "fullWidth": 1,
                                                "width": 1,
                                                "text": ")",
                                                "value": ")",
                                                "valueText": ")"
                                            }
                                        }
                                    }
                                }
                            ],
                            "closeParenToken": {
                                "kind": "CloseParenToken",
                                "fullStart": 746,
                                "fullEnd": 748,
                                "start": 746,
                                "end": 747,
                                "fullWidth": 2,
                                "width": 1,
                                "text": ")",
                                "value": ")",
                                "valueText": ")",
                                "hasTrailingTrivia": true,
                                "trailingTrivia": [
                                    {
                                        "kind": "WhitespaceTrivia",
                                        "text": " "
                                    }
                                ]
                            }
                        }
                    },
                    "operatorToken": {
                        "kind": "GreaterThanEqualsToken",
                        "fullStart": 748,
                        "fullEnd": 751,
                        "start": 748,
                        "end": 750,
                        "fullWidth": 3,
                        "width": 2,
                        "text": ">=",
                        "value": ">=",
                        "valueText": ">=",
                        "hasTrailingTrivia": true,
                        "trailingTrivia": [
                            {
                                "kind": "WhitespaceTrivia",
                                "text": " "
                            }
                        ]
                    },
                    "right": {
                        "kind": "DivideExpression",
                        "fullStart": 751,
                        "fullEnd": 760,
                        "start": 751,
                        "end": 760,
                        "fullWidth": 9,
                        "width": 9,
                        "isIncrementallyUnusable": true,
                        "left": {
                            "kind": "NumericLiteral",
                            "fullStart": 751,
                            "fullEnd": 752,
                            "start": 751,
                            "end": 752,
                            "fullWidth": 1,
                            "width": 1,
                            "text": "1",
                            "value": 1,
                            "valueText": "1"
                        },
                        "operatorToken": {
                            "kind": "SlashToken",
                            "fullStart": 752,
                            "fullEnd": 753,
                            "start": 752,
                            "end": 753,
                            "fullWidth": 1,
                            "width": 1,
                            "text": "/",
                            "value": "/",
                            "valueText": "/"
                        },
                        "right": {
                            "kind": "NumericLiteral",
                            "fullStart": 753,
                            "fullEnd": 760,
                            "start": 753,
                            "end": 760,
                            "fullWidth": 7,
                            "width": 7,
                            "text": "65536.0",
                            "value": 65536,
                            "valueText": "65536"
                        }
                    }
                },
                "closeParenToken": {
                    "kind": "CloseParenToken",
                    "fullStart": 760,
                    "fullEnd": 762,
                    "start": 760,
                    "end": 761,
                    "fullWidth": 2,
                    "width": 1,
                    "text": ")",
                    "value": ")",
                    "valueText": ")",
                    "hasTrailingTrivia": true,
                    "trailingTrivia": [
                        {
                            "kind": "WhitespaceTrivia",
                            "text": " "
                        }
                    ]
                },
                "statement": {
                    "kind": "Block",
                    "fullStart": 762,
                    "fullEnd": 879,
                    "start": 762,
                    "end": 878,
                    "fullWidth": 117,
                    "width": 116,
                    "openBraceToken": {
                        "kind": "OpenBraceToken",
                        "fullStart": 762,
                        "fullEnd": 764,
                        "start": 762,
                        "end": 763,
                        "fullWidth": 2,
                        "width": 1,
                        "text": "{",
                        "value": "{",
                        "valueText": "{",
                        "hasTrailingTrivia": true,
                        "hasTrailingNewLine": true,
                        "trailingTrivia": [
                            {
                                "kind": "NewLineTrivia",
                                "text": "\n"
                            }
                        ]
                    },
                    "statements": [
                        {
                            "kind": "ExpressionStatement",
                            "fullStart": 764,
                            "fullEnd": 877,
                            "start": 765,
                            "end": 876,
                            "fullWidth": 113,
                            "width": 111,
                            "expression": {
                                "kind": "InvocationExpression",
                                "fullStart": 764,
                                "fullEnd": 875,
                                "start": 765,
                                "end": 875,
                                "fullWidth": 111,
                                "width": 110,
                                "expression": {
                                    "kind": "IdentifierName",
                                    "fullStart": 764,
                                    "fullEnd": 771,
                                    "start": 765,
                                    "end": 771,
                                    "fullWidth": 7,
                                    "width": 6,
                                    "text": "$ERROR",
                                    "value": "$ERROR",
                                    "valueText": "$ERROR",
                                    "hasLeadingTrivia": true,
                                    "leadingTrivia": [
                                        {
                                            "kind": "WhitespaceTrivia",
                                            "text": "\t"
                                        }
                                    ]
                                },
                                "argumentList": {
                                    "kind": "ArgumentList",
                                    "fullStart": 771,
                                    "fullEnd": 875,
                                    "start": 771,
                                    "end": 875,
                                    "fullWidth": 104,
                                    "width": 104,
                                    "openParenToken": {
                                        "kind": "OpenParenToken",
                                        "fullStart": 771,
                                        "fullEnd": 772,
                                        "start": 771,
                                        "end": 772,
                                        "fullWidth": 1,
                                        "width": 1,
                                        "text": "(",
                                        "value": "(",
                                        "valueText": "("
                                    },
                                    "arguments": [
                                        {
                                            "kind": "StringLiteral",
                                            "fullStart": 772,
                                            "fullEnd": 874,
                                            "start": 772,
                                            "end": 874,
                                            "fullWidth": 102,
                                            "width": 102,
                                            "text": "'#1: Math.abs(derivative(Math.sin, 0.0001)(0) - derivative(Math.sin, 0.0001)(2*Math.PI)) <= 1/65536.0'",
                                            "value": "#1: Math.abs(derivative(Math.sin, 0.0001)(0) - derivative(Math.sin, 0.0001)(2*Math.PI)) <= 1/65536.0",
                                            "valueText": "#1: Math.abs(derivative(Math.sin, 0.0001)(0) - derivative(Math.sin, 0.0001)(2*Math.PI)) <= 1/65536.0"
                                        }
                                    ],
                                    "closeParenToken": {
                                        "kind": "CloseParenToken",
                                        "fullStart": 874,
                                        "fullEnd": 875,
                                        "start": 874,
                                        "end": 875,
                                        "fullWidth": 1,
                                        "width": 1,
                                        "text": ")",
                                        "value": ")",
                                        "valueText": ")"
                                    }
                                }
                            },
                            "semicolonToken": {
                                "kind": "SemicolonToken",
                                "fullStart": 875,
                                "fullEnd": 877,
                                "start": 875,
                                "end": 876,
                                "fullWidth": 2,
                                "width": 1,
                                "text": ";",
                                "value": ";",
                                "valueText": ";",
                                "hasTrailingTrivia": true,
                                "hasTrailingNewLine": true,
                                "trailingTrivia": [
                                    {
                                        "kind": "NewLineTrivia",
                                        "text": "\n"
                                    }
                                ]
                            }
                        }
                    ],
                    "closeBraceToken": {
                        "kind": "CloseBraceToken",
                        "fullStart": 877,
                        "fullEnd": 879,
                        "start": 877,
                        "end": 878,
                        "fullWidth": 2,
                        "width": 1,
                        "text": "}",
                        "value": "}",
                        "valueText": "}",
                        "hasTrailingTrivia": true,
                        "hasTrailingNewLine": true,
                        "trailingTrivia": [
                            {
                                "kind": "NewLineTrivia",
                                "text": "\n"
                            }
                        ]
                    }
                }
            }
        ],
        "endOfFileToken": {
            "kind": "EndOfFileToken",
            "fullStart": 879,
            "fullEnd": 962,
            "start": 962,
            "end": 962,
            "fullWidth": 83,
            "width": 0,
            "text": "",
            "hasLeadingTrivia": true,
            "hasLeadingComment": true,
            "hasLeadingNewLine": true,
            "leadingTrivia": [
                {
                    "kind": "SingleLineCommentTrivia",
                    "text": "//"
                },
                {
                    "kind": "NewLineTrivia",
                    "text": "\n"
                },
                {
                    "kind": "SingleLineCommentTrivia",
                    "text": "//////////////////////////////////////////////////////////////////////////////"
                },
                {
                    "kind": "NewLineTrivia",
                    "text": "\n"
                },
                {
                    "kind": "NewLineTrivia",
                    "text": "\n"
                }
            ]
        }
    },
    "lineMap": {
        "lineStarts": [
            0,
            61,
            132,
            133,
            137,
            162,
            165,
            201,
            276,
            340,
            344,
            345,
            404,
            469,
            498,
            523,
            561,
            568,
            570,
            571,
            650,
            660,
            764,
            877,
            879,
            882,
            961,
            962
        ],
        "length": 962
    }
}<|MERGE_RESOLUTION|>--- conflicted
+++ resolved
@@ -144,11 +144,8 @@
                                 "start": 489,
                                 "end": 490,
                                 "fullWidth": 1,
-<<<<<<< HEAD
                                 "width": 1,
-=======
                                 "modifiers": [],
->>>>>>> e3c38734
                                 "identifier": {
                                     "kind": "IdentifierName",
                                     "fullStart": 489,
@@ -188,11 +185,8 @@
                                 "start": 492,
                                 "end": 494,
                                 "fullWidth": 2,
-<<<<<<< HEAD
                                 "width": 2,
-=======
                                 "modifiers": [],
->>>>>>> e3c38734
                                 "identifier": {
                                     "kind": "IdentifierName",
                                     "fullStart": 492,
@@ -350,11 +344,8 @@
                                                 "start": 518,
                                                 "end": 519,
                                                 "fullWidth": 1,
-<<<<<<< HEAD
                                                 "width": 1,
-=======
                                                 "modifiers": [],
->>>>>>> e3c38734
                                                 "identifier": {
                                                     "kind": "IdentifierName",
                                                     "fullStart": 518,
