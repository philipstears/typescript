{
    "isDeclaration": false,
    "languageVersion": "EcmaScript5",
    "parseOptions": {
        "allowAutomaticSemicolonInsertion": true
    },
    "sourceUnit": {
        "kind": "SourceUnit",
        "fullStart": 0,
        "fullEnd": 1356,
        "start": 569,
        "end": 1356,
        "fullWidth": 1356,
        "width": 787,
        "isIncrementallyUnusable": true,
        "moduleElements": [
            {
                "kind": "FunctionDeclaration",
                "fullStart": 0,
                "fullEnd": 1332,
                "start": 569,
                "end": 1330,
                "fullWidth": 1332,
                "width": 761,
                "modifiers": [],
                "functionKeyword": {
                    "kind": "FunctionKeyword",
                    "fullStart": 0,
                    "fullEnd": 578,
                    "start": 569,
                    "end": 577,
                    "fullWidth": 578,
                    "width": 8,
                    "text": "function",
                    "value": "function",
                    "valueText": "function",
                    "hasLeadingTrivia": true,
                    "hasLeadingComment": true,
                    "hasLeadingNewLine": true,
                    "hasTrailingTrivia": true,
                    "leadingTrivia": [
                        {
                            "kind": "SingleLineCommentTrivia",
                            "text": "/// Copyright (c) 2012 Ecma International.  All rights reserved. "
                        },
                        {
                            "kind": "NewLineTrivia",
                            "text": "\r\n"
                        },
                        {
                            "kind": "SingleLineCommentTrivia",
                            "text": "/// Ecma International makes this code available under the terms and conditions set"
                        },
                        {
                            "kind": "NewLineTrivia",
                            "text": "\r\n"
                        },
                        {
                            "kind": "SingleLineCommentTrivia",
                            "text": "/// forth on http://hg.ecmascript.org/tests/test262/raw-file/tip/LICENSE (the "
                        },
                        {
                            "kind": "NewLineTrivia",
                            "text": "\r\n"
                        },
                        {
                            "kind": "SingleLineCommentTrivia",
                            "text": "/// \"Use Terms\").   Any redistribution of this code must retain the above "
                        },
                        {
                            "kind": "NewLineTrivia",
                            "text": "\r\n"
                        },
                        {
                            "kind": "SingleLineCommentTrivia",
                            "text": "/// copyright and this notice and otherwise comply with the Use Terms."
                        },
                        {
                            "kind": "NewLineTrivia",
                            "text": "\r\n"
                        },
                        {
                            "kind": "MultiLineCommentTrivia",
                            "text": "/**\r\n * @path ch13/13.2/13.2-15-1.js\r\n * @description Function Object has length as its own property and does not invoke the setter defined on Function.prototype.length (Step 15)\r\n */"
                        },
                        {
                            "kind": "NewLineTrivia",
                            "text": "\r\n"
                        },
                        {
                            "kind": "NewLineTrivia",
                            "text": "\r\n"
                        },
                        {
                            "kind": "NewLineTrivia",
                            "text": "\r\n"
                        }
                    ],
                    "trailingTrivia": [
                        {
                            "kind": "WhitespaceTrivia",
                            "text": " "
                        }
                    ]
                },
                "identifier": {
                    "kind": "IdentifierName",
                    "fullStart": 578,
                    "fullEnd": 586,
                    "start": 578,
                    "end": 586,
                    "fullWidth": 8,
                    "width": 8,
                    "text": "testcase",
                    "value": "testcase",
                    "valueText": "testcase"
                },
                "callSignature": {
                    "kind": "CallSignature",
                    "fullStart": 586,
                    "fullEnd": 589,
                    "start": 586,
                    "end": 588,
                    "fullWidth": 3,
                    "width": 2,
                    "parameterList": {
                        "kind": "ParameterList",
                        "fullStart": 586,
                        "fullEnd": 589,
                        "start": 586,
                        "end": 588,
                        "fullWidth": 3,
                        "width": 2,
                        "openParenToken": {
                            "kind": "OpenParenToken",
                            "fullStart": 586,
                            "fullEnd": 587,
                            "start": 586,
                            "end": 587,
                            "fullWidth": 1,
                            "width": 1,
                            "text": "(",
                            "value": "(",
                            "valueText": "("
                        },
                        "parameters": [],
                        "closeParenToken": {
                            "kind": "CloseParenToken",
                            "fullStart": 587,
                            "fullEnd": 589,
                            "start": 587,
                            "end": 588,
                            "fullWidth": 2,
                            "width": 1,
                            "text": ")",
                            "value": ")",
                            "valueText": ")",
                            "hasTrailingTrivia": true,
                            "trailingTrivia": [
                                {
                                    "kind": "WhitespaceTrivia",
                                    "text": " "
                                }
                            ]
                        }
                    }
                },
                "block": {
                    "kind": "Block",
                    "fullStart": 589,
                    "fullEnd": 1332,
                    "start": 589,
                    "end": 1330,
                    "fullWidth": 743,
                    "width": 741,
                    "openBraceToken": {
                        "kind": "OpenBraceToken",
                        "fullStart": 589,
                        "fullEnd": 592,
                        "start": 589,
                        "end": 590,
                        "fullWidth": 3,
                        "width": 1,
                        "text": "{",
                        "value": "{",
                        "valueText": "{",
                        "hasTrailingTrivia": true,
                        "hasTrailingNewLine": true,
                        "trailingTrivia": [
                            {
                                "kind": "NewLineTrivia",
                                "text": "\r\n"
                            }
                        ]
                    },
                    "statements": [
                        {
                            "kind": "VariableStatement",
                            "fullStart": 592,
                            "fullEnd": 636,
                            "start": 604,
                            "end": 634,
                            "fullWidth": 44,
                            "width": 30,
                            "modifiers": [],
                            "variableDeclaration": {
                                "kind": "VariableDeclaration",
                                "fullStart": 592,
                                "fullEnd": 633,
                                "start": 604,
                                "end": 633,
                                "fullWidth": 41,
                                "width": 29,
                                "varKeyword": {
                                    "kind": "VarKeyword",
                                    "fullStart": 592,
                                    "fullEnd": 608,
                                    "start": 604,
                                    "end": 607,
                                    "fullWidth": 16,
                                    "width": 3,
                                    "text": "var",
                                    "value": "var",
                                    "valueText": "var",
                                    "hasLeadingTrivia": true,
                                    "hasTrailingTrivia": true,
                                    "leadingTrivia": [
                                        {
                                            "kind": "WhitespaceTrivia",
                                            "text": "            "
                                        }
                                    ],
                                    "trailingTrivia": [
                                        {
                                            "kind": "WhitespaceTrivia",
                                            "text": " "
                                        }
                                    ]
                                },
                                "variableDeclarators": [
                                    {
                                        "kind": "VariableDeclarator",
                                        "fullStart": 608,
                                        "fullEnd": 633,
                                        "start": 608,
                                        "end": 633,
                                        "fullWidth": 25,
                                        "width": 25,
                                        "identifier": {
                                            "kind": "IdentifierName",
                                            "fullStart": 608,
                                            "fullEnd": 612,
                                            "start": 608,
                                            "end": 611,
                                            "fullWidth": 4,
                                            "width": 3,
                                            "text": "fun",
                                            "value": "fun",
                                            "valueText": "fun",
                                            "hasTrailingTrivia": true,
                                            "trailingTrivia": [
                                                {
                                                    "kind": "WhitespaceTrivia",
                                                    "text": " "
                                                }
                                            ]
                                        },
                                        "equalsValueClause": {
                                            "kind": "EqualsValueClause",
                                            "fullStart": 612,
                                            "fullEnd": 633,
                                            "start": 612,
                                            "end": 633,
                                            "fullWidth": 21,
                                            "width": 21,
                                            "equalsToken": {
                                                "kind": "EqualsToken",
                                                "fullStart": 612,
                                                "fullEnd": 614,
                                                "start": 612,
                                                "end": 613,
                                                "fullWidth": 2,
                                                "width": 1,
                                                "text": "=",
                                                "value": "=",
                                                "valueText": "=",
                                                "hasTrailingTrivia": true,
                                                "trailingTrivia": [
                                                    {
                                                        "kind": "WhitespaceTrivia",
                                                        "text": " "
                                                    }
                                                ]
                                            },
                                            "value": {
                                                "kind": "FunctionExpression",
                                                "fullStart": 614,
                                                "fullEnd": 633,
                                                "start": 614,
                                                "end": 633,
                                                "fullWidth": 19,
                                                "width": 19,
                                                "functionKeyword": {
                                                    "kind": "FunctionKeyword",
                                                    "fullStart": 614,
                                                    "fullEnd": 623,
                                                    "start": 614,
                                                    "end": 622,
                                                    "fullWidth": 9,
                                                    "width": 8,
                                                    "text": "function",
                                                    "value": "function",
                                                    "valueText": "function",
                                                    "hasTrailingTrivia": true,
                                                    "trailingTrivia": [
                                                        {
                                                            "kind": "WhitespaceTrivia",
                                                            "text": " "
                                                        }
                                                    ]
                                                },
                                                "callSignature": {
                                                    "kind": "CallSignature",
                                                    "fullStart": 623,
                                                    "fullEnd": 630,
                                                    "start": 623,
                                                    "end": 629,
                                                    "fullWidth": 7,
                                                    "width": 6,
                                                    "parameterList": {
                                                        "kind": "ParameterList",
                                                        "fullStart": 623,
                                                        "fullEnd": 630,
                                                        "start": 623,
                                                        "end": 629,
                                                        "fullWidth": 7,
                                                        "width": 6,
                                                        "openParenToken": {
                                                            "kind": "OpenParenToken",
                                                            "fullStart": 623,
                                                            "fullEnd": 624,
                                                            "start": 623,
                                                            "end": 624,
                                                            "fullWidth": 1,
                                                            "width": 1,
                                                            "text": "(",
                                                            "value": "(",
                                                            "valueText": "("
                                                        },
                                                        "parameters": [
                                                            {
                                                                "kind": "Parameter",
                                                                "fullStart": 624,
                                                                "fullEnd": 625,
                                                                "start": 624,
                                                                "end": 625,
                                                                "fullWidth": 1,
<<<<<<< HEAD
                                                                "width": 1,
=======
                                                                "modifiers": [],
>>>>>>> e3c38734
                                                                "identifier": {
                                                                    "kind": "IdentifierName",
                                                                    "fullStart": 624,
                                                                    "fullEnd": 625,
                                                                    "start": 624,
                                                                    "end": 625,
                                                                    "fullWidth": 1,
                                                                    "width": 1,
                                                                    "text": "x",
                                                                    "value": "x",
                                                                    "valueText": "x"
                                                                }
                                                            },
                                                            {
                                                                "kind": "CommaToken",
                                                                "fullStart": 625,
                                                                "fullEnd": 627,
                                                                "start": 625,
                                                                "end": 626,
                                                                "fullWidth": 2,
                                                                "width": 1,
                                                                "text": ",",
                                                                "value": ",",
                                                                "valueText": ",",
                                                                "hasTrailingTrivia": true,
                                                                "trailingTrivia": [
                                                                    {
                                                                        "kind": "WhitespaceTrivia",
                                                                        "text": " "
                                                                    }
                                                                ]
                                                            },
                                                            {
                                                                "kind": "Parameter",
                                                                "fullStart": 627,
                                                                "fullEnd": 628,
                                                                "start": 627,
                                                                "end": 628,
                                                                "fullWidth": 1,
<<<<<<< HEAD
                                                                "width": 1,
=======
                                                                "modifiers": [],
>>>>>>> e3c38734
                                                                "identifier": {
                                                                    "kind": "IdentifierName",
                                                                    "fullStart": 627,
                                                                    "fullEnd": 628,
                                                                    "start": 627,
                                                                    "end": 628,
                                                                    "fullWidth": 1,
                                                                    "width": 1,
                                                                    "text": "y",
                                                                    "value": "y",
                                                                    "valueText": "y"
                                                                }
                                                            }
                                                        ],
                                                        "closeParenToken": {
                                                            "kind": "CloseParenToken",
                                                            "fullStart": 628,
                                                            "fullEnd": 630,
                                                            "start": 628,
                                                            "end": 629,
                                                            "fullWidth": 2,
                                                            "width": 1,
                                                            "text": ")",
                                                            "value": ")",
                                                            "valueText": ")",
                                                            "hasTrailingTrivia": true,
                                                            "trailingTrivia": [
                                                                {
                                                                    "kind": "WhitespaceTrivia",
                                                                    "text": " "
                                                                }
                                                            ]
                                                        }
                                                    }
                                                },
                                                "block": {
                                                    "kind": "Block",
                                                    "fullStart": 630,
                                                    "fullEnd": 633,
                                                    "start": 630,
                                                    "end": 633,
                                                    "fullWidth": 3,
                                                    "width": 3,
                                                    "openBraceToken": {
                                                        "kind": "OpenBraceToken",
                                                        "fullStart": 630,
                                                        "fullEnd": 632,
                                                        "start": 630,
                                                        "end": 631,
                                                        "fullWidth": 2,
                                                        "width": 1,
                                                        "text": "{",
                                                        "value": "{",
                                                        "valueText": "{",
                                                        "hasTrailingTrivia": true,
                                                        "trailingTrivia": [
                                                            {
                                                                "kind": "WhitespaceTrivia",
                                                                "text": " "
                                                            }
                                                        ]
                                                    },
                                                    "statements": [],
                                                    "closeBraceToken": {
                                                        "kind": "CloseBraceToken",
                                                        "fullStart": 632,
                                                        "fullEnd": 633,
                                                        "start": 632,
                                                        "end": 633,
                                                        "fullWidth": 1,
                                                        "width": 1,
                                                        "text": "}",
                                                        "value": "}",
                                                        "valueText": "}"
                                                    }
                                                }
                                            }
                                        }
                                    }
                                ]
                            },
                            "semicolonToken": {
                                "kind": "SemicolonToken",
                                "fullStart": 633,
                                "fullEnd": 636,
                                "start": 633,
                                "end": 634,
                                "fullWidth": 3,
                                "width": 1,
                                "text": ";",
                                "value": ";",
                                "valueText": ";",
                                "hasTrailingTrivia": true,
                                "hasTrailingNewLine": true,
                                "trailingTrivia": [
                                    {
                                        "kind": "NewLineTrivia",
                                        "text": "\r\n"
                                    }
                                ]
                            }
                        },
                        {
                            "kind": "VariableStatement",
                            "fullStart": 636,
                            "fullEnd": 676,
                            "start": 650,
                            "end": 674,
                            "fullWidth": 40,
                            "width": 24,
                            "modifiers": [],
                            "variableDeclaration": {
                                "kind": "VariableDeclaration",
                                "fullStart": 636,
                                "fullEnd": 673,
                                "start": 650,
                                "end": 673,
                                "fullWidth": 37,
                                "width": 23,
                                "varKeyword": {
                                    "kind": "VarKeyword",
                                    "fullStart": 636,
                                    "fullEnd": 654,
                                    "start": 650,
                                    "end": 653,
                                    "fullWidth": 18,
                                    "width": 3,
                                    "text": "var",
                                    "value": "var",
                                    "valueText": "var",
                                    "hasLeadingTrivia": true,
                                    "hasLeadingNewLine": true,
                                    "hasTrailingTrivia": true,
                                    "leadingTrivia": [
                                        {
                                            "kind": "NewLineTrivia",
                                            "text": "\r\n"
                                        },
                                        {
                                            "kind": "WhitespaceTrivia",
                                            "text": "            "
                                        }
                                    ],
                                    "trailingTrivia": [
                                        {
                                            "kind": "WhitespaceTrivia",
                                            "text": " "
                                        }
                                    ]
                                },
                                "variableDeclarators": [
                                    {
                                        "kind": "VariableDeclarator",
                                        "fullStart": 654,
                                        "fullEnd": 673,
                                        "start": 654,
                                        "end": 673,
                                        "fullWidth": 19,
                                        "width": 19,
                                        "identifier": {
                                            "kind": "IdentifierName",
                                            "fullStart": 654,
                                            "fullEnd": 666,
                                            "start": 654,
                                            "end": 665,
                                            "fullWidth": 12,
                                            "width": 11,
                                            "text": "verifyValue",
                                            "value": "verifyValue",
                                            "valueText": "verifyValue",
                                            "hasTrailingTrivia": true,
                                            "trailingTrivia": [
                                                {
                                                    "kind": "WhitespaceTrivia",
                                                    "text": " "
                                                }
                                            ]
                                        },
                                        "equalsValueClause": {
                                            "kind": "EqualsValueClause",
                                            "fullStart": 666,
                                            "fullEnd": 673,
                                            "start": 666,
                                            "end": 673,
                                            "fullWidth": 7,
                                            "width": 7,
                                            "equalsToken": {
                                                "kind": "EqualsToken",
                                                "fullStart": 666,
                                                "fullEnd": 668,
                                                "start": 666,
                                                "end": 667,
                                                "fullWidth": 2,
                                                "width": 1,
                                                "text": "=",
                                                "value": "=",
                                                "valueText": "=",
                                                "hasTrailingTrivia": true,
                                                "trailingTrivia": [
                                                    {
                                                        "kind": "WhitespaceTrivia",
                                                        "text": " "
                                                    }
                                                ]
                                            },
                                            "value": {
                                                "kind": "FalseKeyword",
                                                "fullStart": 668,
                                                "fullEnd": 673,
                                                "start": 668,
                                                "end": 673,
                                                "fullWidth": 5,
                                                "width": 5,
                                                "text": "false",
                                                "value": false,
                                                "valueText": "false"
                                            }
                                        }
                                    }
                                ]
                            },
                            "semicolonToken": {
                                "kind": "SemicolonToken",
                                "fullStart": 673,
                                "fullEnd": 676,
                                "start": 673,
                                "end": 674,
                                "fullWidth": 3,
                                "width": 1,
                                "text": ";",
                                "value": ";",
                                "valueText": ";",
                                "hasTrailingTrivia": true,
                                "hasTrailingNewLine": true,
                                "trailingTrivia": [
                                    {
                                        "kind": "NewLineTrivia",
                                        "text": "\r\n"
                                    }
                                ]
                            }
                        },
                        {
                            "kind": "ExpressionStatement",
                            "fullStart": 676,
                            "fullEnd": 755,
                            "start": 688,
                            "end": 753,
                            "fullWidth": 79,
                            "width": 65,
                            "expression": {
                                "kind": "AssignmentExpression",
                                "fullStart": 676,
                                "fullEnd": 752,
                                "start": 688,
                                "end": 752,
                                "fullWidth": 76,
                                "width": 64,
                                "left": {
                                    "kind": "IdentifierName",
                                    "fullStart": 676,
                                    "fullEnd": 700,
                                    "start": 688,
                                    "end": 699,
                                    "fullWidth": 24,
                                    "width": 11,
                                    "text": "verifyValue",
                                    "value": "verifyValue",
                                    "valueText": "verifyValue",
                                    "hasLeadingTrivia": true,
                                    "hasTrailingTrivia": true,
                                    "leadingTrivia": [
                                        {
                                            "kind": "WhitespaceTrivia",
                                            "text": "            "
                                        }
                                    ],
                                    "trailingTrivia": [
                                        {
                                            "kind": "WhitespaceTrivia",
                                            "text": " "
                                        }
                                    ]
                                },
                                "operatorToken": {
                                    "kind": "EqualsToken",
                                    "fullStart": 700,
                                    "fullEnd": 702,
                                    "start": 700,
                                    "end": 701,
                                    "fullWidth": 2,
                                    "width": 1,
                                    "text": "=",
                                    "value": "=",
                                    "valueText": "=",
                                    "hasTrailingTrivia": true,
                                    "trailingTrivia": [
                                        {
                                            "kind": "WhitespaceTrivia",
                                            "text": " "
                                        }
                                    ]
                                },
                                "right": {
                                    "kind": "ParenthesizedExpression",
                                    "fullStart": 702,
                                    "fullEnd": 752,
                                    "start": 702,
                                    "end": 752,
                                    "fullWidth": 50,
                                    "width": 50,
                                    "openParenToken": {
                                        "kind": "OpenParenToken",
                                        "fullStart": 702,
                                        "fullEnd": 703,
                                        "start": 702,
                                        "end": 703,
                                        "fullWidth": 1,
                                        "width": 1,
                                        "text": "(",
                                        "value": "(",
                                        "valueText": "("
                                    },
                                    "expression": {
                                        "kind": "LogicalAndExpression",
                                        "fullStart": 703,
                                        "fullEnd": 751,
                                        "start": 703,
                                        "end": 751,
                                        "fullWidth": 48,
                                        "width": 48,
                                        "left": {
                                            "kind": "InvocationExpression",
                                            "fullStart": 703,
                                            "fullEnd": 732,
                                            "start": 703,
                                            "end": 731,
                                            "fullWidth": 29,
                                            "width": 28,
                                            "expression": {
                                                "kind": "MemberAccessExpression",
                                                "fullStart": 703,
                                                "fullEnd": 721,
                                                "start": 703,
                                                "end": 721,
                                                "fullWidth": 18,
                                                "width": 18,
                                                "expression": {
                                                    "kind": "IdentifierName",
                                                    "fullStart": 703,
                                                    "fullEnd": 706,
                                                    "start": 703,
                                                    "end": 706,
                                                    "fullWidth": 3,
                                                    "width": 3,
                                                    "text": "fun",
                                                    "value": "fun",
                                                    "valueText": "fun"
                                                },
                                                "dotToken": {
                                                    "kind": "DotToken",
                                                    "fullStart": 706,
                                                    "fullEnd": 707,
                                                    "start": 706,
                                                    "end": 707,
                                                    "fullWidth": 1,
                                                    "width": 1,
                                                    "text": ".",
                                                    "value": ".",
                                                    "valueText": "."
                                                },
                                                "name": {
                                                    "kind": "IdentifierName",
                                                    "fullStart": 707,
                                                    "fullEnd": 721,
                                                    "start": 707,
                                                    "end": 721,
                                                    "fullWidth": 14,
                                                    "width": 14,
                                                    "text": "hasOwnProperty",
                                                    "value": "hasOwnProperty",
                                                    "valueText": "hasOwnProperty"
                                                }
                                            },
                                            "argumentList": {
                                                "kind": "ArgumentList",
                                                "fullStart": 721,
                                                "fullEnd": 732,
                                                "start": 721,
                                                "end": 731,
                                                "fullWidth": 11,
                                                "width": 10,
                                                "openParenToken": {
                                                    "kind": "OpenParenToken",
                                                    "fullStart": 721,
                                                    "fullEnd": 722,
                                                    "start": 721,
                                                    "end": 722,
                                                    "fullWidth": 1,
                                                    "width": 1,
                                                    "text": "(",
                                                    "value": "(",
                                                    "valueText": "("
                                                },
                                                "arguments": [
                                                    {
                                                        "kind": "StringLiteral",
                                                        "fullStart": 722,
                                                        "fullEnd": 730,
                                                        "start": 722,
                                                        "end": 730,
                                                        "fullWidth": 8,
                                                        "width": 8,
                                                        "text": "\"length\"",
                                                        "value": "length",
                                                        "valueText": "length"
                                                    }
                                                ],
                                                "closeParenToken": {
                                                    "kind": "CloseParenToken",
                                                    "fullStart": 730,
                                                    "fullEnd": 732,
                                                    "start": 730,
                                                    "end": 731,
                                                    "fullWidth": 2,
                                                    "width": 1,
                                                    "text": ")",
                                                    "value": ")",
                                                    "valueText": ")",
                                                    "hasTrailingTrivia": true,
                                                    "trailingTrivia": [
                                                        {
                                                            "kind": "WhitespaceTrivia",
                                                            "text": " "
                                                        }
                                                    ]
                                                }
                                            }
                                        },
                                        "operatorToken": {
                                            "kind": "AmpersandAmpersandToken",
                                            "fullStart": 732,
                                            "fullEnd": 735,
                                            "start": 732,
                                            "end": 734,
                                            "fullWidth": 3,
                                            "width": 2,
                                            "text": "&&",
                                            "value": "&&",
                                            "valueText": "&&",
                                            "hasTrailingTrivia": true,
                                            "trailingTrivia": [
                                                {
                                                    "kind": "WhitespaceTrivia",
                                                    "text": " "
                                                }
                                            ]
                                        },
                                        "right": {
                                            "kind": "EqualsExpression",
                                            "fullStart": 735,
                                            "fullEnd": 751,
                                            "start": 735,
                                            "end": 751,
                                            "fullWidth": 16,
                                            "width": 16,
                                            "left": {
                                                "kind": "MemberAccessExpression",
                                                "fullStart": 735,
                                                "fullEnd": 746,
                                                "start": 735,
                                                "end": 745,
                                                "fullWidth": 11,
                                                "width": 10,
                                                "expression": {
                                                    "kind": "IdentifierName",
                                                    "fullStart": 735,
                                                    "fullEnd": 738,
                                                    "start": 735,
                                                    "end": 738,
                                                    "fullWidth": 3,
                                                    "width": 3,
                                                    "text": "fun",
                                                    "value": "fun",
                                                    "valueText": "fun"
                                                },
                                                "dotToken": {
                                                    "kind": "DotToken",
                                                    "fullStart": 738,
                                                    "fullEnd": 739,
                                                    "start": 738,
                                                    "end": 739,
                                                    "fullWidth": 1,
                                                    "width": 1,
                                                    "text": ".",
                                                    "value": ".",
                                                    "valueText": "."
                                                },
                                                "name": {
                                                    "kind": "IdentifierName",
                                                    "fullStart": 739,
                                                    "fullEnd": 746,
                                                    "start": 739,
                                                    "end": 745,
                                                    "fullWidth": 7,
                                                    "width": 6,
                                                    "text": "length",
                                                    "value": "length",
                                                    "valueText": "length",
                                                    "hasTrailingTrivia": true,
                                                    "trailingTrivia": [
                                                        {
                                                            "kind": "WhitespaceTrivia",
                                                            "text": " "
                                                        }
                                                    ]
                                                }
                                            },
                                            "operatorToken": {
                                                "kind": "EqualsEqualsEqualsToken",
                                                "fullStart": 746,
                                                "fullEnd": 750,
                                                "start": 746,
                                                "end": 749,
                                                "fullWidth": 4,
                                                "width": 3,
                                                "text": "===",
                                                "value": "===",
                                                "valueText": "===",
                                                "hasTrailingTrivia": true,
                                                "trailingTrivia": [
                                                    {
                                                        "kind": "WhitespaceTrivia",
                                                        "text": " "
                                                    }
                                                ]
                                            },
                                            "right": {
                                                "kind": "NumericLiteral",
                                                "fullStart": 750,
                                                "fullEnd": 751,
                                                "start": 750,
                                                "end": 751,
                                                "fullWidth": 1,
                                                "width": 1,
                                                "text": "2",
                                                "value": 2,
                                                "valueText": "2"
                                            }
                                        }
                                    },
                                    "closeParenToken": {
                                        "kind": "CloseParenToken",
                                        "fullStart": 751,
                                        "fullEnd": 752,
                                        "start": 751,
                                        "end": 752,
                                        "fullWidth": 1,
                                        "width": 1,
                                        "text": ")",
                                        "value": ")",
                                        "valueText": ")"
                                    }
                                }
                            },
                            "semicolonToken": {
                                "kind": "SemicolonToken",
                                "fullStart": 752,
                                "fullEnd": 755,
                                "start": 752,
                                "end": 753,
                                "fullWidth": 3,
                                "width": 1,
                                "text": ";",
                                "value": ";",
                                "valueText": ";",
                                "hasTrailingTrivia": true,
                                "hasTrailingNewLine": true,
                                "trailingTrivia": [
                                    {
                                        "kind": "NewLineTrivia",
                                        "text": "\r\n"
                                    }
                                ]
                            }
                        },
                        {
                            "kind": "VariableStatement",
                            "fullStart": 755,
                            "fullEnd": 798,
                            "start": 769,
                            "end": 796,
                            "fullWidth": 43,
                            "width": 27,
                            "modifiers": [],
                            "variableDeclaration": {
                                "kind": "VariableDeclaration",
                                "fullStart": 755,
                                "fullEnd": 795,
                                "start": 769,
                                "end": 795,
                                "fullWidth": 40,
                                "width": 26,
                                "varKeyword": {
                                    "kind": "VarKeyword",
                                    "fullStart": 755,
                                    "fullEnd": 773,
                                    "start": 769,
                                    "end": 772,
                                    "fullWidth": 18,
                                    "width": 3,
                                    "text": "var",
                                    "value": "var",
                                    "valueText": "var",
                                    "hasLeadingTrivia": true,
                                    "hasLeadingNewLine": true,
                                    "hasTrailingTrivia": true,
                                    "leadingTrivia": [
                                        {
                                            "kind": "NewLineTrivia",
                                            "text": "\r\n"
                                        },
                                        {
                                            "kind": "WhitespaceTrivia",
                                            "text": "            "
                                        }
                                    ],
                                    "trailingTrivia": [
                                        {
                                            "kind": "WhitespaceTrivia",
                                            "text": " "
                                        }
                                    ]
                                },
                                "variableDeclarators": [
                                    {
                                        "kind": "VariableDeclarator",
                                        "fullStart": 773,
                                        "fullEnd": 795,
                                        "start": 773,
                                        "end": 795,
                                        "fullWidth": 22,
                                        "width": 22,
                                        "identifier": {
                                            "kind": "IdentifierName",
                                            "fullStart": 773,
                                            "fullEnd": 788,
                                            "start": 773,
                                            "end": 787,
                                            "fullWidth": 15,
                                            "width": 14,
                                            "text": "verifyWritable",
                                            "value": "verifyWritable",
                                            "valueText": "verifyWritable",
                                            "hasTrailingTrivia": true,
                                            "trailingTrivia": [
                                                {
                                                    "kind": "WhitespaceTrivia",
                                                    "text": " "
                                                }
                                            ]
                                        },
                                        "equalsValueClause": {
                                            "kind": "EqualsValueClause",
                                            "fullStart": 788,
                                            "fullEnd": 795,
                                            "start": 788,
                                            "end": 795,
                                            "fullWidth": 7,
                                            "width": 7,
                                            "equalsToken": {
                                                "kind": "EqualsToken",
                                                "fullStart": 788,
                                                "fullEnd": 790,
                                                "start": 788,
                                                "end": 789,
                                                "fullWidth": 2,
                                                "width": 1,
                                                "text": "=",
                                                "value": "=",
                                                "valueText": "=",
                                                "hasTrailingTrivia": true,
                                                "trailingTrivia": [
                                                    {
                                                        "kind": "WhitespaceTrivia",
                                                        "text": " "
                                                    }
                                                ]
                                            },
                                            "value": {
                                                "kind": "FalseKeyword",
                                                "fullStart": 790,
                                                "fullEnd": 795,
                                                "start": 790,
                                                "end": 795,
                                                "fullWidth": 5,
                                                "width": 5,
                                                "text": "false",
                                                "value": false,
                                                "valueText": "false"
                                            }
                                        }
                                    }
                                ]
                            },
                            "semicolonToken": {
                                "kind": "SemicolonToken",
                                "fullStart": 795,
                                "fullEnd": 798,
                                "start": 795,
                                "end": 796,
                                "fullWidth": 3,
                                "width": 1,
                                "text": ";",
                                "value": ";",
                                "valueText": ";",
                                "hasTrailingTrivia": true,
                                "hasTrailingNewLine": true,
                                "trailingTrivia": [
                                    {
                                        "kind": "NewLineTrivia",
                                        "text": "\r\n"
                                    }
                                ]
                            }
                        },
                        {
                            "kind": "ExpressionStatement",
                            "fullStart": 798,
                            "fullEnd": 830,
                            "start": 810,
                            "end": 828,
                            "fullWidth": 32,
                            "width": 18,
                            "expression": {
                                "kind": "AssignmentExpression",
                                "fullStart": 798,
                                "fullEnd": 827,
                                "start": 810,
                                "end": 827,
                                "fullWidth": 29,
                                "width": 17,
                                "left": {
                                    "kind": "MemberAccessExpression",
                                    "fullStart": 798,
                                    "fullEnd": 821,
                                    "start": 810,
                                    "end": 820,
                                    "fullWidth": 23,
                                    "width": 10,
                                    "expression": {
                                        "kind": "IdentifierName",
                                        "fullStart": 798,
                                        "fullEnd": 813,
                                        "start": 810,
                                        "end": 813,
                                        "fullWidth": 15,
                                        "width": 3,
                                        "text": "fun",
                                        "value": "fun",
                                        "valueText": "fun",
                                        "hasLeadingTrivia": true,
                                        "leadingTrivia": [
                                            {
                                                "kind": "WhitespaceTrivia",
                                                "text": "            "
                                            }
                                        ]
                                    },
                                    "dotToken": {
                                        "kind": "DotToken",
                                        "fullStart": 813,
                                        "fullEnd": 814,
                                        "start": 813,
                                        "end": 814,
                                        "fullWidth": 1,
                                        "width": 1,
                                        "text": ".",
                                        "value": ".",
                                        "valueText": "."
                                    },
                                    "name": {
                                        "kind": "IdentifierName",
                                        "fullStart": 814,
                                        "fullEnd": 821,
                                        "start": 814,
                                        "end": 820,
                                        "fullWidth": 7,
                                        "width": 6,
                                        "text": "length",
                                        "value": "length",
                                        "valueText": "length",
                                        "hasTrailingTrivia": true,
                                        "trailingTrivia": [
                                            {
                                                "kind": "WhitespaceTrivia",
                                                "text": " "
                                            }
                                        ]
                                    }
                                },
                                "operatorToken": {
                                    "kind": "EqualsToken",
                                    "fullStart": 821,
                                    "fullEnd": 823,
                                    "start": 821,
                                    "end": 822,
                                    "fullWidth": 2,
                                    "width": 1,
                                    "text": "=",
                                    "value": "=",
                                    "valueText": "=",
                                    "hasTrailingTrivia": true,
                                    "trailingTrivia": [
                                        {
                                            "kind": "WhitespaceTrivia",
                                            "text": " "
                                        }
                                    ]
                                },
                                "right": {
                                    "kind": "NumericLiteral",
                                    "fullStart": 823,
                                    "fullEnd": 827,
                                    "start": 823,
                                    "end": 827,
                                    "fullWidth": 4,
                                    "width": 4,
                                    "text": "1001",
                                    "value": 1001,
                                    "valueText": "1001"
                                }
                            },
                            "semicolonToken": {
                                "kind": "SemicolonToken",
                                "fullStart": 827,
                                "fullEnd": 830,
                                "start": 827,
                                "end": 828,
                                "fullWidth": 3,
                                "width": 1,
                                "text": ";",
                                "value": ";",
                                "valueText": ";",
                                "hasTrailingTrivia": true,
                                "hasTrailingNewLine": true,
                                "trailingTrivia": [
                                    {
                                        "kind": "NewLineTrivia",
                                        "text": "\r\n"
                                    }
                                ]
                            }
                        },
                        {
                            "kind": "ExpressionStatement",
                            "fullStart": 830,
                            "fullEnd": 883,
                            "start": 842,
                            "end": 881,
                            "fullWidth": 53,
                            "width": 39,
                            "expression": {
                                "kind": "AssignmentExpression",
                                "fullStart": 830,
                                "fullEnd": 880,
                                "start": 842,
                                "end": 880,
                                "fullWidth": 50,
                                "width": 38,
                                "left": {
                                    "kind": "IdentifierName",
                                    "fullStart": 830,
                                    "fullEnd": 857,
                                    "start": 842,
                                    "end": 856,
                                    "fullWidth": 27,
                                    "width": 14,
                                    "text": "verifyWritable",
                                    "value": "verifyWritable",
                                    "valueText": "verifyWritable",
                                    "hasLeadingTrivia": true,
                                    "hasTrailingTrivia": true,
                                    "leadingTrivia": [
                                        {
                                            "kind": "WhitespaceTrivia",
                                            "text": "            "
                                        }
                                    ],
                                    "trailingTrivia": [
                                        {
                                            "kind": "WhitespaceTrivia",
                                            "text": " "
                                        }
                                    ]
                                },
                                "operatorToken": {
                                    "kind": "EqualsToken",
                                    "fullStart": 857,
                                    "fullEnd": 859,
                                    "start": 857,
                                    "end": 858,
                                    "fullWidth": 2,
                                    "width": 1,
                                    "text": "=",
                                    "value": "=",
                                    "valueText": "=",
                                    "hasTrailingTrivia": true,
                                    "trailingTrivia": [
                                        {
                                            "kind": "WhitespaceTrivia",
                                            "text": " "
                                        }
                                    ]
                                },
                                "right": {
                                    "kind": "ParenthesizedExpression",
                                    "fullStart": 859,
                                    "fullEnd": 880,
                                    "start": 859,
                                    "end": 880,
                                    "fullWidth": 21,
                                    "width": 21,
                                    "openParenToken": {
                                        "kind": "OpenParenToken",
                                        "fullStart": 859,
                                        "fullEnd": 860,
                                        "start": 859,
                                        "end": 860,
                                        "fullWidth": 1,
                                        "width": 1,
                                        "text": "(",
                                        "value": "(",
                                        "valueText": "("
                                    },
                                    "expression": {
                                        "kind": "EqualsExpression",
                                        "fullStart": 860,
                                        "fullEnd": 879,
                                        "start": 860,
                                        "end": 879,
                                        "fullWidth": 19,
                                        "width": 19,
                                        "left": {
                                            "kind": "MemberAccessExpression",
                                            "fullStart": 860,
                                            "fullEnd": 871,
                                            "start": 860,
                                            "end": 870,
                                            "fullWidth": 11,
                                            "width": 10,
                                            "expression": {
                                                "kind": "IdentifierName",
                                                "fullStart": 860,
                                                "fullEnd": 863,
                                                "start": 860,
                                                "end": 863,
                                                "fullWidth": 3,
                                                "width": 3,
                                                "text": "fun",
                                                "value": "fun",
                                                "valueText": "fun"
                                            },
                                            "dotToken": {
                                                "kind": "DotToken",
                                                "fullStart": 863,
                                                "fullEnd": 864,
                                                "start": 863,
                                                "end": 864,
                                                "fullWidth": 1,
                                                "width": 1,
                                                "text": ".",
                                                "value": ".",
                                                "valueText": "."
                                            },
                                            "name": {
                                                "kind": "IdentifierName",
                                                "fullStart": 864,
                                                "fullEnd": 871,
                                                "start": 864,
                                                "end": 870,
                                                "fullWidth": 7,
                                                "width": 6,
                                                "text": "length",
                                                "value": "length",
                                                "valueText": "length",
                                                "hasTrailingTrivia": true,
                                                "trailingTrivia": [
                                                    {
                                                        "kind": "WhitespaceTrivia",
                                                        "text": " "
                                                    }
                                                ]
                                            }
                                        },
                                        "operatorToken": {
                                            "kind": "EqualsEqualsEqualsToken",
                                            "fullStart": 871,
                                            "fullEnd": 875,
                                            "start": 871,
                                            "end": 874,
                                            "fullWidth": 4,
                                            "width": 3,
                                            "text": "===",
                                            "value": "===",
                                            "valueText": "===",
                                            "hasTrailingTrivia": true,
                                            "trailingTrivia": [
                                                {
                                                    "kind": "WhitespaceTrivia",
                                                    "text": " "
                                                }
                                            ]
                                        },
                                        "right": {
                                            "kind": "NumericLiteral",
                                            "fullStart": 875,
                                            "fullEnd": 879,
                                            "start": 875,
                                            "end": 879,
                                            "fullWidth": 4,
                                            "width": 4,
                                            "text": "1001",
                                            "value": 1001,
                                            "valueText": "1001"
                                        }
                                    },
                                    "closeParenToken": {
                                        "kind": "CloseParenToken",
                                        "fullStart": 879,
                                        "fullEnd": 880,
                                        "start": 879,
                                        "end": 880,
                                        "fullWidth": 1,
                                        "width": 1,
                                        "text": ")",
                                        "value": ")",
                                        "valueText": ")"
                                    }
                                }
                            },
                            "semicolonToken": {
                                "kind": "SemicolonToken",
                                "fullStart": 880,
                                "fullEnd": 883,
                                "start": 880,
                                "end": 881,
                                "fullWidth": 3,
                                "width": 1,
                                "text": ";",
                                "value": ";",
                                "valueText": ";",
                                "hasTrailingTrivia": true,
                                "hasTrailingNewLine": true,
                                "trailingTrivia": [
                                    {
                                        "kind": "NewLineTrivia",
                                        "text": "\r\n"
                                    }
                                ]
                            }
                        },
                        {
                            "kind": "VariableStatement",
                            "fullStart": 883,
                            "fullEnd": 928,
                            "start": 897,
                            "end": 926,
                            "fullWidth": 45,
                            "width": 29,
                            "modifiers": [],
                            "variableDeclaration": {
                                "kind": "VariableDeclaration",
                                "fullStart": 883,
                                "fullEnd": 925,
                                "start": 897,
                                "end": 925,
                                "fullWidth": 42,
                                "width": 28,
                                "varKeyword": {
                                    "kind": "VarKeyword",
                                    "fullStart": 883,
                                    "fullEnd": 901,
                                    "start": 897,
                                    "end": 900,
                                    "fullWidth": 18,
                                    "width": 3,
                                    "text": "var",
                                    "value": "var",
                                    "valueText": "var",
                                    "hasLeadingTrivia": true,
                                    "hasLeadingNewLine": true,
                                    "hasTrailingTrivia": true,
                                    "leadingTrivia": [
                                        {
                                            "kind": "NewLineTrivia",
                                            "text": "\r\n"
                                        },
                                        {
                                            "kind": "WhitespaceTrivia",
                                            "text": "            "
                                        }
                                    ],
                                    "trailingTrivia": [
                                        {
                                            "kind": "WhitespaceTrivia",
                                            "text": " "
                                        }
                                    ]
                                },
                                "variableDeclarators": [
                                    {
                                        "kind": "VariableDeclarator",
                                        "fullStart": 901,
                                        "fullEnd": 925,
                                        "start": 901,
                                        "end": 925,
                                        "fullWidth": 24,
                                        "width": 24,
                                        "identifier": {
                                            "kind": "IdentifierName",
                                            "fullStart": 901,
                                            "fullEnd": 918,
                                            "start": 901,
                                            "end": 917,
                                            "fullWidth": 17,
                                            "width": 16,
                                            "text": "verifyEnumerable",
                                            "value": "verifyEnumerable",
                                            "valueText": "verifyEnumerable",
                                            "hasTrailingTrivia": true,
                                            "trailingTrivia": [
                                                {
                                                    "kind": "WhitespaceTrivia",
                                                    "text": " "
                                                }
                                            ]
                                        },
                                        "equalsValueClause": {
                                            "kind": "EqualsValueClause",
                                            "fullStart": 918,
                                            "fullEnd": 925,
                                            "start": 918,
                                            "end": 925,
                                            "fullWidth": 7,
                                            "width": 7,
                                            "equalsToken": {
                                                "kind": "EqualsToken",
                                                "fullStart": 918,
                                                "fullEnd": 920,
                                                "start": 918,
                                                "end": 919,
                                                "fullWidth": 2,
                                                "width": 1,
                                                "text": "=",
                                                "value": "=",
                                                "valueText": "=",
                                                "hasTrailingTrivia": true,
                                                "trailingTrivia": [
                                                    {
                                                        "kind": "WhitespaceTrivia",
                                                        "text": " "
                                                    }
                                                ]
                                            },
                                            "value": {
                                                "kind": "FalseKeyword",
                                                "fullStart": 920,
                                                "fullEnd": 925,
                                                "start": 920,
                                                "end": 925,
                                                "fullWidth": 5,
                                                "width": 5,
                                                "text": "false",
                                                "value": false,
                                                "valueText": "false"
                                            }
                                        }
                                    }
                                ]
                            },
                            "semicolonToken": {
                                "kind": "SemicolonToken",
                                "fullStart": 925,
                                "fullEnd": 928,
                                "start": 925,
                                "end": 926,
                                "fullWidth": 3,
                                "width": 1,
                                "text": ";",
                                "value": ";",
                                "valueText": ";",
                                "hasTrailingTrivia": true,
                                "hasTrailingNewLine": true,
                                "trailingTrivia": [
                                    {
                                        "kind": "NewLineTrivia",
                                        "text": "\r\n"
                                    }
                                ]
                            }
                        },
                        {
                            "kind": "ForInStatement",
                            "fullStart": 928,
                            "fullEnd": 1081,
                            "start": 940,
                            "end": 1079,
                            "fullWidth": 153,
                            "width": 139,
                            "forKeyword": {
                                "kind": "ForKeyword",
                                "fullStart": 928,
                                "fullEnd": 944,
                                "start": 940,
                                "end": 943,
                                "fullWidth": 16,
                                "width": 3,
                                "text": "for",
                                "value": "for",
                                "valueText": "for",
                                "hasLeadingTrivia": true,
                                "hasTrailingTrivia": true,
                                "leadingTrivia": [
                                    {
                                        "kind": "WhitespaceTrivia",
                                        "text": "            "
                                    }
                                ],
                                "trailingTrivia": [
                                    {
                                        "kind": "WhitespaceTrivia",
                                        "text": " "
                                    }
                                ]
                            },
                            "openParenToken": {
                                "kind": "OpenParenToken",
                                "fullStart": 944,
                                "fullEnd": 945,
                                "start": 944,
                                "end": 945,
                                "fullWidth": 1,
                                "width": 1,
                                "text": "(",
                                "value": "(",
                                "valueText": "("
                            },
                            "variableDeclaration": {
                                "kind": "VariableDeclaration",
                                "fullStart": 945,
                                "fullEnd": 951,
                                "start": 945,
                                "end": 950,
                                "fullWidth": 6,
                                "width": 5,
                                "varKeyword": {
                                    "kind": "VarKeyword",
                                    "fullStart": 945,
                                    "fullEnd": 949,
                                    "start": 945,
                                    "end": 948,
                                    "fullWidth": 4,
                                    "width": 3,
                                    "text": "var",
                                    "value": "var",
                                    "valueText": "var",
                                    "hasTrailingTrivia": true,
                                    "trailingTrivia": [
                                        {
                                            "kind": "WhitespaceTrivia",
                                            "text": " "
                                        }
                                    ]
                                },
                                "variableDeclarators": [
                                    {
                                        "kind": "VariableDeclarator",
                                        "fullStart": 949,
                                        "fullEnd": 951,
                                        "start": 949,
                                        "end": 950,
                                        "fullWidth": 2,
                                        "width": 1,
                                        "identifier": {
                                            "kind": "IdentifierName",
                                            "fullStart": 949,
                                            "fullEnd": 951,
                                            "start": 949,
                                            "end": 950,
                                            "fullWidth": 2,
                                            "width": 1,
                                            "text": "p",
                                            "value": "p",
                                            "valueText": "p",
                                            "hasTrailingTrivia": true,
                                            "trailingTrivia": [
                                                {
                                                    "kind": "WhitespaceTrivia",
                                                    "text": " "
                                                }
                                            ]
                                        }
                                    }
                                ]
                            },
                            "inKeyword": {
                                "kind": "InKeyword",
                                "fullStart": 951,
                                "fullEnd": 954,
                                "start": 951,
                                "end": 953,
                                "fullWidth": 3,
                                "width": 2,
                                "text": "in",
                                "value": "in",
                                "valueText": "in",
                                "hasTrailingTrivia": true,
                                "trailingTrivia": [
                                    {
                                        "kind": "WhitespaceTrivia",
                                        "text": " "
                                    }
                                ]
                            },
                            "expression": {
                                "kind": "IdentifierName",
                                "fullStart": 954,
                                "fullEnd": 957,
                                "start": 954,
                                "end": 957,
                                "fullWidth": 3,
                                "width": 3,
                                "text": "fun",
                                "value": "fun",
                                "valueText": "fun"
                            },
                            "closeParenToken": {
                                "kind": "CloseParenToken",
                                "fullStart": 957,
                                "fullEnd": 959,
                                "start": 957,
                                "end": 958,
                                "fullWidth": 2,
                                "width": 1,
                                "text": ")",
                                "value": ")",
                                "valueText": ")",
                                "hasTrailingTrivia": true,
                                "trailingTrivia": [
                                    {
                                        "kind": "WhitespaceTrivia",
                                        "text": " "
                                    }
                                ]
                            },
                            "statement": {
                                "kind": "Block",
                                "fullStart": 959,
                                "fullEnd": 1081,
                                "start": 959,
                                "end": 1079,
                                "fullWidth": 122,
                                "width": 120,
                                "openBraceToken": {
                                    "kind": "OpenBraceToken",
                                    "fullStart": 959,
                                    "fullEnd": 962,
                                    "start": 959,
                                    "end": 960,
                                    "fullWidth": 3,
                                    "width": 1,
                                    "text": "{",
                                    "value": "{",
                                    "valueText": "{",
                                    "hasTrailingTrivia": true,
                                    "hasTrailingNewLine": true,
                                    "trailingTrivia": [
                                        {
                                            "kind": "NewLineTrivia",
                                            "text": "\r\n"
                                        }
                                    ]
                                },
                                "statements": [
                                    {
                                        "kind": "IfStatement",
                                        "fullStart": 962,
                                        "fullEnd": 1066,
                                        "start": 978,
                                        "end": 1064,
                                        "fullWidth": 104,
                                        "width": 86,
                                        "ifKeyword": {
                                            "kind": "IfKeyword",
                                            "fullStart": 962,
                                            "fullEnd": 981,
                                            "start": 978,
                                            "end": 980,
                                            "fullWidth": 19,
                                            "width": 2,
                                            "text": "if",
                                            "value": "if",
                                            "valueText": "if",
                                            "hasLeadingTrivia": true,
                                            "hasTrailingTrivia": true,
                                            "leadingTrivia": [
                                                {
                                                    "kind": "WhitespaceTrivia",
                                                    "text": "                "
                                                }
                                            ],
                                            "trailingTrivia": [
                                                {
                                                    "kind": "WhitespaceTrivia",
                                                    "text": " "
                                                }
                                            ]
                                        },
                                        "openParenToken": {
                                            "kind": "OpenParenToken",
                                            "fullStart": 981,
                                            "fullEnd": 982,
                                            "start": 981,
                                            "end": 982,
                                            "fullWidth": 1,
                                            "width": 1,
                                            "text": "(",
                                            "value": "(",
                                            "valueText": "("
                                        },
                                        "condition": {
                                            "kind": "EqualsExpression",
                                            "fullStart": 982,
                                            "fullEnd": 996,
                                            "start": 982,
                                            "end": 996,
                                            "fullWidth": 14,
                                            "width": 14,
                                            "left": {
                                                "kind": "IdentifierName",
                                                "fullStart": 982,
                                                "fullEnd": 984,
                                                "start": 982,
                                                "end": 983,
                                                "fullWidth": 2,
                                                "width": 1,
                                                "text": "p",
                                                "value": "p",
                                                "valueText": "p",
                                                "hasTrailingTrivia": true,
                                                "trailingTrivia": [
                                                    {
                                                        "kind": "WhitespaceTrivia",
                                                        "text": " "
                                                    }
                                                ]
                                            },
                                            "operatorToken": {
                                                "kind": "EqualsEqualsEqualsToken",
                                                "fullStart": 984,
                                                "fullEnd": 988,
                                                "start": 984,
                                                "end": 987,
                                                "fullWidth": 4,
                                                "width": 3,
                                                "text": "===",
                                                "value": "===",
                                                "valueText": "===",
                                                "hasTrailingTrivia": true,
                                                "trailingTrivia": [
                                                    {
                                                        "kind": "WhitespaceTrivia",
                                                        "text": " "
                                                    }
                                                ]
                                            },
                                            "right": {
                                                "kind": "StringLiteral",
                                                "fullStart": 988,
                                                "fullEnd": 996,
                                                "start": 988,
                                                "end": 996,
                                                "fullWidth": 8,
                                                "width": 8,
                                                "text": "\"length\"",
                                                "value": "length",
                                                "valueText": "length"
                                            }
                                        },
                                        "closeParenToken": {
                                            "kind": "CloseParenToken",
                                            "fullStart": 996,
                                            "fullEnd": 998,
                                            "start": 996,
                                            "end": 997,
                                            "fullWidth": 2,
                                            "width": 1,
                                            "text": ")",
                                            "value": ")",
                                            "valueText": ")",
                                            "hasTrailingTrivia": true,
                                            "trailingTrivia": [
                                                {
                                                    "kind": "WhitespaceTrivia",
                                                    "text": " "
                                                }
                                            ]
                                        },
                                        "statement": {
                                            "kind": "Block",
                                            "fullStart": 998,
                                            "fullEnd": 1066,
                                            "start": 998,
                                            "end": 1064,
                                            "fullWidth": 68,
                                            "width": 66,
                                            "openBraceToken": {
                                                "kind": "OpenBraceToken",
                                                "fullStart": 998,
                                                "fullEnd": 1001,
                                                "start": 998,
                                                "end": 999,
                                                "fullWidth": 3,
                                                "width": 1,
                                                "text": "{",
                                                "value": "{",
                                                "valueText": "{",
                                                "hasTrailingTrivia": true,
                                                "hasTrailingNewLine": true,
                                                "trailingTrivia": [
                                                    {
                                                        "kind": "NewLineTrivia",
                                                        "text": "\r\n"
                                                    }
                                                ]
                                            },
                                            "statements": [
                                                {
                                                    "kind": "ExpressionStatement",
                                                    "fullStart": 1001,
                                                    "fullEnd": 1047,
                                                    "start": 1021,
                                                    "end": 1045,
                                                    "fullWidth": 46,
                                                    "width": 24,
                                                    "expression": {
                                                        "kind": "AssignmentExpression",
                                                        "fullStart": 1001,
                                                        "fullEnd": 1044,
                                                        "start": 1021,
                                                        "end": 1044,
                                                        "fullWidth": 43,
                                                        "width": 23,
                                                        "left": {
                                                            "kind": "IdentifierName",
                                                            "fullStart": 1001,
                                                            "fullEnd": 1038,
                                                            "start": 1021,
                                                            "end": 1037,
                                                            "fullWidth": 37,
                                                            "width": 16,
                                                            "text": "verifyEnumerable",
                                                            "value": "verifyEnumerable",
                                                            "valueText": "verifyEnumerable",
                                                            "hasLeadingTrivia": true,
                                                            "hasTrailingTrivia": true,
                                                            "leadingTrivia": [
                                                                {
                                                                    "kind": "WhitespaceTrivia",
                                                                    "text": "                    "
                                                                }
                                                            ],
                                                            "trailingTrivia": [
                                                                {
                                                                    "kind": "WhitespaceTrivia",
                                                                    "text": " "
                                                                }
                                                            ]
                                                        },
                                                        "operatorToken": {
                                                            "kind": "EqualsToken",
                                                            "fullStart": 1038,
                                                            "fullEnd": 1040,
                                                            "start": 1038,
                                                            "end": 1039,
                                                            "fullWidth": 2,
                                                            "width": 1,
                                                            "text": "=",
                                                            "value": "=",
                                                            "valueText": "=",
                                                            "hasTrailingTrivia": true,
                                                            "trailingTrivia": [
                                                                {
                                                                    "kind": "WhitespaceTrivia",
                                                                    "text": " "
                                                                }
                                                            ]
                                                        },
                                                        "right": {
                                                            "kind": "TrueKeyword",
                                                            "fullStart": 1040,
                                                            "fullEnd": 1044,
                                                            "start": 1040,
                                                            "end": 1044,
                                                            "fullWidth": 4,
                                                            "width": 4,
                                                            "text": "true",
                                                            "value": true,
                                                            "valueText": "true"
                                                        }
                                                    },
                                                    "semicolonToken": {
                                                        "kind": "SemicolonToken",
                                                        "fullStart": 1044,
                                                        "fullEnd": 1047,
                                                        "start": 1044,
                                                        "end": 1045,
                                                        "fullWidth": 3,
                                                        "width": 1,
                                                        "text": ";",
                                                        "value": ";",
                                                        "valueText": ";",
                                                        "hasTrailingTrivia": true,
                                                        "hasTrailingNewLine": true,
                                                        "trailingTrivia": [
                                                            {
                                                                "kind": "NewLineTrivia",
                                                                "text": "\r\n"
                                                            }
                                                        ]
                                                    }
                                                }
                                            ],
                                            "closeBraceToken": {
                                                "kind": "CloseBraceToken",
                                                "fullStart": 1047,
                                                "fullEnd": 1066,
                                                "start": 1063,
                                                "end": 1064,
                                                "fullWidth": 19,
                                                "width": 1,
                                                "text": "}",
                                                "value": "}",
                                                "valueText": "}",
                                                "hasLeadingTrivia": true,
                                                "hasTrailingTrivia": true,
                                                "hasTrailingNewLine": true,
                                                "leadingTrivia": [
                                                    {
                                                        "kind": "WhitespaceTrivia",
                                                        "text": "                "
                                                    }
                                                ],
                                                "trailingTrivia": [
                                                    {
                                                        "kind": "NewLineTrivia",
                                                        "text": "\r\n"
                                                    }
                                                ]
                                            }
                                        }
                                    }
                                ],
                                "closeBraceToken": {
                                    "kind": "CloseBraceToken",
                                    "fullStart": 1066,
                                    "fullEnd": 1081,
                                    "start": 1078,
                                    "end": 1079,
                                    "fullWidth": 15,
                                    "width": 1,
                                    "text": "}",
                                    "value": "}",
                                    "valueText": "}",
                                    "hasLeadingTrivia": true,
                                    "hasTrailingTrivia": true,
                                    "hasTrailingNewLine": true,
                                    "leadingTrivia": [
                                        {
                                            "kind": "WhitespaceTrivia",
                                            "text": "            "
                                        }
                                    ],
                                    "trailingTrivia": [
                                        {
                                            "kind": "NewLineTrivia",
                                            "text": "\r\n"
                                        }
                                    ]
                                }
                            }
                        },
                        {
                            "kind": "VariableStatement",
                            "fullStart": 1081,
                            "fullEnd": 1128,
                            "start": 1095,
                            "end": 1126,
                            "fullWidth": 47,
                            "width": 31,
                            "modifiers": [],
                            "variableDeclaration": {
                                "kind": "VariableDeclaration",
                                "fullStart": 1081,
                                "fullEnd": 1125,
                                "start": 1095,
                                "end": 1125,
                                "fullWidth": 44,
                                "width": 30,
                                "varKeyword": {
                                    "kind": "VarKeyword",
                                    "fullStart": 1081,
                                    "fullEnd": 1099,
                                    "start": 1095,
                                    "end": 1098,
                                    "fullWidth": 18,
                                    "width": 3,
                                    "text": "var",
                                    "value": "var",
                                    "valueText": "var",
                                    "hasLeadingTrivia": true,
                                    "hasLeadingNewLine": true,
                                    "hasTrailingTrivia": true,
                                    "leadingTrivia": [
                                        {
                                            "kind": "NewLineTrivia",
                                            "text": "\r\n"
                                        },
                                        {
                                            "kind": "WhitespaceTrivia",
                                            "text": "            "
                                        }
                                    ],
                                    "trailingTrivia": [
                                        {
                                            "kind": "WhitespaceTrivia",
                                            "text": " "
                                        }
                                    ]
                                },
                                "variableDeclarators": [
                                    {
                                        "kind": "VariableDeclarator",
                                        "fullStart": 1099,
                                        "fullEnd": 1125,
                                        "start": 1099,
                                        "end": 1125,
                                        "fullWidth": 26,
                                        "width": 26,
                                        "identifier": {
                                            "kind": "IdentifierName",
                                            "fullStart": 1099,
                                            "fullEnd": 1118,
                                            "start": 1099,
                                            "end": 1117,
                                            "fullWidth": 19,
                                            "width": 18,
                                            "text": "verifyConfigurable",
                                            "value": "verifyConfigurable",
                                            "valueText": "verifyConfigurable",
                                            "hasTrailingTrivia": true,
                                            "trailingTrivia": [
                                                {
                                                    "kind": "WhitespaceTrivia",
                                                    "text": " "
                                                }
                                            ]
                                        },
                                        "equalsValueClause": {
                                            "kind": "EqualsValueClause",
                                            "fullStart": 1118,
                                            "fullEnd": 1125,
                                            "start": 1118,
                                            "end": 1125,
                                            "fullWidth": 7,
                                            "width": 7,
                                            "equalsToken": {
                                                "kind": "EqualsToken",
                                                "fullStart": 1118,
                                                "fullEnd": 1120,
                                                "start": 1118,
                                                "end": 1119,
                                                "fullWidth": 2,
                                                "width": 1,
                                                "text": "=",
                                                "value": "=",
                                                "valueText": "=",
                                                "hasTrailingTrivia": true,
                                                "trailingTrivia": [
                                                    {
                                                        "kind": "WhitespaceTrivia",
                                                        "text": " "
                                                    }
                                                ]
                                            },
                                            "value": {
                                                "kind": "FalseKeyword",
                                                "fullStart": 1120,
                                                "fullEnd": 1125,
                                                "start": 1120,
                                                "end": 1125,
                                                "fullWidth": 5,
                                                "width": 5,
                                                "text": "false",
                                                "value": false,
                                                "valueText": "false"
                                            }
                                        }
                                    }
                                ]
                            },
                            "semicolonToken": {
                                "kind": "SemicolonToken",
                                "fullStart": 1125,
                                "fullEnd": 1128,
                                "start": 1125,
                                "end": 1126,
                                "fullWidth": 3,
                                "width": 1,
                                "text": ";",
                                "value": ";",
                                "valueText": ";",
                                "hasTrailingTrivia": true,
                                "hasTrailingNewLine": true,
                                "trailingTrivia": [
                                    {
                                        "kind": "NewLineTrivia",
                                        "text": "\r\n"
                                    }
                                ]
                            }
                        },
                        {
                            "kind": "ExpressionStatement",
                            "fullStart": 1128,
                            "fullEnd": 1160,
                            "start": 1140,
                            "end": 1158,
                            "fullWidth": 32,
                            "width": 18,
                            "expression": {
                                "kind": "DeleteExpression",
                                "fullStart": 1128,
                                "fullEnd": 1157,
                                "start": 1140,
                                "end": 1157,
                                "fullWidth": 29,
                                "width": 17,
                                "deleteKeyword": {
                                    "kind": "DeleteKeyword",
                                    "fullStart": 1128,
                                    "fullEnd": 1147,
                                    "start": 1140,
                                    "end": 1146,
                                    "fullWidth": 19,
                                    "width": 6,
                                    "text": "delete",
                                    "value": "delete",
                                    "valueText": "delete",
                                    "hasLeadingTrivia": true,
                                    "hasTrailingTrivia": true,
                                    "leadingTrivia": [
                                        {
                                            "kind": "WhitespaceTrivia",
                                            "text": "            "
                                        }
                                    ],
                                    "trailingTrivia": [
                                        {
                                            "kind": "WhitespaceTrivia",
                                            "text": " "
                                        }
                                    ]
                                },
                                "expression": {
                                    "kind": "MemberAccessExpression",
                                    "fullStart": 1147,
                                    "fullEnd": 1157,
                                    "start": 1147,
                                    "end": 1157,
                                    "fullWidth": 10,
                                    "width": 10,
                                    "expression": {
                                        "kind": "IdentifierName",
                                        "fullStart": 1147,
                                        "fullEnd": 1150,
                                        "start": 1147,
                                        "end": 1150,
                                        "fullWidth": 3,
                                        "width": 3,
                                        "text": "fun",
                                        "value": "fun",
                                        "valueText": "fun"
                                    },
                                    "dotToken": {
                                        "kind": "DotToken",
                                        "fullStart": 1150,
                                        "fullEnd": 1151,
                                        "start": 1150,
                                        "end": 1151,
                                        "fullWidth": 1,
                                        "width": 1,
                                        "text": ".",
                                        "value": ".",
                                        "valueText": "."
                                    },
                                    "name": {
                                        "kind": "IdentifierName",
                                        "fullStart": 1151,
                                        "fullEnd": 1157,
                                        "start": 1151,
                                        "end": 1157,
                                        "fullWidth": 6,
                                        "width": 6,
                                        "text": "length",
                                        "value": "length",
                                        "valueText": "length"
                                    }
                                }
                            },
                            "semicolonToken": {
                                "kind": "SemicolonToken",
                                "fullStart": 1157,
                                "fullEnd": 1160,
                                "start": 1157,
                                "end": 1158,
                                "fullWidth": 3,
                                "width": 1,
                                "text": ";",
                                "value": ";",
                                "valueText": ";",
                                "hasTrailingTrivia": true,
                                "hasTrailingNewLine": true,
                                "trailingTrivia": [
                                    {
                                        "kind": "NewLineTrivia",
                                        "text": "\r\n"
                                    }
                                ]
                            }
                        },
                        {
                            "kind": "ExpressionStatement",
                            "fullStart": 1160,
                            "fullEnd": 1224,
                            "start": 1172,
                            "end": 1222,
                            "fullWidth": 64,
                            "width": 50,
                            "expression": {
                                "kind": "AssignmentExpression",
                                "fullStart": 1160,
                                "fullEnd": 1221,
                                "start": 1172,
                                "end": 1221,
                                "fullWidth": 61,
                                "width": 49,
                                "left": {
                                    "kind": "IdentifierName",
                                    "fullStart": 1160,
                                    "fullEnd": 1191,
                                    "start": 1172,
                                    "end": 1190,
                                    "fullWidth": 31,
                                    "width": 18,
                                    "text": "verifyConfigurable",
                                    "value": "verifyConfigurable",
                                    "valueText": "verifyConfigurable",
                                    "hasLeadingTrivia": true,
                                    "hasTrailingTrivia": true,
                                    "leadingTrivia": [
                                        {
                                            "kind": "WhitespaceTrivia",
                                            "text": "            "
                                        }
                                    ],
                                    "trailingTrivia": [
                                        {
                                            "kind": "WhitespaceTrivia",
                                            "text": " "
                                        }
                                    ]
                                },
                                "operatorToken": {
                                    "kind": "EqualsToken",
                                    "fullStart": 1191,
                                    "fullEnd": 1193,
                                    "start": 1191,
                                    "end": 1192,
                                    "fullWidth": 2,
                                    "width": 1,
                                    "text": "=",
                                    "value": "=",
                                    "valueText": "=",
                                    "hasTrailingTrivia": true,
                                    "trailingTrivia": [
                                        {
                                            "kind": "WhitespaceTrivia",
                                            "text": " "
                                        }
                                    ]
                                },
                                "right": {
                                    "kind": "InvocationExpression",
                                    "fullStart": 1193,
                                    "fullEnd": 1221,
                                    "start": 1193,
                                    "end": 1221,
                                    "fullWidth": 28,
                                    "width": 28,
                                    "expression": {
                                        "kind": "MemberAccessExpression",
                                        "fullStart": 1193,
                                        "fullEnd": 1211,
                                        "start": 1193,
                                        "end": 1211,
                                        "fullWidth": 18,
                                        "width": 18,
                                        "expression": {
                                            "kind": "IdentifierName",
                                            "fullStart": 1193,
                                            "fullEnd": 1196,
                                            "start": 1193,
                                            "end": 1196,
                                            "fullWidth": 3,
                                            "width": 3,
                                            "text": "fun",
                                            "value": "fun",
                                            "valueText": "fun"
                                        },
                                        "dotToken": {
                                            "kind": "DotToken",
                                            "fullStart": 1196,
                                            "fullEnd": 1197,
                                            "start": 1196,
                                            "end": 1197,
                                            "fullWidth": 1,
                                            "width": 1,
                                            "text": ".",
                                            "value": ".",
                                            "valueText": "."
                                        },
                                        "name": {
                                            "kind": "IdentifierName",
                                            "fullStart": 1197,
                                            "fullEnd": 1211,
                                            "start": 1197,
                                            "end": 1211,
                                            "fullWidth": 14,
                                            "width": 14,
                                            "text": "hasOwnProperty",
                                            "value": "hasOwnProperty",
                                            "valueText": "hasOwnProperty"
                                        }
                                    },
                                    "argumentList": {
                                        "kind": "ArgumentList",
                                        "fullStart": 1211,
                                        "fullEnd": 1221,
                                        "start": 1211,
                                        "end": 1221,
                                        "fullWidth": 10,
                                        "width": 10,
                                        "openParenToken": {
                                            "kind": "OpenParenToken",
                                            "fullStart": 1211,
                                            "fullEnd": 1212,
                                            "start": 1211,
                                            "end": 1212,
                                            "fullWidth": 1,
                                            "width": 1,
                                            "text": "(",
                                            "value": "(",
                                            "valueText": "("
                                        },
                                        "arguments": [
                                            {
                                                "kind": "StringLiteral",
                                                "fullStart": 1212,
                                                "fullEnd": 1220,
                                                "start": 1212,
                                                "end": 1220,
                                                "fullWidth": 8,
                                                "width": 8,
                                                "text": "\"length\"",
                                                "value": "length",
                                                "valueText": "length"
                                            }
                                        ],
                                        "closeParenToken": {
                                            "kind": "CloseParenToken",
                                            "fullStart": 1220,
                                            "fullEnd": 1221,
                                            "start": 1220,
                                            "end": 1221,
                                            "fullWidth": 1,
                                            "width": 1,
                                            "text": ")",
                                            "value": ")",
                                            "valueText": ")"
                                        }
                                    }
                                }
                            },
                            "semicolonToken": {
                                "kind": "SemicolonToken",
                                "fullStart": 1221,
                                "fullEnd": 1224,
                                "start": 1221,
                                "end": 1222,
                                "fullWidth": 3,
                                "width": 1,
                                "text": ";",
                                "value": ";",
                                "valueText": ";",
                                "hasTrailingTrivia": true,
                                "hasTrailingNewLine": true,
                                "trailingTrivia": [
                                    {
                                        "kind": "NewLineTrivia",
                                        "text": "\r\n"
                                    }
                                ]
                            }
                        },
                        {
                            "kind": "ReturnStatement",
                            "fullStart": 1224,
                            "fullEnd": 1321,
                            "start": 1238,
                            "end": 1319,
                            "fullWidth": 97,
                            "width": 81,
                            "returnKeyword": {
                                "kind": "ReturnKeyword",
                                "fullStart": 1224,
                                "fullEnd": 1245,
                                "start": 1238,
                                "end": 1244,
                                "fullWidth": 21,
                                "width": 6,
                                "text": "return",
                                "value": "return",
                                "valueText": "return",
                                "hasLeadingTrivia": true,
                                "hasLeadingNewLine": true,
                                "hasTrailingTrivia": true,
                                "leadingTrivia": [
                                    {
                                        "kind": "NewLineTrivia",
                                        "text": "\r\n"
                                    },
                                    {
                                        "kind": "WhitespaceTrivia",
                                        "text": "            "
                                    }
                                ],
                                "trailingTrivia": [
                                    {
                                        "kind": "WhitespaceTrivia",
                                        "text": " "
                                    }
                                ]
                            },
                            "expression": {
                                "kind": "LogicalAndExpression",
                                "fullStart": 1245,
                                "fullEnd": 1318,
                                "start": 1245,
                                "end": 1318,
                                "fullWidth": 73,
                                "width": 73,
                                "left": {
                                    "kind": "LogicalAndExpression",
                                    "fullStart": 1245,
                                    "fullEnd": 1297,
                                    "start": 1245,
                                    "end": 1296,
                                    "fullWidth": 52,
                                    "width": 51,
                                    "left": {
                                        "kind": "LogicalAndExpression",
                                        "fullStart": 1245,
                                        "fullEnd": 1276,
                                        "start": 1245,
                                        "end": 1275,
                                        "fullWidth": 31,
                                        "width": 30,
                                        "left": {
                                            "kind": "IdentifierName",
                                            "fullStart": 1245,
                                            "fullEnd": 1257,
                                            "start": 1245,
                                            "end": 1256,
                                            "fullWidth": 12,
                                            "width": 11,
                                            "text": "verifyValue",
                                            "value": "verifyValue",
                                            "valueText": "verifyValue",
                                            "hasTrailingTrivia": true,
                                            "trailingTrivia": [
                                                {
                                                    "kind": "WhitespaceTrivia",
                                                    "text": " "
                                                }
                                            ]
                                        },
                                        "operatorToken": {
                                            "kind": "AmpersandAmpersandToken",
                                            "fullStart": 1257,
                                            "fullEnd": 1260,
                                            "start": 1257,
                                            "end": 1259,
                                            "fullWidth": 3,
                                            "width": 2,
                                            "text": "&&",
                                            "value": "&&",
                                            "valueText": "&&",
                                            "hasTrailingTrivia": true,
                                            "trailingTrivia": [
                                                {
                                                    "kind": "WhitespaceTrivia",
                                                    "text": " "
                                                }
                                            ]
                                        },
                                        "right": {
                                            "kind": "LogicalNotExpression",
                                            "fullStart": 1260,
                                            "fullEnd": 1276,
                                            "start": 1260,
                                            "end": 1275,
                                            "fullWidth": 16,
                                            "width": 15,
                                            "operatorToken": {
                                                "kind": "ExclamationToken",
                                                "fullStart": 1260,
                                                "fullEnd": 1261,
                                                "start": 1260,
                                                "end": 1261,
                                                "fullWidth": 1,
                                                "width": 1,
                                                "text": "!",
                                                "value": "!",
                                                "valueText": "!"
                                            },
                                            "operand": {
                                                "kind": "IdentifierName",
                                                "fullStart": 1261,
                                                "fullEnd": 1276,
                                                "start": 1261,
                                                "end": 1275,
                                                "fullWidth": 15,
                                                "width": 14,
                                                "text": "verifyWritable",
                                                "value": "verifyWritable",
                                                "valueText": "verifyWritable",
                                                "hasTrailingTrivia": true,
                                                "trailingTrivia": [
                                                    {
                                                        "kind": "WhitespaceTrivia",
                                                        "text": " "
                                                    }
                                                ]
                                            }
                                        }
                                    },
                                    "operatorToken": {
                                        "kind": "AmpersandAmpersandToken",
                                        "fullStart": 1276,
                                        "fullEnd": 1279,
                                        "start": 1276,
                                        "end": 1278,
                                        "fullWidth": 3,
                                        "width": 2,
                                        "text": "&&",
                                        "value": "&&",
                                        "valueText": "&&",
                                        "hasTrailingTrivia": true,
                                        "trailingTrivia": [
                                            {
                                                "kind": "WhitespaceTrivia",
                                                "text": " "
                                            }
                                        ]
                                    },
                                    "right": {
                                        "kind": "LogicalNotExpression",
                                        "fullStart": 1279,
                                        "fullEnd": 1297,
                                        "start": 1279,
                                        "end": 1296,
                                        "fullWidth": 18,
                                        "width": 17,
                                        "operatorToken": {
                                            "kind": "ExclamationToken",
                                            "fullStart": 1279,
                                            "fullEnd": 1280,
                                            "start": 1279,
                                            "end": 1280,
                                            "fullWidth": 1,
                                            "width": 1,
                                            "text": "!",
                                            "value": "!",
                                            "valueText": "!"
                                        },
                                        "operand": {
                                            "kind": "IdentifierName",
                                            "fullStart": 1280,
                                            "fullEnd": 1297,
                                            "start": 1280,
                                            "end": 1296,
                                            "fullWidth": 17,
                                            "width": 16,
                                            "text": "verifyEnumerable",
                                            "value": "verifyEnumerable",
                                            "valueText": "verifyEnumerable",
                                            "hasTrailingTrivia": true,
                                            "trailingTrivia": [
                                                {
                                                    "kind": "WhitespaceTrivia",
                                                    "text": " "
                                                }
                                            ]
                                        }
                                    }
                                },
                                "operatorToken": {
                                    "kind": "AmpersandAmpersandToken",
                                    "fullStart": 1297,
                                    "fullEnd": 1300,
                                    "start": 1297,
                                    "end": 1299,
                                    "fullWidth": 3,
                                    "width": 2,
                                    "text": "&&",
                                    "value": "&&",
                                    "valueText": "&&",
                                    "hasTrailingTrivia": true,
                                    "trailingTrivia": [
                                        {
                                            "kind": "WhitespaceTrivia",
                                            "text": " "
                                        }
                                    ]
                                },
                                "right": {
                                    "kind": "IdentifierName",
                                    "fullStart": 1300,
                                    "fullEnd": 1318,
                                    "start": 1300,
                                    "end": 1318,
                                    "fullWidth": 18,
                                    "width": 18,
                                    "text": "verifyConfigurable",
                                    "value": "verifyConfigurable",
                                    "valueText": "verifyConfigurable"
                                }
                            },
                            "semicolonToken": {
                                "kind": "SemicolonToken",
                                "fullStart": 1318,
                                "fullEnd": 1321,
                                "start": 1318,
                                "end": 1319,
                                "fullWidth": 3,
                                "width": 1,
                                "text": ";",
                                "value": ";",
                                "valueText": ";",
                                "hasTrailingTrivia": true,
                                "hasTrailingNewLine": true,
                                "trailingTrivia": [
                                    {
                                        "kind": "NewLineTrivia",
                                        "text": "\r\n"
                                    }
                                ]
                            }
                        }
                    ],
                    "closeBraceToken": {
                        "kind": "CloseBraceToken",
                        "fullStart": 1321,
                        "fullEnd": 1332,
                        "start": 1329,
                        "end": 1330,
                        "fullWidth": 11,
                        "width": 1,
                        "text": "}",
                        "value": "}",
                        "valueText": "}",
                        "hasLeadingTrivia": true,
                        "hasTrailingTrivia": true,
                        "hasTrailingNewLine": true,
                        "leadingTrivia": [
                            {
                                "kind": "WhitespaceTrivia",
                                "text": "        "
                            }
                        ],
                        "trailingTrivia": [
                            {
                                "kind": "NewLineTrivia",
                                "text": "\r\n"
                            }
                        ]
                    }
                }
            },
            {
                "kind": "ExpressionStatement",
                "fullStart": 1332,
                "fullEnd": 1356,
                "start": 1332,
                "end": 1354,
                "fullWidth": 24,
                "width": 22,
                "expression": {
                    "kind": "InvocationExpression",
                    "fullStart": 1332,
                    "fullEnd": 1353,
                    "start": 1332,
                    "end": 1353,
                    "fullWidth": 21,
                    "width": 21,
                    "expression": {
                        "kind": "IdentifierName",
                        "fullStart": 1332,
                        "fullEnd": 1343,
                        "start": 1332,
                        "end": 1343,
                        "fullWidth": 11,
                        "width": 11,
                        "text": "runTestCase",
                        "value": "runTestCase",
                        "valueText": "runTestCase"
                    },
                    "argumentList": {
                        "kind": "ArgumentList",
                        "fullStart": 1343,
                        "fullEnd": 1353,
                        "start": 1343,
                        "end": 1353,
                        "fullWidth": 10,
                        "width": 10,
                        "openParenToken": {
                            "kind": "OpenParenToken",
                            "fullStart": 1343,
                            "fullEnd": 1344,
                            "start": 1343,
                            "end": 1344,
                            "fullWidth": 1,
                            "width": 1,
                            "text": "(",
                            "value": "(",
                            "valueText": "("
                        },
                        "arguments": [
                            {
                                "kind": "IdentifierName",
                                "fullStart": 1344,
                                "fullEnd": 1352,
                                "start": 1344,
                                "end": 1352,
                                "fullWidth": 8,
                                "width": 8,
                                "text": "testcase",
                                "value": "testcase",
                                "valueText": "testcase"
                            }
                        ],
                        "closeParenToken": {
                            "kind": "CloseParenToken",
                            "fullStart": 1352,
                            "fullEnd": 1353,
                            "start": 1352,
                            "end": 1353,
                            "fullWidth": 1,
                            "width": 1,
                            "text": ")",
                            "value": ")",
                            "valueText": ")"
                        }
                    }
                },
                "semicolonToken": {
                    "kind": "SemicolonToken",
                    "fullStart": 1353,
                    "fullEnd": 1356,
                    "start": 1353,
                    "end": 1354,
                    "fullWidth": 3,
                    "width": 1,
                    "text": ";",
                    "value": ";",
                    "valueText": ";",
                    "hasTrailingTrivia": true,
                    "hasTrailingNewLine": true,
                    "trailingTrivia": [
                        {
                            "kind": "NewLineTrivia",
                            "text": "\r\n"
                        }
                    ]
                }
            }
        ],
        "endOfFileToken": {
            "kind": "EndOfFileToken",
            "fullStart": 1356,
            "fullEnd": 1356,
            "start": 1356,
            "end": 1356,
            "fullWidth": 0,
            "width": 0,
            "text": ""
        }
    },
    "lineMap": {
        "lineStarts": [
            0,
            67,
            152,
            232,
            308,
            380,
            385,
            418,
            560,
            565,
            567,
            569,
            592,
            636,
            638,
            676,
            755,
            757,
            798,
            830,
            883,
            885,
            928,
            962,
            1001,
            1047,
            1066,
            1081,
            1083,
            1128,
            1160,
            1224,
            1226,
            1321,
            1332,
            1356
        ],
        "length": 1356
    }
}<|MERGE_RESOLUTION|>--- conflicted
+++ resolved
@@ -355,11 +355,8 @@
                                                                 "start": 624,
                                                                 "end": 625,
                                                                 "fullWidth": 1,
-<<<<<<< HEAD
                                                                 "width": 1,
-=======
                                                                 "modifiers": [],
->>>>>>> e3c38734
                                                                 "identifier": {
                                                                     "kind": "IdentifierName",
                                                                     "fullStart": 624,
@@ -399,11 +396,8 @@
                                                                 "start": 627,
                                                                 "end": 628,
                                                                 "fullWidth": 1,
-<<<<<<< HEAD
                                                                 "width": 1,
-=======
                                                                 "modifiers": [],
->>>>>>> e3c38734
                                                                 "identifier": {
                                                                     "kind": "IdentifierName",
                                                                     "fullStart": 627,
