--- conflicted
+++ resolved
@@ -213,12 +213,8 @@
                                         "start": 480,
                                         "end": 488,
                                         "fullWidth": 8,
-<<<<<<< HEAD
                                         "width": 8,
-                                        "identifier": {
-=======
                                         "propertyName": {
->>>>>>> 85e84683
                                             "kind": "IdentifierName",
                                             "fullStart": 480,
                                             "fullEnd": 482,
@@ -514,12 +510,8 @@
                                         "start": 609,
                                         "end": 619,
                                         "fullWidth": 10,
-<<<<<<< HEAD
                                         "width": 10,
-                                        "identifier": {
-=======
                                         "propertyName": {
->>>>>>> 85e84683
                                             "kind": "IdentifierName",
                                             "fullStart": 609,
                                             "fullEnd": 610,
