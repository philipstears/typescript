{
    "isDeclaration": false,
    "languageVersion": "EcmaScript5",
    "parseOptions": {
        "allowAutomaticSemicolonInsertion": true
    },
    "sourceUnit": {
        "kind": "SourceUnit",
        "fullStart": 0,
        "fullEnd": 841,
        "start": 381,
        "end": 841,
        "fullWidth": 841,
        "width": 460,
        "moduleElements": [
            {
                "kind": "FunctionDeclaration",
                "fullStart": 0,
                "fullEnd": 508,
                "start": 381,
                "end": 507,
                "fullWidth": 508,
                "width": 126,
                "modifiers": [],
                "functionKeyword": {
                    "kind": "FunctionKeyword",
                    "fullStart": 0,
                    "fullEnd": 390,
                    "start": 381,
                    "end": 389,
                    "fullWidth": 390,
                    "width": 8,
                    "text": "function",
                    "value": "function",
                    "valueText": "function",
                    "hasLeadingTrivia": true,
                    "hasLeadingComment": true,
                    "hasLeadingNewLine": true,
                    "hasTrailingTrivia": true,
                    "leadingTrivia": [
                        {
                            "kind": "SingleLineCommentTrivia",
                            "text": "// Copyright 2009 the Sputnik authors.  All rights reserved."
                        },
                        {
                            "kind": "NewLineTrivia",
                            "text": "\n"
                        },
                        {
                            "kind": "SingleLineCommentTrivia",
                            "text": "// This code is governed by the BSD license found in the LICENSE file."
                        },
                        {
                            "kind": "NewLineTrivia",
                            "text": "\n"
                        },
                        {
                            "kind": "NewLineTrivia",
                            "text": "\n"
                        },
                        {
                            "kind": "MultiLineCommentTrivia",
                            "text": "/**\n * Calling a function as a constructor is inadmissible as long as this.any_Function is declared by eval and called\n *\n * @path ch13/13.2/S13.2.2_A13.js\n * @description Calling a function as a constructor after it has been declared by eval\n */"
                        },
                        {
                            "kind": "NewLineTrivia",
                            "text": "\n"
                        },
                        {
                            "kind": "NewLineTrivia",
                            "text": "\n"
                        }
                    ],
                    "trailingTrivia": [
                        {
                            "kind": "WhitespaceTrivia",
                            "text": " "
                        }
                    ]
                },
                "identifier": {
                    "kind": "IdentifierName",
                    "fullStart": 390,
                    "fullEnd": 397,
                    "start": 390,
                    "end": 397,
                    "fullWidth": 7,
                    "width": 7,
                    "text": "FACTORY",
                    "value": "FACTORY",
                    "valueText": "FACTORY"
                },
                "callSignature": {
                    "kind": "CallSignature",
                    "fullStart": 397,
                    "fullEnd": 399,
                    "start": 397,
                    "end": 399,
                    "fullWidth": 2,
                    "width": 2,
                    "parameterList": {
                        "kind": "ParameterList",
                        "fullStart": 397,
                        "fullEnd": 399,
                        "start": 397,
                        "end": 399,
                        "fullWidth": 2,
                        "width": 2,
                        "openParenToken": {
                            "kind": "OpenParenToken",
                            "fullStart": 397,
                            "fullEnd": 398,
                            "start": 397,
                            "end": 398,
                            "fullWidth": 1,
                            "width": 1,
                            "text": "(",
                            "value": "(",
                            "valueText": "("
                        },
                        "parameters": [],
                        "closeParenToken": {
                            "kind": "CloseParenToken",
                            "fullStart": 398,
                            "fullEnd": 399,
                            "start": 398,
                            "end": 399,
                            "fullWidth": 1,
                            "width": 1,
                            "text": ")",
                            "value": ")",
                            "valueText": ")"
                        }
                    }
                },
                "block": {
                    "kind": "Block",
                    "fullStart": 399,
                    "fullEnd": 508,
                    "start": 399,
                    "end": 507,
                    "fullWidth": 109,
                    "width": 108,
                    "openBraceToken": {
                        "kind": "OpenBraceToken",
                        "fullStart": 399,
                        "fullEnd": 401,
                        "start": 399,
                        "end": 400,
                        "fullWidth": 2,
                        "width": 1,
                        "text": "{",
                        "value": "{",
                        "valueText": "{",
                        "hasTrailingTrivia": true,
                        "hasTrailingNewLine": true,
                        "trailingTrivia": [
                            {
                                "kind": "NewLineTrivia",
                                "text": "\n"
                            }
                        ]
                    },
                    "statements": [
                        {
                            "kind": "ExpressionStatement",
                            "fullStart": 401,
                            "fullEnd": 417,
                            "start": 404,
                            "end": 416,
                            "fullWidth": 16,
                            "width": 12,
                            "expression": {
                                "kind": "AssignmentExpression",
                                "fullStart": 401,
                                "fullEnd": 415,
                                "start": 404,
                                "end": 415,
                                "fullWidth": 14,
                                "width": 11,
                                "left": {
                                    "kind": "MemberAccessExpression",
                                    "fullStart": 401,
                                    "fullEnd": 412,
                                    "start": 404,
                                    "end": 411,
                                    "fullWidth": 11,
                                    "width": 7,
                                    "expression": {
                                        "kind": "ThisKeyword",
                                        "fullStart": 401,
                                        "fullEnd": 408,
                                        "start": 404,
                                        "end": 408,
                                        "fullWidth": 7,
                                        "width": 4,
                                        "text": "this",
                                        "value": "this",
                                        "valueText": "this",
                                        "hasLeadingTrivia": true,
                                        "leadingTrivia": [
                                            {
                                                "kind": "WhitespaceTrivia",
                                                "text": "   "
                                            }
                                        ]
                                    },
                                    "dotToken": {
                                        "kind": "DotToken",
                                        "fullStart": 408,
                                        "fullEnd": 409,
                                        "start": 408,
                                        "end": 409,
                                        "fullWidth": 1,
                                        "width": 1,
                                        "text": ".",
                                        "value": ".",
                                        "valueText": "."
                                    },
                                    "name": {
                                        "kind": "IdentifierName",
                                        "fullStart": 409,
                                        "fullEnd": 412,
                                        "start": 409,
                                        "end": 411,
                                        "fullWidth": 3,
                                        "width": 2,
                                        "text": "id",
                                        "value": "id",
                                        "valueText": "id",
                                        "hasTrailingTrivia": true,
                                        "trailingTrivia": [
                                            {
                                                "kind": "WhitespaceTrivia",
                                                "text": " "
                                            }
                                        ]
                                    }
                                },
                                "operatorToken": {
                                    "kind": "EqualsToken",
                                    "fullStart": 412,
                                    "fullEnd": 414,
                                    "start": 412,
                                    "end": 413,
                                    "fullWidth": 2,
                                    "width": 1,
                                    "text": "=",
                                    "value": "=",
                                    "valueText": "=",
                                    "hasTrailingTrivia": true,
                                    "trailingTrivia": [
                                        {
                                            "kind": "WhitespaceTrivia",
                                            "text": " "
                                        }
                                    ]
                                },
                                "right": {
                                    "kind": "NumericLiteral",
                                    "fullStart": 414,
                                    "fullEnd": 415,
                                    "start": 414,
                                    "end": 415,
                                    "fullWidth": 1,
                                    "width": 1,
                                    "text": "0",
                                    "value": 0,
                                    "valueText": "0"
                                }
                            },
                            "semicolonToken": {
                                "kind": "SemicolonToken",
                                "fullStart": 415,
                                "fullEnd": 417,
                                "start": 415,
                                "end": 416,
                                "fullWidth": 2,
                                "width": 1,
                                "text": ";",
                                "value": ";",
                                "valueText": ";",
                                "hasTrailingTrivia": true,
                                "hasTrailingNewLine": true,
                                "trailingTrivia": [
                                    {
                                        "kind": "NewLineTrivia",
                                        "text": "\n"
                                    }
                                ]
                            }
                        },
                        {
                            "kind": "ExpressionStatement",
                            "fullStart": 417,
                            "fullEnd": 445,
                            "start": 427,
                            "end": 444,
                            "fullWidth": 28,
                            "width": 17,
                            "expression": {
                                "kind": "AssignmentExpression",
                                "fullStart": 417,
                                "fullEnd": 443,
                                "start": 427,
                                "end": 443,
                                "fullWidth": 26,
                                "width": 16,
                                "left": {
                                    "kind": "MemberAccessExpression",
                                    "fullStart": 417,
                                    "fullEnd": 435,
                                    "start": 427,
                                    "end": 434,
                                    "fullWidth": 18,
                                    "width": 7,
                                    "expression": {
                                        "kind": "ThisKeyword",
                                        "fullStart": 417,
                                        "fullEnd": 431,
                                        "start": 427,
                                        "end": 431,
                                        "fullWidth": 14,
                                        "width": 4,
                                        "text": "this",
                                        "value": "this",
                                        "valueText": "this",
                                        "hasLeadingTrivia": true,
                                        "hasLeadingNewLine": true,
                                        "leadingTrivia": [
                                            {
                                                "kind": "WhitespaceTrivia",
                                                "text": "      "
                                            },
                                            {
                                                "kind": "NewLineTrivia",
                                                "text": "\n"
                                            },
                                            {
                                                "kind": "WhitespaceTrivia",
                                                "text": "   "
                                            }
                                        ]
                                    },
                                    "dotToken": {
                                        "kind": "DotToken",
                                        "fullStart": 431,
                                        "fullEnd": 432,
                                        "start": 431,
                                        "end": 432,
                                        "fullWidth": 1,
                                        "width": 1,
                                        "text": ".",
                                        "value": ".",
                                        "valueText": "."
                                    },
                                    "name": {
                                        "kind": "IdentifierName",
                                        "fullStart": 432,
                                        "fullEnd": 435,
                                        "start": 432,
                                        "end": 434,
                                        "fullWidth": 3,
                                        "width": 2,
                                        "text": "id",
                                        "value": "id",
                                        "valueText": "id",
                                        "hasTrailingTrivia": true,
                                        "trailingTrivia": [
                                            {
                                                "kind": "WhitespaceTrivia",
                                                "text": " "
                                            }
                                        ]
                                    }
                                },
                                "operatorToken": {
                                    "kind": "EqualsToken",
                                    "fullStart": 435,
                                    "fullEnd": 437,
                                    "start": 435,
                                    "end": 436,
                                    "fullWidth": 2,
                                    "width": 1,
                                    "text": "=",
                                    "value": "=",
                                    "valueText": "=",
                                    "hasTrailingTrivia": true,
                                    "trailingTrivia": [
                                        {
                                            "kind": "WhitespaceTrivia",
                                            "text": " "
                                        }
                                    ]
                                },
                                "right": {
                                    "kind": "InvocationExpression",
                                    "fullStart": 437,
                                    "fullEnd": 443,
                                    "start": 437,
                                    "end": 443,
                                    "fullWidth": 6,
                                    "width": 6,
                                    "expression": {
                                        "kind": "IdentifierName",
                                        "fullStart": 437,
                                        "fullEnd": 441,
                                        "start": 437,
                                        "end": 441,
                                        "fullWidth": 4,
                                        "width": 4,
                                        "text": "func",
                                        "value": "func",
                                        "valueText": "func"
                                    },
                                    "argumentList": {
                                        "kind": "ArgumentList",
                                        "fullStart": 441,
                                        "fullEnd": 443,
                                        "start": 441,
                                        "end": 443,
                                        "fullWidth": 2,
                                        "width": 2,
                                        "openParenToken": {
                                            "kind": "OpenParenToken",
                                            "fullStart": 441,
                                            "fullEnd": 442,
                                            "start": 441,
                                            "end": 442,
                                            "fullWidth": 1,
                                            "width": 1,
                                            "text": "(",
                                            "value": "(",
                                            "valueText": "("
                                        },
                                        "arguments": [],
                                        "closeParenToken": {
                                            "kind": "CloseParenToken",
                                            "fullStart": 442,
                                            "fullEnd": 443,
                                            "start": 442,
                                            "end": 443,
                                            "fullWidth": 1,
                                            "width": 1,
                                            "text": ")",
                                            "value": ")",
                                            "valueText": ")"
                                        }
                                    }
                                }
                            },
                            "semicolonToken": {
                                "kind": "SemicolonToken",
                                "fullStart": 443,
                                "fullEnd": 445,
                                "start": 443,
                                "end": 444,
                                "fullWidth": 2,
                                "width": 1,
                                "text": ";",
                                "value": ";",
                                "valueText": ";",
                                "hasTrailingTrivia": true,
                                "hasTrailingNewLine": true,
                                "trailingTrivia": [
                                    {
                                        "kind": "NewLineTrivia",
                                        "text": "\n"
                                    }
                                ]
                            }
                        },
                        {
                            "kind": "ExpressionStatement",
                            "fullStart": 445,
                            "fullEnd": 500,
                            "start": 452,
                            "end": 499,
                            "fullWidth": 55,
                            "width": 47,
                            "expression": {
                                "kind": "InvocationExpression",
                                "fullStart": 445,
                                "fullEnd": 498,
                                "start": 452,
                                "end": 498,
                                "fullWidth": 53,
                                "width": 46,
                                "expression": {
                                    "kind": "IdentifierName",
                                    "fullStart": 445,
                                    "fullEnd": 456,
                                    "start": 452,
                                    "end": 456,
                                    "fullWidth": 11,
                                    "width": 4,
                                    "text": "eval",
                                    "value": "eval",
                                    "valueText": "eval",
                                    "hasLeadingTrivia": true,
                                    "hasLeadingNewLine": true,
                                    "leadingTrivia": [
                                        {
                                            "kind": "WhitespaceTrivia",
                                            "text": "   "
                                        },
                                        {
                                            "kind": "NewLineTrivia",
                                            "text": "\n"
                                        },
                                        {
                                            "kind": "WhitespaceTrivia",
                                            "text": "   "
                                        }
                                    ]
                                },
                                "argumentList": {
                                    "kind": "ArgumentList",
                                    "fullStart": 456,
                                    "fullEnd": 498,
                                    "start": 456,
                                    "end": 498,
                                    "fullWidth": 42,
                                    "width": 42,
                                    "openParenToken": {
                                        "kind": "OpenParenToken",
                                        "fullStart": 456,
                                        "fullEnd": 457,
                                        "start": 456,
                                        "end": 457,
                                        "fullWidth": 1,
                                        "width": 1,
                                        "text": "(",
                                        "value": "(",
                                        "valueText": "("
                                    },
                                    "arguments": [
                                        {
                                            "kind": "StringLiteral",
                                            "fullStart": 457,
                                            "fullEnd": 497,
                                            "start": 457,
                                            "end": 497,
                                            "fullWidth": 40,
                                            "width": 40,
                                            "text": "\"function func(){return \\\"id_string\\\";}\"",
                                            "value": "function func(){return \"id_string\";}",
                                            "valueText": "function func(){return \"id_string\";}"
                                        }
                                    ],
                                    "closeParenToken": {
                                        "kind": "CloseParenToken",
                                        "fullStart": 497,
                                        "fullEnd": 498,
                                        "start": 497,
                                        "end": 498,
                                        "fullWidth": 1,
                                        "width": 1,
                                        "text": ")",
                                        "value": ")",
                                        "valueText": ")"
                                    }
                                }
                            },
                            "semicolonToken": {
                                "kind": "SemicolonToken",
                                "fullStart": 498,
                                "fullEnd": 500,
                                "start": 498,
                                "end": 499,
                                "fullWidth": 2,
                                "width": 1,
                                "text": ";",
                                "value": ";",
                                "valueText": ";",
                                "hasTrailingTrivia": true,
                                "hasTrailingNewLine": true,
                                "trailingTrivia": [
                                    {
                                        "kind": "NewLineTrivia",
                                        "text": "\n"
                                    }
                                ]
                            }
                        }
                    ],
                    "closeBraceToken": {
                        "kind": "CloseBraceToken",
                        "fullStart": 500,
                        "fullEnd": 508,
                        "start": 506,
                        "end": 507,
                        "fullWidth": 8,
                        "width": 1,
                        "text": "}",
                        "value": "}",
                        "valueText": "}",
                        "hasLeadingTrivia": true,
                        "hasLeadingNewLine": true,
                        "hasTrailingTrivia": true,
                        "hasTrailingNewLine": true,
                        "leadingTrivia": [
                            {
                                "kind": "WhitespaceTrivia",
                                "text": "     "
                            },
                            {
                                "kind": "NewLineTrivia",
                                "text": "\n"
                            }
                        ],
                        "trailingTrivia": [
                            {
                                "kind": "NewLineTrivia",
                                "text": "\n"
                            }
                        ]
                    }
                }
            },
            {
                "kind": "TryStatement",
                "fullStart": 508,
                "fullEnd": 758,
                "start": 597,
                "end": 757,
                "fullWidth": 250,
                "width": 160,
                "tryKeyword": {
                    "kind": "TryKeyword",
                    "fullStart": 508,
                    "fullEnd": 601,
                    "start": 597,
                    "end": 600,
                    "fullWidth": 93,
                    "width": 3,
                    "text": "try",
                    "value": "try",
                    "valueText": "try",
                    "hasLeadingTrivia": true,
                    "hasLeadingComment": true,
                    "hasLeadingNewLine": true,
                    "hasTrailingTrivia": true,
                    "leadingTrivia": [
                        {
                            "kind": "SingleLineCommentTrivia",
                            "text": "//////////////////////////////////////////////////////////////////////////////"
                        },
                        {
                            "kind": "NewLineTrivia",
                            "text": "\n"
                        },
                        {
                            "kind": "SingleLineCommentTrivia",
                            "text": "//CHECK#1"
                        },
                        {
                            "kind": "NewLineTrivia",
                            "text": "\n"
                        }
                    ],
                    "trailingTrivia": [
                        {
                            "kind": "WhitespaceTrivia",
                            "text": " "
                        }
                    ]
                },
                "block": {
                    "kind": "Block",
                    "fullStart": 601,
                    "fullEnd": 699,
                    "start": 601,
                    "end": 698,
                    "fullWidth": 98,
                    "width": 97,
                    "openBraceToken": {
                        "kind": "OpenBraceToken",
                        "fullStart": 601,
                        "fullEnd": 603,
                        "start": 601,
                        "end": 602,
                        "fullWidth": 2,
                        "width": 1,
                        "text": "{",
                        "value": "{",
                        "valueText": "{",
                        "hasTrailingTrivia": true,
                        "hasTrailingNewLine": true,
                        "trailingTrivia": [
                            {
                                "kind": "NewLineTrivia",
                                "text": "\n"
                            }
                        ]
                    },
                    "statements": [
                        {
                            "kind": "VariableStatement",
                            "fullStart": 603,
                            "fullEnd": 629,
                            "start": 604,
                            "end": 628,
                            "fullWidth": 26,
                            "width": 24,
                            "modifiers": [],
                            "variableDeclaration": {
                                "kind": "VariableDeclaration",
                                "fullStart": 603,
                                "fullEnd": 627,
                                "start": 604,
                                "end": 627,
                                "fullWidth": 24,
                                "width": 23,
                                "varKeyword": {
                                    "kind": "VarKeyword",
                                    "fullStart": 603,
                                    "fullEnd": 608,
                                    "start": 604,
                                    "end": 607,
                                    "fullWidth": 5,
                                    "width": 3,
                                    "text": "var",
                                    "value": "var",
                                    "valueText": "var",
                                    "hasLeadingTrivia": true,
                                    "hasTrailingTrivia": true,
                                    "leadingTrivia": [
                                        {
                                            "kind": "WhitespaceTrivia",
                                            "text": "\t"
                                        }
                                    ],
                                    "trailingTrivia": [
                                        {
                                            "kind": "WhitespaceTrivia",
                                            "text": " "
                                        }
                                    ]
                                },
                                "variableDeclarators": [
                                    {
                                        "kind": "VariableDeclarator",
                                        "fullStart": 608,
                                        "fullEnd": 627,
                                        "start": 608,
                                        "end": 627,
                                        "fullWidth": 19,
<<<<<<< HEAD
                                        "width": 19,
                                        "identifier": {
=======
                                        "propertyName": {
>>>>>>> 85e84683
                                            "kind": "IdentifierName",
                                            "fullStart": 608,
                                            "fullEnd": 612,
                                            "start": 608,
                                            "end": 611,
                                            "fullWidth": 4,
                                            "width": 3,
                                            "text": "obj",
                                            "value": "obj",
                                            "valueText": "obj",
                                            "hasTrailingTrivia": true,
                                            "trailingTrivia": [
                                                {
                                                    "kind": "WhitespaceTrivia",
                                                    "text": " "
                                                }
                                            ]
                                        },
                                        "equalsValueClause": {
                                            "kind": "EqualsValueClause",
                                            "fullStart": 612,
                                            "fullEnd": 627,
                                            "start": 612,
                                            "end": 627,
                                            "fullWidth": 15,
                                            "width": 15,
                                            "equalsToken": {
                                                "kind": "EqualsToken",
                                                "fullStart": 612,
                                                "fullEnd": 614,
                                                "start": 612,
                                                "end": 613,
                                                "fullWidth": 2,
                                                "width": 1,
                                                "text": "=",
                                                "value": "=",
                                                "valueText": "=",
                                                "hasTrailingTrivia": true,
                                                "trailingTrivia": [
                                                    {
                                                        "kind": "WhitespaceTrivia",
                                                        "text": " "
                                                    }
                                                ]
                                            },
                                            "value": {
                                                "kind": "ObjectCreationExpression",
                                                "fullStart": 614,
                                                "fullEnd": 627,
                                                "start": 614,
                                                "end": 627,
                                                "fullWidth": 13,
                                                "width": 13,
                                                "newKeyword": {
                                                    "kind": "NewKeyword",
                                                    "fullStart": 614,
                                                    "fullEnd": 618,
                                                    "start": 614,
                                                    "end": 617,
                                                    "fullWidth": 4,
                                                    "width": 3,
                                                    "text": "new",
                                                    "value": "new",
                                                    "valueText": "new",
                                                    "hasTrailingTrivia": true,
                                                    "trailingTrivia": [
                                                        {
                                                            "kind": "WhitespaceTrivia",
                                                            "text": " "
                                                        }
                                                    ]
                                                },
                                                "expression": {
                                                    "kind": "IdentifierName",
                                                    "fullStart": 618,
                                                    "fullEnd": 625,
                                                    "start": 618,
                                                    "end": 625,
                                                    "fullWidth": 7,
                                                    "width": 7,
                                                    "text": "FACTORY",
                                                    "value": "FACTORY",
                                                    "valueText": "FACTORY"
                                                },
                                                "argumentList": {
                                                    "kind": "ArgumentList",
                                                    "fullStart": 625,
                                                    "fullEnd": 627,
                                                    "start": 625,
                                                    "end": 627,
                                                    "fullWidth": 2,
                                                    "width": 2,
                                                    "openParenToken": {
                                                        "kind": "OpenParenToken",
                                                        "fullStart": 625,
                                                        "fullEnd": 626,
                                                        "start": 625,
                                                        "end": 626,
                                                        "fullWidth": 1,
                                                        "width": 1,
                                                        "text": "(",
                                                        "value": "(",
                                                        "valueText": "("
                                                    },
                                                    "arguments": [],
                                                    "closeParenToken": {
                                                        "kind": "CloseParenToken",
                                                        "fullStart": 626,
                                                        "fullEnd": 627,
                                                        "start": 626,
                                                        "end": 627,
                                                        "fullWidth": 1,
                                                        "width": 1,
                                                        "text": ")",
                                                        "value": ")",
                                                        "valueText": ")"
                                                    }
                                                }
                                            }
                                        }
                                    }
                                ]
                            },
                            "semicolonToken": {
                                "kind": "SemicolonToken",
                                "fullStart": 627,
                                "fullEnd": 629,
                                "start": 627,
                                "end": 628,
                                "fullWidth": 2,
                                "width": 1,
                                "text": ";",
                                "value": ";",
                                "valueText": ";",
                                "hasTrailingTrivia": true,
                                "hasTrailingNewLine": true,
                                "trailingTrivia": [
                                    {
                                        "kind": "NewLineTrivia",
                                        "text": "\n"
                                    }
                                ]
                            }
                        },
                        {
                            "kind": "ExpressionStatement",
                            "fullStart": 629,
                            "fullEnd": 697,
                            "start": 630,
                            "end": 695,
                            "fullWidth": 68,
                            "width": 65,
                            "expression": {
                                "kind": "InvocationExpression",
                                "fullStart": 629,
                                "fullEnd": 694,
                                "start": 630,
                                "end": 694,
                                "fullWidth": 65,
                                "width": 64,
                                "expression": {
                                    "kind": "IdentifierName",
                                    "fullStart": 629,
                                    "fullEnd": 636,
                                    "start": 630,
                                    "end": 636,
                                    "fullWidth": 7,
                                    "width": 6,
                                    "text": "$ERROR",
                                    "value": "$ERROR",
                                    "valueText": "$ERROR",
                                    "hasLeadingTrivia": true,
                                    "leadingTrivia": [
                                        {
                                            "kind": "WhitespaceTrivia",
                                            "text": "\t"
                                        }
                                    ]
                                },
                                "argumentList": {
                                    "kind": "ArgumentList",
                                    "fullStart": 636,
                                    "fullEnd": 694,
                                    "start": 636,
                                    "end": 694,
                                    "fullWidth": 58,
                                    "width": 58,
                                    "openParenToken": {
                                        "kind": "OpenParenToken",
                                        "fullStart": 636,
                                        "fullEnd": 637,
                                        "start": 636,
                                        "end": 637,
                                        "fullWidth": 1,
                                        "width": 1,
                                        "text": "(",
                                        "value": "(",
                                        "valueText": "("
                                    },
                                    "arguments": [
                                        {
                                            "kind": "StringLiteral",
                                            "fullStart": 637,
                                            "fullEnd": 693,
                                            "start": 637,
                                            "end": 693,
                                            "fullWidth": 56,
                                            "width": 56,
                                            "text": "'#1: var obj = new FACTORY() lead to throwing exception'",
                                            "value": "#1: var obj = new FACTORY() lead to throwing exception",
                                            "valueText": "#1: var obj = new FACTORY() lead to throwing exception"
                                        }
                                    ],
                                    "closeParenToken": {
                                        "kind": "CloseParenToken",
                                        "fullStart": 693,
                                        "fullEnd": 694,
                                        "start": 693,
                                        "end": 694,
                                        "fullWidth": 1,
                                        "width": 1,
                                        "text": ")",
                                        "value": ")",
                                        "valueText": ")"
                                    }
                                }
                            },
                            "semicolonToken": {
                                "kind": "SemicolonToken",
                                "fullStart": 694,
                                "fullEnd": 697,
                                "start": 694,
                                "end": 695,
                                "fullWidth": 3,
                                "width": 1,
                                "text": ";",
                                "value": ";",
                                "valueText": ";",
                                "hasTrailingTrivia": true,
                                "hasTrailingNewLine": true,
                                "trailingTrivia": [
                                    {
                                        "kind": "NewLineTrivia",
                                        "text": "\r\n"
                                    }
                                ]
                            }
                        }
                    ],
                    "closeBraceToken": {
                        "kind": "CloseBraceToken",
                        "fullStart": 697,
                        "fullEnd": 699,
                        "start": 697,
                        "end": 698,
                        "fullWidth": 2,
                        "width": 1,
                        "text": "}",
                        "value": "}",
                        "valueText": "}",
                        "hasTrailingTrivia": true,
                        "trailingTrivia": [
                            {
                                "kind": "WhitespaceTrivia",
                                "text": " "
                            }
                        ]
                    }
                },
                "catchClause": {
                    "kind": "CatchClause",
                    "fullStart": 699,
                    "fullEnd": 758,
                    "start": 699,
                    "end": 757,
                    "fullWidth": 59,
                    "width": 58,
                    "catchKeyword": {
                        "kind": "CatchKeyword",
                        "fullStart": 699,
                        "fullEnd": 705,
                        "start": 699,
                        "end": 704,
                        "fullWidth": 6,
                        "width": 5,
                        "text": "catch",
                        "value": "catch",
                        "valueText": "catch",
                        "hasTrailingTrivia": true,
                        "trailingTrivia": [
                            {
                                "kind": "WhitespaceTrivia",
                                "text": " "
                            }
                        ]
                    },
                    "openParenToken": {
                        "kind": "OpenParenToken",
                        "fullStart": 705,
                        "fullEnd": 706,
                        "start": 705,
                        "end": 706,
                        "fullWidth": 1,
                        "width": 1,
                        "text": "(",
                        "value": "(",
                        "valueText": "("
                    },
                    "identifier": {
                        "kind": "IdentifierName",
                        "fullStart": 706,
                        "fullEnd": 707,
                        "start": 706,
                        "end": 707,
                        "fullWidth": 1,
                        "width": 1,
                        "text": "e",
                        "value": "e",
                        "valueText": "e"
                    },
                    "closeParenToken": {
                        "kind": "CloseParenToken",
                        "fullStart": 707,
                        "fullEnd": 709,
                        "start": 707,
                        "end": 708,
                        "fullWidth": 2,
                        "width": 1,
                        "text": ")",
                        "value": ")",
                        "valueText": ")",
                        "hasTrailingTrivia": true,
                        "trailingTrivia": [
                            {
                                "kind": "WhitespaceTrivia",
                                "text": " "
                            }
                        ]
                    },
                    "block": {
                        "kind": "Block",
                        "fullStart": 709,
                        "fullEnd": 758,
                        "start": 709,
                        "end": 757,
                        "fullWidth": 49,
                        "width": 48,
                        "openBraceToken": {
                            "kind": "OpenBraceToken",
                            "fullStart": 709,
                            "fullEnd": 712,
                            "start": 709,
                            "end": 710,
                            "fullWidth": 3,
                            "width": 1,
                            "text": "{",
                            "value": "{",
                            "valueText": "{",
                            "hasTrailingTrivia": true,
                            "hasTrailingNewLine": true,
                            "trailingTrivia": [
                                {
                                    "kind": "NewLineTrivia",
                                    "text": "\r\n"
                                }
                            ]
                        },
                        "statements": [
                            {
                                "kind": "IfStatement",
                                "fullStart": 712,
                                "fullEnd": 756,
                                "start": 716,
                                "end": 755,
                                "fullWidth": 44,
                                "width": 39,
                                "ifKeyword": {
                                    "kind": "IfKeyword",
                                    "fullStart": 712,
                                    "fullEnd": 719,
                                    "start": 716,
                                    "end": 718,
                                    "fullWidth": 7,
                                    "width": 2,
                                    "text": "if",
                                    "value": "if",
                                    "valueText": "if",
                                    "hasLeadingTrivia": true,
                                    "hasTrailingTrivia": true,
                                    "leadingTrivia": [
                                        {
                                            "kind": "WhitespaceTrivia",
                                            "text": "    "
                                        }
                                    ],
                                    "trailingTrivia": [
                                        {
                                            "kind": "WhitespaceTrivia",
                                            "text": " "
                                        }
                                    ]
                                },
                                "openParenToken": {
                                    "kind": "OpenParenToken",
                                    "fullStart": 719,
                                    "fullEnd": 720,
                                    "start": 719,
                                    "end": 720,
                                    "fullWidth": 1,
                                    "width": 1,
                                    "text": "(",
                                    "value": "(",
                                    "valueText": "("
                                },
                                "condition": {
                                    "kind": "InstanceOfExpression",
                                    "fullStart": 720,
                                    "fullEnd": 745,
                                    "start": 720,
                                    "end": 745,
                                    "fullWidth": 25,
                                    "width": 25,
                                    "left": {
                                        "kind": "IdentifierName",
                                        "fullStart": 720,
                                        "fullEnd": 722,
                                        "start": 720,
                                        "end": 721,
                                        "fullWidth": 2,
                                        "width": 1,
                                        "text": "e",
                                        "value": "e",
                                        "valueText": "e",
                                        "hasTrailingTrivia": true,
                                        "trailingTrivia": [
                                            {
                                                "kind": "WhitespaceTrivia",
                                                "text": " "
                                            }
                                        ]
                                    },
                                    "operatorToken": {
                                        "kind": "InstanceOfKeyword",
                                        "fullStart": 722,
                                        "fullEnd": 733,
                                        "start": 722,
                                        "end": 732,
                                        "fullWidth": 11,
                                        "width": 10,
                                        "text": "instanceof",
                                        "value": "instanceof",
                                        "valueText": "instanceof",
                                        "hasTrailingTrivia": true,
                                        "trailingTrivia": [
                                            {
                                                "kind": "WhitespaceTrivia",
                                                "text": " "
                                            }
                                        ]
                                    },
                                    "right": {
                                        "kind": "IdentifierName",
                                        "fullStart": 733,
                                        "fullEnd": 745,
                                        "start": 733,
                                        "end": 745,
                                        "fullWidth": 12,
                                        "width": 12,
                                        "text": "Test262Error",
                                        "value": "Test262Error",
                                        "valueText": "Test262Error"
                                    }
                                },
                                "closeParenToken": {
                                    "kind": "CloseParenToken",
                                    "fullStart": 745,
                                    "fullEnd": 747,
                                    "start": 745,
                                    "end": 746,
                                    "fullWidth": 2,
                                    "width": 1,
                                    "text": ")",
                                    "value": ")",
                                    "valueText": ")",
                                    "hasTrailingTrivia": true,
                                    "trailingTrivia": [
                                        {
                                            "kind": "WhitespaceTrivia",
                                            "text": " "
                                        }
                                    ]
                                },
                                "statement": {
                                    "kind": "ThrowStatement",
                                    "fullStart": 747,
                                    "fullEnd": 756,
                                    "start": 747,
                                    "end": 755,
                                    "fullWidth": 9,
                                    "width": 8,
                                    "throwKeyword": {
                                        "kind": "ThrowKeyword",
                                        "fullStart": 747,
                                        "fullEnd": 753,
                                        "start": 747,
                                        "end": 752,
                                        "fullWidth": 6,
                                        "width": 5,
                                        "text": "throw",
                                        "value": "throw",
                                        "valueText": "throw",
                                        "hasTrailingTrivia": true,
                                        "trailingTrivia": [
                                            {
                                                "kind": "WhitespaceTrivia",
                                                "text": " "
                                            }
                                        ]
                                    },
                                    "expression": {
                                        "kind": "IdentifierName",
                                        "fullStart": 753,
                                        "fullEnd": 754,
                                        "start": 753,
                                        "end": 754,
                                        "fullWidth": 1,
                                        "width": 1,
                                        "text": "e",
                                        "value": "e",
                                        "valueText": "e"
                                    },
                                    "semicolonToken": {
                                        "kind": "SemicolonToken",
                                        "fullStart": 754,
                                        "fullEnd": 756,
                                        "start": 754,
                                        "end": 755,
                                        "fullWidth": 2,
                                        "width": 1,
                                        "text": ";",
                                        "value": ";",
                                        "valueText": ";",
                                        "hasTrailingTrivia": true,
                                        "hasTrailingNewLine": true,
                                        "trailingTrivia": [
                                            {
                                                "kind": "NewLineTrivia",
                                                "text": "\n"
                                            }
                                        ]
                                    }
                                }
                            }
                        ],
                        "closeBraceToken": {
                            "kind": "CloseBraceToken",
                            "fullStart": 756,
                            "fullEnd": 758,
                            "start": 756,
                            "end": 757,
                            "fullWidth": 2,
                            "width": 1,
                            "text": "}",
                            "value": "}",
                            "valueText": "}",
                            "hasTrailingTrivia": true,
                            "hasTrailingNewLine": true,
                            "trailingTrivia": [
                                {
                                    "kind": "NewLineTrivia",
                                    "text": "\n"
                                }
                            ]
                        }
                    }
                }
            }
        ],
        "endOfFileToken": {
            "kind": "EndOfFileToken",
            "fullStart": 758,
            "fullEnd": 841,
            "start": 841,
            "end": 841,
            "fullWidth": 83,
            "width": 0,
            "text": "",
            "hasLeadingTrivia": true,
            "hasLeadingComment": true,
            "hasLeadingNewLine": true,
            "leadingTrivia": [
                {
                    "kind": "SingleLineCommentTrivia",
                    "text": "//"
                },
                {
                    "kind": "NewLineTrivia",
                    "text": "\n"
                },
                {
                    "kind": "SingleLineCommentTrivia",
                    "text": "//////////////////////////////////////////////////////////////////////////////"
                },
                {
                    "kind": "NewLineTrivia",
                    "text": "\n"
                },
                {
                    "kind": "NewLineTrivia",
                    "text": "\n"
                }
            ]
        }
    },
    "lineMap": {
        "lineStarts": [
            0,
            61,
            132,
            133,
            137,
            252,
            255,
            289,
            376,
            380,
            381,
            401,
            417,
            424,
            445,
            449,
            500,
            506,
            508,
            587,
            597,
            603,
            629,
            697,
            712,
            756,
            758,
            761,
            840,
            841
        ],
        "length": 841
    }
}<|MERGE_RESOLUTION|>--- conflicted
+++ resolved
@@ -746,12 +746,8 @@
                                         "start": 608,
                                         "end": 627,
                                         "fullWidth": 19,
-<<<<<<< HEAD
                                         "width": 19,
-                                        "identifier": {
-=======
                                         "propertyName": {
->>>>>>> 85e84683
                                             "kind": "IdentifierName",
                                             "fullStart": 608,
                                             "fullEnd": 612,
