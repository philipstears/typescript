{
    "isDeclaration": false,
    "languageVersion": "EcmaScript5",
    "parseOptions": {
        "allowAutomaticSemicolonInsertion": true
    },
    "sourceUnit": {
        "kind": "SourceUnit",
        "fullStart": 0,
        "fullEnd": 726,
        "start": 389,
        "end": 726,
        "fullWidth": 726,
        "width": 337,
        "moduleElements": [
            {
                "kind": "FunctionDeclaration",
                "fullStart": 0,
                "fullEnd": 432,
                "start": 389,
                "end": 431,
                "fullWidth": 432,
                "width": 42,
                "modifiers": [],
                "functionKeyword": {
                    "kind": "FunctionKeyword",
                    "fullStart": 0,
                    "fullEnd": 398,
                    "start": 389,
                    "end": 397,
                    "fullWidth": 398,
                    "width": 8,
                    "text": "function",
                    "value": "function",
                    "valueText": "function",
                    "hasLeadingTrivia": true,
                    "hasLeadingComment": true,
                    "hasLeadingNewLine": true,
                    "hasTrailingTrivia": true,
                    "leadingTrivia": [
                        {
                            "kind": "SingleLineCommentTrivia",
                            "text": "// Copyright 2009 the Sputnik authors.  All rights reserved."
                        },
                        {
                            "kind": "NewLineTrivia",
                            "text": "\n"
                        },
                        {
                            "kind": "SingleLineCommentTrivia",
                            "text": "// This code is governed by the BSD license found in the LICENSE file."
                        },
                        {
                            "kind": "NewLineTrivia",
                            "text": "\n"
                        },
                        {
                            "kind": "NewLineTrivia",
                            "text": "\n"
                        },
                        {
                            "kind": "MultiLineCommentTrivia",
                            "text": "/**\n * Objects as arguments are passed by reference\n *\n * @path ch13/13.2/S13.2.1_A4_T1.js\n * @description Adding new number property to a function argument within the function body,\n * where explicit argument is an object defined with \"var __obj={}\"\n */"
                        },
                        {
                            "kind": "NewLineTrivia",
                            "text": "\n"
                        },
                        {
                            "kind": "NewLineTrivia",
                            "text": "\n"
                        }
                    ],
                    "trailingTrivia": [
                        {
                            "kind": "WhitespaceTrivia",
                            "text": " "
                        }
                    ]
                },
                "identifier": {
                    "kind": "IdentifierName",
                    "fullStart": 398,
                    "fullEnd": 404,
                    "start": 398,
                    "end": 404,
                    "fullWidth": 6,
                    "width": 6,
                    "text": "__func",
                    "value": "__func",
                    "valueText": "__func"
                },
                "callSignature": {
                    "kind": "CallSignature",
                    "fullStart": 404,
                    "fullEnd": 411,
                    "start": 404,
                    "end": 411,
                    "fullWidth": 7,
                    "width": 7,
                    "parameterList": {
                        "kind": "ParameterList",
                        "fullStart": 404,
                        "fullEnd": 411,
                        "start": 404,
                        "end": 411,
                        "fullWidth": 7,
                        "width": 7,
                        "openParenToken": {
                            "kind": "OpenParenToken",
                            "fullStart": 404,
                            "fullEnd": 405,
                            "start": 404,
                            "end": 405,
                            "fullWidth": 1,
                            "width": 1,
                            "text": "(",
                            "value": "(",
                            "valueText": "("
                        },
                        "parameters": [
                            {
                                "kind": "Parameter",
                                "fullStart": 405,
                                "fullEnd": 410,
                                "start": 405,
                                "end": 410,
                                "fullWidth": 5,
                                "width": 5,
                                "modifiers": [],
                                "identifier": {
                                    "kind": "IdentifierName",
                                    "fullStart": 405,
                                    "fullEnd": 410,
                                    "start": 405,
                                    "end": 410,
                                    "fullWidth": 5,
                                    "width": 5,
                                    "text": "__arg",
                                    "value": "__arg",
                                    "valueText": "__arg"
                                }
                            }
                        ],
                        "closeParenToken": {
                            "kind": "CloseParenToken",
                            "fullStart": 410,
                            "fullEnd": 411,
                            "start": 410,
                            "end": 411,
                            "fullWidth": 1,
                            "width": 1,
                            "text": ")",
                            "value": ")",
                            "valueText": ")"
                        }
                    }
                },
                "block": {
                    "kind": "Block",
                    "fullStart": 411,
                    "fullEnd": 432,
                    "start": 411,
                    "end": 431,
                    "fullWidth": 21,
                    "width": 20,
                    "openBraceToken": {
                        "kind": "OpenBraceToken",
                        "fullStart": 411,
                        "fullEnd": 413,
                        "start": 411,
                        "end": 412,
                        "fullWidth": 2,
                        "width": 1,
                        "text": "{",
                        "value": "{",
                        "valueText": "{",
                        "hasTrailingTrivia": true,
                        "hasTrailingNewLine": true,
                        "trailingTrivia": [
                            {
                                "kind": "NewLineTrivia",
                                "text": "\n"
                            }
                        ]
                    },
                    "statements": [
                        {
                            "kind": "ExpressionStatement",
                            "fullStart": 413,
                            "fullEnd": 430,
                            "start": 417,
                            "end": 429,
                            "fullWidth": 17,
                            "width": 12,
                            "expression": {
                                "kind": "AssignmentExpression",
                                "fullStart": 413,
                                "fullEnd": 428,
                                "start": 417,
                                "end": 428,
                                "fullWidth": 15,
                                "width": 11,
                                "left": {
                                    "kind": "MemberAccessExpression",
                                    "fullStart": 413,
                                    "fullEnd": 426,
                                    "start": 417,
                                    "end": 426,
                                    "fullWidth": 13,
                                    "width": 9,
                                    "expression": {
                                        "kind": "IdentifierName",
                                        "fullStart": 413,
                                        "fullEnd": 422,
                                        "start": 417,
                                        "end": 422,
                                        "fullWidth": 9,
                                        "width": 5,
                                        "text": "__arg",
                                        "value": "__arg",
                                        "valueText": "__arg",
                                        "hasLeadingTrivia": true,
                                        "leadingTrivia": [
                                            {
                                                "kind": "WhitespaceTrivia",
                                                "text": "    "
                                            }
                                        ]
                                    },
                                    "dotToken": {
                                        "kind": "DotToken",
                                        "fullStart": 422,
                                        "fullEnd": 423,
                                        "start": 422,
                                        "end": 423,
                                        "fullWidth": 1,
                                        "width": 1,
                                        "text": ".",
                                        "value": ".",
                                        "valueText": "."
                                    },
                                    "name": {
                                        "kind": "IdentifierName",
                                        "fullStart": 423,
                                        "fullEnd": 426,
                                        "start": 423,
                                        "end": 426,
                                        "fullWidth": 3,
                                        "width": 3,
                                        "text": "foo",
                                        "value": "foo",
                                        "valueText": "foo"
                                    }
                                },
                                "operatorToken": {
                                    "kind": "EqualsToken",
                                    "fullStart": 426,
                                    "fullEnd": 427,
                                    "start": 426,
                                    "end": 427,
                                    "fullWidth": 1,
                                    "width": 1,
                                    "text": "=",
                                    "value": "=",
                                    "valueText": "="
                                },
                                "right": {
                                    "kind": "NumericLiteral",
                                    "fullStart": 427,
                                    "fullEnd": 428,
                                    "start": 427,
                                    "end": 428,
                                    "fullWidth": 1,
                                    "width": 1,
                                    "text": "7",
                                    "value": 7,
                                    "valueText": "7"
                                }
                            },
                            "semicolonToken": {
                                "kind": "SemicolonToken",
                                "fullStart": 428,
                                "fullEnd": 430,
                                "start": 428,
                                "end": 429,
                                "fullWidth": 2,
                                "width": 1,
                                "text": ";",
                                "value": ";",
                                "valueText": ";",
                                "hasTrailingTrivia": true,
                                "hasTrailingNewLine": true,
                                "trailingTrivia": [
                                    {
                                        "kind": "NewLineTrivia",
                                        "text": "\n"
                                    }
                                ]
                            }
                        }
                    ],
                    "closeBraceToken": {
                        "kind": "CloseBraceToken",
                        "fullStart": 430,
                        "fullEnd": 432,
                        "start": 430,
                        "end": 431,
                        "fullWidth": 2,
                        "width": 1,
                        "text": "}",
                        "value": "}",
                        "valueText": "}",
                        "hasTrailingTrivia": true,
                        "hasTrailingNewLine": true,
                        "trailingTrivia": [
                            {
                                "kind": "NewLineTrivia",
                                "text": "\n"
                            }
                        ]
                    }
                }
            },
            {
                "kind": "VariableStatement",
                "fullStart": 432,
                "fullEnd": 447,
                "start": 433,
                "end": 446,
                "fullWidth": 15,
                "width": 13,
                "modifiers": [],
                "variableDeclaration": {
                    "kind": "VariableDeclaration",
                    "fullStart": 432,
                    "fullEnd": 445,
                    "start": 433,
                    "end": 445,
                    "fullWidth": 13,
                    "width": 12,
                    "varKeyword": {
                        "kind": "VarKeyword",
                        "fullStart": 432,
                        "fullEnd": 437,
                        "start": 433,
                        "end": 436,
                        "fullWidth": 5,
                        "width": 3,
                        "text": "var",
                        "value": "var",
                        "valueText": "var",
                        "hasLeadingTrivia": true,
                        "hasLeadingNewLine": true,
                        "hasTrailingTrivia": true,
                        "leadingTrivia": [
                            {
                                "kind": "NewLineTrivia",
                                "text": "\n"
                            }
                        ],
                        "trailingTrivia": [
                            {
                                "kind": "WhitespaceTrivia",
                                "text": " "
                            }
                        ]
                    },
                    "variableDeclarators": [
                        {
                            "kind": "VariableDeclarator",
                            "fullStart": 437,
                            "fullEnd": 445,
                            "start": 437,
                            "end": 445,
                            "fullWidth": 8,
<<<<<<< HEAD
                            "width": 8,
                            "identifier": {
=======
                            "propertyName": {
>>>>>>> 85e84683
                                "kind": "IdentifierName",
                                "fullStart": 437,
                                "fullEnd": 442,
                                "start": 437,
                                "end": 442,
                                "fullWidth": 5,
                                "width": 5,
                                "text": "__obj",
                                "value": "__obj",
                                "valueText": "__obj"
                            },
                            "equalsValueClause": {
                                "kind": "EqualsValueClause",
                                "fullStart": 442,
                                "fullEnd": 445,
                                "start": 442,
                                "end": 445,
                                "fullWidth": 3,
                                "width": 3,
                                "equalsToken": {
                                    "kind": "EqualsToken",
                                    "fullStart": 442,
                                    "fullEnd": 443,
                                    "start": 442,
                                    "end": 443,
                                    "fullWidth": 1,
                                    "width": 1,
                                    "text": "=",
                                    "value": "=",
                                    "valueText": "="
                                },
                                "value": {
                                    "kind": "ObjectLiteralExpression",
                                    "fullStart": 443,
                                    "fullEnd": 445,
                                    "start": 443,
                                    "end": 445,
                                    "fullWidth": 2,
                                    "width": 2,
                                    "openBraceToken": {
                                        "kind": "OpenBraceToken",
                                        "fullStart": 443,
                                        "fullEnd": 444,
                                        "start": 443,
                                        "end": 444,
                                        "fullWidth": 1,
                                        "width": 1,
                                        "text": "{",
                                        "value": "{",
                                        "valueText": "{"
                                    },
                                    "propertyAssignments": [],
                                    "closeBraceToken": {
                                        "kind": "CloseBraceToken",
                                        "fullStart": 444,
                                        "fullEnd": 445,
                                        "start": 444,
                                        "end": 445,
                                        "fullWidth": 1,
                                        "width": 1,
                                        "text": "}",
                                        "value": "}",
                                        "valueText": "}"
                                    }
                                }
                            }
                        }
                    ]
                },
                "semicolonToken": {
                    "kind": "SemicolonToken",
                    "fullStart": 445,
                    "fullEnd": 447,
                    "start": 445,
                    "end": 446,
                    "fullWidth": 2,
                    "width": 1,
                    "text": ";",
                    "value": ";",
                    "valueText": ";",
                    "hasTrailingTrivia": true,
                    "hasTrailingNewLine": true,
                    "trailingTrivia": [
                        {
                            "kind": "NewLineTrivia",
                            "text": "\n"
                        }
                    ]
                }
            },
            {
                "kind": "ExpressionStatement",
                "fullStart": 447,
                "fullEnd": 463,
                "start": 448,
                "end": 462,
                "fullWidth": 16,
                "width": 14,
                "expression": {
                    "kind": "InvocationExpression",
                    "fullStart": 447,
                    "fullEnd": 461,
                    "start": 448,
                    "end": 461,
                    "fullWidth": 14,
                    "width": 13,
                    "expression": {
                        "kind": "IdentifierName",
                        "fullStart": 447,
                        "fullEnd": 454,
                        "start": 448,
                        "end": 454,
                        "fullWidth": 7,
                        "width": 6,
                        "text": "__func",
                        "value": "__func",
                        "valueText": "__func",
                        "hasLeadingTrivia": true,
                        "hasLeadingNewLine": true,
                        "leadingTrivia": [
                            {
                                "kind": "NewLineTrivia",
                                "text": "\n"
                            }
                        ]
                    },
                    "argumentList": {
                        "kind": "ArgumentList",
                        "fullStart": 454,
                        "fullEnd": 461,
                        "start": 454,
                        "end": 461,
                        "fullWidth": 7,
                        "width": 7,
                        "openParenToken": {
                            "kind": "OpenParenToken",
                            "fullStart": 454,
                            "fullEnd": 455,
                            "start": 454,
                            "end": 455,
                            "fullWidth": 1,
                            "width": 1,
                            "text": "(",
                            "value": "(",
                            "valueText": "("
                        },
                        "arguments": [
                            {
                                "kind": "IdentifierName",
                                "fullStart": 455,
                                "fullEnd": 460,
                                "start": 455,
                                "end": 460,
                                "fullWidth": 5,
                                "width": 5,
                                "text": "__obj",
                                "value": "__obj",
                                "valueText": "__obj"
                            }
                        ],
                        "closeParenToken": {
                            "kind": "CloseParenToken",
                            "fullStart": 460,
                            "fullEnd": 461,
                            "start": 460,
                            "end": 461,
                            "fullWidth": 1,
                            "width": 1,
                            "text": ")",
                            "value": ")",
                            "valueText": ")"
                        }
                    }
                },
                "semicolonToken": {
                    "kind": "SemicolonToken",
                    "fullStart": 461,
                    "fullEnd": 463,
                    "start": 461,
                    "end": 462,
                    "fullWidth": 2,
                    "width": 1,
                    "text": ";",
                    "value": ";",
                    "valueText": ";",
                    "hasTrailingTrivia": true,
                    "hasTrailingNewLine": true,
                    "trailingTrivia": [
                        {
                            "kind": "NewLineTrivia",
                            "text": "\n"
                        }
                    ]
                }
            },
            {
                "kind": "IfStatement",
                "fullStart": 463,
                "fullEnd": 643,
                "start": 553,
                "end": 642,
                "fullWidth": 180,
                "width": 89,
                "ifKeyword": {
                    "kind": "IfKeyword",
                    "fullStart": 463,
                    "fullEnd": 556,
                    "start": 553,
                    "end": 555,
                    "fullWidth": 93,
                    "width": 2,
                    "text": "if",
                    "value": "if",
                    "valueText": "if",
                    "hasLeadingTrivia": true,
                    "hasLeadingComment": true,
                    "hasLeadingNewLine": true,
                    "hasTrailingTrivia": true,
                    "leadingTrivia": [
                        {
                            "kind": "NewLineTrivia",
                            "text": "\n"
                        },
                        {
                            "kind": "SingleLineCommentTrivia",
                            "text": "//////////////////////////////////////////////////////////////////////////////"
                        },
                        {
                            "kind": "NewLineTrivia",
                            "text": "\n"
                        },
                        {
                            "kind": "SingleLineCommentTrivia",
                            "text": "//CHECK#1"
                        },
                        {
                            "kind": "NewLineTrivia",
                            "text": "\n"
                        }
                    ],
                    "trailingTrivia": [
                        {
                            "kind": "WhitespaceTrivia",
                            "text": " "
                        }
                    ]
                },
                "openParenToken": {
                    "kind": "OpenParenToken",
                    "fullStart": 556,
                    "fullEnd": 557,
                    "start": 556,
                    "end": 557,
                    "fullWidth": 1,
                    "width": 1,
                    "text": "(",
                    "value": "(",
                    "valueText": "("
                },
                "condition": {
                    "kind": "NotEqualsExpression",
                    "fullStart": 557,
                    "fullEnd": 572,
                    "start": 557,
                    "end": 572,
                    "fullWidth": 15,
                    "width": 15,
                    "left": {
                        "kind": "MemberAccessExpression",
                        "fullStart": 557,
                        "fullEnd": 567,
                        "start": 557,
                        "end": 566,
                        "fullWidth": 10,
                        "width": 9,
                        "expression": {
                            "kind": "IdentifierName",
                            "fullStart": 557,
                            "fullEnd": 562,
                            "start": 557,
                            "end": 562,
                            "fullWidth": 5,
                            "width": 5,
                            "text": "__obj",
                            "value": "__obj",
                            "valueText": "__obj"
                        },
                        "dotToken": {
                            "kind": "DotToken",
                            "fullStart": 562,
                            "fullEnd": 563,
                            "start": 562,
                            "end": 563,
                            "fullWidth": 1,
                            "width": 1,
                            "text": ".",
                            "value": ".",
                            "valueText": "."
                        },
                        "name": {
                            "kind": "IdentifierName",
                            "fullStart": 563,
                            "fullEnd": 567,
                            "start": 563,
                            "end": 566,
                            "fullWidth": 4,
                            "width": 3,
                            "text": "foo",
                            "value": "foo",
                            "valueText": "foo",
                            "hasTrailingTrivia": true,
                            "trailingTrivia": [
                                {
                                    "kind": "WhitespaceTrivia",
                                    "text": " "
                                }
                            ]
                        }
                    },
                    "operatorToken": {
                        "kind": "ExclamationEqualsEqualsToken",
                        "fullStart": 567,
                        "fullEnd": 571,
                        "start": 567,
                        "end": 570,
                        "fullWidth": 4,
                        "width": 3,
                        "text": "!==",
                        "value": "!==",
                        "valueText": "!==",
                        "hasTrailingTrivia": true,
                        "trailingTrivia": [
                            {
                                "kind": "WhitespaceTrivia",
                                "text": " "
                            }
                        ]
                    },
                    "right": {
                        "kind": "NumericLiteral",
                        "fullStart": 571,
                        "fullEnd": 572,
                        "start": 571,
                        "end": 572,
                        "fullWidth": 1,
                        "width": 1,
                        "text": "7",
                        "value": 7,
                        "valueText": "7"
                    }
                },
                "closeParenToken": {
                    "kind": "CloseParenToken",
                    "fullStart": 572,
                    "fullEnd": 574,
                    "start": 572,
                    "end": 573,
                    "fullWidth": 2,
                    "width": 1,
                    "text": ")",
                    "value": ")",
                    "valueText": ")",
                    "hasTrailingTrivia": true,
                    "trailingTrivia": [
                        {
                            "kind": "WhitespaceTrivia",
                            "text": " "
                        }
                    ]
                },
                "statement": {
                    "kind": "Block",
                    "fullStart": 574,
                    "fullEnd": 643,
                    "start": 574,
                    "end": 642,
                    "fullWidth": 69,
                    "width": 68,
                    "openBraceToken": {
                        "kind": "OpenBraceToken",
                        "fullStart": 574,
                        "fullEnd": 576,
                        "start": 574,
                        "end": 575,
                        "fullWidth": 2,
                        "width": 1,
                        "text": "{",
                        "value": "{",
                        "valueText": "{",
                        "hasTrailingTrivia": true,
                        "hasTrailingNewLine": true,
                        "trailingTrivia": [
                            {
                                "kind": "NewLineTrivia",
                                "text": "\n"
                            }
                        ]
                    },
                    "statements": [
                        {
                            "kind": "ExpressionStatement",
                            "fullStart": 576,
                            "fullEnd": 641,
                            "start": 577,
                            "end": 640,
                            "fullWidth": 65,
                            "width": 63,
                            "expression": {
                                "kind": "InvocationExpression",
                                "fullStart": 576,
                                "fullEnd": 639,
                                "start": 577,
                                "end": 639,
                                "fullWidth": 63,
                                "width": 62,
                                "expression": {
                                    "kind": "IdentifierName",
                                    "fullStart": 576,
                                    "fullEnd": 583,
                                    "start": 577,
                                    "end": 583,
                                    "fullWidth": 7,
                                    "width": 6,
                                    "text": "$ERROR",
                                    "value": "$ERROR",
                                    "valueText": "$ERROR",
                                    "hasLeadingTrivia": true,
                                    "leadingTrivia": [
                                        {
                                            "kind": "WhitespaceTrivia",
                                            "text": "\t"
                                        }
                                    ]
                                },
                                "argumentList": {
                                    "kind": "ArgumentList",
                                    "fullStart": 583,
                                    "fullEnd": 639,
                                    "start": 583,
                                    "end": 639,
                                    "fullWidth": 56,
                                    "width": 56,
                                    "openParenToken": {
                                        "kind": "OpenParenToken",
                                        "fullStart": 583,
                                        "fullEnd": 584,
                                        "start": 583,
                                        "end": 584,
                                        "fullWidth": 1,
                                        "width": 1,
                                        "text": "(",
                                        "value": "(",
                                        "valueText": "("
                                    },
                                    "arguments": [
                                        {
                                            "kind": "AddExpression",
                                            "fullStart": 584,
                                            "fullEnd": 638,
                                            "start": 584,
                                            "end": 638,
                                            "fullWidth": 54,
                                            "width": 54,
                                            "left": {
                                                "kind": "StringLiteral",
                                                "fullStart": 584,
                                                "fullEnd": 628,
                                                "start": 584,
                                                "end": 628,
                                                "fullWidth": 44,
                                                "width": 44,
                                                "text": "'#1: __obj.foo === 7. Actual: __obj.foo ==='",
                                                "value": "#1: __obj.foo === 7. Actual: __obj.foo ===",
                                                "valueText": "#1: __obj.foo === 7. Actual: __obj.foo ==="
                                            },
                                            "operatorToken": {
                                                "kind": "PlusToken",
                                                "fullStart": 628,
                                                "fullEnd": 629,
                                                "start": 628,
                                                "end": 629,
                                                "fullWidth": 1,
                                                "width": 1,
                                                "text": "+",
                                                "value": "+",
                                                "valueText": "+"
                                            },
                                            "right": {
                                                "kind": "MemberAccessExpression",
                                                "fullStart": 629,
                                                "fullEnd": 638,
                                                "start": 629,
                                                "end": 638,
                                                "fullWidth": 9,
                                                "width": 9,
                                                "expression": {
                                                    "kind": "IdentifierName",
                                                    "fullStart": 629,
                                                    "fullEnd": 634,
                                                    "start": 629,
                                                    "end": 634,
                                                    "fullWidth": 5,
                                                    "width": 5,
                                                    "text": "__obj",
                                                    "value": "__obj",
                                                    "valueText": "__obj"
                                                },
                                                "dotToken": {
                                                    "kind": "DotToken",
                                                    "fullStart": 634,
                                                    "fullEnd": 635,
                                                    "start": 634,
                                                    "end": 635,
                                                    "fullWidth": 1,
                                                    "width": 1,
                                                    "text": ".",
                                                    "value": ".",
                                                    "valueText": "."
                                                },
                                                "name": {
                                                    "kind": "IdentifierName",
                                                    "fullStart": 635,
                                                    "fullEnd": 638,
                                                    "start": 635,
                                                    "end": 638,
                                                    "fullWidth": 3,
                                                    "width": 3,
                                                    "text": "foo",
                                                    "value": "foo",
                                                    "valueText": "foo"
                                                }
                                            }
                                        }
                                    ],
                                    "closeParenToken": {
                                        "kind": "CloseParenToken",
                                        "fullStart": 638,
                                        "fullEnd": 639,
                                        "start": 638,
                                        "end": 639,
                                        "fullWidth": 1,
                                        "width": 1,
                                        "text": ")",
                                        "value": ")",
                                        "valueText": ")"
                                    }
                                }
                            },
                            "semicolonToken": {
                                "kind": "SemicolonToken",
                                "fullStart": 639,
                                "fullEnd": 641,
                                "start": 639,
                                "end": 640,
                                "fullWidth": 2,
                                "width": 1,
                                "text": ";",
                                "value": ";",
                                "valueText": ";",
                                "hasTrailingTrivia": true,
                                "hasTrailingNewLine": true,
                                "trailingTrivia": [
                                    {
                                        "kind": "NewLineTrivia",
                                        "text": "\n"
                                    }
                                ]
                            }
                        }
                    ],
                    "closeBraceToken": {
                        "kind": "CloseBraceToken",
                        "fullStart": 641,
                        "fullEnd": 643,
                        "start": 641,
                        "end": 642,
                        "fullWidth": 2,
                        "width": 1,
                        "text": "}",
                        "value": "}",
                        "valueText": "}",
                        "hasTrailingTrivia": true,
                        "hasTrailingNewLine": true,
                        "trailingTrivia": [
                            {
                                "kind": "NewLineTrivia",
                                "text": "\n"
                            }
                        ]
                    }
                }
            }
        ],
        "endOfFileToken": {
            "kind": "EndOfFileToken",
            "fullStart": 643,
            "fullEnd": 726,
            "start": 726,
            "end": 726,
            "fullWidth": 83,
            "width": 0,
            "text": "",
            "hasLeadingTrivia": true,
            "hasLeadingComment": true,
            "hasLeadingNewLine": true,
            "leadingTrivia": [
                {
                    "kind": "SingleLineCommentTrivia",
                    "text": "//"
                },
                {
                    "kind": "NewLineTrivia",
                    "text": "\n"
                },
                {
                    "kind": "SingleLineCommentTrivia",
                    "text": "//////////////////////////////////////////////////////////////////////////////"
                },
                {
                    "kind": "NewLineTrivia",
                    "text": "\n"
                },
                {
                    "kind": "NewLineTrivia",
                    "text": "\n"
                }
            ]
        }
    },
    "lineMap": {
        "lineStarts": [
            0,
            61,
            132,
            133,
            137,
            185,
            188,
            224,
            316,
            384,
            388,
            389,
            413,
            430,
            432,
            433,
            447,
            448,
            463,
            464,
            543,
            553,
            576,
            641,
            643,
            646,
            725,
            726
        ],
        "length": 726
    }
}<|MERGE_RESOLUTION|>--- conflicted
+++ resolved
@@ -374,12 +374,8 @@
                             "start": 437,
                             "end": 445,
                             "fullWidth": 8,
-<<<<<<< HEAD
                             "width": 8,
-                            "identifier": {
-=======
                             "propertyName": {
->>>>>>> 85e84683
                                 "kind": "IdentifierName",
                                 "fullStart": 437,
                                 "fullEnd": 442,
