{
    "isDeclaration": false,
    "languageVersion": "EcmaScript5",
    "parseOptions": {
        "allowAutomaticSemicolonInsertion": true
    },
    "sourceUnit": {
        "kind": "SourceUnit",
        "fullStart": 0,
        "fullEnd": 1563,
        "start": 337,
        "end": 1563,
        "fullWidth": 1563,
        "width": 1226,
        "moduleElements": [
            {
                "kind": "ExpressionStatement",
                "fullStart": 0,
                "fullEnd": 354,
                "start": 337,
                "end": 353,
                "fullWidth": 354,
                "width": 16,
                "expression": {
                    "kind": "AssignmentExpression",
                    "fullStart": 0,
                    "fullEnd": 352,
                    "start": 337,
                    "end": 352,
                    "fullWidth": 352,
                    "width": 15,
                    "left": {
                        "kind": "MemberAccessExpression",
                        "fullStart": 0,
                        "fullEnd": 349,
                        "start": 337,
                        "end": 348,
                        "fullWidth": 349,
                        "width": 11,
                        "expression": {
                            "kind": "ThisKeyword",
                            "fullStart": 0,
                            "fullEnd": 341,
                            "start": 337,
                            "end": 341,
                            "fullWidth": 341,
                            "width": 4,
                            "text": "this",
                            "value": "this",
                            "valueText": "this",
                            "hasLeadingTrivia": true,
                            "hasLeadingComment": true,
                            "hasLeadingNewLine": true,
                            "leadingTrivia": [
                                {
                                    "kind": "SingleLineCommentTrivia",
                                    "text": "// Copyright 2009 the Sputnik authors.  All rights reserved."
                                },
                                {
                                    "kind": "NewLineTrivia",
                                    "text": "\n"
                                },
                                {
                                    "kind": "SingleLineCommentTrivia",
                                    "text": "// This code is governed by the BSD license found in the LICENSE file."
                                },
                                {
                                    "kind": "NewLineTrivia",
                                    "text": "\n"
                                },
                                {
                                    "kind": "NewLineTrivia",
                                    "text": "\n"
                                },
                                {
                                    "kind": "MultiLineCommentTrivia",
                                    "text": "/**\n * Using arguments object within a \"with\" Expression that is nested in a function is admitted\n *\n * @path ch13/13.2/S13.2.2_A18_T2.js\n * @description Object is declared with \"__obj={callee:\"a\"}\"\n */"
                                },
                                {
                                    "kind": "NewLineTrivia",
                                    "text": "\n"
                                },
                                {
                                    "kind": "NewLineTrivia",
                                    "text": "\n"
                                }
                            ]
                        },
                        "dotToken": {
                            "kind": "DotToken",
                            "fullStart": 341,
                            "fullEnd": 342,
                            "start": 341,
                            "end": 342,
                            "fullWidth": 1,
                            "width": 1,
                            "text": ".",
                            "value": ".",
                            "valueText": "."
                        },
                        "name": {
                            "kind": "IdentifierName",
                            "fullStart": 342,
                            "fullEnd": 349,
                            "start": 342,
                            "end": 348,
                            "fullWidth": 7,
                            "width": 6,
                            "text": "callee",
                            "value": "callee",
                            "valueText": "callee",
                            "hasTrailingTrivia": true,
                            "trailingTrivia": [
                                {
                                    "kind": "WhitespaceTrivia",
                                    "text": " "
                                }
                            ]
                        }
                    },
                    "operatorToken": {
                        "kind": "EqualsToken",
                        "fullStart": 349,
                        "fullEnd": 351,
                        "start": 349,
                        "end": 350,
                        "fullWidth": 2,
                        "width": 1,
                        "text": "=",
                        "value": "=",
                        "valueText": "=",
                        "hasTrailingTrivia": true,
                        "trailingTrivia": [
                            {
                                "kind": "WhitespaceTrivia",
                                "text": " "
                            }
                        ]
                    },
                    "right": {
                        "kind": "NumericLiteral",
                        "fullStart": 351,
                        "fullEnd": 352,
                        "start": 351,
                        "end": 352,
                        "fullWidth": 1,
                        "width": 1,
                        "text": "0",
                        "value": 0,
                        "valueText": "0"
                    }
                },
                "semicolonToken": {
                    "kind": "SemicolonToken",
                    "fullStart": 352,
                    "fullEnd": 354,
                    "start": 352,
                    "end": 353,
                    "fullWidth": 2,
                    "width": 1,
                    "text": ";",
                    "value": ";",
                    "valueText": ";",
                    "hasTrailingTrivia": true,
                    "hasTrailingNewLine": true,
                    "trailingTrivia": [
                        {
                            "kind": "NewLineTrivia",
                            "text": "\n"
                        }
                    ]
                }
            },
            {
                "kind": "VariableStatement",
                "fullStart": 354,
                "fullEnd": 361,
                "start": 354,
                "end": 360,
                "fullWidth": 7,
                "width": 6,
                "modifiers": [],
                "variableDeclaration": {
                    "kind": "VariableDeclaration",
                    "fullStart": 354,
                    "fullEnd": 359,
                    "start": 354,
                    "end": 359,
                    "fullWidth": 5,
                    "width": 5,
                    "varKeyword": {
                        "kind": "VarKeyword",
                        "fullStart": 354,
                        "fullEnd": 358,
                        "start": 354,
                        "end": 357,
                        "fullWidth": 4,
                        "width": 3,
                        "text": "var",
                        "value": "var",
                        "valueText": "var",
                        "hasTrailingTrivia": true,
                        "trailingTrivia": [
                            {
                                "kind": "WhitespaceTrivia",
                                "text": " "
                            }
                        ]
                    },
                    "variableDeclarators": [
                        {
                            "kind": "VariableDeclarator",
                            "fullStart": 358,
                            "fullEnd": 359,
                            "start": 358,
                            "end": 359,
                            "fullWidth": 1,
<<<<<<< HEAD
                            "width": 1,
                            "identifier": {
=======
                            "propertyName": {
>>>>>>> 85e84683
                                "kind": "IdentifierName",
                                "fullStart": 358,
                                "fullEnd": 359,
                                "start": 358,
                                "end": 359,
                                "fullWidth": 1,
                                "width": 1,
                                "text": "b",
                                "value": "b",
                                "valueText": "b"
                            }
                        }
                    ]
                },
                "semicolonToken": {
                    "kind": "SemicolonToken",
                    "fullStart": 359,
                    "fullEnd": 361,
                    "start": 359,
                    "end": 360,
                    "fullWidth": 2,
                    "width": 1,
                    "text": ";",
                    "value": ";",
                    "valueText": ";",
                    "hasTrailingTrivia": true,
                    "hasTrailingNewLine": true,
                    "trailingTrivia": [
                        {
                            "kind": "NewLineTrivia",
                            "text": "\n"
                        }
                    ]
                }
            },
            {
                "kind": "ExpressionStatement",
                "fullStart": 361,
                "fullEnd": 382,
                "start": 362,
                "end": 381,
                "fullWidth": 21,
                "width": 19,
                "expression": {
                    "kind": "AssignmentExpression",
                    "fullStart": 361,
                    "fullEnd": 380,
                    "start": 362,
                    "end": 380,
                    "fullWidth": 19,
                    "width": 18,
                    "left": {
                        "kind": "IdentifierName",
                        "fullStart": 361,
                        "fullEnd": 367,
                        "start": 362,
                        "end": 367,
                        "fullWidth": 6,
                        "width": 5,
                        "text": "__obj",
                        "value": "__obj",
                        "valueText": "__obj",
                        "hasLeadingTrivia": true,
                        "hasLeadingNewLine": true,
                        "leadingTrivia": [
                            {
                                "kind": "NewLineTrivia",
                                "text": "\n"
                            }
                        ]
                    },
                    "operatorToken": {
                        "kind": "EqualsToken",
                        "fullStart": 367,
                        "fullEnd": 368,
                        "start": 367,
                        "end": 368,
                        "fullWidth": 1,
                        "width": 1,
                        "text": "=",
                        "value": "=",
                        "valueText": "="
                    },
                    "right": {
                        "kind": "ObjectLiteralExpression",
                        "fullStart": 368,
                        "fullEnd": 380,
                        "start": 368,
                        "end": 380,
                        "fullWidth": 12,
                        "width": 12,
                        "openBraceToken": {
                            "kind": "OpenBraceToken",
                            "fullStart": 368,
                            "fullEnd": 369,
                            "start": 368,
                            "end": 369,
                            "fullWidth": 1,
                            "width": 1,
                            "text": "{",
                            "value": "{",
                            "valueText": "{"
                        },
                        "propertyAssignments": [
                            {
                                "kind": "SimplePropertyAssignment",
                                "fullStart": 369,
                                "fullEnd": 379,
                                "start": 369,
                                "end": 379,
                                "fullWidth": 10,
                                "width": 10,
                                "propertyName": {
                                    "kind": "IdentifierName",
                                    "fullStart": 369,
                                    "fullEnd": 375,
                                    "start": 369,
                                    "end": 375,
                                    "fullWidth": 6,
                                    "width": 6,
                                    "text": "callee",
                                    "value": "callee",
                                    "valueText": "callee"
                                },
                                "colonToken": {
                                    "kind": "ColonToken",
                                    "fullStart": 375,
                                    "fullEnd": 376,
                                    "start": 375,
                                    "end": 376,
                                    "fullWidth": 1,
                                    "width": 1,
                                    "text": ":",
                                    "value": ":",
                                    "valueText": ":"
                                },
                                "expression": {
                                    "kind": "StringLiteral",
                                    "fullStart": 376,
                                    "fullEnd": 379,
                                    "start": 376,
                                    "end": 379,
                                    "fullWidth": 3,
                                    "width": 3,
                                    "text": "\"a\"",
                                    "value": "a",
                                    "valueText": "a"
                                }
                            }
                        ],
                        "closeBraceToken": {
                            "kind": "CloseBraceToken",
                            "fullStart": 379,
                            "fullEnd": 380,
                            "start": 379,
                            "end": 380,
                            "fullWidth": 1,
                            "width": 1,
                            "text": "}",
                            "value": "}",
                            "valueText": "}"
                        }
                    }
                },
                "semicolonToken": {
                    "kind": "SemicolonToken",
                    "fullStart": 380,
                    "fullEnd": 382,
                    "start": 380,
                    "end": 381,
                    "fullWidth": 2,
                    "width": 1,
                    "text": ";",
                    "value": ";",
                    "valueText": ";",
                    "hasTrailingTrivia": true,
                    "hasTrailingNewLine": true,
                    "trailingTrivia": [
                        {
                            "kind": "NewLineTrivia",
                            "text": "\n"
                        }
                    ]
                }
            },
            {
                "kind": "FunctionDeclaration",
                "fullStart": 382,
                "fullEnd": 486,
                "start": 383,
                "end": 486,
                "fullWidth": 104,
                "width": 103,
                "modifiers": [],
                "functionKeyword": {
                    "kind": "FunctionKeyword",
                    "fullStart": 382,
                    "fullEnd": 392,
                    "start": 383,
                    "end": 391,
                    "fullWidth": 10,
                    "width": 8,
                    "text": "function",
                    "value": "function",
                    "valueText": "function",
                    "hasLeadingTrivia": true,
                    "hasLeadingNewLine": true,
                    "hasTrailingTrivia": true,
                    "leadingTrivia": [
                        {
                            "kind": "NewLineTrivia",
                            "text": "\n"
                        }
                    ],
                    "trailingTrivia": [
                        {
                            "kind": "WhitespaceTrivia",
                            "text": " "
                        }
                    ]
                },
                "identifier": {
                    "kind": "IdentifierName",
                    "fullStart": 392,
                    "fullEnd": 393,
                    "start": 392,
                    "end": 393,
                    "fullWidth": 1,
                    "width": 1,
                    "text": "f",
                    "value": "f",
                    "valueText": "f"
                },
                "callSignature": {
                    "kind": "CallSignature",
                    "fullStart": 393,
                    "fullEnd": 395,
                    "start": 393,
                    "end": 395,
                    "fullWidth": 2,
                    "width": 2,
                    "parameterList": {
                        "kind": "ParameterList",
                        "fullStart": 393,
                        "fullEnd": 395,
                        "start": 393,
                        "end": 395,
                        "fullWidth": 2,
                        "width": 2,
                        "openParenToken": {
                            "kind": "OpenParenToken",
                            "fullStart": 393,
                            "fullEnd": 394,
                            "start": 393,
                            "end": 394,
                            "fullWidth": 1,
                            "width": 1,
                            "text": "(",
                            "value": "(",
                            "valueText": "("
                        },
                        "parameters": [],
                        "closeParenToken": {
                            "kind": "CloseParenToken",
                            "fullStart": 394,
                            "fullEnd": 395,
                            "start": 394,
                            "end": 395,
                            "fullWidth": 1,
                            "width": 1,
                            "text": ")",
                            "value": ")",
                            "valueText": ")"
                        }
                    }
                },
                "block": {
                    "kind": "Block",
                    "fullStart": 395,
                    "fullEnd": 486,
                    "start": 395,
                    "end": 486,
                    "fullWidth": 91,
                    "width": 91,
                    "openBraceToken": {
                        "kind": "OpenBraceToken",
                        "fullStart": 395,
                        "fullEnd": 397,
                        "start": 395,
                        "end": 396,
                        "fullWidth": 2,
                        "width": 1,
                        "text": "{",
                        "value": "{",
                        "valueText": "{",
                        "hasTrailingTrivia": true,
                        "hasTrailingNewLine": true,
                        "trailingTrivia": [
                            {
                                "kind": "NewLineTrivia",
                                "text": "\n"
                            }
                        ]
                    },
                    "statements": [
                        {
                            "kind": "WithStatement",
                            "fullStart": 397,
                            "fullEnd": 485,
                            "start": 401,
                            "end": 484,
                            "fullWidth": 88,
                            "width": 83,
                            "withKeyword": {
                                "kind": "WithKeyword",
                                "fullStart": 397,
                                "fullEnd": 406,
                                "start": 401,
                                "end": 405,
                                "fullWidth": 9,
                                "width": 4,
                                "text": "with",
                                "value": "with",
                                "valueText": "with",
                                "hasLeadingTrivia": true,
                                "hasTrailingTrivia": true,
                                "leadingTrivia": [
                                    {
                                        "kind": "WhitespaceTrivia",
                                        "text": "    "
                                    }
                                ],
                                "trailingTrivia": [
                                    {
                                        "kind": "WhitespaceTrivia",
                                        "text": " "
                                    }
                                ]
                            },
                            "openParenToken": {
                                "kind": "OpenParenToken",
                                "fullStart": 406,
                                "fullEnd": 407,
                                "start": 406,
                                "end": 407,
                                "fullWidth": 1,
                                "width": 1,
                                "text": "(",
                                "value": "(",
                                "valueText": "("
                            },
                            "condition": {
                                "kind": "IdentifierName",
                                "fullStart": 407,
                                "fullEnd": 416,
                                "start": 407,
                                "end": 416,
                                "fullWidth": 9,
                                "width": 9,
                                "text": "arguments",
                                "value": "arguments",
                                "valueText": "arguments"
                            },
                            "closeParenToken": {
                                "kind": "CloseParenToken",
                                "fullStart": 416,
                                "fullEnd": 417,
                                "start": 416,
                                "end": 417,
                                "fullWidth": 1,
                                "width": 1,
                                "text": ")",
                                "value": ")",
                                "valueText": ")"
                            },
                            "statement": {
                                "kind": "Block",
                                "fullStart": 417,
                                "fullEnd": 485,
                                "start": 417,
                                "end": 484,
                                "fullWidth": 68,
                                "width": 67,
                                "openBraceToken": {
                                    "kind": "OpenBraceToken",
                                    "fullStart": 417,
                                    "fullEnd": 419,
                                    "start": 417,
                                    "end": 418,
                                    "fullWidth": 2,
                                    "width": 1,
                                    "text": "{",
                                    "value": "{",
                                    "valueText": "{",
                                    "hasTrailingTrivia": true,
                                    "hasTrailingNewLine": true,
                                    "trailingTrivia": [
                                        {
                                            "kind": "NewLineTrivia",
                                            "text": "\n"
                                        }
                                    ]
                                },
                                "statements": [
                                    {
                                        "kind": "ExpressionStatement",
                                        "fullStart": 419,
                                        "fullEnd": 437,
                                        "start": 427,
                                        "end": 436,
                                        "fullWidth": 18,
                                        "width": 9,
                                        "expression": {
                                            "kind": "AssignmentExpression",
                                            "fullStart": 419,
                                            "fullEnd": 435,
                                            "start": 427,
                                            "end": 435,
                                            "fullWidth": 16,
                                            "width": 8,
                                            "left": {
                                                "kind": "IdentifierName",
                                                "fullStart": 419,
                                                "fullEnd": 433,
                                                "start": 427,
                                                "end": 433,
                                                "fullWidth": 14,
                                                "width": 6,
                                                "text": "callee",
                                                "value": "callee",
                                                "valueText": "callee",
                                                "hasLeadingTrivia": true,
                                                "leadingTrivia": [
                                                    {
                                                        "kind": "WhitespaceTrivia",
                                                        "text": "        "
                                                    }
                                                ]
                                            },
                                            "operatorToken": {
                                                "kind": "EqualsToken",
                                                "fullStart": 433,
                                                "fullEnd": 434,
                                                "start": 433,
                                                "end": 434,
                                                "fullWidth": 1,
                                                "width": 1,
                                                "text": "=",
                                                "value": "=",
                                                "valueText": "="
                                            },
                                            "right": {
                                                "kind": "NumericLiteral",
                                                "fullStart": 434,
                                                "fullEnd": 435,
                                                "start": 434,
                                                "end": 435,
                                                "fullWidth": 1,
                                                "width": 1,
                                                "text": "1",
                                                "value": 1,
                                                "valueText": "1"
                                            }
                                        },
                                        "semicolonToken": {
                                            "kind": "SemicolonToken",
                                            "fullStart": 435,
                                            "fullEnd": 437,
                                            "start": 435,
                                            "end": 436,
                                            "fullWidth": 2,
                                            "width": 1,
                                            "text": ";",
                                            "value": ";",
                                            "valueText": ";",
                                            "hasTrailingTrivia": true,
                                            "hasTrailingNewLine": true,
                                            "trailingTrivia": [
                                                {
                                                    "kind": "NewLineTrivia",
                                                    "text": "\n"
                                                }
                                            ]
                                        }
                                    },
                                    {
                                        "kind": "ExpressionStatement",
                                        "fullStart": 437,
                                        "fullEnd": 453,
                                        "start": 445,
                                        "end": 452,
                                        "fullWidth": 16,
                                        "width": 7,
                                        "expression": {
                                            "kind": "AssignmentExpression",
                                            "fullStart": 437,
                                            "fullEnd": 451,
                                            "start": 445,
                                            "end": 451,
                                            "fullWidth": 14,
                                            "width": 6,
                                            "left": {
                                                "kind": "IdentifierName",
                                                "fullStart": 437,
                                                "fullEnd": 446,
                                                "start": 445,
                                                "end": 446,
                                                "fullWidth": 9,
                                                "width": 1,
                                                "text": "b",
                                                "value": "b",
                                                "valueText": "b",
                                                "hasLeadingTrivia": true,
                                                "leadingTrivia": [
                                                    {
                                                        "kind": "WhitespaceTrivia",
                                                        "text": "        "
                                                    }
                                                ]
                                            },
                                            "operatorToken": {
                                                "kind": "EqualsToken",
                                                "fullStart": 446,
                                                "fullEnd": 447,
                                                "start": 446,
                                                "end": 447,
                                                "fullWidth": 1,
                                                "width": 1,
                                                "text": "=",
                                                "value": "=",
                                                "valueText": "="
                                            },
                                            "right": {
                                                "kind": "TrueKeyword",
                                                "fullStart": 447,
                                                "fullEnd": 451,
                                                "start": 447,
                                                "end": 451,
                                                "fullWidth": 4,
                                                "width": 4,
                                                "text": "true",
                                                "value": true,
                                                "valueText": "true"
                                            }
                                        },
                                        "semicolonToken": {
                                            "kind": "SemicolonToken",
                                            "fullStart": 451,
                                            "fullEnd": 453,
                                            "start": 451,
                                            "end": 452,
                                            "fullWidth": 2,
                                            "width": 1,
                                            "text": ";",
                                            "value": ";",
                                            "valueText": ";",
                                            "hasTrailingTrivia": true,
                                            "hasTrailingNewLine": true,
                                            "trailingTrivia": [
                                                {
                                                    "kind": "NewLineTrivia",
                                                    "text": "\n"
                                                }
                                            ]
                                        }
                                    },
                                    {
                                        "kind": "ReturnStatement",
                                        "fullStart": 453,
                                        "fullEnd": 479,
                                        "start": 461,
                                        "end": 478,
                                        "fullWidth": 26,
                                        "width": 17,
                                        "returnKeyword": {
                                            "kind": "ReturnKeyword",
                                            "fullStart": 453,
                                            "fullEnd": 468,
                                            "start": 461,
                                            "end": 467,
                                            "fullWidth": 15,
                                            "width": 6,
                                            "text": "return",
                                            "value": "return",
                                            "valueText": "return",
                                            "hasLeadingTrivia": true,
                                            "hasTrailingTrivia": true,
                                            "leadingTrivia": [
                                                {
                                                    "kind": "WhitespaceTrivia",
                                                    "text": "        "
                                                }
                                            ],
                                            "trailingTrivia": [
                                                {
                                                    "kind": "WhitespaceTrivia",
                                                    "text": " "
                                                }
                                            ]
                                        },
                                        "expression": {
                                            "kind": "IdentifierName",
                                            "fullStart": 468,
                                            "fullEnd": 477,
                                            "start": 468,
                                            "end": 477,
                                            "fullWidth": 9,
                                            "width": 9,
                                            "text": "arguments",
                                            "value": "arguments",
                                            "valueText": "arguments"
                                        },
                                        "semicolonToken": {
                                            "kind": "SemicolonToken",
                                            "fullStart": 477,
                                            "fullEnd": 479,
                                            "start": 477,
                                            "end": 478,
                                            "fullWidth": 2,
                                            "width": 1,
                                            "text": ";",
                                            "value": ";",
                                            "valueText": ";",
                                            "hasTrailingTrivia": true,
                                            "hasTrailingNewLine": true,
                                            "trailingTrivia": [
                                                {
                                                    "kind": "NewLineTrivia",
                                                    "text": "\n"
                                                }
                                            ]
                                        }
                                    }
                                ],
                                "closeBraceToken": {
                                    "kind": "CloseBraceToken",
                                    "fullStart": 479,
                                    "fullEnd": 485,
                                    "start": 483,
                                    "end": 484,
                                    "fullWidth": 6,
                                    "width": 1,
                                    "text": "}",
                                    "value": "}",
                                    "valueText": "}",
                                    "hasLeadingTrivia": true,
                                    "hasTrailingTrivia": true,
                                    "hasTrailingNewLine": true,
                                    "leadingTrivia": [
                                        {
                                            "kind": "WhitespaceTrivia",
                                            "text": "    "
                                        }
                                    ],
                                    "trailingTrivia": [
                                        {
                                            "kind": "NewLineTrivia",
                                            "text": "\n"
                                        }
                                    ]
                                }
                            }
                        }
                    ],
                    "closeBraceToken": {
                        "kind": "CloseBraceToken",
                        "fullStart": 485,
                        "fullEnd": 486,
                        "start": 485,
                        "end": 486,
                        "fullWidth": 1,
                        "width": 1,
                        "text": "}",
                        "value": "}",
                        "valueText": "}"
                    }
                }
            },
            {
                "kind": "EmptyStatement",
                "fullStart": 486,
                "fullEnd": 488,
                "start": 486,
                "end": 487,
                "fullWidth": 2,
                "width": 1,
                "semicolonToken": {
                    "kind": "SemicolonToken",
                    "fullStart": 486,
                    "fullEnd": 488,
                    "start": 486,
                    "end": 487,
                    "fullWidth": 2,
                    "width": 1,
                    "text": ";",
                    "value": ";",
                    "valueText": ";",
                    "hasTrailingTrivia": true,
                    "hasTrailingNewLine": true,
                    "trailingTrivia": [
                        {
                            "kind": "NewLineTrivia",
                            "text": "\n"
                        }
                    ]
                }
            },
            {
                "kind": "ExpressionStatement",
                "fullStart": 488,
                "fullEnd": 506,
                "start": 489,
                "end": 505,
                "fullWidth": 18,
                "width": 16,
                "expression": {
                    "kind": "AssignmentExpression",
                    "fullStart": 488,
                    "fullEnd": 504,
                    "start": 489,
                    "end": 504,
                    "fullWidth": 16,
                    "width": 15,
                    "left": {
                        "kind": "IdentifierName",
                        "fullStart": 488,
                        "fullEnd": 495,
                        "start": 489,
                        "end": 495,
                        "fullWidth": 7,
                        "width": 6,
                        "text": "result",
                        "value": "result",
                        "valueText": "result",
                        "hasLeadingTrivia": true,
                        "hasLeadingNewLine": true,
                        "leadingTrivia": [
                            {
                                "kind": "NewLineTrivia",
                                "text": "\n"
                            }
                        ]
                    },
                    "operatorToken": {
                        "kind": "EqualsToken",
                        "fullStart": 495,
                        "fullEnd": 496,
                        "start": 495,
                        "end": 496,
                        "fullWidth": 1,
                        "width": 1,
                        "text": "=",
                        "value": "=",
                        "valueText": "="
                    },
                    "right": {
                        "kind": "InvocationExpression",
                        "fullStart": 496,
                        "fullEnd": 504,
                        "start": 496,
                        "end": 504,
                        "fullWidth": 8,
                        "width": 8,
                        "expression": {
                            "kind": "IdentifierName",
                            "fullStart": 496,
                            "fullEnd": 497,
                            "start": 496,
                            "end": 497,
                            "fullWidth": 1,
                            "width": 1,
                            "text": "f",
                            "value": "f",
                            "valueText": "f"
                        },
                        "argumentList": {
                            "kind": "ArgumentList",
                            "fullStart": 497,
                            "fullEnd": 504,
                            "start": 497,
                            "end": 504,
                            "fullWidth": 7,
                            "width": 7,
                            "openParenToken": {
                                "kind": "OpenParenToken",
                                "fullStart": 497,
                                "fullEnd": 498,
                                "start": 497,
                                "end": 498,
                                "fullWidth": 1,
                                "width": 1,
                                "text": "(",
                                "value": "(",
                                "valueText": "("
                            },
                            "arguments": [
                                {
                                    "kind": "IdentifierName",
                                    "fullStart": 498,
                                    "fullEnd": 503,
                                    "start": 498,
                                    "end": 503,
                                    "fullWidth": 5,
                                    "width": 5,
                                    "text": "__obj",
                                    "value": "__obj",
                                    "valueText": "__obj"
                                }
                            ],
                            "closeParenToken": {
                                "kind": "CloseParenToken",
                                "fullStart": 503,
                                "fullEnd": 504,
                                "start": 503,
                                "end": 504,
                                "fullWidth": 1,
                                "width": 1,
                                "text": ")",
                                "value": ")",
                                "valueText": ")"
                            }
                        }
                    }
                },
                "semicolonToken": {
                    "kind": "SemicolonToken",
                    "fullStart": 504,
                    "fullEnd": 506,
                    "start": 504,
                    "end": 505,
                    "fullWidth": 2,
                    "width": 1,
                    "text": ";",
                    "value": ";",
                    "valueText": ";",
                    "hasTrailingTrivia": true,
                    "hasTrailingNewLine": true,
                    "trailingTrivia": [
                        {
                            "kind": "NewLineTrivia",
                            "text": "\n"
                        }
                    ]
                }
            },
            {
                "kind": "IfStatement",
                "fullStart": 506,
                "fullEnd": 674,
                "start": 596,
                "end": 673,
                "fullWidth": 168,
                "width": 77,
                "ifKeyword": {
                    "kind": "IfKeyword",
                    "fullStart": 506,
                    "fullEnd": 599,
                    "start": 596,
                    "end": 598,
                    "fullWidth": 93,
                    "width": 2,
                    "text": "if",
                    "value": "if",
                    "valueText": "if",
                    "hasLeadingTrivia": true,
                    "hasLeadingComment": true,
                    "hasLeadingNewLine": true,
                    "hasTrailingTrivia": true,
                    "leadingTrivia": [
                        {
                            "kind": "NewLineTrivia",
                            "text": "\n"
                        },
                        {
                            "kind": "SingleLineCommentTrivia",
                            "text": "//////////////////////////////////////////////////////////////////////////////"
                        },
                        {
                            "kind": "NewLineTrivia",
                            "text": "\n"
                        },
                        {
                            "kind": "SingleLineCommentTrivia",
                            "text": "//CHECK#1"
                        },
                        {
                            "kind": "NewLineTrivia",
                            "text": "\n"
                        }
                    ],
                    "trailingTrivia": [
                        {
                            "kind": "WhitespaceTrivia",
                            "text": " "
                        }
                    ]
                },
                "openParenToken": {
                    "kind": "OpenParenToken",
                    "fullStart": 599,
                    "fullEnd": 600,
                    "start": 599,
                    "end": 600,
                    "fullWidth": 1,
                    "width": 1,
                    "text": "(",
                    "value": "(",
                    "valueText": "("
                },
                "condition": {
                    "kind": "NotEqualsExpression",
                    "fullStart": 600,
                    "fullEnd": 612,
                    "start": 600,
                    "end": 612,
                    "fullWidth": 12,
                    "width": 12,
                    "left": {
                        "kind": "IdentifierName",
                        "fullStart": 600,
                        "fullEnd": 607,
                        "start": 600,
                        "end": 606,
                        "fullWidth": 7,
                        "width": 6,
                        "text": "callee",
                        "value": "callee",
                        "valueText": "callee",
                        "hasTrailingTrivia": true,
                        "trailingTrivia": [
                            {
                                "kind": "WhitespaceTrivia",
                                "text": " "
                            }
                        ]
                    },
                    "operatorToken": {
                        "kind": "ExclamationEqualsEqualsToken",
                        "fullStart": 607,
                        "fullEnd": 611,
                        "start": 607,
                        "end": 610,
                        "fullWidth": 4,
                        "width": 3,
                        "text": "!==",
                        "value": "!==",
                        "valueText": "!==",
                        "hasTrailingTrivia": true,
                        "trailingTrivia": [
                            {
                                "kind": "WhitespaceTrivia",
                                "text": " "
                            }
                        ]
                    },
                    "right": {
                        "kind": "NumericLiteral",
                        "fullStart": 611,
                        "fullEnd": 612,
                        "start": 611,
                        "end": 612,
                        "fullWidth": 1,
                        "width": 1,
                        "text": "0",
                        "value": 0,
                        "valueText": "0"
                    }
                },
                "closeParenToken": {
                    "kind": "CloseParenToken",
                    "fullStart": 612,
                    "fullEnd": 614,
                    "start": 612,
                    "end": 613,
                    "fullWidth": 2,
                    "width": 1,
                    "text": ")",
                    "value": ")",
                    "valueText": ")",
                    "hasTrailingTrivia": true,
                    "trailingTrivia": [
                        {
                            "kind": "WhitespaceTrivia",
                            "text": " "
                        }
                    ]
                },
                "statement": {
                    "kind": "Block",
                    "fullStart": 614,
                    "fullEnd": 674,
                    "start": 614,
                    "end": 673,
                    "fullWidth": 60,
                    "width": 59,
                    "openBraceToken": {
                        "kind": "OpenBraceToken",
                        "fullStart": 614,
                        "fullEnd": 616,
                        "start": 614,
                        "end": 615,
                        "fullWidth": 2,
                        "width": 1,
                        "text": "{",
                        "value": "{",
                        "valueText": "{",
                        "hasTrailingTrivia": true,
                        "hasTrailingNewLine": true,
                        "trailingTrivia": [
                            {
                                "kind": "NewLineTrivia",
                                "text": "\n"
                            }
                        ]
                    },
                    "statements": [
                        {
                            "kind": "ExpressionStatement",
                            "fullStart": 616,
                            "fullEnd": 672,
                            "start": 617,
                            "end": 671,
                            "fullWidth": 56,
                            "width": 54,
                            "expression": {
                                "kind": "InvocationExpression",
                                "fullStart": 616,
                                "fullEnd": 670,
                                "start": 617,
                                "end": 670,
                                "fullWidth": 54,
                                "width": 53,
                                "expression": {
                                    "kind": "IdentifierName",
                                    "fullStart": 616,
                                    "fullEnd": 623,
                                    "start": 617,
                                    "end": 623,
                                    "fullWidth": 7,
                                    "width": 6,
                                    "text": "$ERROR",
                                    "value": "$ERROR",
                                    "valueText": "$ERROR",
                                    "hasLeadingTrivia": true,
                                    "leadingTrivia": [
                                        {
                                            "kind": "WhitespaceTrivia",
                                            "text": "\t"
                                        }
                                    ]
                                },
                                "argumentList": {
                                    "kind": "ArgumentList",
                                    "fullStart": 623,
                                    "fullEnd": 670,
                                    "start": 623,
                                    "end": 670,
                                    "fullWidth": 47,
                                    "width": 47,
                                    "openParenToken": {
                                        "kind": "OpenParenToken",
                                        "fullStart": 623,
                                        "fullEnd": 624,
                                        "start": 623,
                                        "end": 624,
                                        "fullWidth": 1,
                                        "width": 1,
                                        "text": "(",
                                        "value": "(",
                                        "valueText": "("
                                    },
                                    "arguments": [
                                        {
                                            "kind": "AddExpression",
                                            "fullStart": 624,
                                            "fullEnd": 669,
                                            "start": 624,
                                            "end": 669,
                                            "fullWidth": 45,
                                            "width": 45,
                                            "left": {
                                                "kind": "StringLiteral",
                                                "fullStart": 624,
                                                "fullEnd": 662,
                                                "start": 624,
                                                "end": 662,
                                                "fullWidth": 38,
                                                "width": 38,
                                                "text": "'#1: callee === 0. Actual: callee ==='",
                                                "value": "#1: callee === 0. Actual: callee ===",
                                                "valueText": "#1: callee === 0. Actual: callee ==="
                                            },
                                            "operatorToken": {
                                                "kind": "PlusToken",
                                                "fullStart": 662,
                                                "fullEnd": 663,
                                                "start": 662,
                                                "end": 663,
                                                "fullWidth": 1,
                                                "width": 1,
                                                "text": "+",
                                                "value": "+",
                                                "valueText": "+"
                                            },
                                            "right": {
                                                "kind": "IdentifierName",
                                                "fullStart": 663,
                                                "fullEnd": 669,
                                                "start": 663,
                                                "end": 669,
                                                "fullWidth": 6,
                                                "width": 6,
                                                "text": "callee",
                                                "value": "callee",
                                                "valueText": "callee"
                                            }
                                        }
                                    ],
                                    "closeParenToken": {
                                        "kind": "CloseParenToken",
                                        "fullStart": 669,
                                        "fullEnd": 670,
                                        "start": 669,
                                        "end": 670,
                                        "fullWidth": 1,
                                        "width": 1,
                                        "text": ")",
                                        "value": ")",
                                        "valueText": ")"
                                    }
                                }
                            },
                            "semicolonToken": {
                                "kind": "SemicolonToken",
                                "fullStart": 670,
                                "fullEnd": 672,
                                "start": 670,
                                "end": 671,
                                "fullWidth": 2,
                                "width": 1,
                                "text": ";",
                                "value": ";",
                                "valueText": ";",
                                "hasTrailingTrivia": true,
                                "hasTrailingNewLine": true,
                                "trailingTrivia": [
                                    {
                                        "kind": "NewLineTrivia",
                                        "text": "\n"
                                    }
                                ]
                            }
                        }
                    ],
                    "closeBraceToken": {
                        "kind": "CloseBraceToken",
                        "fullStart": 672,
                        "fullEnd": 674,
                        "start": 672,
                        "end": 673,
                        "fullWidth": 2,
                        "width": 1,
                        "text": "}",
                        "value": "}",
                        "valueText": "}",
                        "hasTrailingTrivia": true,
                        "hasTrailingNewLine": true,
                        "trailingTrivia": [
                            {
                                "kind": "NewLineTrivia",
                                "text": "\n"
                            }
                        ]
                    }
                }
            },
            {
                "kind": "IfStatement",
                "fullStart": 674,
                "fullEnd": 952,
                "start": 846,
                "end": 951,
                "fullWidth": 278,
                "width": 105,
                "ifKeyword": {
                    "kind": "IfKeyword",
                    "fullStart": 674,
                    "fullEnd": 849,
                    "start": 846,
                    "end": 848,
                    "fullWidth": 175,
                    "width": 2,
                    "text": "if",
                    "value": "if",
                    "valueText": "if",
                    "hasLeadingTrivia": true,
                    "hasLeadingComment": true,
                    "hasLeadingNewLine": true,
                    "hasTrailingTrivia": true,
                    "leadingTrivia": [
                        {
                            "kind": "SingleLineCommentTrivia",
                            "text": "//"
                        },
                        {
                            "kind": "NewLineTrivia",
                            "text": "\n"
                        },
                        {
                            "kind": "SingleLineCommentTrivia",
                            "text": "//////////////////////////////////////////////////////////////////////////////"
                        },
                        {
                            "kind": "NewLineTrivia",
                            "text": "\n"
                        },
                        {
                            "kind": "NewLineTrivia",
                            "text": "\n"
                        },
                        {
                            "kind": "SingleLineCommentTrivia",
                            "text": "//////////////////////////////////////////////////////////////////////////////"
                        },
                        {
                            "kind": "NewLineTrivia",
                            "text": "\n"
                        },
                        {
                            "kind": "SingleLineCommentTrivia",
                            "text": "//CHECK#2"
                        },
                        {
                            "kind": "NewLineTrivia",
                            "text": "\n"
                        }
                    ],
                    "trailingTrivia": [
                        {
                            "kind": "WhitespaceTrivia",
                            "text": " "
                        }
                    ]
                },
                "openParenToken": {
                    "kind": "OpenParenToken",
                    "fullStart": 849,
                    "fullEnd": 850,
                    "start": 849,
                    "end": 850,
                    "fullWidth": 1,
                    "width": 1,
                    "text": "(",
                    "value": "(",
                    "valueText": "("
                },
                "condition": {
                    "kind": "NotEqualsExpression",
                    "fullStart": 850,
                    "fullEnd": 870,
                    "start": 850,
                    "end": 870,
                    "fullWidth": 20,
                    "width": 20,
                    "left": {
                        "kind": "MemberAccessExpression",
                        "fullStart": 850,
                        "fullEnd": 863,
                        "start": 850,
                        "end": 862,
                        "fullWidth": 13,
                        "width": 12,
                        "expression": {
                            "kind": "IdentifierName",
                            "fullStart": 850,
                            "fullEnd": 855,
                            "start": 850,
                            "end": 855,
                            "fullWidth": 5,
                            "width": 5,
                            "text": "__obj",
                            "value": "__obj",
                            "valueText": "__obj"
                        },
                        "dotToken": {
                            "kind": "DotToken",
                            "fullStart": 855,
                            "fullEnd": 856,
                            "start": 855,
                            "end": 856,
                            "fullWidth": 1,
                            "width": 1,
                            "text": ".",
                            "value": ".",
                            "valueText": "."
                        },
                        "name": {
                            "kind": "IdentifierName",
                            "fullStart": 856,
                            "fullEnd": 863,
                            "start": 856,
                            "end": 862,
                            "fullWidth": 7,
                            "width": 6,
                            "text": "callee",
                            "value": "callee",
                            "valueText": "callee",
                            "hasTrailingTrivia": true,
                            "trailingTrivia": [
                                {
                                    "kind": "WhitespaceTrivia",
                                    "text": " "
                                }
                            ]
                        }
                    },
                    "operatorToken": {
                        "kind": "ExclamationEqualsEqualsToken",
                        "fullStart": 863,
                        "fullEnd": 867,
                        "start": 863,
                        "end": 866,
                        "fullWidth": 4,
                        "width": 3,
                        "text": "!==",
                        "value": "!==",
                        "valueText": "!==",
                        "hasTrailingTrivia": true,
                        "trailingTrivia": [
                            {
                                "kind": "WhitespaceTrivia",
                                "text": " "
                            }
                        ]
                    },
                    "right": {
                        "kind": "StringLiteral",
                        "fullStart": 867,
                        "fullEnd": 870,
                        "start": 867,
                        "end": 870,
                        "fullWidth": 3,
                        "width": 3,
                        "text": "\"a\"",
                        "value": "a",
                        "valueText": "a"
                    }
                },
                "closeParenToken": {
                    "kind": "CloseParenToken",
                    "fullStart": 870,
                    "fullEnd": 872,
                    "start": 870,
                    "end": 871,
                    "fullWidth": 2,
                    "width": 1,
                    "text": ")",
                    "value": ")",
                    "valueText": ")",
                    "hasTrailingTrivia": true,
                    "trailingTrivia": [
                        {
                            "kind": "WhitespaceTrivia",
                            "text": " "
                        }
                    ]
                },
                "statement": {
                    "kind": "Block",
                    "fullStart": 872,
                    "fullEnd": 952,
                    "start": 872,
                    "end": 951,
                    "fullWidth": 80,
                    "width": 79,
                    "openBraceToken": {
                        "kind": "OpenBraceToken",
                        "fullStart": 872,
                        "fullEnd": 874,
                        "start": 872,
                        "end": 873,
                        "fullWidth": 2,
                        "width": 1,
                        "text": "{",
                        "value": "{",
                        "valueText": "{",
                        "hasTrailingTrivia": true,
                        "hasTrailingNewLine": true,
                        "trailingTrivia": [
                            {
                                "kind": "NewLineTrivia",
                                "text": "\n"
                            }
                        ]
                    },
                    "statements": [
                        {
                            "kind": "ExpressionStatement",
                            "fullStart": 874,
                            "fullEnd": 950,
                            "start": 875,
                            "end": 949,
                            "fullWidth": 76,
                            "width": 74,
                            "expression": {
                                "kind": "InvocationExpression",
                                "fullStart": 874,
                                "fullEnd": 948,
                                "start": 875,
                                "end": 948,
                                "fullWidth": 74,
                                "width": 73,
                                "expression": {
                                    "kind": "IdentifierName",
                                    "fullStart": 874,
                                    "fullEnd": 881,
                                    "start": 875,
                                    "end": 881,
                                    "fullWidth": 7,
                                    "width": 6,
                                    "text": "$ERROR",
                                    "value": "$ERROR",
                                    "valueText": "$ERROR",
                                    "hasLeadingTrivia": true,
                                    "leadingTrivia": [
                                        {
                                            "kind": "WhitespaceTrivia",
                                            "text": "\t"
                                        }
                                    ]
                                },
                                "argumentList": {
                                    "kind": "ArgumentList",
                                    "fullStart": 881,
                                    "fullEnd": 948,
                                    "start": 881,
                                    "end": 948,
                                    "fullWidth": 67,
                                    "width": 67,
                                    "openParenToken": {
                                        "kind": "OpenParenToken",
                                        "fullStart": 881,
                                        "fullEnd": 882,
                                        "start": 881,
                                        "end": 882,
                                        "fullWidth": 1,
                                        "width": 1,
                                        "text": "(",
                                        "value": "(",
                                        "valueText": "("
                                    },
                                    "arguments": [
                                        {
                                            "kind": "AddExpression",
                                            "fullStart": 882,
                                            "fullEnd": 947,
                                            "start": 882,
                                            "end": 947,
                                            "fullWidth": 65,
                                            "width": 65,
                                            "left": {
                                                "kind": "StringLiteral",
                                                "fullStart": 882,
                                                "fullEnd": 934,
                                                "start": 882,
                                                "end": 934,
                                                "fullWidth": 52,
                                                "width": 52,
                                                "text": "'#2: __obj.callee === \"a\". Actual: __obj.callee ==='",
                                                "value": "#2: __obj.callee === \"a\". Actual: __obj.callee ===",
                                                "valueText": "#2: __obj.callee === \"a\". Actual: __obj.callee ==="
                                            },
                                            "operatorToken": {
                                                "kind": "PlusToken",
                                                "fullStart": 934,
                                                "fullEnd": 935,
                                                "start": 934,
                                                "end": 935,
                                                "fullWidth": 1,
                                                "width": 1,
                                                "text": "+",
                                                "value": "+",
                                                "valueText": "+"
                                            },
                                            "right": {
                                                "kind": "MemberAccessExpression",
                                                "fullStart": 935,
                                                "fullEnd": 947,
                                                "start": 935,
                                                "end": 947,
                                                "fullWidth": 12,
                                                "width": 12,
                                                "expression": {
                                                    "kind": "IdentifierName",
                                                    "fullStart": 935,
                                                    "fullEnd": 940,
                                                    "start": 935,
                                                    "end": 940,
                                                    "fullWidth": 5,
                                                    "width": 5,
                                                    "text": "__obj",
                                                    "value": "__obj",
                                                    "valueText": "__obj"
                                                },
                                                "dotToken": {
                                                    "kind": "DotToken",
                                                    "fullStart": 940,
                                                    "fullEnd": 941,
                                                    "start": 940,
                                                    "end": 941,
                                                    "fullWidth": 1,
                                                    "width": 1,
                                                    "text": ".",
                                                    "value": ".",
                                                    "valueText": "."
                                                },
                                                "name": {
                                                    "kind": "IdentifierName",
                                                    "fullStart": 941,
                                                    "fullEnd": 947,
                                                    "start": 941,
                                                    "end": 947,
                                                    "fullWidth": 6,
                                                    "width": 6,
                                                    "text": "callee",
                                                    "value": "callee",
                                                    "valueText": "callee"
                                                }
                                            }
                                        }
                                    ],
                                    "closeParenToken": {
                                        "kind": "CloseParenToken",
                                        "fullStart": 947,
                                        "fullEnd": 948,
                                        "start": 947,
                                        "end": 948,
                                        "fullWidth": 1,
                                        "width": 1,
                                        "text": ")",
                                        "value": ")",
                                        "valueText": ")"
                                    }
                                }
                            },
                            "semicolonToken": {
                                "kind": "SemicolonToken",
                                "fullStart": 948,
                                "fullEnd": 950,
                                "start": 948,
                                "end": 949,
                                "fullWidth": 2,
                                "width": 1,
                                "text": ";",
                                "value": ";",
                                "valueText": ";",
                                "hasTrailingTrivia": true,
                                "hasTrailingNewLine": true,
                                "trailingTrivia": [
                                    {
                                        "kind": "NewLineTrivia",
                                        "text": "\n"
                                    }
                                ]
                            }
                        }
                    ],
                    "closeBraceToken": {
                        "kind": "CloseBraceToken",
                        "fullStart": 950,
                        "fullEnd": 952,
                        "start": 950,
                        "end": 951,
                        "fullWidth": 2,
                        "width": 1,
                        "text": "}",
                        "value": "}",
                        "valueText": "}",
                        "hasTrailingTrivia": true,
                        "hasTrailingNewLine": true,
                        "trailingTrivia": [
                            {
                                "kind": "NewLineTrivia",
                                "text": "\n"
                            }
                        ]
                    }
                }
            },
            {
                "kind": "IfStatement",
                "fullStart": 952,
                "fullEnd": 1230,
                "start": 1124,
                "end": 1229,
                "fullWidth": 278,
                "width": 105,
                "ifKeyword": {
                    "kind": "IfKeyword",
                    "fullStart": 952,
                    "fullEnd": 1127,
                    "start": 1124,
                    "end": 1126,
                    "fullWidth": 175,
                    "width": 2,
                    "text": "if",
                    "value": "if",
                    "valueText": "if",
                    "hasLeadingTrivia": true,
                    "hasLeadingComment": true,
                    "hasLeadingNewLine": true,
                    "hasTrailingTrivia": true,
                    "leadingTrivia": [
                        {
                            "kind": "SingleLineCommentTrivia",
                            "text": "//"
                        },
                        {
                            "kind": "NewLineTrivia",
                            "text": "\n"
                        },
                        {
                            "kind": "SingleLineCommentTrivia",
                            "text": "//////////////////////////////////////////////////////////////////////////////"
                        },
                        {
                            "kind": "NewLineTrivia",
                            "text": "\n"
                        },
                        {
                            "kind": "NewLineTrivia",
                            "text": "\n"
                        },
                        {
                            "kind": "SingleLineCommentTrivia",
                            "text": "//////////////////////////////////////////////////////////////////////////////"
                        },
                        {
                            "kind": "NewLineTrivia",
                            "text": "\n"
                        },
                        {
                            "kind": "SingleLineCommentTrivia",
                            "text": "//CHECK#3"
                        },
                        {
                            "kind": "NewLineTrivia",
                            "text": "\n"
                        }
                    ],
                    "trailingTrivia": [
                        {
                            "kind": "WhitespaceTrivia",
                            "text": " "
                        }
                    ]
                },
                "openParenToken": {
                    "kind": "OpenParenToken",
                    "fullStart": 1127,
                    "fullEnd": 1128,
                    "start": 1127,
                    "end": 1128,
                    "fullWidth": 1,
                    "width": 1,
                    "text": "(",
                    "value": "(",
                    "valueText": "("
                },
                "condition": {
                    "kind": "NotEqualsExpression",
                    "fullStart": 1128,
                    "fullEnd": 1147,
                    "start": 1128,
                    "end": 1147,
                    "fullWidth": 19,
                    "width": 19,
                    "left": {
                        "kind": "MemberAccessExpression",
                        "fullStart": 1128,
                        "fullEnd": 1142,
                        "start": 1128,
                        "end": 1141,
                        "fullWidth": 14,
                        "width": 13,
                        "expression": {
                            "kind": "IdentifierName",
                            "fullStart": 1128,
                            "fullEnd": 1134,
                            "start": 1128,
                            "end": 1134,
                            "fullWidth": 6,
                            "width": 6,
                            "text": "result",
                            "value": "result",
                            "valueText": "result"
                        },
                        "dotToken": {
                            "kind": "DotToken",
                            "fullStart": 1134,
                            "fullEnd": 1135,
                            "start": 1134,
                            "end": 1135,
                            "fullWidth": 1,
                            "width": 1,
                            "text": ".",
                            "value": ".",
                            "valueText": "."
                        },
                        "name": {
                            "kind": "IdentifierName",
                            "fullStart": 1135,
                            "fullEnd": 1142,
                            "start": 1135,
                            "end": 1141,
                            "fullWidth": 7,
                            "width": 6,
                            "text": "callee",
                            "value": "callee",
                            "valueText": "callee",
                            "hasTrailingTrivia": true,
                            "trailingTrivia": [
                                {
                                    "kind": "WhitespaceTrivia",
                                    "text": " "
                                }
                            ]
                        }
                    },
                    "operatorToken": {
                        "kind": "ExclamationEqualsEqualsToken",
                        "fullStart": 1142,
                        "fullEnd": 1146,
                        "start": 1142,
                        "end": 1145,
                        "fullWidth": 4,
                        "width": 3,
                        "text": "!==",
                        "value": "!==",
                        "valueText": "!==",
                        "hasTrailingTrivia": true,
                        "trailingTrivia": [
                            {
                                "kind": "WhitespaceTrivia",
                                "text": " "
                            }
                        ]
                    },
                    "right": {
                        "kind": "NumericLiteral",
                        "fullStart": 1146,
                        "fullEnd": 1147,
                        "start": 1146,
                        "end": 1147,
                        "fullWidth": 1,
                        "width": 1,
                        "text": "1",
                        "value": 1,
                        "valueText": "1"
                    }
                },
                "closeParenToken": {
                    "kind": "CloseParenToken",
                    "fullStart": 1147,
                    "fullEnd": 1149,
                    "start": 1147,
                    "end": 1148,
                    "fullWidth": 2,
                    "width": 1,
                    "text": ")",
                    "value": ")",
                    "valueText": ")",
                    "hasTrailingTrivia": true,
                    "trailingTrivia": [
                        {
                            "kind": "WhitespaceTrivia",
                            "text": " "
                        }
                    ]
                },
                "statement": {
                    "kind": "Block",
                    "fullStart": 1149,
                    "fullEnd": 1230,
                    "start": 1149,
                    "end": 1229,
                    "fullWidth": 81,
                    "width": 80,
                    "openBraceToken": {
                        "kind": "OpenBraceToken",
                        "fullStart": 1149,
                        "fullEnd": 1151,
                        "start": 1149,
                        "end": 1150,
                        "fullWidth": 2,
                        "width": 1,
                        "text": "{",
                        "value": "{",
                        "valueText": "{",
                        "hasTrailingTrivia": true,
                        "hasTrailingNewLine": true,
                        "trailingTrivia": [
                            {
                                "kind": "NewLineTrivia",
                                "text": "\n"
                            }
                        ]
                    },
                    "statements": [
                        {
                            "kind": "ExpressionStatement",
                            "fullStart": 1151,
                            "fullEnd": 1228,
                            "start": 1152,
                            "end": 1227,
                            "fullWidth": 77,
                            "width": 75,
                            "expression": {
                                "kind": "InvocationExpression",
                                "fullStart": 1151,
                                "fullEnd": 1226,
                                "start": 1152,
                                "end": 1226,
                                "fullWidth": 75,
                                "width": 74,
                                "expression": {
                                    "kind": "IdentifierName",
                                    "fullStart": 1151,
                                    "fullEnd": 1158,
                                    "start": 1152,
                                    "end": 1158,
                                    "fullWidth": 7,
                                    "width": 6,
                                    "text": "$ERROR",
                                    "value": "$ERROR",
                                    "valueText": "$ERROR",
                                    "hasLeadingTrivia": true,
                                    "leadingTrivia": [
                                        {
                                            "kind": "WhitespaceTrivia",
                                            "text": "\t"
                                        }
                                    ]
                                },
                                "argumentList": {
                                    "kind": "ArgumentList",
                                    "fullStart": 1158,
                                    "fullEnd": 1226,
                                    "start": 1158,
                                    "end": 1226,
                                    "fullWidth": 68,
                                    "width": 68,
                                    "openParenToken": {
                                        "kind": "OpenParenToken",
                                        "fullStart": 1158,
                                        "fullEnd": 1159,
                                        "start": 1158,
                                        "end": 1159,
                                        "fullWidth": 1,
                                        "width": 1,
                                        "text": "(",
                                        "value": "(",
                                        "valueText": "("
                                    },
                                    "arguments": [
                                        {
                                            "kind": "AddExpression",
                                            "fullStart": 1159,
                                            "fullEnd": 1225,
                                            "start": 1159,
                                            "end": 1225,
                                            "fullWidth": 66,
                                            "width": 66,
                                            "left": {
                                                "kind": "StringLiteral",
                                                "fullStart": 1159,
                                                "fullEnd": 1211,
                                                "start": 1159,
                                                "end": 1211,
                                                "fullWidth": 52,
                                                "width": 52,
                                                "text": "'#3: result.callee === 1. Actual: result.callee ==='",
                                                "value": "#3: result.callee === 1. Actual: result.callee ===",
                                                "valueText": "#3: result.callee === 1. Actual: result.callee ==="
                                            },
                                            "operatorToken": {
                                                "kind": "PlusToken",
                                                "fullStart": 1211,
                                                "fullEnd": 1212,
                                                "start": 1211,
                                                "end": 1212,
                                                "fullWidth": 1,
                                                "width": 1,
                                                "text": "+",
                                                "value": "+",
                                                "valueText": "+"
                                            },
                                            "right": {
                                                "kind": "MemberAccessExpression",
                                                "fullStart": 1212,
                                                "fullEnd": 1225,
                                                "start": 1212,
                                                "end": 1225,
                                                "fullWidth": 13,
                                                "width": 13,
                                                "expression": {
                                                    "kind": "IdentifierName",
                                                    "fullStart": 1212,
                                                    "fullEnd": 1218,
                                                    "start": 1212,
                                                    "end": 1218,
                                                    "fullWidth": 6,
                                                    "width": 6,
                                                    "text": "result",
                                                    "value": "result",
                                                    "valueText": "result"
                                                },
                                                "dotToken": {
                                                    "kind": "DotToken",
                                                    "fullStart": 1218,
                                                    "fullEnd": 1219,
                                                    "start": 1218,
                                                    "end": 1219,
                                                    "fullWidth": 1,
                                                    "width": 1,
                                                    "text": ".",
                                                    "value": ".",
                                                    "valueText": "."
                                                },
                                                "name": {
                                                    "kind": "IdentifierName",
                                                    "fullStart": 1219,
                                                    "fullEnd": 1225,
                                                    "start": 1219,
                                                    "end": 1225,
                                                    "fullWidth": 6,
                                                    "width": 6,
                                                    "text": "callee",
                                                    "value": "callee",
                                                    "valueText": "callee"
                                                }
                                            }
                                        }
                                    ],
                                    "closeParenToken": {
                                        "kind": "CloseParenToken",
                                        "fullStart": 1225,
                                        "fullEnd": 1226,
                                        "start": 1225,
                                        "end": 1226,
                                        "fullWidth": 1,
                                        "width": 1,
                                        "text": ")",
                                        "value": ")",
                                        "valueText": ")"
                                    }
                                }
                            },
                            "semicolonToken": {
                                "kind": "SemicolonToken",
                                "fullStart": 1226,
                                "fullEnd": 1228,
                                "start": 1226,
                                "end": 1227,
                                "fullWidth": 2,
                                "width": 1,
                                "text": ";",
                                "value": ";",
                                "valueText": ";",
                                "hasTrailingTrivia": true,
                                "hasTrailingNewLine": true,
                                "trailingTrivia": [
                                    {
                                        "kind": "NewLineTrivia",
                                        "text": "\n"
                                    }
                                ]
                            }
                        }
                    ],
                    "closeBraceToken": {
                        "kind": "CloseBraceToken",
                        "fullStart": 1228,
                        "fullEnd": 1230,
                        "start": 1228,
                        "end": 1229,
                        "fullWidth": 2,
                        "width": 1,
                        "text": "}",
                        "value": "}",
                        "valueText": "}",
                        "hasTrailingTrivia": true,
                        "hasTrailingNewLine": true,
                        "trailingTrivia": [
                            {
                                "kind": "NewLineTrivia",
                                "text": "\n"
                            }
                        ]
                    }
                }
            },
            {
                "kind": "IfStatement",
                "fullStart": 1230,
                "fullEnd": 1480,
                "start": 1402,
                "end": 1479,
                "fullWidth": 250,
                "width": 77,
                "ifKeyword": {
                    "kind": "IfKeyword",
                    "fullStart": 1230,
                    "fullEnd": 1405,
                    "start": 1402,
                    "end": 1404,
                    "fullWidth": 175,
                    "width": 2,
                    "text": "if",
                    "value": "if",
                    "valueText": "if",
                    "hasLeadingTrivia": true,
                    "hasLeadingComment": true,
                    "hasLeadingNewLine": true,
                    "hasTrailingTrivia": true,
                    "leadingTrivia": [
                        {
                            "kind": "SingleLineCommentTrivia",
                            "text": "//"
                        },
                        {
                            "kind": "NewLineTrivia",
                            "text": "\n"
                        },
                        {
                            "kind": "SingleLineCommentTrivia",
                            "text": "//////////////////////////////////////////////////////////////////////////////"
                        },
                        {
                            "kind": "NewLineTrivia",
                            "text": "\n"
                        },
                        {
                            "kind": "NewLineTrivia",
                            "text": "\n"
                        },
                        {
                            "kind": "SingleLineCommentTrivia",
                            "text": "//////////////////////////////////////////////////////////////////////////////"
                        },
                        {
                            "kind": "NewLineTrivia",
                            "text": "\n"
                        },
                        {
                            "kind": "SingleLineCommentTrivia",
                            "text": "//CHECK#4"
                        },
                        {
                            "kind": "NewLineTrivia",
                            "text": "\n"
                        }
                    ],
                    "trailingTrivia": [
                        {
                            "kind": "WhitespaceTrivia",
                            "text": " "
                        }
                    ]
                },
                "openParenToken": {
                    "kind": "OpenParenToken",
                    "fullStart": 1405,
                    "fullEnd": 1406,
                    "start": 1405,
                    "end": 1406,
                    "fullWidth": 1,
                    "width": 1,
                    "text": "(",
                    "value": "(",
                    "valueText": "("
                },
                "condition": {
                    "kind": "LogicalNotExpression",
                    "fullStart": 1406,
                    "fullEnd": 1415,
                    "start": 1406,
                    "end": 1415,
                    "fullWidth": 9,
                    "width": 9,
                    "operatorToken": {
                        "kind": "ExclamationToken",
                        "fullStart": 1406,
                        "fullEnd": 1407,
                        "start": 1406,
                        "end": 1407,
                        "fullWidth": 1,
                        "width": 1,
                        "text": "!",
                        "value": "!",
                        "valueText": "!"
                    },
                    "operand": {
                        "kind": "ParenthesizedExpression",
                        "fullStart": 1407,
                        "fullEnd": 1415,
                        "start": 1407,
                        "end": 1415,
                        "fullWidth": 8,
                        "width": 8,
                        "openParenToken": {
                            "kind": "OpenParenToken",
                            "fullStart": 1407,
                            "fullEnd": 1408,
                            "start": 1407,
                            "end": 1408,
                            "fullWidth": 1,
                            "width": 1,
                            "text": "(",
                            "value": "(",
                            "valueText": "("
                        },
                        "expression": {
                            "kind": "MemberAccessExpression",
                            "fullStart": 1408,
                            "fullEnd": 1414,
                            "start": 1408,
                            "end": 1414,
                            "fullWidth": 6,
                            "width": 6,
                            "expression": {
                                "kind": "ThisKeyword",
                                "fullStart": 1408,
                                "fullEnd": 1412,
                                "start": 1408,
                                "end": 1412,
                                "fullWidth": 4,
                                "width": 4,
                                "text": "this",
                                "value": "this",
                                "valueText": "this"
                            },
                            "dotToken": {
                                "kind": "DotToken",
                                "fullStart": 1412,
                                "fullEnd": 1413,
                                "start": 1412,
                                "end": 1413,
                                "fullWidth": 1,
                                "width": 1,
                                "text": ".",
                                "value": ".",
                                "valueText": "."
                            },
                            "name": {
                                "kind": "IdentifierName",
                                "fullStart": 1413,
                                "fullEnd": 1414,
                                "start": 1413,
                                "end": 1414,
                                "fullWidth": 1,
                                "width": 1,
                                "text": "b",
                                "value": "b",
                                "valueText": "b"
                            }
                        },
                        "closeParenToken": {
                            "kind": "CloseParenToken",
                            "fullStart": 1414,
                            "fullEnd": 1415,
                            "start": 1414,
                            "end": 1415,
                            "fullWidth": 1,
                            "width": 1,
                            "text": ")",
                            "value": ")",
                            "valueText": ")"
                        }
                    }
                },
                "closeParenToken": {
                    "kind": "CloseParenToken",
                    "fullStart": 1415,
                    "fullEnd": 1417,
                    "start": 1415,
                    "end": 1416,
                    "fullWidth": 2,
                    "width": 1,
                    "text": ")",
                    "value": ")",
                    "valueText": ")",
                    "hasTrailingTrivia": true,
                    "trailingTrivia": [
                        {
                            "kind": "WhitespaceTrivia",
                            "text": " "
                        }
                    ]
                },
                "statement": {
                    "kind": "Block",
                    "fullStart": 1417,
                    "fullEnd": 1480,
                    "start": 1417,
                    "end": 1479,
                    "fullWidth": 63,
                    "width": 62,
                    "openBraceToken": {
                        "kind": "OpenBraceToken",
                        "fullStart": 1417,
                        "fullEnd": 1419,
                        "start": 1417,
                        "end": 1418,
                        "fullWidth": 2,
                        "width": 1,
                        "text": "{",
                        "value": "{",
                        "valueText": "{",
                        "hasTrailingTrivia": true,
                        "hasTrailingNewLine": true,
                        "trailingTrivia": [
                            {
                                "kind": "NewLineTrivia",
                                "text": "\n"
                            }
                        ]
                    },
                    "statements": [
                        {
                            "kind": "ExpressionStatement",
                            "fullStart": 1419,
                            "fullEnd": 1478,
                            "start": 1420,
                            "end": 1477,
                            "fullWidth": 59,
                            "width": 57,
                            "expression": {
                                "kind": "InvocationExpression",
                                "fullStart": 1419,
                                "fullEnd": 1476,
                                "start": 1420,
                                "end": 1476,
                                "fullWidth": 57,
                                "width": 56,
                                "expression": {
                                    "kind": "IdentifierName",
                                    "fullStart": 1419,
                                    "fullEnd": 1426,
                                    "start": 1420,
                                    "end": 1426,
                                    "fullWidth": 7,
                                    "width": 6,
                                    "text": "$ERROR",
                                    "value": "$ERROR",
                                    "valueText": "$ERROR",
                                    "hasLeadingTrivia": true,
                                    "leadingTrivia": [
                                        {
                                            "kind": "WhitespaceTrivia",
                                            "text": "\t"
                                        }
                                    ]
                                },
                                "argumentList": {
                                    "kind": "ArgumentList",
                                    "fullStart": 1426,
                                    "fullEnd": 1476,
                                    "start": 1426,
                                    "end": 1476,
                                    "fullWidth": 50,
                                    "width": 50,
                                    "openParenToken": {
                                        "kind": "OpenParenToken",
                                        "fullStart": 1426,
                                        "fullEnd": 1427,
                                        "start": 1426,
                                        "end": 1427,
                                        "fullWidth": 1,
                                        "width": 1,
                                        "text": "(",
                                        "value": "(",
                                        "valueText": "("
                                    },
                                    "arguments": [
                                        {
                                            "kind": "AddExpression",
                                            "fullStart": 1427,
                                            "fullEnd": 1475,
                                            "start": 1427,
                                            "end": 1475,
                                            "fullWidth": 48,
                                            "width": 48,
                                            "left": {
                                                "kind": "StringLiteral",
                                                "fullStart": 1427,
                                                "fullEnd": 1468,
                                                "start": 1427,
                                                "end": 1468,
                                                "fullWidth": 41,
                                                "width": 41,
                                                "text": "'#4: this.b === true. Actual: this.b ==='",
                                                "value": "#4: this.b === true. Actual: this.b ===",
                                                "valueText": "#4: this.b === true. Actual: this.b ==="
                                            },
                                            "operatorToken": {
                                                "kind": "PlusToken",
                                                "fullStart": 1468,
                                                "fullEnd": 1469,
                                                "start": 1468,
                                                "end": 1469,
                                                "fullWidth": 1,
                                                "width": 1,
                                                "text": "+",
                                                "value": "+",
                                                "valueText": "+"
                                            },
                                            "right": {
                                                "kind": "MemberAccessExpression",
                                                "fullStart": 1469,
                                                "fullEnd": 1475,
                                                "start": 1469,
                                                "end": 1475,
                                                "fullWidth": 6,
                                                "width": 6,
                                                "expression": {
                                                    "kind": "ThisKeyword",
                                                    "fullStart": 1469,
                                                    "fullEnd": 1473,
                                                    "start": 1469,
                                                    "end": 1473,
                                                    "fullWidth": 4,
                                                    "width": 4,
                                                    "text": "this",
                                                    "value": "this",
                                                    "valueText": "this"
                                                },
                                                "dotToken": {
                                                    "kind": "DotToken",
                                                    "fullStart": 1473,
                                                    "fullEnd": 1474,
                                                    "start": 1473,
                                                    "end": 1474,
                                                    "fullWidth": 1,
                                                    "width": 1,
                                                    "text": ".",
                                                    "value": ".",
                                                    "valueText": "."
                                                },
                                                "name": {
                                                    "kind": "IdentifierName",
                                                    "fullStart": 1474,
                                                    "fullEnd": 1475,
                                                    "start": 1474,
                                                    "end": 1475,
                                                    "fullWidth": 1,
                                                    "width": 1,
                                                    "text": "b",
                                                    "value": "b",
                                                    "valueText": "b"
                                                }
                                            }
                                        }
                                    ],
                                    "closeParenToken": {
                                        "kind": "CloseParenToken",
                                        "fullStart": 1475,
                                        "fullEnd": 1476,
                                        "start": 1475,
                                        "end": 1476,
                                        "fullWidth": 1,
                                        "width": 1,
                                        "text": ")",
                                        "value": ")",
                                        "valueText": ")"
                                    }
                                }
                            },
                            "semicolonToken": {
                                "kind": "SemicolonToken",
                                "fullStart": 1476,
                                "fullEnd": 1478,
                                "start": 1476,
                                "end": 1477,
                                "fullWidth": 2,
                                "width": 1,
                                "text": ";",
                                "value": ";",
                                "valueText": ";",
                                "hasTrailingTrivia": true,
                                "hasTrailingNewLine": true,
                                "trailingTrivia": [
                                    {
                                        "kind": "NewLineTrivia",
                                        "text": "\n"
                                    }
                                ]
                            }
                        }
                    ],
                    "closeBraceToken": {
                        "kind": "CloseBraceToken",
                        "fullStart": 1478,
                        "fullEnd": 1480,
                        "start": 1478,
                        "end": 1479,
                        "fullWidth": 2,
                        "width": 1,
                        "text": "}",
                        "value": "}",
                        "valueText": "}",
                        "hasTrailingTrivia": true,
                        "hasTrailingNewLine": true,
                        "trailingTrivia": [
                            {
                                "kind": "NewLineTrivia",
                                "text": "\n"
                            }
                        ]
                    }
                }
            }
        ],
        "endOfFileToken": {
            "kind": "EndOfFileToken",
            "fullStart": 1480,
            "fullEnd": 1563,
            "start": 1563,
            "end": 1563,
            "fullWidth": 83,
            "width": 0,
            "text": "",
            "hasLeadingTrivia": true,
            "hasLeadingComment": true,
            "hasLeadingNewLine": true,
            "leadingTrivia": [
                {
                    "kind": "SingleLineCommentTrivia",
                    "text": "//"
                },
                {
                    "kind": "NewLineTrivia",
                    "text": "\n"
                },
                {
                    "kind": "SingleLineCommentTrivia",
                    "text": "//////////////////////////////////////////////////////////////////////////////"
                },
                {
                    "kind": "NewLineTrivia",
                    "text": "\n"
                },
                {
                    "kind": "NewLineTrivia",
                    "text": "\n"
                }
            ]
        }
    },
    "lineMap": {
        "lineStarts": [
            0,
            61,
            132,
            133,
            137,
            231,
            234,
            271,
            332,
            336,
            337,
            354,
            361,
            362,
            382,
            383,
            397,
            419,
            437,
            453,
            479,
            485,
            488,
            489,
            506,
            507,
            586,
            596,
            616,
            672,
            674,
            677,
            756,
            757,
            836,
            846,
            874,
            950,
            952,
            955,
            1034,
            1035,
            1114,
            1124,
            1151,
            1228,
            1230,
            1233,
            1312,
            1313,
            1392,
            1402,
            1419,
            1478,
            1480,
            1483,
            1562,
            1563
        ],
        "length": 1563
    }
}<|MERGE_RESOLUTION|>--- conflicted
+++ resolved
@@ -215,12 +215,8 @@
                             "start": 358,
                             "end": 359,
                             "fullWidth": 1,
-<<<<<<< HEAD
                             "width": 1,
-                            "identifier": {
-=======
                             "propertyName": {
->>>>>>> 85e84683
                                 "kind": "IdentifierName",
                                 "fullStart": 358,
                                 "fullEnd": 359,
