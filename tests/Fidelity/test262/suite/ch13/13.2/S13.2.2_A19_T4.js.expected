--- conflicted
+++ resolved
@@ -94,12 +94,8 @@
                             "start": 345,
                             "end": 350,
                             "fullWidth": 5,
-<<<<<<< HEAD
                             "width": 5,
-                            "identifier": {
-=======
                             "propertyName": {
->>>>>>> 85e84683
                                 "kind": "IdentifierName",
                                 "fullStart": 345,
                                 "fullEnd": 347,
@@ -234,12 +230,8 @@
                             "start": 357,
                             "end": 382,
                             "fullWidth": 25,
-<<<<<<< HEAD
                             "width": 25,
-                            "identifier": {
-=======
                             "propertyName": {
->>>>>>> 85e84683
                                 "kind": "IdentifierName",
                                 "fullStart": 357,
                                 "fullEnd": 363,
@@ -836,12 +828,8 @@
                                                                 "start": 448,
                                                                 "end": 478,
                                                                 "fullWidth": 30,
-<<<<<<< HEAD
                                                                 "width": 30,
-                                                                "identifier": {
-=======
                                                                 "propertyName": {
->>>>>>> 85e84683
                                                                     "kind": "IdentifierName",
                                                                     "fullStart": 448,
                                                                     "fullEnd": 455,
