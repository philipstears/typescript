--- conflicted
+++ resolved
@@ -369,11 +369,8 @@
                                 "start": 707,
                                 "end": 710,
                                 "fullWidth": 3,
-<<<<<<< HEAD
                                 "width": 3,
-=======
                                 "modifiers": [],
->>>>>>> e3c38734
                                 "identifier": {
                                     "kind": "IdentifierName",
                                     "fullStart": 707,
