--- conflicted
+++ resolved
@@ -95,12 +95,8 @@
                             "start": 314,
                             "end": 319,
                             "fullWidth": 5,
-<<<<<<< HEAD
                             "width": 5,
-                            "identifier": {
-=======
                             "propertyName": {
->>>>>>> 85e84683
                                 "kind": "IdentifierName",
                                 "fullStart": 314,
                                 "fullEnd": 316,
@@ -235,12 +231,8 @@
                             "start": 326,
                             "end": 339,
                             "fullWidth": 13,
-<<<<<<< HEAD
                             "width": 13,
-                            "identifier": {
-=======
                             "propertyName": {
->>>>>>> 85e84683
                                 "kind": "IdentifierName",
                                 "fullStart": 326,
                                 "fullEnd": 332,
@@ -553,12 +545,8 @@
                                         "start": 365,
                                         "end": 414,
                                         "fullWidth": 50,
-<<<<<<< HEAD
                                         "width": 49,
-                                        "identifier": {
-=======
                                         "propertyName": {
->>>>>>> 85e84683
                                             "kind": "IdentifierName",
                                             "fullStart": 365,
                                             "fullEnd": 372,
