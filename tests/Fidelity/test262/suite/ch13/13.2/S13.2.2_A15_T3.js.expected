--- conflicted
+++ resolved
@@ -384,12 +384,8 @@
                                                 "start": 549,
                                                 "end": 557,
                                                 "fullWidth": 8,
-<<<<<<< HEAD
                                                 "width": 8,
-                                                "identifier": {
-=======
                                                 "propertyName": {
->>>>>>> 85e84683
                                                     "kind": "IdentifierName",
                                                     "fullStart": 549,
                                                     "fullEnd": 553,
